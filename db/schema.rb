# This file is auto-generated from the current state of the database. Instead
# of editing this file, please use the migrations feature of Active Record to
# incrementally modify your database, and then regenerate this schema definition.
#
# This file is the source Rails uses to define your schema when running `bin/rails
# db:schema:load`. When creating a new database, `bin/rails db:schema:load` tends to
# be faster and is potentially less error prone than running all of your
# migrations from scratch. Old migrations may fail to apply correctly if those
# migrations use external dependencies or application code.
#
# It's strongly recommended that you check this file into your version control system.

<<<<<<< HEAD
ActiveRecord::Schema[7.1].define(version: 2024_01_21_231131) do
=======
ActiveRecord::Schema[7.1].define(version: 2024_01_11_033014) do
>>>>>>> 38f7f8b9
  # These are extensions that must be enabled in order to support this database
  enable_extension "plpgsql"

  create_table "account_aliases", force: :cascade do |t|
    t.bigint "account_id"
    t.string "acct", default: "", null: false
    t.string "uri", default: "", null: false
    t.datetime "created_at", precision: nil, null: false
    t.datetime "updated_at", precision: nil, null: false
    t.index ["account_id"], name: "index_account_aliases_on_account_id"
  end

  create_table "account_conversations", force: :cascade do |t|
    t.bigint "account_id"
    t.bigint "conversation_id"
    t.bigint "participant_account_ids", default: [], null: false, array: true
    t.bigint "status_ids", default: [], null: false, array: true
    t.bigint "last_status_id"
    t.integer "lock_version", default: 0, null: false
    t.boolean "unread", default: false, null: false
    t.index ["account_id", "conversation_id", "participant_account_ids"], name: "index_unique_conversations", unique: true
    t.index ["conversation_id"], name: "index_account_conversations_on_conversation_id"
  end

  create_table "account_deletion_requests", force: :cascade do |t|
    t.bigint "account_id"
    t.datetime "created_at", precision: nil, null: false
    t.datetime "updated_at", precision: nil, null: false
    t.index ["account_id"], name: "index_account_deletion_requests_on_account_id"
  end

  create_table "account_domain_blocks", force: :cascade do |t|
    t.string "domain"
    t.datetime "created_at", precision: nil, null: false
    t.datetime "updated_at", precision: nil, null: false
    t.bigint "account_id"
    t.index ["account_id", "domain"], name: "index_account_domain_blocks_on_account_id_and_domain", unique: true
  end

  create_table "account_migrations", force: :cascade do |t|
    t.bigint "account_id"
    t.string "acct", default: "", null: false
    t.bigint "followers_count", default: 0, null: false
    t.bigint "target_account_id"
    t.datetime "created_at", precision: nil, null: false
    t.datetime "updated_at", precision: nil, null: false
    t.index ["account_id"], name: "index_account_migrations_on_account_id"
    t.index ["target_account_id"], name: "index_account_migrations_on_target_account_id", where: "(target_account_id IS NOT NULL)"
  end

  create_table "account_moderation_notes", force: :cascade do |t|
    t.text "content", null: false
    t.bigint "account_id", null: false
    t.bigint "target_account_id", null: false
    t.datetime "created_at", precision: nil, null: false
    t.datetime "updated_at", precision: nil, null: false
    t.index ["account_id"], name: "index_account_moderation_notes_on_account_id"
    t.index ["target_account_id"], name: "index_account_moderation_notes_on_target_account_id"
  end

  create_table "account_notes", force: :cascade do |t|
    t.bigint "account_id"
    t.bigint "target_account_id"
    t.text "comment", null: false
    t.datetime "created_at", precision: nil, null: false
    t.datetime "updated_at", precision: nil, null: false
    t.index ["account_id", "target_account_id"], name: "index_account_notes_on_account_id_and_target_account_id", unique: true
    t.index ["target_account_id"], name: "index_account_notes_on_target_account_id"
  end

  create_table "account_pins", force: :cascade do |t|
    t.bigint "account_id"
    t.bigint "target_account_id"
    t.datetime "created_at", precision: nil, null: false
    t.datetime "updated_at", precision: nil, null: false
    t.index ["account_id", "target_account_id"], name: "index_account_pins_on_account_id_and_target_account_id", unique: true
    t.index ["target_account_id"], name: "index_account_pins_on_target_account_id"
  end

  create_table "account_stats", force: :cascade do |t|
    t.bigint "account_id", null: false
    t.bigint "statuses_count", default: 0, null: false
    t.bigint "following_count", default: 0, null: false
    t.bigint "followers_count", default: 0, null: false
    t.datetime "created_at", precision: nil, null: false
    t.datetime "updated_at", precision: nil, null: false
    t.datetime "last_status_at", precision: nil
    t.integer "group_activitypub_count"
    t.index ["account_id"], name: "index_account_stats_on_account_id", unique: true
    t.index ["last_status_at", "account_id"], name: "index_account_stats_on_last_status_at_and_account_id", order: { last_status_at: "DESC NULLS LAST" }
  end

  create_table "account_statuses_cleanup_policies", force: :cascade do |t|
    t.bigint "account_id", null: false
    t.boolean "enabled", default: true, null: false
    t.integer "min_status_age", default: 1209600, null: false
    t.boolean "keep_direct", default: true, null: false
    t.boolean "keep_pinned", default: true, null: false
    t.boolean "keep_polls", default: false, null: false
    t.boolean "keep_media", default: false, null: false
    t.boolean "keep_self_fav", default: true, null: false
    t.boolean "keep_self_bookmark", default: true, null: false
    t.integer "min_favs"
    t.integer "min_reblogs"
    t.datetime "created_at", null: false
    t.datetime "updated_at", null: false
    t.integer "min_emojis"
    t.boolean "keep_self_emoji", default: true, null: false
    t.index ["account_id"], name: "index_account_statuses_cleanup_policies_on_account_id"
  end

  create_table "account_warning_presets", force: :cascade do |t|
    t.text "text", default: "", null: false
    t.datetime "created_at", precision: nil, null: false
    t.datetime "updated_at", precision: nil, null: false
    t.string "title", default: "", null: false
  end

  create_table "account_warnings", force: :cascade do |t|
    t.bigint "account_id"
    t.bigint "target_account_id"
    t.integer "action", default: 0, null: false
    t.text "text", default: "", null: false
    t.datetime "created_at", precision: nil, null: false
    t.datetime "updated_at", precision: nil, null: false
    t.bigint "report_id"
    t.string "status_ids", array: true
    t.datetime "overruled_at", precision: nil
    t.index ["account_id"], name: "index_account_warnings_on_account_id"
    t.index ["target_account_id"], name: "index_account_warnings_on_target_account_id"
  end

  create_table "accounts", id: :bigint, default: -> { "timestamp_id('accounts'::text)" }, force: :cascade do |t|
    t.string "username", default: "", null: false
    t.string "domain"
    t.text "private_key"
    t.text "public_key", default: "", null: false
    t.datetime "created_at", precision: nil, null: false
    t.datetime "updated_at", precision: nil, null: false
    t.text "note", default: "", null: false
    t.string "display_name", default: "", null: false
    t.string "uri", default: "", null: false
    t.string "url"
    t.string "avatar_file_name"
    t.string "avatar_content_type"
    t.integer "avatar_file_size"
    t.datetime "avatar_updated_at", precision: nil
    t.string "header_file_name"
    t.string "header_content_type"
    t.integer "header_file_size"
    t.datetime "header_updated_at", precision: nil
    t.string "avatar_remote_url"
    t.boolean "locked", default: false, null: false
    t.string "header_remote_url", default: "", null: false
    t.datetime "last_webfingered_at", precision: nil
    t.string "inbox_url", default: "", null: false
    t.string "outbox_url", default: "", null: false
    t.string "shared_inbox_url", default: "", null: false
    t.string "followers_url", default: "", null: false
    t.integer "protocol", default: 0, null: false
    t.boolean "memorial", default: false, null: false
    t.bigint "moved_to_account_id"
    t.string "featured_collection_url"
    t.jsonb "fields"
    t.string "actor_type"
    t.boolean "discoverable"
    t.string "also_known_as", array: true
    t.datetime "silenced_at", precision: nil
    t.datetime "suspended_at", precision: nil
    t.boolean "hide_collections"
    t.integer "avatar_storage_schema_version"
    t.integer "header_storage_schema_version"
    t.string "devices_url"
    t.integer "suspension_origin"
    t.datetime "sensitized_at", precision: nil
    t.boolean "trendable"
    t.datetime "reviewed_at", precision: nil
    t.datetime "requested_review_at", precision: nil
    t.boolean "group_allow_private_message"
    t.integer "searchability", default: 2, null: false
    t.jsonb "settings"
    t.boolean "indexable", default: false, null: false
    t.jsonb "master_settings"
    t.index "(((setweight(to_tsvector('simple'::regconfig, (display_name)::text), 'A'::\"char\") || setweight(to_tsvector('simple'::regconfig, (username)::text), 'B'::\"char\")) || setweight(to_tsvector('simple'::regconfig, (COALESCE(domain, ''::character varying))::text), 'C'::\"char\")))", name: "search_index", using: :gin
    t.index "lower((username)::text), COALESCE(lower((domain)::text), ''::text)", name: "index_accounts_on_username_and_domain_lower", unique: true
    t.index ["domain", "id"], name: "index_accounts_on_domain_and_id"
    t.index ["moved_to_account_id"], name: "index_accounts_on_moved_to_account_id", where: "(moved_to_account_id IS NOT NULL)"
    t.index ["uri"], name: "index_accounts_on_uri"
    t.index ["url"], name: "index_accounts_on_url", opclass: :text_pattern_ops, where: "(url IS NOT NULL)"
  end

  create_table "accounts_tags", primary_key: ["tag_id", "account_id"], force: :cascade do |t|
    t.bigint "account_id", null: false
    t.bigint "tag_id", null: false
    t.index ["account_id", "tag_id"], name: "index_accounts_tags_on_account_id_and_tag_id"
  end

  create_table "admin_action_logs", force: :cascade do |t|
    t.bigint "account_id"
    t.string "action", default: "", null: false
    t.string "target_type"
    t.bigint "target_id"
    t.datetime "created_at", precision: nil, null: false
    t.datetime "updated_at", precision: nil, null: false
    t.string "human_identifier"
    t.string "route_param"
    t.string "permalink"
    t.index ["account_id"], name: "index_admin_action_logs_on_account_id"
    t.index ["target_type", "target_id"], name: "index_admin_action_logs_on_target_type_and_target_id"
  end

  create_table "announcement_mutes", force: :cascade do |t|
    t.bigint "account_id"
    t.bigint "announcement_id"
    t.datetime "created_at", precision: nil, null: false
    t.datetime "updated_at", precision: nil, null: false
    t.index ["account_id", "announcement_id"], name: "index_announcement_mutes_on_account_id_and_announcement_id", unique: true
    t.index ["announcement_id"], name: "index_announcement_mutes_on_announcement_id"
  end

  create_table "announcement_reactions", force: :cascade do |t|
    t.bigint "account_id"
    t.bigint "announcement_id"
    t.string "name", default: "", null: false
    t.bigint "custom_emoji_id"
    t.datetime "created_at", precision: nil, null: false
    t.datetime "updated_at", precision: nil, null: false
    t.index ["account_id", "announcement_id", "name"], name: "index_announcement_reactions_on_account_id_and_announcement_id", unique: true
    t.index ["announcement_id"], name: "index_announcement_reactions_on_announcement_id"
    t.index ["custom_emoji_id"], name: "index_announcement_reactions_on_custom_emoji_id", where: "(custom_emoji_id IS NOT NULL)"
  end

  create_table "announcements", force: :cascade do |t|
    t.text "text", default: "", null: false
    t.boolean "published", default: false, null: false
    t.boolean "all_day", default: false, null: false
    t.datetime "scheduled_at", precision: nil
    t.datetime "starts_at", precision: nil
    t.datetime "ends_at", precision: nil
    t.datetime "created_at", precision: nil, null: false
    t.datetime "updated_at", precision: nil, null: false
    t.datetime "published_at", precision: nil
    t.bigint "status_ids", array: true
  end

  create_table "antenna_accounts", force: :cascade do |t|
    t.bigint "antenna_id", null: false
    t.bigint "account_id", null: false
    t.boolean "exclude", default: false, null: false
    t.datetime "created_at", precision: nil, null: false
    t.datetime "updated_at", precision: nil, null: false
    t.index ["account_id"], name: "index_antenna_accounts_on_account_id"
    t.index ["antenna_id", "account_id"], name: "index_antenna_accounts_on_antenna_id_and_account_id", unique: true
    t.index ["antenna_id"], name: "index_antenna_accounts_on_antenna_id"
    t.index ["exclude"], name: "index_antenna_accounts_on_exclude"
  end

  create_table "antenna_domains", force: :cascade do |t|
    t.bigint "antenna_id", null: false
    t.string "name"
    t.boolean "exclude", default: false, null: false
    t.datetime "created_at", precision: nil, null: false
    t.datetime "updated_at", precision: nil, null: false
    t.index ["antenna_id", "name"], name: "index_antenna_domains_on_antenna_id_and_name", unique: true
    t.index ["antenna_id"], name: "index_antenna_domains_on_antenna_id"
    t.index ["exclude"], name: "index_antenna_domains_on_exclude"
    t.index ["name"], name: "index_antenna_domains_on_name"
  end

  create_table "antenna_tags", force: :cascade do |t|
    t.bigint "antenna_id", null: false
    t.bigint "tag_id", null: false
    t.boolean "exclude", default: false, null: false
    t.datetime "created_at", precision: nil, null: false
    t.datetime "updated_at", precision: nil, null: false
    t.index ["antenna_id", "tag_id"], name: "index_antenna_tags_on_antenna_id_and_tag_id", unique: true
    t.index ["antenna_id"], name: "index_antenna_tags_on_antenna_id"
    t.index ["exclude"], name: "index_antenna_tags_on_exclude"
    t.index ["tag_id"], name: "index_antenna_tags_on_tag_id"
  end

  create_table "antennas", force: :cascade do |t|
    t.bigint "account_id", null: false
    t.bigint "list_id", null: false
    t.string "title", default: "", null: false
    t.jsonb "keywords"
    t.jsonb "exclude_keywords"
    t.boolean "any_domains", default: true, null: false
    t.boolean "any_tags", default: true, null: false
    t.boolean "any_accounts", default: true, null: false
    t.boolean "any_keywords", default: true, null: false
    t.boolean "available", default: true, null: false
    t.datetime "created_at", precision: nil, null: false
    t.datetime "updated_at", precision: nil, null: false
    t.datetime "expires_at", precision: nil
    t.boolean "with_media_only", default: false, null: false
    t.jsonb "exclude_domains"
    t.jsonb "exclude_accounts"
    t.jsonb "exclude_tags"
    t.boolean "stl", default: false, null: false
    t.boolean "ignore_reblog", default: false, null: false
    t.boolean "insert_feeds", default: false, null: false
    t.boolean "ltl", default: false, null: false
    t.index ["account_id"], name: "index_antennas_on_account_id"
    t.index ["any_accounts"], name: "index_antennas_on_any_accounts"
    t.index ["any_domains"], name: "index_antennas_on_any_domains"
    t.index ["any_keywords"], name: "index_antennas_on_any_keywords"
    t.index ["any_tags"], name: "index_antennas_on_any_tags"
    t.index ["available"], name: "index_antennas_on_available"
    t.index ["ignore_reblog"], name: "index_antennas_on_ignore_reblog"
    t.index ["list_id"], name: "index_antennas_on_list_id"
    t.index ["stl"], name: "index_antennas_on_stl"
  end

  create_table "appeals", force: :cascade do |t|
    t.bigint "account_id", null: false
    t.bigint "account_warning_id", null: false
    t.text "text", default: "", null: false
    t.datetime "approved_at", precision: nil
    t.bigint "approved_by_account_id"
    t.datetime "rejected_at", precision: nil
    t.bigint "rejected_by_account_id"
    t.datetime "created_at", null: false
    t.datetime "updated_at", null: false
    t.index ["account_id"], name: "index_appeals_on_account_id"
    t.index ["account_warning_id"], name: "index_appeals_on_account_warning_id", unique: true
    t.index ["approved_by_account_id"], name: "index_appeals_on_approved_by_account_id", where: "(approved_by_account_id IS NOT NULL)"
    t.index ["rejected_by_account_id"], name: "index_appeals_on_rejected_by_account_id", where: "(rejected_by_account_id IS NOT NULL)"
  end

  create_table "backups", force: :cascade do |t|
    t.bigint "user_id"
    t.string "dump_file_name"
    t.string "dump_content_type"
    t.datetime "dump_updated_at", precision: nil
    t.boolean "processed", default: false, null: false
    t.datetime "created_at", precision: nil, null: false
    t.datetime "updated_at", precision: nil, null: false
    t.bigint "dump_file_size"
    t.index ["user_id"], name: "index_backups_on_user_id"
  end

  create_table "blocks", force: :cascade do |t|
    t.datetime "created_at", precision: nil, null: false
    t.datetime "updated_at", precision: nil, null: false
    t.bigint "account_id", null: false
    t.bigint "target_account_id", null: false
    t.string "uri"
    t.index ["account_id", "target_account_id"], name: "index_blocks_on_account_id_and_target_account_id", unique: true
    t.index ["target_account_id"], name: "index_blocks_on_target_account_id"
  end

  create_table "bookmark_categories", force: :cascade do |t|
    t.bigint "account_id", null: false
    t.string "title", default: "", null: false
    t.datetime "created_at", null: false
    t.datetime "updated_at", null: false
    t.index ["account_id"], name: "index_bookmark_categories_on_account_id"
  end

  create_table "bookmark_category_statuses", force: :cascade do |t|
    t.bigint "bookmark_category_id", null: false
    t.bigint "status_id", null: false
    t.bigint "bookmark_id"
    t.datetime "created_at", null: false
    t.datetime "updated_at", null: false
    t.index ["bookmark_category_id", "status_id"], name: "index_bc_statuses", unique: true
    t.index ["bookmark_category_id"], name: "index_bookmark_category_statuses_on_bookmark_category_id"
    t.index ["bookmark_id"], name: "index_bookmark_category_statuses_on_bookmark_id"
    t.index ["status_id"], name: "index_bookmark_category_statuses_on_status_id"
  end

  create_table "bookmarks", force: :cascade do |t|
    t.bigint "account_id", null: false
    t.bigint "status_id", null: false
    t.datetime "created_at", precision: nil, null: false
    t.datetime "updated_at", precision: nil, null: false
    t.index ["account_id", "status_id"], name: "index_bookmarks_on_account_id_and_status_id", unique: true
    t.index ["status_id"], name: "index_bookmarks_on_status_id"
  end

  create_table "bulk_import_rows", force: :cascade do |t|
    t.bigint "bulk_import_id", null: false
    t.jsonb "data"
    t.datetime "created_at", null: false
    t.datetime "updated_at", null: false
    t.index ["bulk_import_id"], name: "index_bulk_import_rows_on_bulk_import_id"
  end

  create_table "bulk_imports", force: :cascade do |t|
    t.integer "type", null: false
    t.integer "state", null: false
    t.integer "total_items", default: 0, null: false
    t.integer "imported_items", default: 0, null: false
    t.integer "processed_items", default: 0, null: false
    t.datetime "finished_at", precision: nil
    t.boolean "overwrite", default: false, null: false
    t.boolean "likely_mismatched", default: false, null: false
    t.string "original_filename", default: "", null: false
    t.bigint "account_id", null: false
    t.datetime "created_at", null: false
    t.datetime "updated_at", null: false
    t.index ["account_id"], name: "index_bulk_imports_on_account_id"
    t.index ["id"], name: "index_bulk_imports_unconfirmed", where: "(state = 0)"
  end

  create_table "canonical_email_blocks", force: :cascade do |t|
    t.string "canonical_email_hash", default: "", null: false
    t.bigint "reference_account_id"
    t.datetime "created_at", null: false
    t.datetime "updated_at", null: false
    t.index ["canonical_email_hash"], name: "index_canonical_email_blocks_on_canonical_email_hash", unique: true
    t.index ["reference_account_id"], name: "index_canonical_email_blocks_on_reference_account_id"
  end

  create_table "circle_accounts", force: :cascade do |t|
    t.bigint "circle_id"
    t.bigint "account_id", null: false
    t.bigint "follow_id", null: false
    t.datetime "created_at", null: false
    t.datetime "updated_at", null: false
    t.index ["account_id"], name: "index_circle_accounts_on_account_id"
    t.index ["circle_id", "account_id"], name: "index_circle_accounts_on_circle_id_and_account_id", unique: true
    t.index ["circle_id"], name: "index_circle_accounts_on_circle_id"
    t.index ["follow_id"], name: "index_circle_accounts_on_follow_id"
  end

  create_table "circle_statuses", force: :cascade do |t|
    t.bigint "circle_id"
    t.bigint "status_id", null: false
    t.datetime "created_at", null: false
    t.datetime "updated_at", null: false
    t.index ["circle_id", "status_id"], name: "index_circle_statuses_on_circle_id_and_status_id", unique: true
    t.index ["circle_id"], name: "index_circle_statuses_on_circle_id"
    t.index ["status_id"], name: "index_circle_statuses_on_status_id"
  end

  create_table "circles", force: :cascade do |t|
    t.bigint "account_id", null: false
    t.string "title", default: "", null: false
    t.datetime "created_at", null: false
    t.datetime "updated_at", null: false
    t.index ["account_id"], name: "index_circles_on_account_id"
  end

  create_table "conversation_mutes", force: :cascade do |t|
    t.bigint "conversation_id", null: false
    t.bigint "account_id", null: false
    t.index ["account_id", "conversation_id"], name: "index_conversation_mutes_on_account_id_and_conversation_id", unique: true
  end

  create_table "conversations", force: :cascade do |t|
    t.string "uri"
    t.datetime "created_at", precision: nil, null: false
    t.datetime "updated_at", precision: nil, null: false
    t.string "inbox_url"
    t.bigint "ancestor_status_id"
    t.index ["ancestor_status_id"], name: "index_conversations_on_ancestor_status_id", where: "(ancestor_status_id IS NOT NULL)"
    t.index ["uri"], name: "index_conversations_on_uri", unique: true, opclass: :text_pattern_ops, where: "(uri IS NOT NULL)"
  end

  create_table "custom_emoji_categories", force: :cascade do |t|
    t.string "name"
    t.datetime "created_at", precision: nil, null: false
    t.datetime "updated_at", precision: nil, null: false
    t.index ["name"], name: "index_custom_emoji_categories_on_name", unique: true
  end

  create_table "custom_emojis", force: :cascade do |t|
    t.string "shortcode", default: "", null: false
    t.string "domain"
    t.string "image_file_name"
    t.string "image_content_type"
    t.integer "image_file_size"
    t.datetime "image_updated_at", precision: nil
    t.datetime "created_at", precision: nil, null: false
    t.datetime "updated_at", precision: nil, null: false
    t.boolean "disabled", default: false, null: false
    t.string "uri"
    t.string "image_remote_url"
    t.boolean "visible_in_picker", default: true, null: false
    t.bigint "category_id"
    t.integer "image_storage_schema_version"
    t.integer "image_width"
    t.integer "image_height"
    t.jsonb "aliases"
    t.boolean "is_sensitive", default: false, null: false
    t.string "license"
    t.index ["shortcode", "domain"], name: "index_custom_emojis_on_shortcode_and_domain", unique: true
  end

  create_table "custom_filter_keywords", force: :cascade do |t|
    t.bigint "custom_filter_id", null: false
    t.text "keyword", default: "", null: false
    t.boolean "whole_word", default: false, null: false
    t.datetime "created_at", null: false
    t.datetime "updated_at", null: false
    t.index ["custom_filter_id"], name: "index_custom_filter_keywords_on_custom_filter_id"
  end

  create_table "custom_filter_statuses", force: :cascade do |t|
    t.bigint "custom_filter_id", null: false
    t.bigint "status_id", null: false
    t.datetime "created_at", null: false
    t.datetime "updated_at", null: false
    t.index ["custom_filter_id"], name: "index_custom_filter_statuses_on_custom_filter_id"
    t.index ["status_id"], name: "index_custom_filter_statuses_on_status_id"
  end

  create_table "custom_filters", force: :cascade do |t|
    t.bigint "account_id"
    t.datetime "expires_at", precision: nil
    t.text "phrase", default: "", null: false
    t.string "context", default: [], null: false, array: true
    t.datetime "created_at", precision: nil, null: false
    t.datetime "updated_at", precision: nil, null: false
    t.integer "action", default: 0, null: false
    t.boolean "exclude_follows", default: false, null: false
    t.boolean "exclude_localusers", default: false, null: false
    t.boolean "with_quote", default: true, null: false
    t.index ["account_id"], name: "index_custom_filters_on_account_id"
  end

  create_table "devices", force: :cascade do |t|
    t.bigint "access_token_id"
    t.bigint "account_id"
    t.string "device_id", default: "", null: false
    t.string "name", default: "", null: false
    t.text "fingerprint_key", default: "", null: false
    t.text "identity_key", default: "", null: false
    t.datetime "created_at", precision: nil, null: false
    t.datetime "updated_at", precision: nil, null: false
    t.index ["access_token_id"], name: "index_devices_on_access_token_id"
    t.index ["account_id"], name: "index_devices_on_account_id"
  end

  create_table "domain_allows", force: :cascade do |t|
    t.string "domain", default: "", null: false
    t.datetime "created_at", precision: nil, null: false
    t.datetime "updated_at", precision: nil, null: false
    t.index ["domain"], name: "index_domain_allows_on_domain", unique: true
  end

  create_table "domain_blocks", force: :cascade do |t|
    t.string "domain", default: "", null: false
    t.datetime "created_at", precision: nil, null: false
    t.datetime "updated_at", precision: nil, null: false
    t.integer "severity", default: 0
    t.boolean "reject_media", default: false, null: false
    t.boolean "reject_reports", default: false, null: false
    t.text "private_comment"
    t.text "public_comment"
    t.boolean "obfuscate", default: false, null: false
    t.boolean "reject_favourite", default: false, null: false
    t.boolean "reject_reply", default: false, null: false
    t.boolean "reject_send_sensitive", default: false, null: false
    t.boolean "reject_hashtag", default: false, null: false
    t.boolean "reject_straight_follow", default: false, null: false
    t.boolean "reject_new_follow", default: false, null: false
    t.boolean "hidden", default: false, null: false
    t.boolean "detect_invalid_subscription", default: false, null: false
    t.boolean "reject_reply_exclude_followers", default: false, null: false
    t.boolean "reject_friend", default: false, null: false
    t.boolean "block_trends", default: false, null: false
    t.index ["domain"], name: "index_domain_blocks_on_domain", unique: true
  end

  create_table "email_domain_blocks", force: :cascade do |t|
    t.string "domain", default: "", null: false
    t.datetime "created_at", precision: nil, null: false
    t.datetime "updated_at", precision: nil, null: false
    t.bigint "parent_id"
    t.boolean "allow_with_approval", default: false, null: false
    t.index ["domain"], name: "index_email_domain_blocks_on_domain", unique: true
  end

  create_table "emoji_reactions", force: :cascade do |t|
    t.bigint "account_id", null: false
    t.bigint "status_id", null: false
    t.string "name", default: "", null: false
    t.bigint "custom_emoji_id"
    t.string "uri"
    t.datetime "created_at", precision: nil, null: false
    t.datetime "updated_at", precision: nil, null: false
    t.index ["account_id"], name: "index_emoji_reactions_on_account_id"
    t.index ["custom_emoji_id"], name: "index_emoji_reactions_on_custom_emoji_id"
    t.index ["status_id"], name: "index_emoji_reactions_on_status_id"
  end

  create_table "encrypted_messages", id: :bigint, default: -> { "timestamp_id('encrypted_messages'::text)" }, force: :cascade do |t|
    t.bigint "device_id"
    t.bigint "from_account_id"
    t.string "from_device_id", default: "", null: false
    t.integer "type", default: 0, null: false
    t.text "body", default: "", null: false
    t.text "digest", default: "", null: false
    t.text "message_franking", default: "", null: false
    t.datetime "created_at", precision: nil, null: false
    t.datetime "updated_at", precision: nil, null: false
    t.index ["device_id"], name: "index_encrypted_messages_on_device_id"
    t.index ["from_account_id"], name: "index_encrypted_messages_on_from_account_id"
  end

  create_table "favourites", force: :cascade do |t|
    t.datetime "created_at", precision: nil, null: false
    t.datetime "updated_at", precision: nil, null: false
    t.bigint "account_id", null: false
    t.bigint "status_id", null: false
    t.index ["account_id", "id"], name: "index_favourites_on_account_id_and_id"
    t.index ["account_id", "status_id"], name: "index_favourites_on_account_id_and_status_id", unique: true
    t.index ["status_id"], name: "index_favourites_on_status_id"
  end

  create_table "featured_tags", force: :cascade do |t|
    t.bigint "account_id", null: false
    t.bigint "tag_id", null: false
    t.bigint "statuses_count", default: 0, null: false
    t.datetime "last_status_at", precision: nil
    t.datetime "created_at", precision: nil, null: false
    t.datetime "updated_at", precision: nil, null: false
    t.string "name"
    t.index ["account_id", "tag_id"], name: "index_featured_tags_on_account_id_and_tag_id", unique: true
    t.index ["tag_id"], name: "index_featured_tags_on_tag_id"
  end

  create_table "follow_recommendation_mutes", force: :cascade do |t|
    t.bigint "account_id", null: false
    t.bigint "target_account_id", null: false
    t.datetime "created_at", null: false
    t.datetime "updated_at", null: false
    t.index ["account_id", "target_account_id"], name: "idx_on_account_id_target_account_id_a8c8ddf44e", unique: true
    t.index ["target_account_id"], name: "index_follow_recommendation_mutes_on_target_account_id"
  end

  create_table "follow_recommendation_suppressions", force: :cascade do |t|
    t.bigint "account_id", null: false
    t.datetime "created_at", null: false
    t.datetime "updated_at", null: false
    t.index ["account_id"], name: "index_follow_recommendation_suppressions_on_account_id", unique: true
  end

  create_table "follow_requests", force: :cascade do |t|
    t.datetime "created_at", precision: nil, null: false
    t.datetime "updated_at", precision: nil, null: false
    t.bigint "account_id", null: false
    t.bigint "target_account_id", null: false
    t.boolean "show_reblogs", default: true, null: false
    t.string "uri"
    t.boolean "notify", default: false, null: false
    t.string "languages", array: true
    t.index ["account_id", "target_account_id"], name: "index_follow_requests_on_account_id_and_target_account_id", unique: true
  end

  create_table "follows", force: :cascade do |t|
    t.datetime "created_at", precision: nil, null: false
    t.datetime "updated_at", precision: nil, null: false
    t.bigint "account_id", null: false
    t.bigint "target_account_id", null: false
    t.boolean "show_reblogs", default: true, null: false
    t.string "uri"
    t.boolean "notify", default: false, null: false
    t.string "languages", array: true
    t.index ["account_id", "target_account_id"], name: "index_follows_on_account_id_and_target_account_id", unique: true
    t.index ["target_account_id"], name: "index_follows_on_target_account_id"
  end

<<<<<<< HEAD
  create_table "friend_domains", force: :cascade do |t|
    t.string "domain", default: "", null: false
    t.string "inbox_url", default: "", null: false
    t.integer "active_state", default: 0, null: false
    t.integer "passive_state", default: 0, null: false
    t.string "active_follow_activity_id"
    t.string "passive_follow_activity_id"
    t.boolean "available", default: true, null: false
    t.boolean "pseudo_relay", default: false, null: false
    t.boolean "allow_all_posts", default: true, null: false
    t.datetime "created_at", null: false
    t.datetime "updated_at", null: false
    t.boolean "delivery_local", default: true, null: false
    t.index ["domain"], name: "index_friend_domains_on_domain", unique: true
    t.index ["inbox_url"], name: "index_friend_domains_on_inbox_url", unique: true
=======
  create_table "generated_annual_reports", force: :cascade do |t|
    t.bigint "account_id", null: false
    t.integer "year", null: false
    t.jsonb "data", null: false
    t.integer "schema_version", null: false
    t.datetime "viewed_at"
    t.datetime "created_at", null: false
    t.datetime "updated_at", null: false
    t.index ["account_id", "year"], name: "index_generated_annual_reports_on_account_id_and_year", unique: true
>>>>>>> 38f7f8b9
  end

  create_table "identities", force: :cascade do |t|
    t.string "provider", default: "", null: false
    t.string "uid", default: "", null: false
    t.datetime "created_at", precision: nil, null: false
    t.datetime "updated_at", precision: nil, null: false
    t.bigint "user_id"
    t.index ["user_id"], name: "index_identities_on_user_id"
  end

  create_table "imports", force: :cascade do |t|
    t.integer "type", null: false
    t.boolean "approved", default: false, null: false
    t.datetime "created_at", precision: nil, null: false
    t.datetime "updated_at", precision: nil, null: false
    t.string "data_file_name"
    t.string "data_content_type"
    t.integer "data_file_size"
    t.datetime "data_updated_at", precision: nil
    t.bigint "account_id", null: false
    t.boolean "overwrite", default: false, null: false
  end

  create_table "instance_infos", force: :cascade do |t|
    t.string "domain", default: "", null: false
    t.string "software", default: "", null: false
    t.string "version", default: "", null: false
    t.jsonb "data", default: {}, null: false
    t.datetime "created_at", null: false
    t.datetime "updated_at", null: false
    t.index ["domain"], name: "index_instance_infos_on_domain", unique: true
  end

  create_table "invites", force: :cascade do |t|
    t.bigint "user_id", null: false
    t.string "code", default: "", null: false
    t.datetime "expires_at", precision: nil
    t.integer "max_uses"
    t.integer "uses", default: 0, null: false
    t.datetime "created_at", precision: nil, null: false
    t.datetime "updated_at", precision: nil, null: false
    t.boolean "autofollow", default: false, null: false
    t.text "comment"
    t.index ["code"], name: "index_invites_on_code", unique: true
    t.index ["user_id"], name: "index_invites_on_user_id"
  end

  create_table "ip_blocks", force: :cascade do |t|
    t.datetime "created_at", precision: nil, null: false
    t.datetime "updated_at", precision: nil, null: false
    t.datetime "expires_at", precision: nil
    t.inet "ip", default: "0.0.0.0", null: false
    t.integer "severity", default: 0, null: false
    t.text "comment", default: "", null: false
    t.index ["ip"], name: "index_ip_blocks_on_ip", unique: true
  end

  create_table "list_accounts", force: :cascade do |t|
    t.bigint "list_id", null: false
    t.bigint "account_id", null: false
    t.bigint "follow_id"
    t.bigint "follow_request_id"
    t.index ["account_id", "list_id"], name: "index_list_accounts_on_account_id_and_list_id", unique: true
    t.index ["follow_id"], name: "index_list_accounts_on_follow_id", where: "(follow_id IS NOT NULL)"
    t.index ["follow_request_id"], name: "index_list_accounts_on_follow_request_id", where: "(follow_request_id IS NOT NULL)"
    t.index ["list_id", "account_id"], name: "index_list_accounts_on_list_id_and_account_id"
  end

  create_table "list_statuses", force: :cascade do |t|
    t.bigint "list_id", null: false
    t.bigint "status_id", null: false
    t.datetime "created_at", null: false
    t.datetime "updated_at", null: false
    t.index ["list_id", "status_id"], name: "index_list_statuses_on_list_id_and_status_id", unique: true
    t.index ["list_id"], name: "index_list_statuses_on_list_id"
    t.index ["status_id"], name: "index_list_statuses_on_status_id"
  end

  create_table "lists", force: :cascade do |t|
    t.bigint "account_id", null: false
    t.string "title", default: "", null: false
    t.datetime "created_at", precision: nil, null: false
    t.datetime "updated_at", precision: nil, null: false
    t.integer "replies_policy", default: 0, null: false
    t.boolean "exclusive", default: false, null: false
    t.boolean "notify", default: false, null: false
    t.index ["account_id"], name: "index_lists_on_account_id"
  end

  create_table "login_activities", force: :cascade do |t|
    t.bigint "user_id", null: false
    t.string "authentication_method"
    t.string "provider"
    t.boolean "success"
    t.string "failure_reason"
    t.inet "ip"
    t.string "user_agent"
    t.datetime "created_at", precision: nil
    t.index ["user_id"], name: "index_login_activities_on_user_id"
  end

  create_table "markers", force: :cascade do |t|
    t.bigint "user_id"
    t.string "timeline", default: "", null: false
    t.bigint "last_read_id", default: 0, null: false
    t.integer "lock_version", default: 0, null: false
    t.datetime "created_at", precision: nil, null: false
    t.datetime "updated_at", precision: nil, null: false
    t.index ["user_id", "timeline"], name: "index_markers_on_user_id_and_timeline", unique: true
  end

  create_table "media_attachments", id: :bigint, default: -> { "timestamp_id('media_attachments'::text)" }, force: :cascade do |t|
    t.bigint "status_id"
    t.string "file_file_name"
    t.string "file_content_type"
    t.integer "file_file_size"
    t.datetime "file_updated_at", precision: nil
    t.string "remote_url", default: "", null: false
    t.datetime "created_at", precision: nil, null: false
    t.datetime "updated_at", precision: nil, null: false
    t.string "shortcode"
    t.integer "type", default: 0, null: false
    t.json "file_meta"
    t.bigint "account_id"
    t.text "description"
    t.bigint "scheduled_status_id"
    t.string "blurhash"
    t.integer "processing"
    t.integer "file_storage_schema_version"
    t.string "thumbnail_file_name"
    t.string "thumbnail_content_type"
    t.integer "thumbnail_file_size"
    t.datetime "thumbnail_updated_at", precision: nil
    t.string "thumbnail_remote_url"
    t.index ["account_id", "status_id"], name: "index_media_attachments_on_account_id_and_status_id", order: { status_id: :desc }
    t.index ["scheduled_status_id"], name: "index_media_attachments_on_scheduled_status_id", where: "(scheduled_status_id IS NOT NULL)"
    t.index ["shortcode"], name: "index_media_attachments_on_shortcode", unique: true, opclass: :text_pattern_ops, where: "(shortcode IS NOT NULL)"
    t.index ["status_id"], name: "index_media_attachments_on_status_id"
  end

  create_table "mentions", force: :cascade do |t|
    t.bigint "status_id"
    t.datetime "created_at", precision: nil, null: false
    t.datetime "updated_at", precision: nil, null: false
    t.bigint "account_id"
    t.boolean "silent", default: false, null: false
    t.index ["account_id", "status_id"], name: "index_mentions_on_account_id_and_status_id", unique: true
    t.index ["status_id"], name: "index_mentions_on_status_id"
  end

  create_table "mutes", force: :cascade do |t|
    t.datetime "created_at", precision: nil, null: false
    t.datetime "updated_at", precision: nil, null: false
    t.boolean "hide_notifications", default: true, null: false
    t.bigint "account_id", null: false
    t.bigint "target_account_id", null: false
    t.datetime "expires_at", precision: nil
    t.index ["account_id", "target_account_id"], name: "index_mutes_on_account_id_and_target_account_id", unique: true
    t.index ["target_account_id"], name: "index_mutes_on_target_account_id"
  end

  create_table "notifications", force: :cascade do |t|
    t.bigint "activity_id", null: false
    t.string "activity_type", null: false
    t.datetime "created_at", precision: nil, null: false
    t.datetime "updated_at", precision: nil, null: false
    t.bigint "account_id", null: false
    t.bigint "from_account_id", null: false
    t.string "type"
    t.index ["account_id", "id", "type"], name: "index_notifications_on_account_id_and_id_and_type", order: { id: :desc }
    t.index ["activity_id", "activity_type"], name: "index_notifications_on_activity_id_and_activity_type"
    t.index ["from_account_id"], name: "index_notifications_on_from_account_id"
  end

  create_table "oauth_access_grants", force: :cascade do |t|
    t.string "token", null: false
    t.integer "expires_in", null: false
    t.text "redirect_uri", null: false
    t.datetime "created_at", precision: nil, null: false
    t.datetime "revoked_at", precision: nil
    t.string "scopes"
    t.bigint "application_id", null: false
    t.bigint "resource_owner_id", null: false
    t.index ["resource_owner_id"], name: "index_oauth_access_grants_on_resource_owner_id"
    t.index ["token"], name: "index_oauth_access_grants_on_token", unique: true
  end

  create_table "oauth_access_tokens", force: :cascade do |t|
    t.string "token", null: false
    t.string "refresh_token"
    t.integer "expires_in"
    t.datetime "revoked_at", precision: nil
    t.datetime "created_at", precision: nil, null: false
    t.string "scopes"
    t.bigint "application_id"
    t.bigint "resource_owner_id"
    t.datetime "last_used_at", precision: nil
    t.inet "last_used_ip"
    t.index ["refresh_token"], name: "index_oauth_access_tokens_on_refresh_token", unique: true, opclass: :text_pattern_ops, where: "(refresh_token IS NOT NULL)"
    t.index ["resource_owner_id"], name: "index_oauth_access_tokens_on_resource_owner_id", where: "(resource_owner_id IS NOT NULL)"
    t.index ["token"], name: "index_oauth_access_tokens_on_token", unique: true
  end

  create_table "oauth_applications", force: :cascade do |t|
    t.string "name", null: false
    t.string "uid", null: false
    t.string "secret", null: false
    t.text "redirect_uri", null: false
    t.string "scopes", default: "", null: false
    t.datetime "created_at", precision: nil
    t.datetime "updated_at", precision: nil
    t.boolean "superapp", default: false, null: false
    t.string "website"
    t.string "owner_type"
    t.bigint "owner_id"
    t.boolean "confidential", default: true, null: false
    t.index ["owner_id", "owner_type"], name: "index_oauth_applications_on_owner_id_and_owner_type"
    t.index ["superapp"], name: "index_oauth_applications_on_superapp", where: "(superapp = true)"
    t.index ["uid"], name: "index_oauth_applications_on_uid", unique: true
  end

  create_table "one_time_keys", force: :cascade do |t|
    t.bigint "device_id"
    t.string "key_id", default: "", null: false
    t.text "key", default: "", null: false
    t.text "signature", default: "", null: false
    t.datetime "created_at", precision: nil, null: false
    t.datetime "updated_at", precision: nil, null: false
    t.index ["device_id"], name: "index_one_time_keys_on_device_id"
    t.index ["key_id"], name: "index_one_time_keys_on_key_id"
  end

  create_table "pghero_space_stats", force: :cascade do |t|
    t.text "database"
    t.text "schema"
    t.text "relation"
    t.bigint "size"
    t.datetime "captured_at", precision: nil
    t.index ["database", "captured_at"], name: "index_pghero_space_stats_on_database_and_captured_at"
  end

  create_table "poll_votes", force: :cascade do |t|
    t.bigint "account_id"
    t.bigint "poll_id"
    t.integer "choice", default: 0, null: false
    t.datetime "created_at", precision: nil, null: false
    t.datetime "updated_at", precision: nil, null: false
    t.string "uri"
    t.index ["account_id"], name: "index_poll_votes_on_account_id"
    t.index ["poll_id"], name: "index_poll_votes_on_poll_id"
  end

  create_table "polls", force: :cascade do |t|
    t.bigint "account_id"
    t.bigint "status_id"
    t.datetime "expires_at", precision: nil
    t.string "options", default: [], null: false, array: true
    t.bigint "cached_tallies", default: [], null: false, array: true
    t.boolean "multiple", default: false, null: false
    t.boolean "hide_totals", default: false, null: false
    t.bigint "votes_count", default: 0, null: false
    t.datetime "last_fetched_at", precision: nil
    t.datetime "created_at", precision: nil, null: false
    t.datetime "updated_at", precision: nil, null: false
    t.integer "lock_version", default: 0, null: false
    t.bigint "voters_count"
    t.index ["account_id"], name: "index_polls_on_account_id"
    t.index ["status_id"], name: "index_polls_on_status_id"
  end

  create_table "preview_card_providers", force: :cascade do |t|
    t.string "domain", default: "", null: false
    t.string "icon_file_name"
    t.string "icon_content_type"
    t.bigint "icon_file_size"
    t.datetime "icon_updated_at", precision: nil
    t.boolean "trendable"
    t.datetime "reviewed_at", precision: nil
    t.datetime "requested_review_at", precision: nil
    t.datetime "created_at", null: false
    t.datetime "updated_at", null: false
    t.index ["domain"], name: "index_preview_card_providers_on_domain", unique: true
  end

  create_table "preview_card_trends", force: :cascade do |t|
    t.bigint "preview_card_id", null: false
    t.float "score", default: 0.0, null: false
    t.integer "rank", default: 0, null: false
    t.boolean "allowed", default: false, null: false
    t.string "language"
    t.index ["preview_card_id"], name: "index_preview_card_trends_on_preview_card_id", unique: true
  end

  create_table "preview_cards", force: :cascade do |t|
    t.string "url", default: "", null: false
    t.string "title", default: "", null: false
    t.string "description", default: "", null: false
    t.string "image_file_name"
    t.string "image_content_type"
    t.integer "image_file_size"
    t.datetime "image_updated_at", precision: nil
    t.integer "type", default: 0, null: false
    t.text "html", default: "", null: false
    t.string "author_name", default: "", null: false
    t.string "author_url", default: "", null: false
    t.string "provider_name", default: "", null: false
    t.string "provider_url", default: "", null: false
    t.integer "width", default: 0, null: false
    t.integer "height", default: 0, null: false
    t.datetime "created_at", precision: nil, null: false
    t.datetime "updated_at", precision: nil, null: false
    t.string "embed_url", default: "", null: false
    t.integer "image_storage_schema_version"
    t.string "blurhash"
    t.string "language"
    t.float "max_score"
    t.datetime "max_score_at", precision: nil
    t.boolean "trendable"
    t.integer "link_type"
    t.datetime "published_at"
    t.string "image_description", default: "", null: false
    t.index ["url"], name: "index_preview_cards_on_url", unique: true
  end

  create_table "preview_cards_statuses", primary_key: ["status_id", "preview_card_id"], force: :cascade do |t|
    t.bigint "preview_card_id", null: false
    t.bigint "status_id", null: false
    t.string "url"
  end

  create_table "relays", force: :cascade do |t|
    t.string "inbox_url", default: "", null: false
    t.string "follow_activity_id"
    t.datetime "created_at", precision: nil, null: false
    t.datetime "updated_at", precision: nil, null: false
    t.integer "state", default: 0, null: false
  end

  create_table "report_notes", force: :cascade do |t|
    t.text "content", null: false
    t.bigint "report_id", null: false
    t.bigint "account_id", null: false
    t.datetime "created_at", precision: nil, null: false
    t.datetime "updated_at", precision: nil, null: false
    t.index ["account_id"], name: "index_report_notes_on_account_id"
    t.index ["report_id"], name: "index_report_notes_on_report_id"
  end

  create_table "reports", force: :cascade do |t|
    t.bigint "status_ids", default: [], null: false, array: true
    t.text "comment", default: "", null: false
    t.datetime "created_at", precision: nil, null: false
    t.datetime "updated_at", precision: nil, null: false
    t.bigint "account_id", null: false
    t.bigint "action_taken_by_account_id"
    t.bigint "target_account_id", null: false
    t.bigint "assigned_account_id"
    t.string "uri"
    t.boolean "forwarded"
    t.integer "category", default: 0, null: false
    t.datetime "action_taken_at", precision: nil
    t.bigint "rule_ids", array: true
    t.index ["account_id"], name: "index_reports_on_account_id"
    t.index ["action_taken_by_account_id"], name: "index_reports_on_action_taken_by_account_id", where: "(action_taken_by_account_id IS NOT NULL)"
    t.index ["assigned_account_id"], name: "index_reports_on_assigned_account_id", where: "(assigned_account_id IS NOT NULL)"
    t.index ["target_account_id"], name: "index_reports_on_target_account_id"
  end

  create_table "rules", force: :cascade do |t|
    t.integer "priority", default: 0, null: false
    t.datetime "deleted_at", precision: nil
    t.text "text", default: "", null: false
    t.datetime "created_at", precision: nil, null: false
    t.datetime "updated_at", precision: nil, null: false
  end

  create_table "scheduled_expiration_statuses", force: :cascade do |t|
    t.bigint "account_id"
    t.bigint "status_id", null: false
    t.datetime "scheduled_at", precision: nil
    t.datetime "created_at", precision: nil, null: false
    t.datetime "updated_at", precision: nil, null: false
    t.index ["account_id"], name: "index_scheduled_expiration_statuses_on_account_id"
    t.index ["scheduled_at"], name: "index_scheduled_expiration_statuses_on_scheduled_at"
    t.index ["status_id"], name: "index_scheduled_expiration_statuses_on_status_id"
  end

  create_table "scheduled_statuses", force: :cascade do |t|
    t.bigint "account_id"
    t.datetime "scheduled_at", precision: nil
    t.jsonb "params"
    t.index ["account_id"], name: "index_scheduled_statuses_on_account_id"
    t.index ["scheduled_at"], name: "index_scheduled_statuses_on_scheduled_at"
  end

  create_table "session_activations", force: :cascade do |t|
    t.string "session_id", null: false
    t.datetime "created_at", precision: nil, null: false
    t.datetime "updated_at", precision: nil, null: false
    t.string "user_agent", default: "", null: false
    t.inet "ip"
    t.bigint "access_token_id"
    t.bigint "user_id", null: false
    t.bigint "web_push_subscription_id"
    t.index ["access_token_id"], name: "index_session_activations_on_access_token_id"
    t.index ["session_id"], name: "index_session_activations_on_session_id", unique: true
    t.index ["user_id"], name: "index_session_activations_on_user_id"
  end

  create_table "settings", force: :cascade do |t|
    t.string "var", null: false
    t.text "value"
    t.string "thing_type"
    t.datetime "created_at", precision: nil
    t.datetime "updated_at", precision: nil
    t.bigint "thing_id"
    t.index ["thing_type", "thing_id", "var"], name: "index_settings_on_thing_type_and_thing_id_and_var", unique: true
  end

  create_table "site_uploads", force: :cascade do |t|
    t.string "var", default: "", null: false
    t.string "file_file_name"
    t.string "file_content_type"
    t.integer "file_file_size"
    t.datetime "file_updated_at", precision: nil
    t.json "meta"
    t.datetime "created_at", precision: nil, null: false
    t.datetime "updated_at", precision: nil, null: false
    t.string "blurhash"
    t.index ["var"], name: "index_site_uploads_on_var", unique: true
  end

  create_table "software_updates", force: :cascade do |t|
    t.string "version", null: false
    t.boolean "urgent", default: false, null: false
    t.integer "type", default: 0, null: false
    t.string "release_notes", default: "", null: false
    t.datetime "created_at", null: false
    t.datetime "updated_at", null: false
    t.index ["version"], name: "index_software_updates_on_version", unique: true
  end

  create_table "status_capability_tokens", force: :cascade do |t|
    t.bigint "status_id", null: false
    t.string "token"
    t.datetime "created_at", null: false
    t.datetime "updated_at", null: false
    t.index ["status_id"], name: "index_status_capability_tokens_on_status_id"
  end

  create_table "status_edits", force: :cascade do |t|
    t.bigint "status_id", null: false
    t.bigint "account_id"
    t.text "text", default: "", null: false
    t.text "spoiler_text", default: "", null: false
    t.datetime "created_at", null: false
    t.datetime "updated_at", null: false
    t.bigint "ordered_media_attachment_ids", array: true
    t.text "media_descriptions", array: true
    t.string "poll_options", array: true
    t.boolean "sensitive"
    t.boolean "markdown", default: false
    t.index ["account_id"], name: "index_status_edits_on_account_id"
    t.index ["status_id"], name: "index_status_edits_on_status_id"
  end

  create_table "status_pins", force: :cascade do |t|
    t.bigint "account_id", null: false
    t.bigint "status_id", null: false
    t.datetime "created_at", precision: nil, default: -> { "now()" }, null: false
    t.datetime "updated_at", precision: nil, default: -> { "now()" }, null: false
    t.index ["account_id", "status_id"], name: "index_status_pins_on_account_id_and_status_id", unique: true
    t.index ["status_id"], name: "index_status_pins_on_status_id"
  end

  create_table "status_references", force: :cascade do |t|
    t.bigint "status_id", null: false
    t.bigint "target_status_id", null: false
    t.datetime "created_at", precision: nil, null: false
    t.datetime "updated_at", precision: nil, null: false
    t.string "attribute_type"
    t.boolean "quote", default: false, null: false
    t.index ["status_id"], name: "index_status_references_on_status_id"
    t.index ["target_status_id"], name: "index_status_references_on_target_status_id"
  end

  create_table "status_stats", force: :cascade do |t|
    t.bigint "status_id", null: false
    t.bigint "replies_count", default: 0, null: false
    t.bigint "reblogs_count", default: 0, null: false
    t.bigint "favourites_count", default: 0, null: false
    t.datetime "created_at", precision: nil, null: false
    t.datetime "updated_at", precision: nil, null: false
    t.string "emoji_reactions"
    t.integer "emoji_reactions_count", default: 0, null: false
    t.integer "emoji_reaction_accounts_count", default: 0, null: false
    t.integer "status_referred_by_count", default: 0, null: false
    t.index ["status_id"], name: "index_status_stats_on_status_id", unique: true
  end

  create_table "status_trends", force: :cascade do |t|
    t.bigint "status_id", null: false
    t.bigint "account_id", null: false
    t.float "score", default: 0.0, null: false
    t.integer "rank", default: 0, null: false
    t.boolean "allowed", default: false, null: false
    t.string "language"
    t.index ["account_id"], name: "index_status_trends_on_account_id"
    t.index ["status_id"], name: "index_status_trends_on_status_id", unique: true
  end

  create_table "statuses", id: :bigint, default: -> { "timestamp_id('statuses'::text)" }, force: :cascade do |t|
    t.string "uri"
    t.text "text", default: "", null: false
    t.datetime "created_at", precision: nil, null: false
    t.datetime "updated_at", precision: nil, null: false
    t.bigint "in_reply_to_id"
    t.bigint "reblog_of_id"
    t.string "url"
    t.boolean "sensitive", default: false, null: false
    t.integer "visibility", default: 0, null: false
    t.text "spoiler_text", default: "", null: false
    t.boolean "reply", default: false, null: false
    t.string "language"
    t.bigint "conversation_id"
    t.boolean "local"
    t.bigint "account_id", null: false
    t.bigint "application_id"
    t.bigint "in_reply_to_account_id"
    t.bigint "poll_id"
    t.datetime "deleted_at", precision: nil
    t.datetime "edited_at", precision: nil
    t.boolean "trendable"
    t.bigint "ordered_media_attachment_ids", array: true
    t.integer "searchability"
    t.boolean "markdown", default: false
    t.integer "limited_scope"
    t.bigint "quote_of_id"
    t.index ["account_id", "id", "visibility", "updated_at"], name: "index_statuses_20190820", order: { id: :desc }, where: "(deleted_at IS NULL)"
    t.index ["account_id", "reblog_of_id", "deleted_at", "searchability"], name: "index_statuses_for_get_following_accounts_to_search", where: "((deleted_at IS NULL) AND (reblog_of_id IS NULL) AND (searchability = ANY (ARRAY[0, 10, 1])))"
    t.index ["account_id"], name: "index_statuses_on_account_id"
    t.index ["conversation_id"], name: "index_statuses_on_conversation_id"
    t.index ["deleted_at"], name: "index_statuses_on_deleted_at", where: "(deleted_at IS NOT NULL)"
    t.index ["id", "account_id"], name: "index_statuses_local_20231213", order: { id: :desc }, where: "((local OR (uri IS NULL)) AND (deleted_at IS NULL) AND (visibility = ANY (ARRAY[0, 10, 11])) AND (reblog_of_id IS NULL) AND ((NOT reply) OR (in_reply_to_account_id = account_id)))"
    t.index ["id", "account_id"], name: "index_statuses_public_20231213", order: { id: :desc }, where: "((deleted_at IS NULL) AND (visibility = ANY (ARRAY[0, 10, 11])) AND (reblog_of_id IS NULL) AND ((NOT reply) OR (in_reply_to_account_id = account_id)))"
    t.index ["in_reply_to_account_id"], name: "index_statuses_on_in_reply_to_account_id", where: "(in_reply_to_account_id IS NOT NULL)"
    t.index ["in_reply_to_id"], name: "index_statuses_on_in_reply_to_id", where: "(in_reply_to_id IS NOT NULL)"
    t.index ["quote_of_id", "account_id"], name: "index_statuses_on_quote_of_id_and_account_id"
    t.index ["reblog_of_id", "account_id"], name: "index_statuses_on_reblog_of_id_and_account_id"
    t.index ["uri"], name: "index_statuses_on_uri", unique: true, opclass: :text_pattern_ops, where: "(uri IS NOT NULL)"
    t.index ["url"], name: "index_statuses_on_url", opclass: :text_pattern_ops, where: "((url IS NOT NULL) AND ((url)::text <> (uri)::text))"
  end

  create_table "statuses_tags", primary_key: ["tag_id", "status_id"], force: :cascade do |t|
    t.bigint "status_id", null: false
    t.bigint "tag_id", null: false
    t.index ["status_id"], name: "index_statuses_tags_on_status_id"
  end

  create_table "system_keys", force: :cascade do |t|
    t.binary "key"
    t.datetime "created_at", precision: nil, null: false
    t.datetime "updated_at", precision: nil, null: false
  end

  create_table "tag_follows", force: :cascade do |t|
    t.bigint "tag_id", null: false
    t.bigint "account_id", null: false
    t.datetime "created_at", null: false
    t.datetime "updated_at", null: false
    t.index ["account_id", "tag_id"], name: "index_tag_follows_on_account_id_and_tag_id", unique: true
    t.index ["tag_id"], name: "index_tag_follows_on_tag_id"
  end

  create_table "tags", force: :cascade do |t|
    t.string "name", default: "", null: false
    t.datetime "created_at", precision: nil, null: false
    t.datetime "updated_at", precision: nil, null: false
    t.boolean "usable"
    t.boolean "trendable"
    t.boolean "listable"
    t.datetime "reviewed_at", precision: nil
    t.datetime "requested_review_at", precision: nil
    t.datetime "last_status_at", precision: nil
    t.float "max_score"
    t.datetime "max_score_at", precision: nil
    t.string "display_name"
    t.index "lower((name)::text) text_pattern_ops", name: "index_tags_on_name_lower_btree", unique: true
  end

  create_table "tombstones", force: :cascade do |t|
    t.bigint "account_id"
    t.string "uri", null: false
    t.datetime "created_at", precision: nil, null: false
    t.datetime "updated_at", precision: nil, null: false
    t.boolean "by_moderator"
    t.index ["account_id"], name: "index_tombstones_on_account_id"
    t.index ["uri"], name: "index_tombstones_on_uri"
  end

  create_table "unavailable_domains", force: :cascade do |t|
    t.string "domain", default: "", null: false
    t.datetime "created_at", precision: nil, null: false
    t.datetime "updated_at", precision: nil, null: false
    t.index ["domain"], name: "index_unavailable_domains_on_domain", unique: true
  end

  create_table "user_invite_requests", force: :cascade do |t|
    t.bigint "user_id"
    t.text "text"
    t.datetime "created_at", precision: nil, null: false
    t.datetime "updated_at", precision: nil, null: false
    t.index ["user_id"], name: "index_user_invite_requests_on_user_id"
  end

  create_table "user_roles", force: :cascade do |t|
    t.string "name", default: "", null: false
    t.string "color", default: "", null: false
    t.integer "position", default: 0, null: false
    t.bigint "permissions", default: 0, null: false
    t.boolean "highlighted", default: false, null: false
    t.datetime "created_at", null: false
    t.datetime "updated_at", null: false
  end

  create_table "users", force: :cascade do |t|
    t.string "email", default: "", null: false
    t.datetime "created_at", precision: nil, null: false
    t.datetime "updated_at", precision: nil, null: false
    t.string "encrypted_password", default: "", null: false
    t.string "reset_password_token"
    t.datetime "reset_password_sent_at", precision: nil
    t.integer "sign_in_count", default: 0, null: false
    t.datetime "current_sign_in_at", precision: nil
    t.datetime "last_sign_in_at", precision: nil
    t.boolean "admin", default: false, null: false
    t.string "confirmation_token"
    t.datetime "confirmed_at", precision: nil
    t.datetime "confirmation_sent_at", precision: nil
    t.string "unconfirmed_email"
    t.string "locale"
    t.string "encrypted_otp_secret"
    t.string "encrypted_otp_secret_iv"
    t.string "encrypted_otp_secret_salt"
    t.integer "consumed_timestep"
    t.boolean "otp_required_for_login", default: false, null: false
    t.datetime "last_emailed_at", precision: nil
    t.string "otp_backup_codes", array: true
    t.bigint "account_id", null: false
    t.boolean "disabled", default: false, null: false
    t.boolean "moderator", default: false, null: false
    t.bigint "invite_id"
    t.string "chosen_languages", array: true
    t.bigint "created_by_application_id"
    t.boolean "approved", default: true, null: false
    t.string "sign_in_token"
    t.datetime "sign_in_token_sent_at", precision: nil
    t.string "webauthn_id"
    t.inet "sign_up_ip"
    t.boolean "skip_sign_in_token"
    t.bigint "role_id"
    t.text "settings"
    t.string "time_zone"
    t.index ["account_id"], name: "index_users_on_account_id"
    t.index ["confirmation_token"], name: "index_users_on_confirmation_token", unique: true
    t.index ["created_by_application_id"], name: "index_users_on_created_by_application_id", where: "(created_by_application_id IS NOT NULL)"
    t.index ["email"], name: "index_users_on_email", unique: true
    t.index ["reset_password_token"], name: "index_users_on_reset_password_token", unique: true, opclass: :text_pattern_ops, where: "(reset_password_token IS NOT NULL)"
    t.index ["role_id"], name: "index_users_on_role_id", where: "(role_id IS NOT NULL)"
    t.index ["unconfirmed_email"], name: "index_users_on_unconfirmed_email", where: "(unconfirmed_email IS NOT NULL)"
  end

  create_table "web_push_subscriptions", force: :cascade do |t|
    t.string "endpoint", null: false
    t.string "key_p256dh", null: false
    t.string "key_auth", null: false
    t.json "data"
    t.datetime "created_at", precision: nil, null: false
    t.datetime "updated_at", precision: nil, null: false
    t.bigint "access_token_id"
    t.bigint "user_id"
    t.index ["access_token_id"], name: "index_web_push_subscriptions_on_access_token_id", where: "(access_token_id IS NOT NULL)"
    t.index ["user_id"], name: "index_web_push_subscriptions_on_user_id"
  end

  create_table "web_settings", force: :cascade do |t|
    t.json "data"
    t.datetime "created_at", precision: nil, null: false
    t.datetime "updated_at", precision: nil, null: false
    t.bigint "user_id", null: false
    t.index ["user_id"], name: "index_web_settings_on_user_id", unique: true
  end

  create_table "webauthn_credentials", force: :cascade do |t|
    t.string "external_id", null: false
    t.string "public_key", null: false
    t.string "nickname", null: false
    t.bigint "sign_count", default: 0, null: false
    t.bigint "user_id"
    t.datetime "created_at", precision: nil, null: false
    t.datetime "updated_at", precision: nil, null: false
    t.index ["external_id"], name: "index_webauthn_credentials_on_external_id", unique: true
    t.index ["user_id"], name: "index_webauthn_credentials_on_user_id"
  end

  create_table "webhooks", force: :cascade do |t|
    t.string "url", null: false
    t.string "events", default: [], null: false, array: true
    t.string "secret", default: "", null: false
    t.boolean "enabled", default: true, null: false
    t.datetime "created_at", null: false
    t.datetime "updated_at", null: false
    t.text "template"
    t.index ["url"], name: "index_webhooks_on_url", unique: true
  end

  add_foreign_key "account_aliases", "accounts", on_delete: :cascade
  add_foreign_key "account_conversations", "accounts", on_delete: :cascade
  add_foreign_key "account_conversations", "conversations", on_delete: :cascade
  add_foreign_key "account_deletion_requests", "accounts", on_delete: :cascade
  add_foreign_key "account_domain_blocks", "accounts", name: "fk_206c6029bd", on_delete: :cascade
  add_foreign_key "account_migrations", "accounts", column: "target_account_id", on_delete: :nullify
  add_foreign_key "account_migrations", "accounts", on_delete: :cascade
  add_foreign_key "account_moderation_notes", "accounts"
  add_foreign_key "account_moderation_notes", "accounts", column: "target_account_id"
  add_foreign_key "account_notes", "accounts", column: "target_account_id", on_delete: :cascade
  add_foreign_key "account_notes", "accounts", on_delete: :cascade
  add_foreign_key "account_pins", "accounts", column: "target_account_id", on_delete: :cascade
  add_foreign_key "account_pins", "accounts", on_delete: :cascade
  add_foreign_key "account_stats", "accounts", on_delete: :cascade
  add_foreign_key "account_statuses_cleanup_policies", "accounts", on_delete: :cascade
  add_foreign_key "account_warnings", "accounts", column: "target_account_id", on_delete: :cascade
  add_foreign_key "account_warnings", "accounts", on_delete: :nullify
  add_foreign_key "account_warnings", "reports", on_delete: :cascade
  add_foreign_key "accounts", "accounts", column: "moved_to_account_id", on_delete: :nullify
  add_foreign_key "admin_action_logs", "accounts", on_delete: :cascade
  add_foreign_key "announcement_mutes", "accounts", on_delete: :cascade
  add_foreign_key "announcement_mutes", "announcements", on_delete: :cascade
  add_foreign_key "announcement_reactions", "accounts", on_delete: :cascade
  add_foreign_key "announcement_reactions", "announcements", on_delete: :cascade
  add_foreign_key "announcement_reactions", "custom_emojis", on_delete: :cascade
  add_foreign_key "antenna_accounts", "accounts", on_delete: :cascade
  add_foreign_key "antenna_accounts", "antennas", on_delete: :cascade
  add_foreign_key "antenna_domains", "antennas", on_delete: :cascade
  add_foreign_key "antenna_tags", "antennas", on_delete: :cascade
  add_foreign_key "antenna_tags", "tags", on_delete: :cascade
  add_foreign_key "antennas", "accounts", on_delete: :cascade
  add_foreign_key "appeals", "account_warnings", on_delete: :cascade
  add_foreign_key "appeals", "accounts", column: "approved_by_account_id", on_delete: :nullify
  add_foreign_key "appeals", "accounts", column: "rejected_by_account_id", on_delete: :nullify
  add_foreign_key "appeals", "accounts", on_delete: :cascade
  add_foreign_key "backups", "users", on_delete: :nullify
  add_foreign_key "blocks", "accounts", column: "target_account_id", name: "fk_9571bfabc1", on_delete: :cascade
  add_foreign_key "blocks", "accounts", name: "fk_4269e03e65", on_delete: :cascade
  add_foreign_key "bookmark_categories", "accounts", on_delete: :cascade
  add_foreign_key "bookmark_category_statuses", "bookmark_categories", on_delete: :cascade
  add_foreign_key "bookmark_category_statuses", "bookmarks", on_delete: :cascade
  add_foreign_key "bookmark_category_statuses", "statuses", on_delete: :cascade
  add_foreign_key "bookmarks", "accounts", on_delete: :cascade
  add_foreign_key "bookmarks", "statuses", on_delete: :cascade
  add_foreign_key "bulk_import_rows", "bulk_imports", on_delete: :cascade
  add_foreign_key "bulk_imports", "accounts", on_delete: :cascade
  add_foreign_key "canonical_email_blocks", "accounts", column: "reference_account_id", on_delete: :cascade
  add_foreign_key "circle_accounts", "accounts", on_delete: :cascade
  add_foreign_key "circle_accounts", "circles", on_delete: :cascade
  add_foreign_key "circle_accounts", "follows", on_delete: :cascade
  add_foreign_key "circle_statuses", "circles", on_delete: :cascade
  add_foreign_key "circle_statuses", "statuses", on_delete: :cascade
  add_foreign_key "circles", "accounts", on_delete: :cascade
  add_foreign_key "conversation_mutes", "accounts", name: "fk_225b4212bb", on_delete: :cascade
  add_foreign_key "conversation_mutes", "conversations", on_delete: :cascade
  add_foreign_key "custom_filter_keywords", "custom_filters", on_delete: :cascade
  add_foreign_key "custom_filter_statuses", "custom_filters", on_delete: :cascade
  add_foreign_key "custom_filter_statuses", "statuses", on_delete: :cascade
  add_foreign_key "custom_filters", "accounts", on_delete: :cascade
  add_foreign_key "devices", "accounts", on_delete: :cascade
  add_foreign_key "devices", "oauth_access_tokens", column: "access_token_id", on_delete: :cascade
  add_foreign_key "email_domain_blocks", "email_domain_blocks", column: "parent_id", on_delete: :cascade
  add_foreign_key "emoji_reactions", "accounts", on_delete: :cascade
  add_foreign_key "emoji_reactions", "custom_emojis", on_delete: :cascade
  add_foreign_key "emoji_reactions", "statuses", on_delete: :cascade
  add_foreign_key "encrypted_messages", "accounts", column: "from_account_id", on_delete: :cascade
  add_foreign_key "encrypted_messages", "devices", on_delete: :cascade
  add_foreign_key "favourites", "accounts", name: "fk_5eb6c2b873", on_delete: :cascade
  add_foreign_key "favourites", "statuses", name: "fk_b0e856845e", on_delete: :cascade
  add_foreign_key "featured_tags", "accounts", on_delete: :cascade
  add_foreign_key "featured_tags", "tags", on_delete: :cascade
  add_foreign_key "follow_recommendation_mutes", "accounts", column: "target_account_id", on_delete: :cascade
  add_foreign_key "follow_recommendation_mutes", "accounts", on_delete: :cascade
  add_foreign_key "follow_recommendation_suppressions", "accounts", on_delete: :cascade
  add_foreign_key "follow_requests", "accounts", column: "target_account_id", name: "fk_9291ec025d", on_delete: :cascade
  add_foreign_key "follow_requests", "accounts", name: "fk_76d644b0e7", on_delete: :cascade
  add_foreign_key "follows", "accounts", column: "target_account_id", name: "fk_745ca29eac", on_delete: :cascade
  add_foreign_key "follows", "accounts", name: "fk_32ed1b5560", on_delete: :cascade
  add_foreign_key "generated_annual_reports", "accounts"
  add_foreign_key "identities", "users", name: "fk_bea040f377", on_delete: :cascade
  add_foreign_key "imports", "accounts", name: "fk_6db1b6e408", on_delete: :cascade
  add_foreign_key "invites", "users", on_delete: :cascade
  add_foreign_key "list_accounts", "accounts", on_delete: :cascade
  add_foreign_key "list_accounts", "follow_requests", on_delete: :cascade
  add_foreign_key "list_accounts", "follows", on_delete: :cascade
  add_foreign_key "list_accounts", "lists", on_delete: :cascade
  add_foreign_key "list_statuses", "lists", on_delete: :cascade
  add_foreign_key "list_statuses", "statuses", on_delete: :cascade
  add_foreign_key "lists", "accounts", on_delete: :cascade
  add_foreign_key "login_activities", "users", on_delete: :cascade
  add_foreign_key "markers", "users", on_delete: :cascade
  add_foreign_key "media_attachments", "accounts", name: "fk_96dd81e81b", on_delete: :nullify
  add_foreign_key "media_attachments", "scheduled_statuses", on_delete: :nullify
  add_foreign_key "media_attachments", "statuses", on_delete: :nullify
  add_foreign_key "mentions", "accounts", name: "fk_970d43f9d1", on_delete: :cascade
  add_foreign_key "mentions", "statuses", on_delete: :cascade
  add_foreign_key "mutes", "accounts", column: "target_account_id", name: "fk_eecff219ea", on_delete: :cascade
  add_foreign_key "mutes", "accounts", name: "fk_b8d8daf315", on_delete: :cascade
  add_foreign_key "notifications", "accounts", column: "from_account_id", name: "fk_fbd6b0bf9e", on_delete: :cascade
  add_foreign_key "notifications", "accounts", name: "fk_c141c8ee55", on_delete: :cascade
  add_foreign_key "oauth_access_grants", "oauth_applications", column: "application_id", name: "fk_34d54b0a33", on_delete: :cascade
  add_foreign_key "oauth_access_grants", "users", column: "resource_owner_id", name: "fk_63b044929b", on_delete: :cascade
  add_foreign_key "oauth_access_tokens", "oauth_applications", column: "application_id", name: "fk_f5fc4c1ee3", on_delete: :cascade
  add_foreign_key "oauth_access_tokens", "users", column: "resource_owner_id", name: "fk_e84df68546", on_delete: :cascade
  add_foreign_key "oauth_applications", "users", column: "owner_id", name: "fk_b0988c7c0a", on_delete: :cascade
  add_foreign_key "one_time_keys", "devices", on_delete: :cascade
  add_foreign_key "poll_votes", "accounts", on_delete: :cascade
  add_foreign_key "poll_votes", "polls", on_delete: :cascade
  add_foreign_key "polls", "accounts", on_delete: :cascade
  add_foreign_key "polls", "statuses", on_delete: :cascade
  add_foreign_key "preview_card_trends", "preview_cards", on_delete: :cascade
  add_foreign_key "report_notes", "accounts", on_delete: :cascade
  add_foreign_key "report_notes", "reports", on_delete: :cascade
  add_foreign_key "reports", "accounts", column: "action_taken_by_account_id", name: "fk_bca45b75fd", on_delete: :nullify
  add_foreign_key "reports", "accounts", column: "assigned_account_id", on_delete: :nullify
  add_foreign_key "reports", "accounts", column: "target_account_id", name: "fk_eb37af34f0", on_delete: :cascade
  add_foreign_key "reports", "accounts", name: "fk_4b81f7522c", on_delete: :cascade
  add_foreign_key "scheduled_expiration_statuses", "accounts", on_delete: :cascade
  add_foreign_key "scheduled_expiration_statuses", "statuses", on_delete: :cascade
  add_foreign_key "scheduled_statuses", "accounts", on_delete: :cascade
  add_foreign_key "session_activations", "oauth_access_tokens", column: "access_token_id", name: "fk_957e5bda89", on_delete: :cascade
  add_foreign_key "session_activations", "users", name: "fk_e5fda67334", on_delete: :cascade
  add_foreign_key "status_capability_tokens", "statuses", on_delete: :cascade
  add_foreign_key "status_edits", "accounts", on_delete: :nullify
  add_foreign_key "status_edits", "statuses", on_delete: :cascade
  add_foreign_key "status_pins", "accounts", name: "fk_d4cb435b62", on_delete: :cascade
  add_foreign_key "status_pins", "statuses", on_delete: :cascade
  add_foreign_key "status_references", "statuses", column: "target_status_id", on_delete: :cascade
  add_foreign_key "status_references", "statuses", on_delete: :cascade
  add_foreign_key "status_stats", "statuses", on_delete: :cascade
  add_foreign_key "status_trends", "accounts", on_delete: :cascade
  add_foreign_key "status_trends", "statuses", on_delete: :cascade
  add_foreign_key "statuses", "accounts", column: "in_reply_to_account_id", name: "fk_c7fa917661", on_delete: :nullify
  add_foreign_key "statuses", "accounts", name: "fk_9bda1543f7", on_delete: :cascade
  add_foreign_key "statuses", "statuses", column: "in_reply_to_id", on_delete: :nullify
  add_foreign_key "statuses", "statuses", column: "reblog_of_id", on_delete: :cascade
  add_foreign_key "statuses_tags", "statuses", on_delete: :cascade
  add_foreign_key "statuses_tags", "tags", name: "fk_3081861e21", on_delete: :cascade
  add_foreign_key "tag_follows", "accounts", on_delete: :cascade
  add_foreign_key "tag_follows", "tags", on_delete: :cascade
  add_foreign_key "tombstones", "accounts", on_delete: :cascade
  add_foreign_key "user_invite_requests", "users", on_delete: :cascade
  add_foreign_key "users", "accounts", name: "fk_50500f500d", on_delete: :cascade
  add_foreign_key "users", "invites", on_delete: :nullify
  add_foreign_key "users", "oauth_applications", column: "created_by_application_id", on_delete: :nullify
  add_foreign_key "users", "user_roles", column: "role_id", on_delete: :nullify
  add_foreign_key "web_push_subscriptions", "oauth_access_tokens", column: "access_token_id", on_delete: :cascade
  add_foreign_key "web_push_subscriptions", "users", on_delete: :cascade
  add_foreign_key "web_settings", "users", name: "fk_11910667b2", on_delete: :cascade
  add_foreign_key "webauthn_credentials", "users"

  create_view "instances", materialized: true, sql_definition: <<-SQL
      WITH domain_counts(domain, accounts_count) AS (
           SELECT accounts.domain,
              count(*) AS accounts_count
             FROM accounts
            WHERE (accounts.domain IS NOT NULL)
            GROUP BY accounts.domain
          )
   SELECT domain_counts.domain,
      domain_counts.accounts_count
     FROM domain_counts
  UNION
   SELECT domain_blocks.domain,
      COALESCE(domain_counts.accounts_count, (0)::bigint) AS accounts_count
     FROM (domain_blocks
       LEFT JOIN domain_counts ON (((domain_counts.domain)::text = (domain_blocks.domain)::text)))
  UNION
   SELECT domain_allows.domain,
      COALESCE(domain_counts.accounts_count, (0)::bigint) AS accounts_count
     FROM (domain_allows
       LEFT JOIN domain_counts ON (((domain_counts.domain)::text = (domain_allows.domain)::text)));
  SQL
  add_index "instances", "reverse(('.'::text || (domain)::text)), domain", name: "index_instances_on_reverse_domain"
  add_index "instances", ["domain"], name: "index_instances_on_domain", unique: true

  create_view "user_ips", sql_definition: <<-SQL
      SELECT t0.user_id,
      t0.ip,
      max(t0.used_at) AS used_at
     FROM ( SELECT users.id AS user_id,
              users.sign_up_ip AS ip,
              users.created_at AS used_at
             FROM users
            WHERE (users.sign_up_ip IS NOT NULL)
          UNION ALL
           SELECT session_activations.user_id,
              session_activations.ip,
              session_activations.updated_at
             FROM session_activations
          UNION ALL
           SELECT login_activities.user_id,
              login_activities.ip,
              login_activities.created_at
             FROM login_activities
            WHERE (login_activities.success = true)) t0
    GROUP BY t0.user_id, t0.ip;
  SQL
  create_view "account_summaries", materialized: true, sql_definition: <<-SQL
      SELECT accounts.id AS account_id,
      mode() WITHIN GROUP (ORDER BY t0.language) AS language,
      mode() WITHIN GROUP (ORDER BY t0.sensitive) AS sensitive
     FROM (accounts
       CROSS JOIN LATERAL ( SELECT statuses.account_id,
              statuses.language,
              statuses.sensitive
             FROM statuses
            WHERE ((statuses.account_id = accounts.id) AND (statuses.deleted_at IS NULL) AND (statuses.reblog_of_id IS NULL))
            ORDER BY statuses.id DESC
           LIMIT 20) t0)
    WHERE ((accounts.suspended_at IS NULL) AND (accounts.silenced_at IS NULL) AND (accounts.moved_to_account_id IS NULL) AND (accounts.discoverable = true) AND (accounts.locked = false))
    GROUP BY accounts.id;
  SQL
  add_index "account_summaries", ["account_id", "language", "sensitive"], name: "idx_on_account_id_language_sensitive_250461e1eb"
  add_index "account_summaries", ["account_id"], name: "index_account_summaries_on_account_id", unique: true

  create_view "global_follow_recommendations", materialized: true, sql_definition: <<-SQL
      SELECT t0.account_id,
      sum(t0.rank) AS rank,
      array_agg(t0.reason) AS reason
     FROM ( SELECT account_summaries.account_id,
              ((count(follows.id))::numeric / (1.0 + (count(follows.id))::numeric)) AS rank,
              'most_followed'::text AS reason
             FROM ((follows
               JOIN account_summaries ON ((account_summaries.account_id = follows.target_account_id)))
               JOIN users ON ((users.account_id = follows.account_id)))
            WHERE ((users.current_sign_in_at >= (now() - 'P30D'::interval)) AND (account_summaries.sensitive = false) AND (NOT (EXISTS ( SELECT 1
                     FROM follow_recommendation_suppressions
                    WHERE (follow_recommendation_suppressions.account_id = follows.target_account_id)))))
            GROUP BY account_summaries.account_id
           HAVING (count(follows.id) >= 5)
          UNION ALL
           SELECT account_summaries.account_id,
              (sum((status_stats.reblogs_count + status_stats.favourites_count)) / (1.0 + sum((status_stats.reblogs_count + status_stats.favourites_count)))) AS rank,
              'most_interactions'::text AS reason
             FROM ((status_stats
               JOIN statuses ON ((statuses.id = status_stats.status_id)))
               JOIN account_summaries ON ((account_summaries.account_id = statuses.account_id)))
            WHERE ((statuses.id >= (((date_part('epoch'::text, (now() - 'P30D'::interval)) * (1000)::double precision))::bigint << 16)) AND (account_summaries.sensitive = false) AND (NOT (EXISTS ( SELECT 1
                     FROM follow_recommendation_suppressions
                    WHERE (follow_recommendation_suppressions.account_id = statuses.account_id)))))
            GROUP BY account_summaries.account_id
           HAVING (sum((status_stats.reblogs_count + status_stats.favourites_count)) >= (5)::numeric)) t0
    GROUP BY t0.account_id
    ORDER BY (sum(t0.rank)) DESC;
  SQL
  add_index "global_follow_recommendations", ["account_id"], name: "index_global_follow_recommendations_on_account_id", unique: true

end<|MERGE_RESOLUTION|>--- conflicted
+++ resolved
@@ -10,11 +10,7 @@
 #
 # It's strongly recommended that you check this file into your version control system.
 
-<<<<<<< HEAD
 ActiveRecord::Schema[7.1].define(version: 2024_01_21_231131) do
-=======
-ActiveRecord::Schema[7.1].define(version: 2024_01_11_033014) do
->>>>>>> 38f7f8b9
   # These are extensions that must be enabled in order to support this database
   enable_extension "plpgsql"
 
@@ -681,7 +677,6 @@
     t.index ["target_account_id"], name: "index_follows_on_target_account_id"
   end
 
-<<<<<<< HEAD
   create_table "friend_domains", force: :cascade do |t|
     t.string "domain", default: "", null: false
     t.string "inbox_url", default: "", null: false
@@ -697,7 +692,8 @@
     t.boolean "delivery_local", default: true, null: false
     t.index ["domain"], name: "index_friend_domains_on_domain", unique: true
     t.index ["inbox_url"], name: "index_friend_domains_on_inbox_url", unique: true
-=======
+  end
+
   create_table "generated_annual_reports", force: :cascade do |t|
     t.bigint "account_id", null: false
     t.integer "year", null: false
@@ -707,7 +703,6 @@
     t.datetime "created_at", null: false
     t.datetime "updated_at", null: false
     t.index ["account_id", "year"], name: "index_generated_annual_reports_on_account_id_and_year", unique: true
->>>>>>> 38f7f8b9
   end
 
   create_table "identities", force: :cascade do |t|
