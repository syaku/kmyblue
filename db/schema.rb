--- conflicted
+++ resolved
@@ -10,11 +10,7 @@
 #
 # It's strongly recommended that you check this file into your version control system.
 
-<<<<<<< HEAD
-ActiveRecord::Schema[7.1].define(version: 2024_02_29_233617) do
-=======
 ActiveRecord::Schema[7.1].define(version: 2024_03_04_090449) do
->>>>>>> e8605a69
   # These are extensions that must be enabled in order to support this database
   enable_extension "plpgsql"
 
@@ -871,7 +867,6 @@
     t.index ["target_account_id"], name: "index_mutes_on_target_account_id"
   end
 
-<<<<<<< HEAD
   create_table "ng_rule_histories", force: :cascade do |t|
     t.bigint "ng_rule_id", null: false
     t.bigint "account_id"
@@ -943,7 +938,8 @@
     t.index ["created_at"], name: "index_ngword_histories_on_created_at"
     t.index ["uri", "keyword", "created_at"], name: "index_ngword_histories_on_uri_and_keyword_and_created_at"
     t.index ["uri", "reason", "created_at"], name: "index_ngword_histories_on_uri_and_reason_and_created_at"
-=======
+  end
+
   create_table "notification_permissions", force: :cascade do |t|
     t.bigint "account_id", null: false
     t.bigint "from_account_id", null: false
@@ -976,7 +972,6 @@
     t.index ["account_id", "id"], name: "index_notification_requests_on_account_id_and_id", order: { id: :desc }, where: "(dismissed = false)"
     t.index ["from_account_id"], name: "index_notification_requests_on_from_account_id"
     t.index ["last_status_id"], name: "index_notification_requests_on_last_status_id"
->>>>>>> e8605a69
   end
 
   create_table "notifications", force: :cascade do |t|
@@ -1656,17 +1651,14 @@
   add_foreign_key "mentions", "statuses", on_delete: :cascade
   add_foreign_key "mutes", "accounts", column: "target_account_id", name: "fk_eecff219ea", on_delete: :cascade
   add_foreign_key "mutes", "accounts", name: "fk_b8d8daf315", on_delete: :cascade
-<<<<<<< HEAD
   add_foreign_key "ng_rule_histories", "accounts"
   add_foreign_key "ng_rule_histories", "ng_rules"
-=======
   add_foreign_key "notification_permissions", "accounts"
   add_foreign_key "notification_permissions", "accounts", column: "from_account_id"
   add_foreign_key "notification_policies", "accounts"
   add_foreign_key "notification_requests", "accounts", column: "from_account_id", on_delete: :cascade
   add_foreign_key "notification_requests", "accounts", on_delete: :cascade
   add_foreign_key "notification_requests", "statuses", column: "last_status_id", on_delete: :nullify
->>>>>>> e8605a69
   add_foreign_key "notifications", "accounts", column: "from_account_id", name: "fk_fbd6b0bf9e", on_delete: :cascade
   add_foreign_key "notifications", "accounts", name: "fk_c141c8ee55", on_delete: :cascade
   add_foreign_key "oauth_access_grants", "oauth_applications", column: "application_id", name: "fk_34d54b0a33", on_delete: :cascade
