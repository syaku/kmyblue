--- conflicted
+++ resolved
@@ -10,11 +10,7 @@
 #
 # It's strongly recommended that you check this file into your version control system.
 
-<<<<<<< HEAD
-ActiveRecord::Schema[7.0].define(version: 2023_08_12_130612) do
-=======
 ActiveRecord::Schema[7.0].define(version: 2023_08_14_223300) do
->>>>>>> 90ec88d5
   # These are extensions that must be enabled in order to support this database
   enable_extension "plpgsql"
 
@@ -192,14 +188,11 @@
     t.boolean "trendable"
     t.datetime "reviewed_at", precision: nil
     t.datetime "requested_review_at", precision: nil
-<<<<<<< HEAD
     t.boolean "group_allow_private_message"
     t.integer "searchability", default: 2, null: false
     t.boolean "dissubscribable", default: false, null: false
     t.jsonb "settings"
-=======
     t.boolean "indexable", default: false, null: false
->>>>>>> 90ec88d5
     t.index "(((setweight(to_tsvector('simple'::regconfig, (display_name)::text), 'A'::\"char\") || setweight(to_tsvector('simple'::regconfig, (username)::text), 'B'::\"char\")) || setweight(to_tsvector('simple'::regconfig, (COALESCE(domain, ''::character varying))::text), 'C'::\"char\")))", name: "search_index", using: :gin
     t.index "lower((username)::text), COALESCE(lower((domain)::text), ''::text)", name: "index_accounts_on_username_and_domain_lower", unique: true
     t.index ["domain", "id"], name: "index_accounts_on_domain_and_id"
