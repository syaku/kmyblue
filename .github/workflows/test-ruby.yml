name: Ruby Testing

on:
  push:
    branches-ignore:
      - 'dependabot/**'
      - 'renovate/**'
  pull_request:

env:
  BUNDLE_CLEAN: true
  BUNDLE_FROZEN: true

concurrency:
  group: ${{ github.workflow }}-${{ github.ref }}
  cancel-in-progress: true

jobs:
  build:
    runs-on: ubuntu-latest

    strategy:
      fail-fast: true
      matrix:
        mode:
          - production
          - test
    env:
      RAILS_ENV: ${{ matrix.mode }}
      BUNDLE_WITH: ${{ matrix.mode }}
      OTP_SECRET: precompile_placeholder
      SECRET_KEY_BASE: precompile_placeholder

    steps:
      - uses: actions/checkout@v4

      - name: Set up Node.js
        uses: actions/setup-node@v3
        with:
          cache: yarn
          node-version-file: '.nvmrc'

      - name: Install native Ruby dependencies
        run: |
          sudo apt-get update
          sudo apt-get install -y libicu-dev libidn11-dev

      - name: Set up bundler cache
        uses: ruby/setup-ruby@v1
        with:
          ruby-version: .ruby-version
          bundler-cache: true

      - run: yarn --frozen-lockfile --production
      - name: Precompile assets
        # Previously had set this, but it's not supported
        # export NODE_OPTIONS=--openssl-legacy-provider
        run: |-
          ./bin/rails assets:precompile

      - uses: actions/upload-artifact@v3
        if: matrix.mode == 'test'
        with:
          path: |-
            ./public/assets
            ./public/packs-test
          name: ${{ github.sha }}
          retention-days: 0

  test:
    runs-on: ubuntu-latest

    needs:
      - build

    services:
      postgres:
        image: postgres:14-alpine
        env:
          POSTGRES_PASSWORD: postgres
          POSTGRES_USER: postgres
        options: >-
          --health-cmd pg_isready
          --health-interval 10s
          --health-timeout 5s
          --health-retries 5
        ports:
          - 5432:5432

      redis:
        image: redis:7-alpine
        options: >-
          --health-cmd "redis-cli ping"
          --health-interval 10s
          --health-timeout 5s
          --health-retries 5
        ports:
          - 6379:6379

    env:
      DB_HOST: localhost
      DB_USER: postgres
      DB_PASS: postgres
      DISABLE_SIMPLECOV: true
      RAILS_ENV: test
      ALLOW_NOPAM: true
      PAM_ENABLED: true
      PAM_DEFAULT_SERVICE: pam_test
      PAM_CONTROLLED_SERVICE: pam_test_controlled
      OIDC_ENABLED: true
      OIDC_SCOPE: read
      SAML_ENABLED: true
      CAS_ENABLED: true
      BUNDLE_WITH: 'pam_authentication test'
      CI_JOBS: ${{ matrix.ci_job }}/4
<<<<<<< HEAD
      ES_ENABLED: false
=======
      GITHUB_RSPEC: ${{ matrix.ruby-version == '.ruby-version' && github.event.pull_request && 'true' }}
>>>>>>> ab0fb814

    strategy:
      fail-fast: false
      matrix:
        ruby-version:
          - '3.0'
          - '3.1'
          - '.ruby-version'
        ci_job:
          - 1
          - 2
          - 3
          - 4
    steps:
      - uses: actions/checkout@v4

      - uses: actions/download-artifact@v3
        with:
          path: './public'
          name: ${{ github.sha }}

      - name: Update package index
        run: sudo apt-get update

      - name: Install native Ruby dependencies
        run: sudo apt-get install -y libicu-dev libidn11-dev

      - name: Install additional system dependencies
        run: sudo apt-get install -y ffmpeg imagemagick libpam-dev

      - name: Set up bundler cache
        uses: ruby/setup-ruby@v1
        with:
          ruby-version: ${{ matrix.ruby-version}}
          bundler-cache: true

      - name: Load database schema
        run: './bin/rails db:create db:schema:load db:seed'

      - run: bundle exec rake rspec_chunked

  test-e2e:
    name: End to End testing
    runs-on: ubuntu-latest

    needs:
      - build

    services:
      postgres:
        image: postgres:14-alpine
        env:
          POSTGRES_PASSWORD: postgres
          POSTGRES_USER: postgres
        options: >-
          --health-cmd pg_isready
          --health-interval 10s
          --health-timeout 5s
          --health-retries 5
        ports:
          - 5432:5432

      redis:
        image: redis:7-alpine
        options: >-
          --health-cmd "redis-cli ping"
          --health-interval 10s
          --health-timeout 5s
          --health-retries 5
        ports:
          - 6379:6379

    env:
      DB_HOST: localhost
      DB_USER: postgres
      DB_PASS: postgres
      DISABLE_SIMPLECOV: true
      RAILS_ENV: test
      BUNDLE_WITH: test
      ES_ENABLED: false

    strategy:
      fail-fast: false
      matrix:
        ruby-version:
          - '3.0'
          - '3.1'
          - '.ruby-version'

    steps:
      - uses: actions/checkout@v4

      - uses: actions/download-artifact@v3
        with:
          path: './public'
          name: ${{ github.sha }}

      - name: Update package index
        run: sudo apt-get update

      - name: Set up Node.js
        uses: actions/setup-node@v3
        with:
          cache: yarn
          node-version-file: '.nvmrc'

      - name: Install native Ruby dependencies
        run: sudo apt-get install -y libicu-dev libidn11-dev

      - name: Install additional system dependencies
        run: sudo apt-get install -y ffmpeg imagemagick

      - name: Set up bundler cache
        uses: ruby/setup-ruby@v1
        with:
          ruby-version: ${{ matrix.ruby-version}}
          bundler-cache: true

      - run: yarn --frozen-lockfile

      - name: Load database schema
        run: './bin/rails db:create db:schema:load db:seed'

      - run: bundle exec rake spec:system

      - name: Archive logs
        uses: actions/upload-artifact@v3
        if: failure()
        with:
          name: e2e-logs-${{ matrix.ruby-version }}
          path: log/

      - name: Archive test screenshots
        uses: actions/upload-artifact@v3
        if: failure()
        with:
          name: e2e-screenshots
          path: tmp/screenshots/

  test-search:
    name: Testing search
    runs-on: ubuntu-latest

    needs:
      - build

    services:
      postgres:
        image: postgres:14-alpine
        env:
          POSTGRES_PASSWORD: postgres
          POSTGRES_USER: postgres
        options: >-
          --health-cmd pg_isready
          --health-interval 10s
          --health-timeout 5s
          --health-retries 5
        ports:
          - 5432:5432

      redis:
        image: redis:7-alpine
        options: >-
          --health-cmd "redis-cli ping"
          --health-interval 10s
          --health-timeout 5s
          --health-retries 5
        ports:
          - 6379:6379

      search:
        image: ${{ matrix.search-image }}
        env:
          discovery.type: single-node
          xpack.security.enabled: false
        options: >-
          --health-cmd "curl http://localhost:9200/_cluster/health"
          --health-interval 10s
          --health-timeout 5s
          --health-retries 10
        ports:
          - 9200:9200

    env:
      DB_HOST: localhost
      DB_USER: postgres
      DB_PASS: postgres
      DISABLE_SIMPLECOV: true
      RAILS_ENV: test
      BUNDLE_WITH: test
      ES_ENABLED: true
      ES_HOST: localhost
      ES_PORT: 9200

    strategy:
      fail-fast: false
      matrix:
        ruby-version:
          - '3.0'
          - '3.1'
          - '.ruby-version'
        search-image:
          - docker.elastic.co/elasticsearch/elasticsearch:7.17.13
        include:
          - ruby-version: '.ruby-version'
            search-image: docker.elastic.co/elasticsearch/elasticsearch:8.10.2

    steps:
      - uses: actions/checkout@v4

      - uses: actions/download-artifact@v3
        with:
          path: './public'
          name: ${{ github.sha }}

      - name: Update package index
        run: sudo apt-get update

      - name: Set up Node.js
        uses: actions/setup-node@v3
        with:
          cache: yarn
          node-version-file: '.nvmrc'

      - name: Install native Ruby dependencies
        run: sudo apt-get install -y libicu-dev libidn11-dev

      - name: Install additional system dependencies
        run: sudo apt-get install -y ffmpeg imagemagick

      - name: Set up bundler cache
        uses: ruby/setup-ruby@v1
        with:
          ruby-version: ${{ matrix.ruby-version}}
          bundler-cache: true

      - run: yarn --frozen-lockfile

      - name: Load database schema
        run: './bin/rails db:create db:schema:load db:seed'

      - run: bundle exec rake spec:search

      - name: Archive logs
        uses: actions/upload-artifact@v3
        if: failure()
        with:
          name: test-search-logs-${{ matrix.ruby-version }}
          path: log/

      - name: Archive test screenshots
        uses: actions/upload-artifact@v3
        if: failure()
        with:
          name: test-search-screenshots
          path: tmp/screenshots/<|MERGE_RESOLUTION|>--- conflicted
+++ resolved
@@ -113,11 +113,8 @@
       CAS_ENABLED: true
       BUNDLE_WITH: 'pam_authentication test'
       CI_JOBS: ${{ matrix.ci_job }}/4
-<<<<<<< HEAD
       ES_ENABLED: false
-=======
       GITHUB_RSPEC: ${{ matrix.ruby-version == '.ruby-version' && github.event.pull_request && 'true' }}
->>>>>>> ab0fb814
 
     strategy:
       fail-fast: false
