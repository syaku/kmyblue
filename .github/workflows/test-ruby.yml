--- conflicted
+++ resolved
@@ -347,8 +347,7 @@
         if: failure()
         with:
           name: test-search-screenshots
-<<<<<<< HEAD
-          path: tmp/screenshots/
+          path: tmp/capybara/
 
   test-back-and-return:
     name: Back to original and return test
@@ -438,7 +437,4 @@
         if: matrix.ruby-version == '.ruby-version'
         uses: codecov/codecov-action@v3
         with:
-          files: coverage/lcov/mastodon-back-ret.lcov
-=======
-          path: tmp/capybara/
->>>>>>> ca8fbda5
+          files: coverage/lcov/mastodon-back-ret.lcov