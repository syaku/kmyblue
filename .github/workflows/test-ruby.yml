--- conflicted
+++ resolved
@@ -187,12 +187,9 @@
       DISABLE_SIMPLECOV: true
       RAILS_ENV: test
       BUNDLE_WITH: test
-<<<<<<< HEAD
       ES_ENABLED: false
-=======
       LOCAL_DOMAIN: localhost:3000
       LOCAL_HTTPS: false
->>>>>>> b2388be7
 
     strategy:
       fail-fast: false
@@ -269,8 +266,6 @@
         ports:
           - 6379:6379
 
-<<<<<<< HEAD
-=======
       elasticsearch:
         image: ${{ contains(matrix.search-image, 'elasticsearch') && matrix.search-image || '' }}
         env:
@@ -298,7 +293,6 @@
         ports:
           - 9200:9200
 
->>>>>>> b2388be7
     env:
       DB_HOST: localhost
       DB_USER: postgres
@@ -341,36 +335,6 @@
 
       - name: Set up Javascript environment
         uses: ./.github/actions/setup-javascript
-
-      - name: Configure sysctl limits
-        run: |
-          sudo swapoff -a
-          sudo sysctl -w vm.swappiness=1
-          sudo sysctl -w fs.file-max=262144
-          sudo sysctl -w vm.max_map_count=262144
-
-      - name: Install Elasticsearch
-        run: |
-          wget https://artifacts.elastic.co/downloads/elasticsearch/elasticsearch-7.17.10-amd64.deb
-          wget https://artifacts.elastic.co/downloads/elasticsearch/elasticsearch-7.17.10-amd64.deb.sha512
-          shasum -a 512 -c elasticsearch-7.17.10-amd64.deb.sha512
-          sudo dpkg -i elasticsearch-7.17.10-amd64.deb
-          sudo /usr/share/elasticsearch/bin/elasticsearch-plugin install https://github.com/WorksApplications/elasticsearch-sudachi/releases/download/v3.1.0/elasticsearch-7.17.10-analysis-sudachi-3.1.0.zip
-
-      - name: Install dictionary
-        run: |
-          wget http://sudachi.s3-website-ap-northeast-1.amazonaws.com/sudachidict/sudachi-dictionary-latest-core.zip
-          unzip sudachi-dictionary-latest-core.zip
-          sudo mkdir /etc/elasticsearch/sudachi -p
-          sudo cp sudachi-dictionary-*/system_core.dic /etc/elasticsearch/sudachi
-
-      - name: Set security settings
-        run: |
-          sudo cp .github/workflows/elasticsearch-settings/elasticsearch.yml /etc/elasticsearch
-
-      - name: Running Elasticsearch
-        run: |
-          sudo systemctl start elasticsearch
 
       - name: Load database schema
         run: './bin/rails db:create db:schema:load db:seed'
