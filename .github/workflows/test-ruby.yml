--- conflicted
+++ resolved
@@ -105,12 +105,8 @@
       SAML_ENABLED: true
       CAS_ENABLED: true
       BUNDLE_WITH: 'pam_authentication test'
-<<<<<<< HEAD
-      CI_JOBS: ${{ matrix.ci_job }}/4
+      GITHUB_RSPEC: ${{ matrix.ruby-version == '.ruby-version' && github.event.pull_request && 'true' }}
       ES_ENABLED: false
-=======
->>>>>>> 3bf2a729
-      GITHUB_RSPEC: ${{ matrix.ruby-version == '.ruby-version' && github.event.pull_request && 'true' }}
 
     strategy:
       fail-fast: false
