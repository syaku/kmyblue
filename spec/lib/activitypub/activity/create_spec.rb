--- conflicted
+++ resolved
@@ -2329,65 +2329,6 @@
       end
     end
 
-<<<<<<< HEAD
-    context 'with an encrypted message' do
-      subject { described_class.new(json, sender, delivery: true, delivered_to_account_id: recipient.id) }
-
-      let(:recipient) { Fabricate(:account) }
-      let(:object_json) do
-        {
-          id: [ActivityPub::TagManager.instance.uri_for(sender), '#bar'].join,
-          type: 'EncryptedMessage',
-          attributedTo: {
-            type: 'Device',
-            deviceId: '1234',
-          },
-          to: {
-            type: 'Device',
-            deviceId: target_device.device_id,
-          },
-          messageType: 1,
-          cipherText: 'Foo',
-          messageFranking: 'Baz678',
-          digest: {
-            digestAlgorithm: 'Bar456',
-            digestValue: 'Foo123',
-          },
-        }
-      end
-      let(:target_device) { Fabricate(:device, account: recipient) }
-
-      before do
-        subject.perform
-      end
-
-      it 'creates an encrypted message' do
-        encrypted_message = target_device.encrypted_messages.reload.first
-
-        expect(encrypted_message)
-          .to be_present
-          .and have_attributes(
-            from_device_id: eq('1234'),
-            from_account: eq(sender),
-            type: eq(1),
-            body: eq('Foo'),
-            digest: eq('Foo123')
-          )
-      end
-
-      it 'creates a message franking' do
-        encrypted_message = target_device.encrypted_messages.reload.first
-        message_franking  = encrypted_message.message_franking
-
-        crypt = ActiveSupport::MessageEncryptor.new(SystemKey.current_key, serializer: Oj)
-        json  = crypt.decrypt_and_verify(message_franking)
-
-        expect(json['source_account_id']).to eq sender.id
-        expect(json['target_account_id']).to eq recipient.id
-        expect(json['original_franking']).to eq 'Baz678'
-      end
-    end
-
     context 'when sender is in remote pending' do
       subject { described_class.new(json, sender, delivery: true) }
 
@@ -2422,8 +2363,6 @@
       end
     end
 
-=======
->>>>>>> db332553
     context 'when sender is followed by local users' do
       subject { described_class.new(json, sender, delivery: true) }
 
