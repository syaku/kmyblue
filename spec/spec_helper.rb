--- conflicted
+++ resolved
@@ -39,17 +39,15 @@
     FileUtils.rm_rf(Dir[Rails.root.join('spec', 'test_files')])
   end
 
-<<<<<<< HEAD
   # for RSpec::Retry
   config.verbose_retry = true
   config.display_try_failure_messages = true
-=======
+
   # Use the GitHub Annotations formatter for CI
   if ENV['GITHUB_ACTIONS'] == 'true'
     require 'rspec/github'
     config.add_formatter RSpec::Github::Formatter
   end
->>>>>>> 5ef26d8f
 end
 
 def body_as_json
