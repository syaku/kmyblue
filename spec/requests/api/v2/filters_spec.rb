--- conflicted
+++ resolved
@@ -68,17 +68,6 @@
       it 'returns a filter with keywords', :aggregate_failures do
         subject
 
-<<<<<<< HEAD
-        json = body_as_json
-
-        expect(json[:title]).to eq 'magic'
-        expect(json[:filter_action]).to eq 'hide'
-        expect(json[:context]).to eq ['home']
-        expect(json[:keywords].map { |keyword| keyword.slice(:keyword, :whole_word) }).to eq [{ keyword: 'magic', whole_word: true }]
-        expect(json[:exclude_follows]).to be true
-        expect(json[:exclude_localusers]).to be true
-        expect(json[:with_profile]).to be true
-=======
         expect(body_as_json)
           .to include(
             title: 'magic',
@@ -86,9 +75,11 @@
             context: %w(home),
             keywords: contain_exactly(
               include(keyword: 'magic', whole_word: true)
-            )
+            ),
+            exclude_follows: true,
+            exclude_localusers: true,
+            with_profile: true
           )
->>>>>>> 7efe0bde
       end
 
       it 'creates a filter', :aggregate_failures do
