# frozen_string_literal: true

require 'rails_helper'

RSpec.describe 'Domain Blocks' do
  let(:role)    { UserRole.find_by(name: 'Admin') }
  let(:user)    { Fabricate(:user, role: role) }
  let(:scopes)  { 'admin:read:domain_blocks admin:write:domain_blocks' }
  let(:token)   { Fabricate(:accessible_access_token, resource_owner_id: user.id, scopes: scopes) }
  let(:headers) { { 'Authorization' => "Bearer #{token.token}" } }

  describe 'GET /api/v1/admin/domain_blocks' do
    subject do
      get '/api/v1/admin/domain_blocks', headers: headers, params: params
    end

    let(:params) { {} }

    it_behaves_like 'forbidden for wrong scope', 'write:statuses'
    it_behaves_like 'forbidden for wrong role', ''
    it_behaves_like 'forbidden for wrong role', 'Moderator'

    it 'returns http success' do
      subject

      expect(response).to have_http_status(200)
    end

    context 'when there are no domain blocks' do
      it 'returns an empty list' do
        subject

        expect(response.parsed_body).to be_empty
      end
    end

    context 'when there are domain blocks' do
      let!(:domain_blocks) do
        [
          Fabricate(:domain_block, severity: :silence, reject_media: true),
          Fabricate(:domain_block, severity: :suspend, obfuscate: true),
          Fabricate(:domain_block, severity: :noop, reject_reports: true),
          Fabricate(:domain_block, public_comment: 'Spam'),
          Fabricate(:domain_block, private_comment: 'Spam'),
        ]
      end
      let(:expected_responde) do
        domain_blocks.map do |domain_block|
          {
            id: domain_block.id.to_s,
            domain: domain_block.domain,
            digest: domain_block.domain_digest,
            created_at: domain_block.created_at.strftime('%Y-%m-%dT%H:%M:%S.%LZ'),
            severity: domain_block.severity.to_s,
            reject_media: domain_block.reject_media,
            reject_reports: domain_block.reject_reports,
            private_comment: domain_block.private_comment,
            public_comment: domain_block.public_comment,
            obfuscate: domain_block.obfuscate,
            block_trends: domain_block.block_trends,
            reject_favourite: domain_block.reject_favourite,
            reject_hashtag: domain_block.reject_hashtag,
            detect_invalid_subscription: domain_block.detect_invalid_subscription,
            reject_new_follow: domain_block.reject_new_follow,
            reject_reply_exclude_followers: domain_block.reject_reply_exclude_followers,
            reject_send_sensitive: domain_block.reject_send_sensitive,
            reject_straight_follow: domain_block.reject_straight_follow,
            reject_friend: domain_block.reject_friend,
          }
        end
      end

      it 'returns the expected domain blocks' do
        subject

        expect(response.parsed_body).to match_array(expected_responde)
      end

      context 'with limit param' do
        let(:params) { { limit: 2 } }

        it 'returns only the requested number of domain blocks' do
          subject

          expect(response.parsed_body.size).to eq(params[:limit])
        end
      end
    end
  end

  describe 'GET /api/v1/admin/domain_blocks/:id' do
    subject do
      get "/api/v1/admin/domain_blocks/#{domain_block.id}", headers: headers
    end

    let!(:domain_block) { Fabricate(:domain_block) }

    let(:expected_response) do
      {
        id: domain_block.id.to_s,
        domain: domain_block.domain,
        created_at: domain_block.created_at.strftime('%Y-%m-%dT%H:%M:%S.%LZ'),
        severity: domain_block.severity.to_s,
        reject_media: domain_block.reject_media,
        reject_reports: domain_block.reject_reports,
        private_comment: domain_block.private_comment,
        public_comment: domain_block.public_comment,
        obfuscate: domain_block.obfuscate,
        block_trends: domain_block.block_trends,
        reject_favourite: domain_block.reject_favourite,
        reject_hashtag: domain_block.reject_hashtag,
        detect_invalid_subscription: domain_block.detect_invalid_subscription,
        reject_new_follow: domain_block.reject_new_follow,
        reject_reply_exclude_followers: domain_block.reject_reply_exclude_followers,
        reject_send_sensitive: domain_block.reject_send_sensitive,
        reject_straight_follow: domain_block.reject_straight_follow,
        reject_friend: domain_block.reject_friend,
      }
    end

    it_behaves_like 'forbidden for wrong scope', 'write:statuses'
    it_behaves_like 'forbidden for wrong role', ''
    it_behaves_like 'forbidden for wrong role', 'Moderator'

    it 'returns the expected domain block content', :aggregate_failures do
      subject

      expect(response).to have_http_status(200)
<<<<<<< HEAD
      expect(body_as_json).to match(
        {
          id: domain_block.id.to_s,
          domain: domain_block.domain,
          digest: domain_block.domain_digest,
          created_at: domain_block.created_at.strftime('%Y-%m-%dT%H:%M:%S.%LZ'),
          severity: domain_block.severity.to_s,
          reject_media: domain_block.reject_media,
          reject_reports: domain_block.reject_reports,
          private_comment: domain_block.private_comment,
          public_comment: domain_block.public_comment,
          obfuscate: domain_block.obfuscate,
          block_trends: domain_block.block_trends,
          reject_favourite: domain_block.reject_favourite,
          reject_hashtag: domain_block.reject_hashtag,
          detect_invalid_subscription: domain_block.detect_invalid_subscription,
          reject_new_follow: domain_block.reject_new_follow,
          reject_reply_exclude_followers: domain_block.reject_reply_exclude_followers,
          reject_send_sensitive: domain_block.reject_send_sensitive,
          reject_straight_follow: domain_block.reject_straight_follow,
          reject_friend: domain_block.reject_friend,
        }
=======
      expect(response.parsed_body).to match(
        id: domain_block.id.to_s,
        domain: domain_block.domain,
        digest: domain_block.domain_digest,
        created_at: domain_block.created_at.strftime('%Y-%m-%dT%H:%M:%S.%LZ'),
        severity: domain_block.severity.to_s,
        reject_media: domain_block.reject_media,
        reject_reports: domain_block.reject_reports,
        private_comment: domain_block.private_comment,
        public_comment: domain_block.public_comment,
        obfuscate: domain_block.obfuscate
>>>>>>> 82161d8a
      )
    end

    context 'when the requested domain block does not exist' do
      it 'returns http not found' do
        get '/api/v1/admin/domain_blocks/-1', headers: headers

        expect(response).to have_http_status(404)
      end
    end
  end

  describe 'POST /api/v1/admin/domain_blocks' do
    subject do
      post '/api/v1/admin/domain_blocks', headers: headers, params: params
    end

    let(:params) { { domain: 'foo.bar.com', severity: :silence } }

    it_behaves_like 'forbidden for wrong scope', 'write:statuses'
    it_behaves_like 'forbidden for wrong role', ''
    it_behaves_like 'forbidden for wrong role', 'Moderator'

    it 'creates a domain block with the expected domain name and severity', :aggregate_failures do
      subject

      expect(response).to have_http_status(200)
      expect(response.parsed_body).to match a_hash_including(
        {
          domain: 'foo.bar.com',
          severity: 'silence',
        }
      )

      expect(DomainBlock.find_by(domain: 'foo.bar.com')).to be_present
    end

    context 'when a looser domain block already exists on a higher level domain' do
      let(:params) { { domain: 'foo.bar.com', severity: :suspend } }

      before do
        Fabricate(:domain_block, domain: 'bar.com', severity: :silence)
      end

      it 'creates a domain block with the expected domain name and severity', :aggregate_failures do
        subject

        expect(response).to have_http_status(200)
        expect(response.parsed_body).to match a_hash_including(
          {
            domain: 'foo.bar.com',
            severity: 'suspend',
          }
        )

        expect(DomainBlock.find_by(domain: 'foo.bar.com')).to be_present
      end
    end

    context 'when a domain block already exists on the same domain' do
      before do
        Fabricate(:domain_block, domain: 'foo.bar.com', severity: :silence)
      end

      it 'returns existing domain block in error', :aggregate_failures do
        subject

        expect(response).to have_http_status(422)
        expect(response.parsed_body[:existing_domain_block][:domain]).to eq('foo.bar.com')
      end
    end

    context 'when a stricter domain block already exists on a higher level domain' do
      before do
        Fabricate(:domain_block, domain: 'bar.com', severity: :suspend)
      end

      it 'returns existing domain block in error', :aggregate_failures do
        subject

        expect(response).to have_http_status(422)
        expect(response.parsed_body[:existing_domain_block][:domain]).to eq('bar.com')
      end
    end

    context 'when given domain name is invalid' do
      let(:params) { { domain: 'foo bar', severity: :silence } }

      it 'returns http unprocessable entity' do
        subject

        expect(response).to have_http_status(422)
      end
    end
  end

  describe 'PUT /api/v1/admin/domain_blocks/:id' do
    subject do
      put "/api/v1/admin/domain_blocks/#{domain_block.id}", headers: headers, params: params
    end

    let!(:domain_block)   { Fabricate(:domain_block, domain: 'example.com', severity: :silence) }
    let(:params)          { { domain: 'example.com', severity: 'suspend' } }

    it_behaves_like 'forbidden for wrong scope', 'write:statuses'
    it_behaves_like 'forbidden for wrong role', ''
    it_behaves_like 'forbidden for wrong role', 'Moderator'

    it 'returns the updated domain block', :aggregate_failures do
      subject

      expect(response).to have_http_status(200)
      expect(response.parsed_body).to match a_hash_including(
        {
          id: domain_block.id.to_s,
          domain: domain_block.domain,
          digest: domain_block.domain_digest,
          severity: 'suspend',
        }
      )
    end

    it 'updates the block severity' do
      expect { subject }.to change { domain_block.reload.severity }.from('silence').to('suspend')
    end

    context 'when domain block does not exist' do
      it 'returns http not found' do
        put '/api/v1/admin/domain_blocks/-1', headers: headers

        expect(response).to have_http_status(404)
      end
    end
  end

  describe 'DELETE /api/v1/admin/domain_blocks/:id' do
    subject do
      delete "/api/v1/admin/domain_blocks/#{domain_block.id}", headers: headers
    end

    let!(:domain_block) { Fabricate(:domain_block) }

    it_behaves_like 'forbidden for wrong scope', 'write:statuses'
    it_behaves_like 'forbidden for wrong role', ''
    it_behaves_like 'forbidden for wrong role', 'Moderator'

    it 'deletes the domain block', :aggregate_failures do
      subject

      expect(response).to have_http_status(200)
      expect(DomainBlock.find_by(id: domain_block.id)).to be_nil
    end

    context 'when domain block does not exist' do
      it 'returns http not found' do
        delete '/api/v1/admin/domain_blocks/-1', headers: headers

        expect(response).to have_http_status(404)
      end
    end
  end
end<|MERGE_RESOLUTION|>--- conflicted
+++ resolved
@@ -126,30 +126,6 @@
       subject
 
       expect(response).to have_http_status(200)
-<<<<<<< HEAD
-      expect(body_as_json).to match(
-        {
-          id: domain_block.id.to_s,
-          domain: domain_block.domain,
-          digest: domain_block.domain_digest,
-          created_at: domain_block.created_at.strftime('%Y-%m-%dT%H:%M:%S.%LZ'),
-          severity: domain_block.severity.to_s,
-          reject_media: domain_block.reject_media,
-          reject_reports: domain_block.reject_reports,
-          private_comment: domain_block.private_comment,
-          public_comment: domain_block.public_comment,
-          obfuscate: domain_block.obfuscate,
-          block_trends: domain_block.block_trends,
-          reject_favourite: domain_block.reject_favourite,
-          reject_hashtag: domain_block.reject_hashtag,
-          detect_invalid_subscription: domain_block.detect_invalid_subscription,
-          reject_new_follow: domain_block.reject_new_follow,
-          reject_reply_exclude_followers: domain_block.reject_reply_exclude_followers,
-          reject_send_sensitive: domain_block.reject_send_sensitive,
-          reject_straight_follow: domain_block.reject_straight_follow,
-          reject_friend: domain_block.reject_friend,
-        }
-=======
       expect(response.parsed_body).to match(
         id: domain_block.id.to_s,
         domain: domain_block.domain,
@@ -160,8 +136,16 @@
         reject_reports: domain_block.reject_reports,
         private_comment: domain_block.private_comment,
         public_comment: domain_block.public_comment,
-        obfuscate: domain_block.obfuscate
->>>>>>> 82161d8a
+        obfuscate: domain_block.obfuscate,
+        block_trends: domain_block.block_trends,
+        reject_favourite: domain_block.reject_favourite,
+        reject_hashtag: domain_block.reject_hashtag,
+        detect_invalid_subscription: domain_block.detect_invalid_subscription,
+        reject_new_follow: domain_block.reject_new_follow,
+        reject_reply_exclude_followers: domain_block.reject_reply_exclude_followers,
+        reject_send_sensitive: domain_block.reject_send_sensitive,
+        reject_straight_follow: domain_block.reject_straight_follow,
+        reject_friend: domain_block.reject_friend
       )
     end
 
