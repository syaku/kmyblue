# frozen_string_literal: true

require 'rails_helper'

RSpec.describe UserRole do
  subject { described_class.create(name: 'Foo', position: 1) }

  describe '#can?' do
    context 'with a single flag' do
      it 'returns true if any of them are present' do
        subject.permissions = described_class::FLAGS[:manage_reports]
        expect(subject.can?(:manage_reports)).to be true
      end

      it 'returns false if it is not set' do
        expect(subject.can?(:manage_reports)).to be false
      end
    end

    context 'with multiple flags' do
      it 'returns true if any of them are present' do
        subject.permissions = described_class::FLAGS[:manage_users]
        expect(subject.can?(:manage_reports, :manage_users)).to be true
      end

      it 'returns false if none of them are present' do
        expect(subject.can?(:manage_reports, :manage_users)).to be false
      end
    end

    context 'with an unknown flag' do
      it 'raises an error' do
        expect { subject.can?(:foo) }.to raise_error ArgumentError
      end
    end
  end

  describe '#overrides?' do
    it 'returns true if other role has lower position' do
      expect(subject.overrides?(described_class.new(position: subject.position - 1))).to be true
    end

    it 'returns true if other role is nil' do
      expect(subject.overrides?(nil)).to be true
    end

    it 'returns false if other role has higher position' do
      expect(subject.overrides?(described_class.new(position: subject.position + 1))).to be false
    end
  end

  describe '#permissions_as_keys' do
    before do
      subject.permissions = described_class::FLAGS[:invite_users] | described_class::FLAGS[:view_dashboard] | described_class::FLAGS[:manage_reports]
    end

    it 'returns an array' do
      expect(subject.permissions_as_keys).to match_array %w(invite_users view_dashboard manage_reports)
    end
  end

  describe '#permissions_as_keys=' do
    let(:input) { nil }

    before do
      subject.permissions_as_keys = input
    end

    context 'with a single value' do
      let(:input) { %w(manage_users) }

      it 'sets permission flags' do
        expect(subject.permissions).to eq described_class::FLAGS[:manage_users]
      end
    end

    context 'with multiple values' do
      let(:input) { %w(manage_users manage_reports) }

      it 'sets permission flags' do
        expect(subject.permissions).to eq described_class::FLAGS[:manage_users] | described_class::FLAGS[:manage_reports]
      end
    end

    context 'with an unknown value' do
      let(:input) { %w(foo) }

      it 'does not set permission flags' do
        expect(subject.permissions).to eq described_class::Flags::NONE
      end
    end
  end

  describe '#computed_permissions' do
    context 'when the role is nobody' do
      subject { described_class.nobody }

      it 'returns none' do
        expect(subject.computed_permissions).to eq described_class::Flags::NONE
      end
    end

    context 'when the role is everyone' do
      subject { described_class.everyone }

      it 'returns permissions' do
        expect(subject.computed_permissions).to eq subject.permissions
      end
    end

    context 'when role has the administrator flag' do
      before do
        subject.permissions = described_class::FLAGS[:administrator]
      end

      it 'returns all permissions' do
        expect(subject.computed_permissions).to eq described_class::Flags::ALL
      end
    end

    it 'returns permissions combined with the everyone role' do
      expect(subject.computed_permissions).to eq described_class.everyone.permissions
    end
  end

  describe '.everyone' do
    subject { described_class.everyone }

    it 'returns a role' do
      expect(subject).to be_a(described_class)
    end

    it 'is identified as the everyone role' do
      expect(subject.everyone?).to be true
    end

    it 'has default permissions' do
<<<<<<< HEAD
      expect(subject.permissions).to eq 0
=======
      expect(subject.permissions).to eq described_class::FLAGS[:invite_users]
>>>>>>> 4ce714ad
    end

    it 'has negative position' do
      expect(subject.position).to eq(described_class::NOBODY_POSITION)
    end

    it 'is able to add invite permission' do
      expect { subject.update!(permissions: UserRole::FLAGS[:invite_users]) }.to_not raise_error
    end
  end

  describe '.nobody' do
    subject { described_class.nobody }

    it 'returns a role' do
      expect(subject).to be_a(described_class)
    end

    it 'is identified as the nobody role' do
      expect(subject.nobody?).to be true
    end

    it 'has no permissions' do
      expect(subject.permissions).to eq described_class::Flags::NONE
    end

    it 'has negative position' do
      expect(subject.position).to eq(described_class::NOBODY_POSITION)
    end
  end

  describe '#everyone?' do
    it 'returns true when id matches the everyone id' do
      subject.id = described_class::EVERYONE_ROLE_ID
      expect(subject.everyone?).to be true
    end

    it 'returns false when id does not match the everyone id' do
      subject.id = 123
      expect(subject.everyone?).to be false
    end
  end

  describe '#nobody?' do
    it 'returns true when id is nil' do
      subject.id = nil
      expect(subject.nobody?).to be true
    end

    it 'returns false when id is not nil' do
      subject.id = 123
      expect(subject.nobody?).to be false
    end
  end
end<|MERGE_RESOLUTION|>--- conflicted
+++ resolved
@@ -135,11 +135,7 @@
     end
 
     it 'has default permissions' do
-<<<<<<< HEAD
       expect(subject.permissions).to eq 0
-=======
-      expect(subject.permissions).to eq described_class::FLAGS[:invite_users]
->>>>>>> 4ce714ad
     end
 
     it 'has negative position' do
