# frozen_string_literal: true

<<<<<<< HEAD
# Reverted this commit.temporarily because load issues.
# Whenever a manual merge occurs, be sure to check the following commits.
# Hash: ee8d0b94473df357677cd1f82581251ce0423c01
# Message: Fix follow suggestions potentially including silenced or blocked accounts (#29306)
=======
require 'rails_helper'

RSpec.describe AccountSuggestions::FriendsOfFriendsSource do
  describe '#get' do
    subject { described_class.new }

    let!(:bob) { Fabricate(:account, discoverable: true, hide_collections: false) }
    let!(:alice) { Fabricate(:account, discoverable: true, hide_collections: true) }
    let!(:eve) { Fabricate(:account, discoverable: true, hide_collections: false) }
    let!(:mallory) { Fabricate(:account, discoverable: false, hide_collections: false) }
    let!(:eugen) { Fabricate(:account, discoverable: true, hide_collections: false) }
    let!(:neil) { Fabricate(:account, discoverable: true, hide_collections: false) }
    let!(:john) { Fabricate(:account, discoverable: true, hide_collections: false) }
    let!(:jerk) { Fabricate(:account, discoverable: true, hide_collections: false) }
    let!(:larry) { Fabricate(:account, discoverable: true, hide_collections: false) }

    context 'with follows and blocks' do
      before do
        bob.block!(jerk)
        FollowRecommendationMute.create!(account: bob, target_account: neil)

        # bob follows eugen, alice and larry
        [eugen, alice, larry].each { |account| bob.follow!(account) }

        # alice follows eve and mallory
        [john, mallory].each { |account| alice.follow!(account) }

        # eugen follows eve, john, jerk, larry and neil
        [eve, mallory, jerk, larry, neil].each { |account| eugen.follow!(account) }
      end

      it 'returns eligible accounts', :aggregate_failures do
        results = subject.get(bob)

        # eve is returned through eugen
        expect(results).to include([eve.id, :friends_of_friends])

        # john is not reachable because alice hides who she follows
        expect(results).to_not include([john.id, :friends_of_friends])

        # mallory is not discoverable
        expect(results).to_not include([mallory.id, :friends_of_friends])

        # larry is not included because he's followed already
        expect(results).to_not include([larry.id, :friends_of_friends])

        # jerk is blocked
        expect(results).to_not include([jerk.id, :friends_of_friends])

        # the suggestion for neil has already been rejected
        expect(results).to_not include([neil.id, :friends_of_friends])
      end
    end

    context 'with deterministic order' do
      before do
        # bob follows eve and mallory
        [eve, mallory].each { |account| bob.follow!(account) }

        # eve follows eugen, john, and jerk
        [jerk, eugen, john].each { |account| eve.follow!(account) }

        # mallory follows eugen, john, and neil
        [neil, eugen, john].each { |account| mallory.follow!(account) }

        john.follow!(eugen)
        john.follow!(neil)
      end

      it 'returns eligible accounts in the expected order' do
        expect(subject.get(bob)).to eq expected_results
      end

      it 'contains correct underlying source data' do
        expect(source_query_values)
          .to contain_exactly(
            [john.id, 2, 2],  # Followed by 2 friends of bob (eve, mallory), 2 followers total (breaks tie)
            [eugen.id, 2, 3], # Followed by 2 friends of bob (eve, mallory), 3 followers total
            [jerk.id, 1, 1],  # Followed by 1 friends of bob (eve), 1 followers total (breaks tie)
            [neil.id, 1, 2]   # Followed by 1 friends of bob (mallory), 2 followers total
          )
      end

      def expected_results
        [
          [john.id, :friends_of_friends],
          [eugen.id, :friends_of_friends],
          [jerk.id, :friends_of_friends],
          [neil.id, :friends_of_friends],
        ]
      end

      def source_query_values
        subject.source_query(bob).to_a
      end
    end
  end
end
>>>>>>> 4ce714ad
<|MERGE_RESOLUTION|>--- conflicted
+++ resolved
@@ -1,11 +1,5 @@
 # frozen_string_literal: true
 
-<<<<<<< HEAD
-# Reverted this commit.temporarily because load issues.
-# Whenever a manual merge occurs, be sure to check the following commits.
-# Hash: ee8d0b94473df357677cd1f82581251ce0423c01
-# Message: Fix follow suggestions potentially including silenced or blocked accounts (#29306)
-=======
 require 'rails_helper'
 
 RSpec.describe AccountSuggestions::FriendsOfFriendsSource do
@@ -103,5 +97,4 @@
       end
     end
   end
-end
->>>>>>> 4ce714ad
+end