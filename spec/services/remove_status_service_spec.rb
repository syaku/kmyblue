--- conflicted
+++ resolved
@@ -50,7 +50,62 @@
 
     it 'sends Delete activity to followers' do
       subject.call(status)
-<<<<<<< HEAD
+
+      expect(delete_delivery(hank, status))
+        .to have_been_made.once
+    end
+
+    it 'sends Delete activity to rebloggers' do
+      subject.call(status)
+
+      expect(delete_delivery(bill, status))
+        .to have_been_made.once
+    end
+
+    it 'remove status from notifications' do
+      expect { subject.call(status) }.to change {
+        Notification.where(activity_type: 'Favourite', from_account: jeff, account: alice).count
+      }.from(1).to(0)
+    end
+
+    def delete_delivery(target, status)
+      a_request(:post, target.shared_inbox_url)
+        .with(body: delete_activity_for(status))
+    end
+
+    def delete_activity_for(status)
+      hash_including(
+        'type' => 'Delete',
+        'object' => {
+          'type' => 'Tombstone',
+          'id' => ActivityPub::TagManager.instance.uri_for(status),
+          'atomUri' => OStatus::TagManager.instance.uri_for(status),
+        }
+      )
+    end
+  end
+
+  context 'when removed status is null-searchability' do
+    let(:status) { PostStatusService.new.call(alice, visibility: 'unlisted', text: 'Public post') }
+
+    before do
+      status.update!(searchability: nil)
+    end
+
+    it 'does not throw error' do
+      expect { subject.call(status) }.to_not raise_error
+    end
+  end
+
+  context 'when removed status is limited' do
+    let(:status) { PostStatusService.new.call(alice, visibility: 'mutual', text: 'limited post') }
+
+    before do
+      status.mentions << Fabricate(:mention, account: hank, silent: true)
+    end
+
+    it 'sends Delete activity to followers' do
+      subject.call(status)
       expect(a_request(:post, hank.shared_inbox_url).with(
                body: hash_including({
                  'type' => 'Delete',
@@ -61,87 +116,6 @@
                  },
                })
              )).to have_been_made.once
-=======
-
-      expect(delete_delivery(hank, status))
-        .to have_been_made.once
->>>>>>> d5f02ada
-    end
-
-    it 'sends Delete activity to rebloggers' do
-      subject.call(status)
-<<<<<<< HEAD
-      expect(a_request(:post, bill.shared_inbox_url).with(
-               body: hash_including({
-                 'type' => 'Delete',
-                 'object' => {
-                   'type' => 'Tombstone',
-                   'id' => ActivityPub::TagManager.instance.uri_for(status),
-                   'atomUri' => OStatus::TagManager.instance.uri_for(status),
-                 },
-               })
-             )).to have_been_made.once
-=======
-
-      expect(delete_delivery(bill, status))
-        .to have_been_made.once
->>>>>>> d5f02ada
-    end
-
-    it 'remove status from notifications' do
-      expect { subject.call(status) }.to change {
-        Notification.where(activity_type: 'Favourite', from_account: jeff, account: alice).count
-      }.from(1).to(0)
-    end
-
-    def delete_delivery(target, status)
-      a_request(:post, target.inbox_url)
-        .with(body: delete_activity_for(status))
-    end
-
-    def delete_activity_for(status)
-      hash_including(
-        'type' => 'Delete',
-        'object' => {
-          'type' => 'Tombstone',
-          'id' => ActivityPub::TagManager.instance.uri_for(status),
-          'atomUri' => OStatus::TagManager.instance.uri_for(status),
-        }
-      )
-    end
-  end
-
-  context 'when removed status is null-searchability' do
-    let(:status) { PostStatusService.new.call(alice, visibility: 'unlisted', text: 'Public post') }
-
-    before do
-      status.update!(searchability: nil)
-    end
-
-    it 'does not throw error' do
-      expect { subject.call(status) }.to_not raise_error
-    end
-  end
-
-  context 'when removed status is limited' do
-    let(:status) { PostStatusService.new.call(alice, visibility: 'mutual', text: 'limited post') }
-
-    before do
-      status.mentions << Fabricate(:mention, account: hank, silent: true)
-    end
-
-    it 'sends Delete activity to followers' do
-      subject.call(status)
-      expect(a_request(:post, hank.shared_inbox_url).with(
-               body: hash_including({
-                 'type' => 'Delete',
-                 'object' => {
-                   'type' => 'Tombstone',
-                   'id' => ActivityPub::TagManager.instance.uri_for(status),
-                   'atomUri' => OStatus::TagManager.instance.uri_for(status),
-                 },
-               })
-             )).to have_been_made.once
     end
   end
 
@@ -169,6 +143,7 @@
 
     it 'do not send Delete activity to followers', :sidekiq_inline do
       subject.call(status)
+
       expect(a_request(:post, hank.inbox_url)).to_not have_been_made
       expect(a_request(:post, hank.shared_inbox_url)).to_not have_been_made
     end
@@ -180,21 +155,9 @@
 
     it 'sends Undo activity to followers' do
       subject.call(status)
-<<<<<<< HEAD
-      expect(a_request(:post, hank.shared_inbox_url).with(
-               body: hash_including({
-                 'type' => 'Undo',
-                 'object' => hash_including({
-                   'type' => 'Announce',
-                   'object' => ActivityPub::TagManager.instance.uri_for(original_status),
-                 }),
-               })
-             )).to have_been_made.once
-=======
 
       expect(undo_delivery(hank, original_status))
         .to have_been_made.once
->>>>>>> d5f02ada
     end
   end
 
@@ -204,21 +167,9 @@
 
     it 'sends Undo activity to followers' do
       subject.call(status)
-<<<<<<< HEAD
-      expect(a_request(:post, hank.shared_inbox_url).with(
-               body: hash_including({
-                 'type' => 'Undo',
-                 'object' => hash_including({
-                   'type' => 'Announce',
-                   'object' => ActivityPub::TagManager.instance.uri_for(original_status),
-                 }),
-               })
-             )).to have_been_made.once
-=======
 
       expect(undo_delivery(hank, original_status))
         .to have_been_made.once
->>>>>>> d5f02ada
     end
   end
 
@@ -228,26 +179,14 @@
 
     it 'sends Undo activity to followers' do
       subject.call(status)
-<<<<<<< HEAD
-      expect(a_request(:post, bill.shared_inbox_url).with(
-               body: hash_including({
-                 'type' => 'Undo',
-                 'object' => hash_including({
-                   'type' => 'Announce',
-                   'object' => ActivityPub::TagManager.instance.uri_for(original_status),
-                 }),
-               })
-             )).to have_been_made.once
-=======
 
       expect(undo_delivery(bill, original_status))
         .to have_been_made.once
->>>>>>> d5f02ada
     end
   end
 
   def undo_delivery(target, status)
-    a_request(:post, target.inbox_url)
+    a_request(:post, target.shared_inbox_url)
       .with(body: undo_activity_for(status))
   end
 
