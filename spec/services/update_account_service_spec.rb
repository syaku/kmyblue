--- conflicted
+++ resolved
@@ -20,11 +20,8 @@
       FollowService.new.call(alice, account)
       FollowService.new.call(bob, account)
       FollowService.new.call(eve, account)
-<<<<<<< HEAD
       FollowService.new.call(ohagi, account)
-=======
     end
->>>>>>> c40ab43d
 
     it 'auto accepts pending follow requests from appropriate accounts' do
       subject.call(account, { locked: false })
