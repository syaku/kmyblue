--- conflicted
+++ resolved
@@ -8,21 +8,17 @@
   let(:ltl_enabled) { true }
 
   let(:last_active_at) { Time.now.utc }
-<<<<<<< HEAD
   let(:visibility) { 'public' }
   let(:searchability) { 'public' }
   let(:subscription_policy) { :allow }
-  let(:status) { Fabricate(:status, account: alice, visibility: visibility, searchability: searchability, text: 'Hello @bob #hoge') }
-=======
-  let(:status) { Fabricate(:status, account: alice, visibility: visibility, text: 'Hello @bob @eve #hoge') }
->>>>>>> 8a3d8c6c
+  let(:status) { Fabricate(:status, account: alice, visibility: visibility, searchability: searchability, text: 'Hello @bob @eve #hoge') }
 
   let!(:alice) { Fabricate(:user, current_sign_in_at: last_active_at, account_attributes: { master_settings: { subscription_policy: subscription_policy } }).account }
   let!(:bob)   { Fabricate(:user, current_sign_in_at: last_active_at, account_attributes: { username: 'bob' }).account }
   let!(:tom)   { Fabricate(:user, current_sign_in_at: last_active_at).account }
-<<<<<<< HEAD
   let!(:ohagi) { Fabricate(:user, current_sign_in_at: last_active_at).account }
   let!(:tagf)  { Fabricate(:user, current_sign_in_at: last_active_at).account }
+  let!(:eve)   { Fabricate(:user, current_sign_in_at: last_active_at, account_attributes: { username: 'eve' }).account }
 
   let!(:list)          { nil }
   let!(:empty_list)    { nil }
@@ -30,9 +26,6 @@
   let!(:empty_antenna) { nil }
 
   let(:custom_before) { false }
-=======
-  let!(:eve)   { Fabricate(:user, current_sign_in_at: last_active_at, account_attributes: { username: 'eve' }).account }
->>>>>>> 8a3d8c6c
 
   before do
     bob.follow!(alice)
@@ -264,6 +257,25 @@
         end
       end
     end
+
+    context 'when handling status updates', :sidekiq_fake do
+      before do
+        subject.call(status)
+
+        status.snapshot!(at_time: status.created_at, rate_limit: false)
+        status.update!(text: 'Hello @bob @eve #hoge (edited)')
+        status.snapshot!(account_id: status.account_id)
+
+        redis.set("subscribed:timeline:#{eve.id}:notifications", '1')
+
+        Sidekiq::Worker.clear_all
+      end
+
+      it 'pushes the update to mentioned users through the notifications streaming channel' do
+        subject.call(status, update: true)
+        expect(PushUpdateWorker).to have_enqueued_sidekiq_job(anything, status.id, "timeline:#{eve.id}:notifications", { 'update' => true })
+      end
+    end
   end
 
   context 'when status is limited' do
@@ -670,7 +682,6 @@
       expect(redis).to_not have_received(:publish).with('timeline:public', anything)
     end
 
-<<<<<<< HEAD
     context 'with list' do
       let!(:list) { list_with_account(bob, alice) }
       let!(:empty_list) { list_with_account(ohagi, bob) }
@@ -799,25 +810,5 @@
 
       expect(notification).to be_nil
     end
-=======
-    context 'when handling status updates', :sidekiq_fake do
-      before do
-        subject.call(status)
-
-        status.snapshot!(at_time: status.created_at, rate_limit: false)
-        status.update!(text: 'Hello @bob @eve #hoge (edited)')
-        status.snapshot!(account_id: status.account_id)
-
-        redis.set("subscribed:timeline:#{eve.id}:notifications", '1')
-
-        Sidekiq::Worker.clear_all
-      end
-
-      it 'pushes the update to mentioned users through the notifications streaming channel' do
-        subject.call(status, update: true)
-        expect(PushUpdateWorker).to have_enqueued_sidekiq_job(anything, status.id, "timeline:#{eve.id}:notifications", { 'update' => true })
-      end
-    end
->>>>>>> 8a3d8c6c
   end
 end