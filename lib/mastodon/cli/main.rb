--- conflicted
+++ resolved
@@ -66,13 +66,9 @@
     desc 'maintenance SUBCOMMAND ...ARGS', 'Various maintenance utilities'
     subcommand 'maintenance', Maintenance
 
-<<<<<<< HEAD
     desc 'ohagi SUBCOMMAND ...ARGS', 'Ohagis'
     subcommand 'ohagi', Ohagi
 
-    option :dry_run, type: :boolean
-=======
->>>>>>> 49b8433c
     desc 'self-destruct', 'Erase the server from the federation'
     long_desc <<~LONG_DESC
       Erase the server from the federation by broadcasting account delete
