# frozen_string_literal: true

module Mastodon
  module Version
    module_function

    def kmyblue_major
      5
    end

    def kmyblue_minor
<<<<<<< HEAD
      4
=======
      3
>>>>>>> 60f2e92d
    end

    def kmyblue_flag
      'LTS'
    end

    def major
      4
    end

    def minor
      2
    end

    def patch
      0
    end

    def default_prerelease
      ''
    end

    def prerelease
      ENV['MASTODON_VERSION_PRERELEASE'].presence || default_prerelease
    end

    def to_a_of_kmyblue
      [kmyblue_major, kmyblue_minor].compact
    end

    def to_s_of_kmyblue
      components = [to_a_of_kmyblue.join('.')]
      components << "-#{kmyblue_flag}" if kmyblue_flag.present?
      components.join
    end

    def build_metadata
      ['kmyblue', to_s_of_kmyblue, ENV.fetch('MASTODON_VERSION_METADATA', nil)].compact.join('.')
    end

    def to_a
      [major, minor, patch].compact
    end

    def to_s
      components = [to_a.join('.')]
      components << "-#{prerelease}" if prerelease.present?
      components << "+#{build_metadata}" if build_metadata.present?
      components.join
    end

    def gem_version
      @gem_version ||= if ENV.fetch('UPDATE_CHECK_SOURCE', 'kmyblue') == 'kmyblue'
                         Gem::Version.new("#{kmyblue_major}.#{kmyblue_minor}")
                       else
                         Gem::Version.new(to_s.split('+')[0])
                       end
    end

    def repository
      ENV.fetch('GITHUB_REPOSITORY', 'kmycode/mastodon')
    end

    def source_base_url
      ENV.fetch('SOURCE_BASE_URL', "https://github.com/#{repository}")
    end

    # specify git tag or commit hash here
    def source_tag
      ENV.fetch('SOURCE_TAG', nil)
    end

    def source_url
      if source_tag
        "#{source_base_url}/tree/#{source_tag}"
      else
        source_base_url
      end
    end

    def user_agent
      @user_agent ||= "#{HTTP::Request::USER_AGENT} (Mastodon/#{Version}; +http#{Rails.configuration.x.use_https ? 's' : ''}://#{Rails.configuration.x.web_domain}/)"
    end
  end
end<|MERGE_RESOLUTION|>--- conflicted
+++ resolved
@@ -9,11 +9,7 @@
     end
 
     def kmyblue_minor
-<<<<<<< HEAD
       4
-=======
-      3
->>>>>>> 60f2e92d
     end
 
     def kmyblue_flag
