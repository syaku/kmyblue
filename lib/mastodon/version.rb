# frozen_string_literal: true

module Mastodon
  module Version
    module_function

    def kmyblue_major
      7
    end

    def kmyblue_minor
<<<<<<< HEAD
      5
=======
      0
>>>>>>> f21c264b
    end

    def kmyblue_flag
      nil # 'LTS'
    end

    def major
      4
    end

    def minor
      2
    end

    def patch
      1
    end

    def default_prerelease
      ''
    end

    def prerelease
      ENV['MASTODON_VERSION_PRERELEASE'].presence || default_prerelease
    end

    def to_a_of_kmyblue
      [kmyblue_major, kmyblue_minor].compact
    end

    def to_s_of_kmyblue
      components = [to_a_of_kmyblue.join('.')]
      components << "-#{kmyblue_flag}" if kmyblue_flag.present?
      components.join
    end

    def build_metadata
      ['kmyblue', to_s_of_kmyblue, ENV.fetch('MASTODON_VERSION_METADATA', nil)].compact.join('.')
    end

    def to_a
      [major, minor, patch].compact
    end

    def to_s
      components = [to_a.join('.')]
      components << "-#{prerelease}" if prerelease.present?
      components << "+#{build_metadata}" if build_metadata.present?
      components.join
    end

    def gem_version
      @gem_version ||= if ENV.fetch('UPDATE_CHECK_SOURCE', 'kmyblue') == 'kmyblue'
                         Gem::Version.new("#{kmyblue_major}.#{kmyblue_minor}")
                       else
                         Gem::Version.new(to_s.split('+')[0])
                       end
    end

    def repository
      ENV.fetch('GITHUB_REPOSITORY', 'kmycode/mastodon')
    end

    def source_base_url
      ENV.fetch('SOURCE_BASE_URL', "https://github.com/#{repository}")
    end

    # specify git tag or commit hash here
    def source_tag
      ENV.fetch('SOURCE_TAG', nil)
    end

    def source_url
      if source_tag
        "#{source_base_url}/tree/#{source_tag}"
      else
        source_base_url
      end
    end

    def user_agent
      @user_agent ||= "#{HTTP::Request::USER_AGENT} (Mastodon/#{Version}; +http#{Rails.configuration.x.use_https ? 's' : ''}://#{Rails.configuration.x.web_domain}/)"
    end
  end
end<|MERGE_RESOLUTION|>--- conflicted
+++ resolved
@@ -9,11 +9,7 @@
     end
 
     def kmyblue_minor
-<<<<<<< HEAD
-      5
-=======
       0
->>>>>>> f21c264b
     end
 
     def kmyblue_flag
