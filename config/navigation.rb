--- conflicted
+++ resolved
@@ -55,13 +55,10 @@
                                                                                           } do |s|
       s.item :reports, safe_join([fa_icon('flag fw'), t('admin.reports.title')]), admin_reports_path, highlights_on: %r{/admin/reports|admin/report_notes}, if: -> { current_user.can?(:manage_reports) }
       s.item :accounts, safe_join([fa_icon('users fw'), t('admin.accounts.title')]), admin_accounts_path(origin: 'local'), highlights_on: %r{/admin/accounts|admin/account_moderation_notes|/admin/pending_accounts|/admin/disputes|/admin/users}, if: -> { current_user.can?(:manage_users) }
-<<<<<<< HEAD
+      s.item :tags, safe_join([fa_icon('hashtag fw'), t('admin.tags.title')]), admin_tags_path, highlights_on: %r{/admin/tags}, if: -> { current_user.can?(:manage_taxonomies) }
       s.item :ng_words, safe_join([fa_icon('list fw'), t('admin.ng_words.title')]), admin_ng_words_keywords_path, highlights_on: %r{/admin/(ng_words|ngword_histories)}, if: -> { current_user.can?(:manage_ng_words) }
       s.item :ng_rules, safe_join([fa_icon('rub fw'), t('admin.ng_rules.title')]), admin_ng_rules_path, highlights_on: %r{/admin/(ng_rules|ng_rule_histories)}, if: -> { current_user.can?(:manage_ng_words) }
       s.item :sensitive_words, safe_join([fa_icon('list fw'), t('admin.sensitive_words.title')]), admin_sensitive_words_path, highlights_on: %r{/admin/sensitive_words}, if: -> { current_user.can?(:manage_sensitive_words) }
-=======
-      s.item :tags, safe_join([fa_icon('hashtag fw'), t('admin.tags.title')]), admin_tags_path, highlights_on: %r{/admin/tags}, if: -> { current_user.can?(:manage_taxonomies) }
->>>>>>> 4eab6aef
       s.item :invites, safe_join([fa_icon('user-plus fw'), t('admin.invites.title')]), admin_invites_path, if: -> { current_user.can?(:manage_invites) }
       s.item :follow_recommendations, safe_join([fa_icon('user-plus fw'), t('admin.follow_recommendations.title')]), admin_follow_recommendations_path, highlights_on: %r{/admin/follow_recommendations}, if: -> { current_user.can?(:manage_taxonomies) }
       s.item :instances, safe_join([fa_icon('cloud fw'), t('admin.instances.title')]), admin_instances_path(limited: limited_federation_mode? ? nil : '1'), highlights_on: %r{/admin/instances|/admin/domain_blocks|/admin/domain_allows}, if: -> { current_user.can?(:manage_federation) }
