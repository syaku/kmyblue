--- conflicted
+++ resolved
@@ -43,11 +43,7 @@
         action: 更改密码
         explanation: 点击下面的链接来更改账户的密码。
         extra: 如果你并没有请求本次变更，请忽略此邮件。你的密码只有在你点击上面的链接并输入新密码后才会更改。
-<<<<<<< HEAD
-        subject: 'Mastodon：重置密码说明'
-=======
         subject: Mastodon：重置密码说明
->>>>>>> 42698b4c
         title: 重置密码
       two_factor_disabled:
         explanation: 账号的双重认证已禁用。现在仅使用邮箱和密码即可登录。
