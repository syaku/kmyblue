--- conflicted
+++ resolved
@@ -42,16 +42,12 @@
         label: ইমেইল পরিবর্তন
         new_email: নতুন ইমেইল
         submit: ইমেইল পরিবর্তন
-<<<<<<< HEAD
-        title: '%{username} এর ইমেইল পরিবর্তন'
-=======
         title: "%{username} এর ইমেইল পরিবর্তন"
       change_role:
         changed_msg: ভূমিকা সফলভাবে পরিবর্তিত!
         label: ভূমিকা পরিবর্তন করুন
         no_role: কোন ভূমিকা বরাদ্দ করা হয়নি
         title: "%{username}-এর ভূমিকা পরিবর্তন করুন"
->>>>>>> d2dbaba4
       confirm: নিশ্চিত করুন
       confirmed: নিশ্চিত হয়েছে
       confirming: নিশ্চিত করা হচ্ছে
