eo:
  about:
    about_mastodon_html: 'La socia retejo de la estonteco: sen reklamo, sen observado por firmao, etika desegno, kaj malcentrigo! Regu viajn informojn per Mastodon!'
    contact_missing: Ne elektita
    contact_unavailable: Ne disponebla
    hosted_on: '%{domain} estas nodo de Mastodon'
    title: Pri
  accounts:
    follow: Sekvi
    followers:
      one: Sekvanto
      other: Sekvantoj
    following: Sekvatoj
    instance_actor_flash: Ĉi tiu konto estas virtuala agento uzata por reprezenti la servilon mem kaj neniun individuan uzanton. Ĝi estas uzata por federaciaj celoj kaj ĝi devas ne esti suspendita.
    last_active: laste aktiva
    link_verified_on: Proprieto de ĉi tiu ligilo estis kontrolita je %{date}
    nothing_here: Estas nenio ĉi tie!
    pin_errors:
      following: Vi devas sekvi la homon, kiun vi volas proponi
    posts:
      one: Afiŝo
      other: Mesaĝoj
    posts_tab_heading: Afiŝoj
  admin:
    account_actions:
      action: Plenumi agon
      title: Plenumi kontrolan agon al %{acct}
    account_moderation_notes:
      create: Lasi noton
      created_msg: Noto de moderigado sukcese kreita!
      destroyed_msg: Noto de moderigado sukcese detruita!
    accounts:
      add_email_domain_block: Bloki retadresan domajnon
      approve: Aprobi
      approved_msg: Sukcese aprobis aliĝ-peton de %{username}
      are_you_sure: Ĉu vi certas?
      avatar: Profilbildo
      by_domain: Domajno
      change_email:
        changed_msg: Retpoŝta adreso sukcese ŝanĝita!
        current_email: Nuna retadreso
        label: Ŝanĝi retadreson
        new_email: Nova retadreso
        submit: Ŝanĝi retadreson
        title: Ŝanĝi retadreson por %{username}
      change_role:
        changed_msg: Rolo sukcese ŝanĝita!
        label: Ŝanĝi rolon
        no_role: Neniu rolo
        title: Ŝanĝi rolon por %{username}
      confirm: Konfirmi
      confirmed: Konfirmita
      confirming: Konfirmante
      custom: Aliaj agordoj
      delete: Forigi datumojn
      deleted: Forigita
      demote: Degradi
      destroyed_msg: "Datumoj de %{username} nun enviciĝis por esti forigita baldaǔ"
      disable: Frostigi
      disable_sign_in_token_auth: Malŝalti aŭtentigon per retpoŝta ĵetono
      disable_two_factor_authentication: Malŝalti 2FA-n
      disabled: Frostigita
      display_name: Montrata nomo
      domain: Domajno
      edit: Redakti
      email: Retpoŝto
      email_status: Stato de retpoŝto
      enable: Malfrostigi
      enable_sign_in_token_auth: Ŝalti aŭtentigon per retpoŝta ĵetono
      enabled: Ebligita
      enabled_msg: Sukcese malfrostigis konton de %{username}
      followers: Sekvantoj
      follows: Sekvatoj
      header: Kapa bildo
      inbox_url: Enira URL
      invite_request_text: 가입하려는 이유
      invited_by: Invitita de
      ip: IP
      joined: Aliĝis
      location:
        all: Ĉiuj
        local: Lokaj
        remote: Foraj
        title: Loko
      login_status: Ensaluta stato
      media_attachments: Plurmediaj aldonaĵoj
      memorialize: Ŝanĝi al memoro
      memorialized: Memorita
      memorialized_msg: Sukcese ŝanĝis %{username} al memorkonto
      moderation:
        active: Aktivaj
        all: Ĉio
        disabled: Neebligita
        pending: Pritraktata
        silenced: Limigita
        suspended: Suspendita
        title: Moderigado
      moderation_notes: Notoj de moderigado
      most_recent_activity: Lastaj afiŝoj
      most_recent_ip: Lasta IP
      no_account_selected: Neniu konto estis ŝanĝita ĉar neniu estis selektita
      no_limits_imposed: Neniu limito trudita
      no_role_assigned: Sen rolo
      not_subscribed: Ne abonita
      pending: Pritraktata recenzo
      perform_full_suspension: Suspendi
      previous_strikes: Antaǔaj admonoj
      previous_strikes_description_html:
        one: Ĉi tiu konto havas <strong>unu</strong> admonon.
        other: Ĉi tiu konto havas <strong>%{count}</strong> admonojn.
      promote: Plirangigi
      protocol: Protokolo
      public: Publika
      push_subscription_expires: Eksvalidiĝo de la abono al PuSH
      redownload: Aktualigi profilon
      redownloaded_msg: Sukcese aktualigis profilon de %{username} el origino
      reject: Malakcepti
      rejected_msg: Sukcese malaprobis aliĝ-peton de %{username}
      remote_suspension_irreversible: La informoj de ĉi tiu konto estis neinversigeble forigitaj.
      remote_suspension_reversible_hint_html: La konto estas suspendita, kaj la datumoj estos komplete forigitaj je %{date}. Ĝis tiam, la konto povas esti malsuspendita sen flankefiko. Se vi deziras tuj forigi ĉiujn datumojn de la konto, vi povas fari tion sube.
      remove_avatar: Forigi la profilbildon
      remove_header: Forigi kapan bildon
      removed_avatar_msg: La rolfiguro de %{username} estas sukcese forigita
      removed_header_msg: Kapbildo de %{username} suksece forigita
      resend_confirmation:
        already_confirmed: Ĉi tiu uzanto jam estas konfirmita
        send: Resendi la ligilon de konfirmo
        success: Konfirma ligilo estis sukcese sendita!
      reset: Restarigi
      reset_password: Restarigi pasvorton
      resubscribe: Reaboni
      role: Rolo
      search: Serĉi
      search_same_email_domain: Aliaj uzantoj kun la sama domajno de retpoŝto
      search_same_ip: Aliaj uzantoj kun la sama IP
      security: Sekureco
      security_measures:
        only_password: Nur pasvorto
        password_and_2fa: Pasvorto kaj 2FA
      sensitive: Tikla
      sensitized: markita tikla
      shared_inbox_url: URL de kunhavigita leterkesto
      show:
        created_reports: Faritaj raportoj
        targeted_reports: Raporitaj de aliaj
      silence: Limigi
      silenced: Silentigita
      statuses: Afiŝoj
      strikes: Antaǔaj admonoj
      subscribe: Aboni
      suspend: Haltigu
      suspended: Suspendita
      suspension_irreversible: La datumoj de ĉi tiu konto estas porĉiame forigitaj. Vi povas malsuspendi tiun konton por igi ĝin uzebla, sed ĝi ne rehavos ajnan datumon kiun ĝi antaŭe havis.
      suspension_reversible_hint_html: La konto estas suspendita, kaj la datumoj estos komplete forigitaj je %{date}. Ĝis tiam, la konto povas esti malsuspendita sen flankefiko. Se vi deziras tuj forigi ĉiujn datumojn de la konto, vi povas fari tion sube.
      title: Kontoj
      unblock_email: Malbloki retpoŝtadresojn
      unblocked_email_msg: Sukcese malblokis la retpoŝtadreson de %{username}
      unconfirmed_email: Nekonfirmita retpoŝto
      undo_sensitized: Malfari sentema
      undo_silenced: Malfari kaŝon
      undo_suspension: Malfari haltigon
      unsilenced_msg: Sukcese senlimigis la konton de %{username}
      unsubscribe: Malaboni
      unsuspended_msg: La konto de %{username} estas sukcese malsuspendita
      username: Uzantnomo
      view_domain: Vidi la resumon de la domajno
      warn: Averti
      web: Reto
      whitelisted: Permesita por federacio
    action_logs:
      action_types:
        approve_appeal: Aprobis Apelacion
        approve_user: Aprobi Uzanton
        assigned_to_self_report: Atribui Raporton
        change_email_user: Ŝanĝi retpoŝton de uzanto
        change_role_user: Ŝanĝi Rolon de Uzanton
        confirm_user: Konfirmi uzanton
        create_account_warning: Krei averton
        create_announcement: Krei Anoncon
        create_canonical_email_block: Krei Blokadon de Retpoŝto
        create_custom_emoji: Krei Propran Emoĝion
        create_domain_allow: Krei Domajnan Permeson
        create_domain_block: Krei Blokadon De Domajno
        create_email_domain_block: Krei Blokadon De Retpoŝta Domajno
        create_ip_block: Krei IP-regulon
        create_unavailable_domain: Krei nehaveblan domajnon
        create_user_role: Krei Rolon
        demote_user: Malpromocii Uzanton
        destroy_announcement: Forigi Anoncon
        destroy_canonical_email_block: Forigi blokadon de retpoŝta adreso
        destroy_custom_emoji: Forigi Propran Emoĝion
        destroy_domain_allow: Forigi Domajnan Permeson
        destroy_domain_block: Forigi blokadon de domajno
        destroy_email_domain_block: Forigi blokadon de retpoŝta domajno
        destroy_instance: Forigi domajnon
        destroy_ip_block: Forigi IP-regulon
        destroy_status: Forigi mesaĝon
        destroy_unavailable_domain: Forigi Nehaveblan Domajnon
        destroy_user_role: Detrui Rolon
        disable_2fa_user: Malebligi 2FA
        disable_custom_emoji: Malebligi proprajn emoĝiojn
        disable_sign_in_token_auth_user: Malŝalti aŭtentigon per retpoŝta ĵetono por la uzanto
        disable_user: Neebligi la uzanton
        enable_custom_emoji: Ebligi Propran Emoĝion
        enable_sign_in_token_auth_user: Ŝalti aŭtentigon per retpoŝta ĵetono por la uzanto
        enable_user: Ebligi uzanton
        memorialize_account: Memorigu Konton
        promote_user: Promocii Uzanton
        reject_appeal: Malaprobi Apelacion
        reject_user: Malakcepti Uzanton
        remove_avatar_user: Forigi la profilbildon
        reopen_report: Remalfermi signalon
        resend_user: Resendi konfirman retmesaĝon
        reset_password_user: Restarigi pasvorton
        resolve_report: Solvitaj reporto
        sensitive_account: Marki tikla la aŭdovidaĵojn de via konto
        silence_account: Silentigi konton
        suspend_account: Suspendi la konton
        unassigned_report: Malatribui Raporton
        unblock_email_account: Malbloki retpoŝtadreson
        unsensitive_account: Malmarku la amaskomunikilojn en via konto kiel sentemaj
        unsilence_account: Malsilentigi konton
        unsuspend_account: Malsuspendi la konton
        update_announcement: Ĝisdatigi anoncon
        update_custom_emoji: Ĝisdatigi proprajn emoĝiojn
        update_domain_block: Ĝigdatigi domajnan blokadon
        update_ip_block: Krei IP-regulon
        update_status: Ĝisdatigi afiŝon
        update_user_role: Ĝisdatigi rolon
      actions:
        approve_appeal_html: "%{name} aprobis apelacion kontraŭ moderiga decido de %{target}"
        approve_user_html: "%{name} aprobis registriĝon de %{target}"
        assigned_to_self_report_html: "%{name} asignis signalon %{target} al si mem"
        change_email_user_html: "%{name} ŝanĝis retadreson de uzanto %{target}"
        change_role_user_html: "%{name} ŝanĝis rolon de %{target}"
        confirm_user_html: "%{name} konfirmis retadreson de uzanto %{target}"
        create_account_warning_html: "%{name} sendis averton al %{target}"
        create_announcement_html: "%{name} kreis novan anoncon %{target}"
        create_canonical_email_block_html: "%{name} blokis retpoŝtadreson per krado %{target}"
        create_custom_emoji_html: "%{name} alŝutis novan emoĝion %{target}"
        create_domain_allow_html: "%{name} aldonis domajnon %{target} al la blanka listo"
        create_domain_block_html: "%{name} blokis domajnon %{target}"
        create_email_domain_block_html: "%{name} blokis retpoŝtan domajnon %{target}"
        create_ip_block_html: "%{name} kreis regulon por IP %{target}"
        create_unavailable_domain_html: "%{name} ĉesis sendon al domajno %{target}"
        create_user_role_html: "%{name} kreis rolon de %{target}"
        demote_user_html: "%{name} degradis uzanton %{target}"
        destroy_announcement_html: "%{name} forigis anoncon %{target}"
        destroy_canonical_email_block_html: "%{name} malblokis retpoŝtadreson per krado %{target}"
        destroy_custom_emoji_html: "%{name} forigis emoĝion %{target}"
        destroy_domain_allow_html: "%{name} forigis domajnon %{target} el la blanka listo"
        destroy_domain_block_html: "%{name} malblokis domajnon %{target}"
        destroy_email_domain_block_html: "%{name} malblokis retpoŝtan domajnon %{target}"
        destroy_instance_html: "%{name} forigis domajnon %{target}"
        destroy_ip_block_html: "%{name} forigis regulon por IP %{target}"
        destroy_status_html: "%{name} forigis mesaĝojn de %{target}"
        destroy_unavailable_domain_html: "%{name} restartigis sendon al domajno %{target}"
        destroy_user_role_html: "%{name} forigis rolon de %{target}"
        disable_2fa_user_html: "%{name} malebligis dufaktoran aŭtentigon por uzanto %{target}"
        disable_custom_emoji_html: "%{name} malebligis la emoĝion %{target}"
        disable_sign_in_token_auth_user_html: "%{name} malŝaltis la aŭtentigon de retpoŝta ĵetono por %{target}"
        disable_user_html: "%{name} malebligis ensaluton por uzanto %{target}"
        enable_custom_emoji_html: "%{name} ebligis la emoĝion %{target}"
        enable_sign_in_token_auth_user_html: "%{name} ŝaltis la aŭtentigon de retpoŝta ĵetono por %{target}"
        enable_user_html: "%{name} ebligis ensaluton por uzanto %{target}"
        memorialize_account_html: "%{name} ŝanĝis la konton de %{target} al memora paĝo"
        promote_user_html: "%{name} plirangigis uzanton %{target}"
        reject_appeal_html: "%{name} malakceptis apelacion kontraŭ moderiga decido de %{target}"
        reject_user_html: "%{name} malakceptis registriĝon de %{target}"
        remove_avatar_user_html: "%{name} forigis la profilbildon de %{target}"
        reopen_report_html: "%{name} remalfermis signalon %{target}"
        resend_user_html: "%{name} resendis konfirman retmesaĝon por %{target}"
        reset_password_user_html: "%{name} restarigis la pasvorton de la uzanto %{target}"
        resolve_report_html: "%{name} solvis raporton %{target}"
        sensitive_account_html: "%{name} markis audovidaĵon de %{target} kiel tiklan"
        silence_account_html: "%{name} limigis la konton de %{target}"
        suspend_account_html: "%{name} suspendis la konton de %{target}"
        unassigned_report_html: "%{name} malasignis raporton %{target}"
        unblock_email_account_html: "%{name} malblokis retpoŝtoadreson de %{target}"
        unsensitive_account_html: "%{name} malmarkis audovidaĵon de %{target} kiel tiklan"
        unsilence_account_html: "%{name} malfaris limon al konto de %{target}"
        unsuspend_account_html: "%{name} malsuspendis la konton de %{target}"
        update_announcement_html: "%{name} ĝisdatigis la anoncon %{target}"
        update_custom_emoji_html: "%{name} ĝisdatigis la emoĝion %{target}"
        update_domain_block_html: "%{name} ĝisdatigis domajnblokon por %{target}"
        update_ip_block_html: "%{name} ŝanĝis regulon por IP %{target}"
        update_status_html: "%{name} ĝisdatigis mesaĝon de %{target}"
        update_user_role_html: "%{name} ŝanĝis la rolon %{target}"
      deleted_account: forigita konto
      empty: Neniu ĵurnalo trovita.
      filter_by_action: Filtri per ago
      filter_by_user: Filtri per uzanto
      title: Ĵurnalo de revizo
    announcements:
      destroyed_msg: Anonco sukcese forigita!
      edit:
        title: Redakti anoncon
      empty: Neniu anonco trovita.
      live: Publikigita
      new:
        create: Krei anoncon
        title: Nova anonco
      publish: Publikigi
      published_msg: Anonco sukcese publikigita!
      scheduled_for: Planigita je %{time}
      scheduled_msg: Anonco planigita por publikigo!
      title: Anoncoj
      unpublish: Malpublikigi
      unpublished_msg: Anonco sukcese malpublikigita!
      updated_msg: Anonco sukcese ĝisdatigis!
    custom_emojis:
      assign_category: Atribui kategorion
      by_domain: Domajno
      copied_msg: Loka kopio de la emoĝio sukcese kreita
      copy: Kopii
      copy_failed_msg: Fari lokan kopion de ĉi tiu emoĝio ne eblis
      create_new_category: Krei novan kategorion
      created_msg: Emoĝio sukcese kreita!
      delete: Forigi
      destroyed_msg: Emoĝio sukcese forigita!
      disable: Malebligi
      disabled: Malebligita
      disabled_msg: Emoĝio sukcese malebligita
      emoji: Emoĝio
      enable: Ebligi
      enabled: Ebligita
      enabled_msg: Emoĝio sukcese ebligita
      image_hint: PNG aŭ GIF malpli granda ol %{size}
      list: Listo
      listed: Listigita
      new:
        title: Aldoni novan propran emoĝion
      no_emoji_selected: Neniu emoĝio estis ŝanĝita ĉar neniu estis elektita
      not_permitted: Vi ne rajtas plenumi ĉi tiun agon
      overwrite: Anstataŭigi
      shortcode: Mallonga kodo
      shortcode_hint: Almenaŭ 2 signoj, nur literoj, ciferoj kaj substrekoj
      title: Propraj emoĝioj
      uncategorized: Nekategoriigita
      unlist: Nelistigi
      unlisted: Nelistigita
      update_failed_msg: Ĝisdatigi tiun emoĝion ne eblis
      updated_msg: Emoĝio sukcese ĝisdatigita!
      upload: Alŝuti
    dashboard:
      active_users: aktivaj uzantoj
      interactions: interago
      media_storage: Konservo de plurmedioj
      new_users: novaj uzantoj
      opened_reports: raportoj malfermitaj
      pending_appeals_html:
        one: "<strong>%{count}</strong> apelacio atendas kontrolon"
        other: "<strong>%{count}</strong> apelacioj atendas kontrolon"
      pending_reports_html:
        one: "<strong>%{count}</strong> raporto atendas kontrolon"
        other: "<strong>%{count}</strong> raportoj atendas kontrolon"
      pending_tags_html:
        one: "<strong>%{count}</strong> pritraktota kradvorto"
        other: "<strong>%{count}</strong> pritraktotaj kradvortoj"
      pending_users_html:
        one: "<strong>%{count}</strong> uzanto atendas kontrolon"
        other: "<strong>%{count}</strong> uzantoj atendas kontrolon"
      resolved_reports: raportoj solvitaj
      software: Programo
      sources: Fontoj de konto-kreado
      space: Memorspaca uzado
      title: Panelo
      top_languages: Plej aktivaj lingvoj
      top_servers: Plej aktivaj serviloj
      website: Retejo
    disputes:
      appeals:
        empty: Neniuj apelacioj estas trovitaj.
        title: Apelacioj
    domain_allows:
      add_new: Aldoni domajnon al la blanka listo
      created_msg: Domajno sukcese permesita al federacii
      destroyed_msg: Domajno estis forigita el la blanka listo
      export: Eksporti
      import: Enporti
      undo: Forigi el la blanka listo
    domain_blocks:
      add_new: Aldoni novan blokadon de domajno
      confirm_suspension:
        cancel: Nuligi
        confirm: Haltigi
        permanent_action: Malfari la suspendon restarigos neniun datumon aŭ rilaton.
        preamble_html: Vi estas suspendonta <strong>%{domain}</strong> kaj ĝiajn subdomajnojn.
        remove_all_data: Tio forigos ĉiujn enhavojn, amaskomunikilarojn kaj profilajn datumojn por la kontoj de ĉi tiu domajno de via servilo.
        stop_communication: Via servilo haltos komuniki kun tiuj serviloj.
        title: Konfirmu domajnan blokon por %{domain}
        undo_relationships: Ĉi tio malfaros ajnan sekvan rilaton inter kontoj de ĉi tiuj serviloj kaj viaj.
      created_msg: Domajna blokado en traktado
      destroyed_msg: Domajna blokado malfarita
      domain: Domajno
      edit: Redakti domajna blokado
      existing_domain_block: Vi jam metis pli striktajn limojn al %{name}.
      existing_domain_block_html: Vi jam trudis pli striktajn limojn al %{name}, vi devas <a href="%{unblock_url}">malbloki ĝin</a> unue.
      export: Eksporti
      import: Enporti
      new:
        create: Krei blokadon
        hint: La domajna blokado ne evitigos kreadon de novaj kontoj en la datumbazo, sed aplikos specifajn kontrolajn agojn sur ĉi tiujn kontojn aŭtomate kaj retroaktive.
        severity:
          desc_html: "<strong>Limigi</strong> kaŝos la afiŝojn de kontoj ĉe ĉi tiu domajno al tiuj, kiuj ne sekvas tiujn. <strong>Haltigi</strong> forigos ĉiujn enhavojn, aŭdovidaĵojn kaj datumojn de la konto. Uzu <strong>Nenio</strong> se vi simple volas malakcepti aŭdovidaĵojn."
          noop: Nenio
          silence: Limigi
          suspend: Suspendi
        title: Nova domajna blokado
      no_domain_block_selected: Neniuj domajnblokoj ŝanĝitas ĉar nenio elektitas
      not_permitted: Vi ne rajtas fari ĉi tiun agon
      obfuscate: Malklara domajna nomo
      obfuscate_hint: Parte kaŝi la domajnnomo en la listo se ĝia reklamo ebligitas
      private_comment: Privata komento
      private_comment_hint: Komento pri ĉi tiu domajnlimo por interna uzo de kontrolantoj.
      public_comment: Publika komento
      public_comment_hint: Komento pri ĉi tiu domajnlimo por publiko, se ĝia reklamo ebligitas.
      reject_media: Malakcepti aŭdovidajn dosierojn
      reject_media_hint: Forigas aŭdovidaĵojn loke konservitajn kaj rifuzas alŝuti ajnan estonte. Ne koncernas haltigojn
      reject_reports: Malakcepti signalojn
      reject_reports_hint: Ignori ĉiujn signalojn el tiu domajno. Ne koncernas haltigojn
      undo: Malfari
      view: Vidi domajna blokado
    email_domain_blocks:
      add_new: Aldoni novan
      attempts_over_week:
        one: "%{count} provo ekde lasta semajno"
        other: "%{count} registroprovoj ekde lasta semajno"
      created_msg: Retadreso sukcese aldonita al la nigra listo
      delete: Forigi
      dns:
        types:
          mx: MX-rekordo
      domain: Domajno
      new:
        create: Aldoni domajnon
        resolve: Solvi domajnon
        title: Nova blokado de retadresa domajno
      no_email_domain_block_selected: Neniuj retpoŝtoadresodomajnblokoj ŝanĝitas ĉar nenio elektitas
      not_permitted: Ne permesita
      resolved_dns_records_hint_html: La domajnnomo referencas al la MX-domajnoj kiuj akceptas retpoŝton. <strong>Ne bloku grandajn retpoŝtoservilojn.</strong>
      resolved_through_html: Solvis tra %{domain}
      title: Nigra listo de retadresaj domajnoj
    export_domain_allows:
      new:
        title: Importi domajnpermesojn
      no_file: Neniu dosiero elektita
    export_domain_blocks:
      import:
        description_html: Vi importos liston de domajnblokoj.
        existing_relationships_warning: Ekzistantaj sekvorilatoj
        private_comment_description_html: 'Por helpi vin, importitaj blokoj kreitas kun la privata komento: <q>%{comment}</q>'
        private_comment_template: Enportita el %{source} je %{date}
        title: Importi domajnblokojn
      invalid_domain_block: '1 au pli da domajnblokadoj ignoritas ĉar la eraro: %{error}'
      new:
        title: Importi domajnblokojn
      no_file: Neniu dosiero elektita
    follow_recommendations:
      description_html: "<strong>Sekvorekomendoj helpi novajn uzantojn rapide trovi interesa enhavo</strong>. Ili rekalkulitas ĉiutage lau interagoj kaj sekvantokvantoj."
      language: Por la lingvo
      status: Stato
      suppress: Subpremita sekvu rekomendojn
      suppressed: Subpremita
      title: Rekomendoj de sekvado
      unsuppress: Regajni sekvorekomendon
    instances:
      availability:
        description_html:
          one: Se sendo la domajno malsukcesis por <strong>%{count} dio</strong>, ne estas sendprovo plu escepte <em>de</em> la dojmano.
          other: Se sendo la domajno malsukcesis por <strong>%{count} dioj</strong>, ne estas sendprovo plu escepte <em>de</em> la dojmano.
        failure_threshold_reached: Malsukceslimo atingitas je %{date}.
        failures_recorded:
          one: Malsukcesa provo dum %{count} tago.
          other: Malsukcesa provo dum %{count} apartaj tagoj.
        no_failures_recorded: Neniuj malsukcesoj en protokolo.
        title: Disponebleco
        warning: La lasta provo por konektiĝi al ĉi tiu servilo estis malsukcesa
      back_to_all: Ĉiuj
      back_to_limited: Limigita
      back_to_warning: Averta
      by_domain: Domajno
      confirm_purge: Ĉu vi certas ke vi volas porĉiame forigi datumojn de ĉi tiun domajno?
      content_policies:
        comment: Interna noto
        description_html: Vi povas difini enhavopolitikojn al la ĉiuj kontoj.
        limited_federation_mode_description_html: Vi povas elekti, ĉu permesi federacion kun tiu domajno.
        policies:
          reject_media: Malakcepti plurmediojn
          reject_reports: Malakcepti raportojn
          silence: Kaŝu
          suspend: Suspendi
        policy: Politiko
        reason: Publika kialo
        title: Regularo de enhavo
      dashboard:
        instance_accounts_dimension: Plej sekvataj kontoj
        instance_accounts_measure: konservitaj kontoj
        instance_followers_measure: niaj sekvantoj tie
        instance_follows_measure: iliaj sekvantoj ĉi tie
        instance_languages_dimension: Ĉefaj lingvoj
        instance_media_attachments_measure: konservitaj plurmediaj aldonaĵoj
        instance_reports_measure: raportoj pri ili
        instance_statuses_measure: konservitaj afiŝoj
      delivery:
        all: Ĉiuj
        clear: Forviŝi liverajn erarojn
        failing: Malsukcesas
        restart: Restarti liveradon
        stop: Halti liveradon
        unavailable: Nedisponebla
      delivery_available: Liverado disponeblas
      delivery_error_days: Sendoerardioj
      delivery_error_hint: Se sendo ne estas ebla por %{count} dioj, ĝi automate markotas kiel nesendebla.
      destroyed_msg: Datumo de %{domain} nun vicitas por baldaua forigo.
      empty: Neniuj domajnoj trovitaj.
      known_accounts:
        one: "%{count} konata konto"
        other: "%{count} konataj kontoj"
      moderation:
        all: Ĉiuj
        limited: Limigita
        title: Moderigado
      private_comment: Privata komento
      public_comment: Publika komento
      purge: Purigu
      purge_description_html: Se vi kredas ke ĉi tiuj domajno estas malreta, vi povas forigi ĉiujn kontorekordojn.
      title: Federacio
      total_blocked_by_us: Blokitaj de ni
      total_followed_by_them: Sekvataj de ili
      total_followed_by_us: Sekvataj de ni
      total_reported: Signaloj pri ili
      total_storage: Aŭdovidaj kunsendaĵoj
      totals_time_period_hint_html: Sumo montritas malsupre inkluzivas datumo ekde komenco.
    invites:
      deactivate_all: Malaktivigi ĉion
      filter:
        all: Ĉio
        available: Disponebla
        expired: Eksvalida
        title: Filtri
      title: Invitoj
    ip_blocks:
      add_new: Krei regulon
      created_msg: Nova IP-regulo sukcese aldonita
      delete: Forigi
      expires_in:
        '1209600': 2 semajnoj
        '15778476': 6 monatoj
        '2629746': 1 monato
        '31556952': 1 jaro
        '86400': 1 tago
        '94670856': 3 jaroj
      new:
        title: Krei novan IP-regulon
      no_ip_block_selected: Neniu IP-regulo estis ŝanĝita ĉar neniu estis elektita
      title: IP-reguloj
    relationships:
      title: "Rilatoj de %{acct}"
    relays:
      add_new: Aldoni novan ripetilon
      delete: Forigi
      description_html: <strong>Fratara ripetilo</strong> estas survoja servilo, kiu interŝanĝas grandan kvanton de publikaj mesaĝoj inter serviloj, kiuj abonas kaj publikigas al ĝi. <strong>Ĝi povas helpi etajn kaj mezgrandajn servilojn malkovri enhavon de la fediverse</strong>, kio normale postulus al lokaj uzantoj mane sekvi homojn de foraj serviloj.
      disable: Malebligi
      disabled: Malebligita
      enable: Ebligi
      enable_hint: Post ebligo, via servilo abonos ĉiujn publikajn mesaĝojn de tiu ripetilo, kaj komencos sendi publikajn mesaĝojn de la servilo al ĝi.
      enabled: Ebligita
      inbox_url: URL de la ripetilo
      pending: Atendante aprobon de la ripetilo
      save_and_enable: Konservi kaj ebligi
      setup: Agordi konekton al ripetilo
      signatures_not_enabled: Relajsoj eble ne funkcias ĝuste dum sekura reĝimo aŭ reĝimo de limigita federado estas ŝaltita
      status: Stato
      title: Ripetiloj
    report_notes:
      created_msg: Signala noto sukcese kreita!
      destroyed_msg: Signala noto sukcese forigita!
    reports:
      account:
        notes:
          one: "%{count} noto"
          other: "%{count} notoj"
      action_log: Ĵurnalo de revizo
      action_taken_by: Ago farita de
      actions:
        delete_description_html: Raportitaj mesaĝoj forigotas kaj admono rekorditas.
        mark_as_sensitive_description_html: La audovidaĵo en la raportita mesaĝo markotas kiel sentema kaj admono rekorditas.
        other_description_html: Vidu pli da ebloj por regi la sintenon de la konto kaj por personigi la komunikadon kun la raportita konto.
        resolve_description_html: Nenio okazotas al la raportita konto kaj la raporto fermotas.
        silence_description_html: La konto estos videbla al nur personoj kiu jam sekvis ĝin au permane serĉo ĝin, ege limigante ĝian atingon. Malfermi ciujn raportojn kontra ĉi tiun konton.
        suspend_description_html: La konto kaj ciuj ĝiaj enhavoj estos neatingebla kaj poŝte forigitas, kaj interagi per ĝi estos neebla. Malfermi ciujn raportojn kontra ĉi tiu konto.
      actions_description_html: Decidu kiu ago por solvi ĉi tiuj raporto. <strong>Spamo</strong> kategorio elektitas.
      actions_description_remote_html: Decidu kiun klopodon por solvi ĉi tiun raporton. Ĉi tiu efikas kiel nur <strong>via</strong> servilo komuniki per ĉi tiu fora konto kaj trakti ĝian enhavon.
      add_to_report: Aldoni pli al raporto
      are_you_sure: Ĉu vi certas?
      assign_to_self: Asigni al mi
      assigned: Asignita kontrolanto
      by_target_domain: Domajno de la signalita konto
      cancel: Nuligi
      category: Kategorio
      category_description_html: La kialo pri ĉi tiuj konto kaj enhavo raportitaj sendotas al la raportita konto
      comment:
        none: Nenio
      comment_description_html: 'Por doni pli da informo, %{name} skribis:'
      confirm: Konfirmi
      confirm_action: Konfirmi moderigadagon kontra @%{acct}
      created_at: Signalita
      delete_and_resolve: Forigi afiŝojn
      forwarded: Plusendita
      forwarded_to: Plusendita al %{domain}
      mark_as_resolved: Marki solvita
      mark_as_sensitive: Marki kiel tiklan
      mark_as_unresolved: Marki nesolvita
      no_one_assigned: Neniu
      notes:
        create: Aldoni noton
        create_and_resolve: Solvi per noto
        create_and_unresolve: Remalfermi per noto
        delete: Forigi
        placeholder: Priskribu faritajn agojn, aŭ ajnan novan informon pri tiu signalo…
        title: Notoj
      notes_description_html: Vidi kaj lasi notojn por aliaj kontrolantoj kaj estonta vi
      processed_msg: 'La raporto #%{id} sukcese prilaborita'
      quick_actions_description_html: 'Agu au movu malsupre por vidi raportitajn enhavojn:'
      remote_user_placeholder: la ekstera uzanto de %{instance}
      reopen: Remalfermi signalon
      report: 'Signalo #%{id}'
      reported_account: Signalita konto
      reported_by: Signalita de
      resolved: Solvitaj
      resolved_msg: Signalo sukcese solvita!
      skip_to_actions: Salti al agoj
      status: Mesaĝoj
      statuses: Raportita enhavo
      statuses_description_html: Sentema enhavo referencitas kun la raportita konto
      summary:
        action_preambles:
          delete_html: 'Vi ja tuj <strong>forigos</strong> kelke da afiŝoj de <strong>@%{acct}</strong>. Tio faros kiel jene:'
          mark_as_sensitive_html: 'Vi ja tuj <strong>markos</strong> kelke da afiŝoj de <strong>@%{acct}</strong> kiel <strong>tiklaj</strong>. Tio faros kiel:'
          silence_html: 'Vi ja tuj <strong>limigos</strong> kelke da afiŝoj de <strong>@%{acct}</strong>. Tio faros kiel:'
          suspend_html: 'Vi ja tuj <strong>suspendos</strong> la konton de <strong>@%{acct}</strong>. Tio faros kiel:'
        actions:
          delete_html: Forigi la sentemajn afiŝojn
          mark_as_sensitive_html: Markigi la audovidaĵojn de sentemaj afiŝoj kiel sentemaj
          silence_html: Ege limigi atingon de <strong>@%{acct}</strong> per kauzi ilia profilo kaj enhavoj esti videbla nur al personoj kiu jam sekvis ilin au permane serĉi ĝin
          suspend_html: Suspendi <strong>@%{acct}</strong>, fari ties profilon kaj enhavojn neatingeblaj kaj maleblaj interagi kun
        close_report: 'Marki la raporto #%{id} kiel solvita'
        close_reports_html: Marki <strong>ĉiuj</strong> raportoj kontraŭ <strong>@%{acct}</strong> kiel solvitaj
        delete_data_html: Forigi profilon kaj enhavojn de <strong>@%{acct}</strong> post 30 tagoj se ili ne malsuspenditas dum la dauro
        preview_preamble_html: "<strong>@%{acct}</strong> akiros averton kun ĉi tiuj enhavoj:"
        record_strike_html: Rekordu admonon kontra <strong>@%{acct}</strong> por helpi vi plikontroli estontajn malobservojn de ĉi tiu konto
        send_email_html: Sendi al <strong>@%{acct}</strong> retpoŝtaĵon de averto
        warning_placeholder: Nedeviga aldona kialo por la moderigadago.
      target_origin: Origino de raportita konto
      title: Signaloj
      unassign: Malasigni
      unknown_action_msg: 'Nekonata ago: %{action}'
      unresolved: Nesolvitaj
      updated_at: Ĝisdatigita
      view_profile: Vidi profilon
    roles:
      add_new: Aldoni rolon
      assigned_users:
        one: "%{count} uzanto"
        other: "%{count} uzantoj"
      categories:
        administration: Administrado
        devops: Programado kaj Operaciado
        invites: Invitoj
        moderation: Moderigado
        special: Specialaj
      delete: Forigi
      description_html: Per <strong>uzantoroloj</strong>, vi povas personecigi funkciojn kaj areon de Mastodon.
      edit: Redakti rolon de '%{name}'
      everyone: Defaŭltaj permesoj
      everyone_full_description_html: Jen la <strong>baza rolo</strong>, kiu afektas <strong>ĉiujn uzantojn</strong>, eĉ tiuj sen atribuata rolo. Ĉiuj aliaj roloj heredas permesojn de ĝi.
      permissions_count:
        one: "%{count} permeso"
        other: "%{count} permesoj"
      privileges:
        administrator: Administranto
        administrator_description: Uzantoj kun ĉi tiu permeso preterpasos ĉiun permeson
        delete_user_data: Forigi la datumojn de la uzanto
        delete_user_data_description: Permesi uzantojn forigi datumo de alia uzanto sen atendo
        invite_users: Inviti Uzantojn
        invite_users_description: Permesi uzantoj inviti novajn personojn al la servilo
        manage_announcements: Administri Anoncojn
        manage_announcements_description: Permesas uzantojn administri anoncojn ĉe la servilo
        manage_appeals: Administri Apelaciojn
        manage_appeals_description: Rajtigas al uzantoj kontroli apelaciojn kontraǔ kontrolaj agoj
        manage_blocks: Administri Blokojn
        manage_blocks_description: Permesi uzantojn bloki retpoŝtoservilojn kaj IP-adresojn
        manage_custom_emojis: Administri propajn emoĝiojn
        manage_custom_emojis_description: Permesi uzantojn administri propajn emoĝiojn ĉe la servilo
        manage_federation: Administri Federacion
        manage_federation_description: Permesas al uzantoj bloki aǔ permesi federacion kun aliaj domajnoj, kaj regi liveradon
        manage_invites: Administri Invitojn
        manage_invites_description: Permesi uzantojn vidi kaj malaktivigi invitligilojn
        manage_reports: Administri raportojn
        manage_reports_description: Permesi uzantojn kontroli raportojn kaj administri ilin
        manage_roles: Administri Rolojn
        manage_roles_description: Permesi uzantojn administri kaj asigni rolojn kiuj estas malaltaj ol ilia
        manage_rules: Administri Regulojn
        manage_rules_description: Permesi uzantojn ŝanĝi servilregulojn
        manage_settings: Administri opciojn
        manage_settings_description: Permesi uzantojn ŝanĝi retejoopciojn
        manage_taxonomies: Administri kategoriarojn
        manage_taxonomies_description: Permesi uzantojn kontroli popularan enhavon kaj ĝisdatigi kradvortopciojn
        manage_user_access: Administri uzantoaliron
        manage_user_access_description: Permesi uzantojn malebligi autentiko kaj retpoŝtodetalo de aliaj uzantoj
        manage_users: Administri uzantojn
        manage_users_description: Permesi uzantaojn vidi detalojn de aliaj uzantoj kaj administri ilin
        manage_webhooks: Administri rethokojn
        manage_webhooks_description: Permesi uzantojn komenci rethokojn por administraj eventoj
        view_audit_log: Vidi protokolon
        view_audit_log_description: Permesi uzantojn vidi historion de administraj agoj ĉe la servilo
        view_dashboard: Vidi panelon
        view_dashboard_description: Permesi uzantojn aliri la kontrolpanelon kaj diversajn mezurarojn
        view_devops: Programado kaj Operaciado
        view_devops_description: Permesi uzantojn aliri Sidekiq kaj pgHero-kontrolpanelojn
      title: Roloj
    rules:
      add_new: Aldoni regulon
      delete: Forigi
      description_html: Kvankam plej da personoj pretendas legi kaj asenti servkondiĉoj, personoj kutime ne komplete legi. <strong>Uzu mallonga kaj simpla listo.</strong>.
      edit: Redakti la regulon
      empty: Neniuj servilregulojn definitas ĝis nun.
      title: Reguloj de la servilo
    settings:
      about:
        manage_rules: Administri servilregulojn
        preamble: Donu specifan informon pri kiel la servilo operaciitas, administras kaj financitas.
        rules_hint: Havas apartan areon por regulojn kiujn via uzantoj devus sekvi.
        title: Pri
      appearance:
        preamble: Personecigi retinterfaco de Mastodon.
        title: Apero
      branding:
        preamble: Via markeco de servilo malsamigas ĝin de aliaj servilojn en la reto. Do, la informo devus esti simpla kaj mallonga.
        title: Markeco
      captcha_enabled:
        desc_html: Ĉi tio dependas de eksteraj hCaptcha-skriptoj, kiuj povas esti problemo pri sekureco kaj privateco. Ankaŭ, <strong>ĝi povas igi la registran procezon multe malpli alirebla por iuj homoj (precipe homoj kun handikapoj)</strong>. Pro ĉi tiuj kialoj, bonvolu konsideri alternativajn rimedojn kiel registradon per aprobo aŭ per invito.
        title: Postuli novajn uzantojn solvi CAPTCHA por konfirmi sian konton
      content_retention:
        preamble: Regi kiel uzantogenerita enhavo konservitis en Mastodon.
        title: Enhavkonservo
      default_noindex:
        desc_html: Efektiviĝas por ĉiuj uzantoj, kiuj mem ne agordis ĉi tion
        title: Defaŭltigi, ke uzantoj ne estu aŭtomate aldonitaj al la serĉilo-indekso sen sia konsento
      discovery:
        follow_recommendations: Sekvorekomendoj
        preamble: Interesa enhavo estas grava por novaj uzantoj kiuj eble ne konas ajn iun.
        profile_directory: Profilujo
        public_timelines: Publikaj templinioj
        publish_discovered_servers: Publikigi la malkovritajn servilojn
        publish_statistics: Publikigi statistikojn
        title: Eltrovado
        trends: Tendencoj
      domain_blocks:
        all: Al ciuj
        disabled: Al neniu
        users: Al salutintaj lokaj uzantoj
      registrations:
        preamble: Regi kiu povas krei konton ĉe via servilo.
        title: Registriĝoj
      registrations_mode:
        modes:
          approved: Bezonas aprobi por aliĝi
          none: Neniu povas aliĝi
          open: Iu povas aliĝi
      title: Agordoj de la servilo
    site_uploads:
      delete: Forigi elŝutitan dosieron
      destroyed_msg: Reteja alŝuto sukcese forigita!
    statuses:
      account: Skribanto
      application: Aplikaĵo
      back_to_account: Reveni al konta paĝo
      back_to_report: Reveni al raportpaĝo
      batch:
        remove_from_report: Forigi de raporto
        report: Raporti
      deleted: Forigita
      favourites: Stelumoj
      history: Versia historio
      in_reply_to: Respondas al
      language: Lingvo
      media:
        title: Aŭdovidaĵoj
      metadata: Metadatumoj
      no_status_selected: Neniu mesaĝo estis ŝanĝita ĉar neniu estis elektita
      open: Malfermi afiŝojn
      original_status: Originala afiŝo
      reblogs: Reblogaĵoj
      status_changed: Afiŝo ŝanĝiĝis
      title: Mesaĝoj de la konto
      trending: Popularaĵoj
      visibility: Videbleco
      with_media: Kun aŭdovidaĵoj
    strikes:
      actions:
        delete_statuses: "%{name} forigis afiŝojn de %{target}"
        disable: "%{name} frostigis la konton de %{target}"
        mark_statuses_as_sensitive: "%{name} markis mesaĝojn de %{target} kiel sentemaj"
        none: "%{name} sendis averton al %{target}"
        sensitive: "%{name} markis konton de %{target} kiel sentema"
        silence: "%{name} limigis la konton de %{target}"
        suspend: "%{name} suspendis la konton de %{target}"
      appeal_approved: Apelaciita
      appeal_pending: Apelacio pritraktiĝos
      appeal_rejected: Apelacio malakceptita
    system_checks:
      database_schema_check:
        message_html: Estas pritraktataj datumbazaj migradoj. Bonvolu ekzekuti ilin por certigi, ke la apliko kondutas kiel atendite
      elasticsearch_running_check:
        message_html: Ne eblas konekti Elasticsearch. Bonvolu kontroli ke ĝi funkcias, aǔ malŝaltu plentekstan serĉon
      elasticsearch_version_check:
        message_html: 'Nekongrua Elasticsearch-versio: %{value}'
        version_comparison: Elasticsearch %{running_version} instalitas sed %{required_version} bezonitas
      rules_check:
        action: Administri servilajn regulojn
        message_html: Vi ne difinis iujn servilajn regulojn.
      sidekiq_process_check:
        message_html: Neniu Sidekiq-procezo por la %{value} vico
      upload_check_privacy_error:
        action: Klaku ĉi tie por pliaj informoj
        message_html: "<strong>Via retservilo estas misagordita. La privateco de viaj uzantoj estas en risko.</strong>"
      upload_check_privacy_error_object_storage:
        action: Klaku ĉi tie por pliaj informoj
        message_html: "<strong>Via objektostokado estas misagordita. La privateco de viaj uzantoj estas en risko.</strong>"
    tags:
      review: La statuso de la recenzo
      updated_msg: Kradvorto agordoj ĝisdatigis sukcese
    title: Administrado
    trends:
      allow: Permesi
      approved: Aprobita
      disallow: Malpermesi
      links:
        allow: Permesi ligilon
        allow_provider: Permesi publikiganto
        description_html: Ĉioj estas ligiloj kiuj nun diskonitajs multe de kontoj kiujn via servilo vidas. Ligiloj ne montritas publike se vi ne aprobis la publikiganton.
        disallow: Malpermesi ligilon
        disallow_provider: Malpermesi publikiganton
        no_link_selected: Neniuj ligiloj ŝanĝitas ĉar nenio elektitas
        publishers:
          no_publisher_selected: Neniu publikigantoj estis ŝanĝita ĉar neniu estis elektita
        shared_by_over_week:
          one: Diskonita de 1 persono ekde lasta semajno
          other: Diskonita de %{count} personoj ekde lasta semajno
        title: Tendencantaj ligiloj
        usage_comparison: Diskonita %{today}-foje hodiau, sed estas %{yesterday} hierau
      not_allowed_to_trend: Ne rajtas fariĝi furoraĵo
      only_allowed: Nur permesitas
      pending_review: Atendante revizion
      preview_card_providers:
        allowed: Ligiloj de ĉi tiu publikiganto povas populariĝi
        description_html: Ĉioj estas domajnoj kiuj havas ligiloj kiuj ofte diskonitas ĉe via servilo. Via aprobo inkluzivas subdomajnojn.
        rejected: Ligiloj de ĉi tiu publikiganto ne populariĝos
        title: Publikigantoj
      rejected: Malakceptita
      statuses:
        allow: Permesi afiŝon
        allow_account: Permesi aŭtoron
        description_html: Oni multe diskonigas kaj stelumas ĉi tiujn mesaĝojn nuntempe laŭ via servilo. Tio povas helpi novajn kaj revenantajn uzantojn trovi pli da homoj por sekvi. Mesaĝo estas montrita publike nur se vi aprobis la aŭtoron kaj se la aŭtoro aprobis ke ties konto estu proponita al aliaj. Vi ankaŭ povas permesi aŭ malakcepti specifajn mesaĝojn.
        disallow: Malpermesi afiŝon
        disallow_account: Malpermesi aŭtoron
        no_status_selected: Neniuj popularaj mesaĝoj ŝanĝitas ĉar nenio elektitas
        not_discoverable: Autoro ne volonte estas malkovrebla
        shared_by:
          one: Kundividita kaj stelumita unufoje
          other: Kundividita kaj stelumita %{friendly_count}-foje
        title: Tendencantaj afiŝoj
      tags:
        current_score: Nuna puento %{score}
        dashboard:
          tag_accounts_measure: unikaj uzoj
          tag_languages_dimension: Ĉefaj lingvoj
          tag_servers_dimension: Ĉefaj serviloj
          tag_servers_measure: malsamaj serviloj
          tag_uses_measure: uzkvanto
        description_html: Ĉioj estas kradvortoj kiuj nun aperas kun multe mesaĝoj kiujn via servilo vidas. Kradvortoj ne montritas publike se vi ne aprobis ilin.
        listable: Povas sugestitis
        no_tag_selected: Neniuj etikedoj ŝanĝitas ĉar nenio elektitas
        not_listable: Ne sugestotas
        not_trendable: Ne aperos en tendencoj
        not_usable: Ne povas esti uzata
        peaked_on_and_decaying: Maksimumo estas je %{date}, nun ĝi malpliiĝas
        title: Tendencantaj kradvortoj
        trendable: Povas aperi en tendencoj
        trending_rank: 'Populara #%{rank}'
        usable: Povas esti uzata
        usage_comparison: Uzita %{today}-foje hodiau, sed estas %{yesterday} hierau
        used_by_over_week:
          one: Uzita de 1 persono ekde lasta semajno
          other: Uzita de %{count} personoj ekde lasta semajno
      title: Tendencoj
      trending: Popularaĵoj
    warning_presets:
      add_new: Aldoni novan
      delete: Forigi
      edit_preset: Redakti avertan antaŭagordon
      empty: Vi ankoraŭ ne difinis iun ajn antaŭagordon de averto.
      title: Administri avertajn antaŭagordojn
    webhooks:
      add_new: Aldoni finpunkton
      delete: Forigi
      description_html: <strong>Rethoko</strong> ebligas Mastodon sendi <strong>realtempan sciigon</strong> pri kelkaj eventoj al la via sia programaro por <strong>automata ekigi</strong>.
      disable: Neebligi
      disabled: Neebligita
      edit: Redakti finpunkton
      empty: Vi ne havas ajn fiksitaj rethokfinpunktojn ĝis nun.
      enable: Ŝalti
      enabled: Aktiva
      enabled_events:
        one: 1 ŝaltita evento
        other: "%{count} ŝaltitaj eventoj"
      events: Eventoj
      new: Nova rethoko
      rotate_secret: Movi sekreton
      secret: Signosekreto
      status: Stato
      title: Rethokoj
      webhook: Rethoko
  admin_mailer:
    new_appeal:
      actions:
        delete_statuses: por forigi iliajn mesaĝojn
        disable: por frostigi ties konton
        mark_statuses_as_sensitive: por marki iliajn mesaĝojn kiel sentemaj
        none: averto
        sensitive: por marki ilian konton kiel sentema
        silence: por limigi ilian konton
        suspend: por suspendi ties konton
      body: "%{target} apelacias kontroldecido de %{action_taken_by} de %{date}, kiu estas %{type}. Ĝi skribis:"
      next_steps: Vi povas aprobi apelacion por malfari kontroldecidon au ignori.
      subject: "%{username} apelacias kontroldecidon ĉe %{instance}"
    new_pending_account:
      body: La detaloj de la nova konto estas ĉi-sube. Vi povas akcepti aŭ malakcepti tiun aliĝilon.
      subject: Nova konto atendas por recenzo en %{instance} (%{username})
    new_report:
      body: "%{reporter} signalis %{target}"
      body_remote: Iu de %{domain} signalis %{target}
      subject: 'Nova signalo por %{instance} (#%{id})'
    new_trends:
      body: 'La eroj bezonas kontrolon antau ol ili povas montritas publike:'
      new_trending_links:
        title: Tendencantaj ligiloj
      new_trending_statuses:
        title: Popularaĝaj mesaĝoj
      new_trending_tags:
        no_approved_tags: Nun ne havas aprobitajn popularajn kradvortojn.
        requirements: 'Ajn ĉi tiu eroj povas superi la %{rank}an kradvorton kiu estas %{lowest_tag_name} kun %{lowest_tag_score} puentoj.'
        title: Tendencantaj kradvortoj
      subject: Novaj popularaĵoj bezonas kontrolitis ĉe %{instance}
  aliases:
    add_new: Krei alinomon
    created_msg: Kreis novan alinomon sukcese. Vi povas inici la transloki el la malnovan konton nun.
    deleted_msg: Forigis la alinomon sukcese. Transloki el tiu konto al ĉi tiu ne plu eblos.
    empty: Vi havas neniun kaŝnomon.
    hint_html: Se vi volas translokiĝi de alia konto al ĉi tie, kreu alinomon. Ĝi estas <strong>sekura kaj inversebla</strong>. <strong>Ĝi komencitas de malnova konto</strong>.
    remove: Malligili alinomon
  appearance:
    advanced_web_interface: Altnivela retpaĝa interfaco
    advanced_web_interface_hint: 'Se vi volas uzi la tutan larĝecon de via ekrano, la kompleksa reta interfaco permesas al vi agordi multajn malsamajn kolumnojn por vidi tiom da informoj kiom vi volas samtempe: Hejmo, sciigoj, fratara templinio, kaj ajna kvanto de listoj kaj kradvortoj.'
    animations_and_accessibility: Animacioj kaj alirebleco
    confirmation_dialogs: Konfirmaj fenestroj
    discovery: Eltrovo
    localization:
      body: Mastodon estas tradukita de volontuloj.
      guide_link: https://crowdin.com/project/mastodon
      guide_link_text: Ĉiu povas kontribui.
    sensitive_content: Tikla enhavo
    toot_layout: Mesaĝo aranĝo
  application_mailer:
    notification_preferences: Ŝanĝi retmesaĝajn preferojn
    salutation: "%{name},"
    settings: 'Ŝanĝi retmesaĝajn preferojn: %{link}'
    unsubscribe: Malabonu
    view: 'Vidi:'
    view_profile: Vidi profilon
    view_status: Vidi mesaĝon
  applications:
    created: Aplikaĵo sukcese kreita
    destroyed: Aplikaĵo sukcese forigita
    logout: Elsaluti
    regenerate_token: Regeneri aliran ĵetonon
    token_regenerated: Alira ĵetono sukcese regeneria
    warning: Estu tre atenta kun ĉi tiu datumo. Neniam diskonigu ĝin al iu ajn!
    your_token: Via alira ĵetono
  auth:
    apply_for_account: Peti konton
<<<<<<< HEAD
=======
    captcha_confirmation:
      help_html: Se vi havas problemojn solvi la CAPTCHA, vi povas kontakti nin per %{email} kaj ni povas helpi vin.
      title: Sekureckontrolo
>>>>>>> 2f049281
    confirmations:
      wrong_email_hint: Se tiu retpoŝtadreso ne estas ĝusta, vi povas ŝanĝi ĝin en la agordoj pri la konto.
    delete_account: Forigi konton
    delete_account_html: Se vi deziras forigi vian konton, vi povas <a href="%{path}">fari tion ĉi tie</a>. Vi bezonos konfirmi vian peton.
    description:
      prefix_invited_by_user: "@%{name} invitigi vin aligiĝi ĉi tiu servilo de Mastodon!"
      prefix_sign_up: Registriĝu en Mastodon hodiaŭ!
      suffix: Per konto, vi povos sekvi aliajn homojn, afiŝi kaj interŝanĝi mesaĝojn kun uzantoj de ajna Mastodona servilo kaj multe pli!
    didnt_get_confirmation: Ĉu vi ne ricevis konfirman ligilon?
    dont_have_your_security_key: Ne havas vi vian sekurecan ŝlosilon?
    forgot_password: Pasvorto forgesita?
    invalid_reset_password_token: La ĵetono por restarigi la pasvorton estas nevalida aŭ eksvalida. Bonvolu peti novon.
    link_to_otp: Enigu 2-faktorkodo de via telefono au regajnkodo
    link_to_webauth: Uzi vian sekurecan ŝlosilon
    log_in_with: Ensaluti per
    login: Ensaluti
    logout: Adiaŭi
    migrate_account: Movi al alia konto
    migrate_account_html: Se vi deziras alidirekti ĉi tiun konton al alia, vi povas <a href="%{path}">agordi ĝin ĉi tie</a>.
    or_log_in_with: Aŭ saluti per
    privacy_policy_agreement_html: Mi legis kaj konsentis pri <a href="%{privacy_policy_path}" target="_blank">privatpolitiko</a>
    progress:
      confirm: Konfirmi retpoŝtadreson
      details: Viaj detaloj
      review: Niaj recenzoj
      rules: Akcepti regulojn
    providers:
      cas: CAS
      saml: SAML
    register: Krei konton
    registration_closed: "%{instance} ne estas akcepti nova uzantojn"
    resend_confirmation: Resendu konfirman ligilon
    reset_password: Restarigi pasvorton
    rules:
      accept: Akcepti
      back: Reen
      invited_by: 'Vi povas aliĝi al %{domain} danke al la invito, kiun vi ricevis de:'
      preamble: Ĉi tioj fiksitas kaj devigitas de kontrolantoj de %{domain}.
      preamble_invited: Antaŭ ol daŭrigi, bonvolu konsideri la bazajn regulojn fiksitajn de la moderigaĵoj de %{domain}.
      title: Bazaj reguloj.
      title_invited: Vi estis invitita.
    security: Sekureco
    set_new_password: Elekti novan pasvorton
    setup:
      email_below_hint_html: Kontrolu vian spam-dosierujon aŭ petu novan ligon. Se necese, vi povas korekti vian retadreson.
      link_not_received: Ĉu vi ne ricevis ligilon?
      new_confirmation_instructions_sent: Vi devus ricevi novan retpoŝton kun la konfirma ligilo post kelkaj minutoj!
      title: Kontrolu vian retpoŝta enirkesto
    sign_in:
      preamble_html: Ensalutu per via detaloj de <strong>%{domain}</strong>. Se via konto gastigantigas sur malsama servilo, vi ne povas ensaluti ĉi tie.
      title: Saluti en %{domain}
    sign_up:
      preamble: Per konto ĉe ĉi tiu Mastodon-servilo, vi povas sekvi ajn personojn en la reto.
      title: Ni pretigu vin ĉe %{domain}.
    status:
      account_status: Statuso de la konto
      confirming: Retpoŝtokonfirmo bezonas kompletigitis.
      functional: Via konto estas tute funkcia.
      pending: Via aliĝo estos kontrolita de nia teamo. Tio povas bezoni iom da tempo. Vi ricevos retpoŝtmesaĝon se via aliĝo estas aprobita.
      redirecting_to: Via konto estas neaktiva ĉar ĝi nun alidirektas al %{acct}.
      view_strikes: Vidi antauaj admonoj kontra via konto
    too_fast: Formularo sendita tro rapide, klopodu denove.
    use_security_key: Uzi sekurecan ŝlosilon
  authorize_follow:
    already_following: Vi jam sekvas tiun konton
    already_requested: Vi jam sendis peton de sekvado al ĉi tiu konto
    error: Bedaŭrinde, estis eraro en la serĉado de la fora konto
    follow: Sekvi
    follow_request: 'Vi sendis peton de sekvado al:'
    following: 'Sukceson! Vi nun sekvas:'
    post_follow:
      close: Aŭ, vi povas simple fermi ĉi tiun fenestron.
      return: Montri la profilon de la uzanto
      web: Iri al reto
    title: Sekvi %{acct}
  challenge:
    confirm: Daŭrigi
    hint_html: "<strong>Konsileto:</strong> Ni ne demandos pri via pasvorto ĝis 1 horo."
    invalid_password: Nevalida pasvorto
    prompt: Konfirmi pasvorton por daŭrigi
  crypto:
    errors:
      invalid_key: 올바른 Ed25519 혹은 Curve25519 키가 아닙니다
      invalid_signature: 올바른 Ed25519 시그니처가 아닙니다
  date:
    formats:
      default: "%Y-%b-%d"
      with_month_name: "%e-a de %B %Y"
  datetime:
    distance_in_words:
      about_x_hours: "%{count}h"
      about_x_months: "%{count}mo"
      about_x_years: "%{count}j"
      almost_x_years: "%{count}j"
      half_a_minute: Ĵuse
      less_than_x_minutes: "%{count}m"
      less_than_x_seconds: Ĵuse
      over_x_years: "%{count}j"
      x_days: "%{count}t"
      x_minutes: "%{count}m"
      x_months: "%{count}mo"
      x_seconds: "%{count}s"
  deletes:
    challenge_not_passed: La informaĵo ke vi enigis estis malĝusta
    confirm_password: Enmetu vian nunan pasvorton por konfirmi vian identecon
    confirm_username: Enigi vian uzantnomon por konfirmi la procedo
    proceed: Forigi konton
    success_msg: Via konto estis sukcese forigita
    warning:
      before: 'Antau ol dauri, legu ĉi tiujn notojn zorgeme:'
      caches: Enhavo kiu kaŝmemorigitas de aliaj serviloj eble restas
      data_removal: Viaj afiŝoj kaj aliaj informoj estos forigita por eterne
      email_change_html: Vi povas <a href="%{path}">ŝanĝi vian retadreson</a> sen forigi vian konton
      email_contact_html: Se ĝi ankorau ne venas, vi povas retpoŝti al <a href="mailto:%{email}">%{email}</a> por ricevi helpon
      email_reconfirmation_html: Se vi ne ricevas la konfirmretpoŝton, vi povas <a href="%{path}">denove peti</a>
      irreversible: Vi ne povas regajni au reaktivigi vian konton
      more_details_html: Por pli da detaloj, vidi la <a href="%{terms_path}">privatecan politikon</a>.
      username_available: Via uzantnomo iĝos denove disponebla
      username_unavailable: Via uzantnomo restos nedisponebla
  disputes:
    strikes:
      action_taken: Agito
      appeal: Apelacii
      appeal_approved: Ĉi tiu admono sukcese apelaciitas kaj ne estas valida plu
      appeal_rejected: La apelacio malakceptitas
      appeal_submitted_at: Apelacio senditas
      appealed_msg: Via apelacio senditas. Vi eble sciigitas.
      appeals:
        submit: Sendi apelacion
      approve_appeal: Aprobi apelacion
      associated_report: Rilata raporto
      created_at: Datita
      description_html: Ĉioj estas agoj kaj vartoj kontra via konto de %{instance}.
      recipient: Senditas por
      reject_appeal: Malakcepti apelacion
      status: 'Afiŝo #%{id}'
      status_removed: Mesaĝo jam forigitas de sistemo
      title: "%{action} de %{date}"
      title_actions:
        delete_statuses: Forigo de afiŝo
        disable: Frostigi konton
        mark_statuses_as_sensitive: Marki mesaĝojn kiel sentemaj
        none: Averto
        sensitive: Marki konton kiel sentema
        silence: Limo de konto
        suspend: Suspendi konton
      your_appeal_approved: Via apelacio aprobitas
      your_appeal_pending: Vi sendis apelacion
      your_appeal_rejected: Via apelacio malakceptitas
  domain_validator:
    invalid_domain: ne estas valida domajna nomo
  edit_profile:
    basic_information: Baza informo
    other: Alia
    safety_and_privacy: Sekureco kaj privateco
  errors:
    '400': La peto kiun vi sendis estas nevalida au malformas.
    '403': Vi ne havas la rajton por vidi ĉi tiun paĝon.
    '404': La paĝo ke kiun vi serĉas ne ekzistas ĉi tie.
    '406': Ĉi tiu paĝo ne estas disponebla kun petita formato.
    '410': La paĝo, kiun vi serĉas, ne plu ekzistas ĉi tie.
    '422':
      content: Sekureca konfirmo malsukcesa. Ĉu vi blokas kuketojn?
      title: Sekureca konfirmo malsukcesa
    '429': Datumtrafiko limigita
    '500':
      content: Ni bedaŭras, io malsukcesis niaflanke.
      title: Ĉi tiu paĝo ne estas ĝusta
    '503': La paĝo ne povas montritis pro malpermanenta servilmalfunkcio.
    noscript_html: "Por uzi la retan aplikaĵon de Mastodon, bonvolu ebligi JavaScript. Alimaniere, provu unu el la\n<a href=\"%{apps_path}\">operaciumaj aplikaĵoj</a> por Mastodon por via platformo."
  existing_username_validator:
    not_found: Ne povas trovi lokaj uzanto kun tiu uzantnomo
    not_found_multiple: Ne povas trovi %{usernames}
  exports:
    archive_takeout:
      date: Dato
      download: Elŝuti vian arkivon
      hint_html: Vi povas peti arkivon de viaj <strong>mesaĝoj kaj alŝutitaj aŭdovidaĵoj</strong>. La eksportitaj datumoj estos en la formato ActivityPub, legebla de ajna konformema programo. Vi povas peti arkivon ĉiuseptage.
      in_progress: Kunmetado de via arkivo…
      request: Peti vian arkivon
      size: Grandeco
    blocks: Vi blokas
    bookmarks: Legosignoj
    csv: CSV
    domain_blocks: Blokoj de domajnoj
    lists: Listoj
    mutes: Vi silentigas
    storage: Aŭdovidaĵa konservado
  featured_tags:
    add_new: Aldoni novan
    errors:
      limit: Vi jam elstarigis la maksimuman kvanton da kradvortoj
    hint_html: "<strong>Kio estas la trajtaj kradvortoj?</strong> Ili bone videblas en via publika profilo kaj permesas al homoj trarigardi viajn publikajn mesaĝojn specife laŭ tiuj kradvortoj. Ili estas bonaj iloj por sekvi la evoluon de kreadaj laboroj aŭ longdaŭraj projektoj."
  filters:
    contexts:
      account: Profiloj
      home: Hejmo kaj listoj
      notifications: Sciigoj
      public: Publika templinio
      thread: Konversacioj
    edit:
      add_keyword: Aldoni ĉefvorton
      keywords: Ĉefvortoj
      statuses: Individuaj mesaĝoj
      statuses_hint_html: Ĉi tiu filtrilo kongruas kelkajn mesaĝojn. <a href="%{path}">Kontrolu mesaĝojn de la filtrilo</a>.
      title: Ŝanĝi filtrilojn
    errors:
      deprecated_api_multiple_keywords: Ĉi tiuj parametroj ne povas ŝanĝitis de ĉi tiu programaro. Uzu pli novan programaron.
      invalid_context: Neniu aŭ nevalida kunteksto donita
    index:
      contexts: Filtriloj en %{contexts}
      delete: Forigi
      empty: Vi havas neniun filtrilon.
      expires_in: Eksvalidiĝas en %{distance}
      expires_on: Eksvalidiĝi je %{date}
      keywords:
        one: "%{count} ĉefvorto"
        other: "%{count} ĉefvortoj"
      statuses:
        one: "%{count} afiŝo"
        other: "%{count} afiŝoj"
      statuses_long:
        one: "%{count} mesaĝo kaŝita"
        other: "%{count} mesaĝoj kaŝita"
      title: Filtriloj
    new:
      save: Konservi novan filtrilon
      title: Aldoni novan filtrilon
    statuses:
      back_to_filter: Reveni al filtrilo
      batch:
        remove: Forigi de filtrilo
      index:
        hint: Ĉi tiu filtrilo kongruas kelkaj mesaĝoj sendepende de aliaj kriterioj.
        title: Filtritaj mesaĝoj
  generic:
    all: Ĉio
    all_items_on_page_selected_html:
      one: "<strong>%{count}</strong> ero ĉe ĉi tiu paĝo elektitas."
      other: <strong>%{count}</strong> eroj ĉe ĉi tiu paĝo elektitas.
    all_matching_items_selected_html:
      one: "<strong>%{count}</strong> ero kiu kongruas vian serĉon elektitas."
      other: <strong>%{count}</strong> eroj kiuj kongruas vian serĉon elektitas.
    cancel: Nuligi
    changes_saved_msg: Ŝanĝoj sukcese konservitaj!
    confirm: Konfirmi
    copy: Kopii
    delete: Forigi
    deselect: Malelekti ĉiujn
    none: Neniu
    order_by: Ordigi de
    save_changes: Konservi ŝanĝojn
    select_all_matching_items:
      one: Elekti %{count} ero kiu kongruas vian serĉon.
      other: Elekti ĉiuj %{count} eroj kiu kongruas vian serĉon.
    today: hodiaŭ
    validation_errors:
      one: Io mise okazis! Bonvolu konsulti la suban erar-raporton
      other: Io mise okazis! Bonvolu konsulti la subajn %{count} erar-raportojn
  imports:
    errors:
      empty: Malpena CSV-dosiero
      incompatible_type: Nekongrua kun la elektita importotipo
      invalid_csv_file: 'Nevalida CSV-dosiero. %{error}'
      over_rows_processing_limit: enhavas pli ol %{count} vicoj
      too_large: La dosiero estas tro larĝa
    failures: Malsukcesoj
    imported: Importitaj
    mismatched_types_warning: Ŝajnas, ke vi eble elektis la malĝustan tipon por ĉi tiu importo, bonvolu denove kontroli.
    modes:
      merge: Kunigi
      merge_long: Konservi ekzistajn registrojn kaj aldoni novajn
      overwrite: Anstataŭigi
      overwrite_long: Anstataŭigi la nunajn registrojn per la novaj
    preface: Vi povas importi datumojn, kiujn vi eksportis el alia servilo, kiel liston de homoj, kiujn vi sekvas aŭ blokas.
    success: Viaj datumoj estis sukcese alŝutitaj kaj estos traktitaj kiel planite
    types:
      blocking: Listo de blokitoj
      bookmarks: Legosignoj
      domain_blocking: Listo de blokitaj domajnoj
      following: Listo de sekvatoj
      muting: Listo de silentigitoj
    upload: Alŝuti
  invites:
    delete: Malaktivigi
    expired: Eksvalida
    expires_in:
      '1800': 30 minutoj
      '21600': 6 horoj
      '3600': 1 horo
      '43200': 12 horoj
      '604800': 1 semajno
      '86400': 1 tago
    expires_in_prompt: Neniam
    generate: Krei
    invited_by: 'Vi estis invitita de:'
    max_uses:
      one: 1 uzo
      other: "%{count} uzoj"
    max_uses_prompt: Neniu limo
    prompt: Generi kaj kundividi ligilojn kun aliaj por doni aliron al ĉi tiu servilo
    table:
      expires_at: Eksvalidiĝas je
      uses: Uzoj
    title: Inviti homojn
  lists:
    errors:
      limit: Vi atingis la maksimuman kvanton de listoj
  login_activities:
    authentication_methods:
      otp: 2-faktora autentigprogramaro
      password: pasvorto
      sign_in_token: retpoŝta sekureca kodo
      webauthn: sekurecaj ŝlosiloj
    description_html: Se vi vidas nerekonitan agon, eble ŝanĝu vian pasvorton.
    empty: Neniu autentighistorio disponebla
    failed_sign_in_html: Malsukcese ensalutprovo per %{method} de %{ip} (%{browser})
    successful_sign_in_html: Sukcese ensaluto per %{method} de %{ip} (%{browser})
    title: Aŭtentiga historio
  mail_subscriptions:
    unsubscribe:
      title: Malaboni
  media_attachments:
    validations:
      images_and_video: Aldoni videon al mesaĝo, kiu jam havas bildojn ne eblas
      not_ready: Ne povas aldoni dosieron kiu ne finas procezitis.
      too_many: Aldoni pli ol 4 dosierojn ne eblas
  migrations:
    acct: Movigita al
    cancel: Nuligi alidirekton
    cancel_explanation: Nuligi la alidirekton reaktivigos vian nunan konton sed ne regajnas sekvantojn.
    cancelled_msg: Sukcese forigis la alidirekton.
    errors:
      already_moved: estas la saman konton vi jam translokiĝis al
      missing_also_known_as: ne returne referencas al ĉi tiu konto
      move_to_self: ne povas esti nuna konto
      not_found: ne povis trovi
      on_cooldown: Vi estas ĉe malvarmiĝi
    followers_count: Sekvantoj en la momento de moviĝo
    incoming_migrations: Moviĝi el alia konto
    incoming_migrations_html: Por moviĝi el alia konto al ĉi tiu, vi unue devas <a href="%{path}">krei kromnomo de konto</a>.
    moved_msg: Vua konto nun alidirektas al %{acct} kaj via sekvantoj translokigitas.
    not_redirecting: Via konto ne alidirektas al ajn alia konto nun.
    on_cooldown: Vi lastatempe translokigis vian konton. Ĝi estos disponebla malantau ol %{count} dioj.
    past_migrations: Pasintaj translokaj
    proceed_with_move: Translokigi sekvantoj
    redirected_msg: Via konto nun alidirektas al %{acct}.
    redirecting_to: Via konto alidirektas al %{acct}.
    set_redirect: Agordi alidirekton
    warning:
      backreference_required: La nova konto devas unue fiksitis antaureferenci al ĉi tio
      before: 'Antau ol dauri, legu ĉi tiujn notojn zorgeme:'
      cooldown: Malantau ol translokigo, havas atenddauro kiam vi ne povas translokigi denove
      disabled_account: Via nuna konto ne estos tute uzebla poste.
      followers: Ĉi tiu ago translokigos ĉi tiujn sekvantojn de la nuna konto al la nova konto
      only_redirect_html: Alie, vi povas <a href="%{path}">nur aldoni alidirekton en via profilo</a>.
      other_data: Neniu alia datumo estos movita aŭtomate
      redirect: Via nuna profilo de konto ĝisdatigotas kun alidirektoavizo
  moderation:
    title: Moderigado
  move_handler:
    carry_blocks_over_text: Ĉi tiu uzanto translokis de %{acct} kiun vi blokis.
    carry_mutes_over_text: Ĉi tiu uzanto translokis de %{acct} kiun vi silentigis.
    copy_account_note_text: 'Ĉi tiu uzanto translokis de %{acct}, ĉi tio estas viaj antauaj notoj pri ĝi:'
  navigation:
    toggle_menu: Baskuli menuon
  notification_mailer:
    admin:
      report:
        subject: "%{name} sendis raporton"
      sign_up:
        subject: "%{name} registriĝis"
    favourite:
      body: '%{name} stelumis vian afiŝon:'
      subject: "%{name} stelumis vian afiŝon"
      title: Nova stelumo
    follow:
      body: "%{name} nun sekvas vin!"
      subject: "%{name} nun sekvas vin"
      title: Nova sekvanto
    follow_request:
      action: Administri petojn de sekvado
      body: "%{name} petis sekvi vin"
      subject: '%{name} petis sekvi vin'
      title: Nova peto de sekvado
    mention:
      action: Respondi
      body: '%{name} menciis vin en:'
      subject: '%{name} menciis vin'
      title: Nova mencio
    poll:
      subject: Enketo de %{name} finitas
    reblog:
      body: 'Via mesaĝo estis diskonigita de %{name}:'
      subject: "%{name} diskonigis vian afiŝon"
      title: Nova diskonigo
    status:
      subject: "%{name} ĵus afiŝis"
    update:
      subject: "%{name} redaktis afiŝon"
  notifications:
    email_events: Eventoj por retpoŝtaj sciigoj
    email_events_hint: 'Elekti la eventojn pri kioj vi volas ricevi sciigojn:'
    other_settings: Aliaj agordoj de sciigoj
  number:
    human:
      decimal_units:
        format: "%n%u"
        units:
          billion: Md
          million: Mn
          quadrillion: Dd
          thousand: m
          trillion: Dn
  otp_authentication:
    code_hint: Enmetu la kodon kreitan de via aŭtentiga aplikaĵo por konfirmi
    description_html: Se vi ŝaltas <strong>dufaktoran aŭtentigon</strong> per aŭtentiga programo, saluti postulos ke vi havas vian telefonon, kiu generos ĵetonon por enigi.
    enable: Ŝalti
    instructions_html: "<strong>Skanu ĉi tiun QR-kodon per Google Authenticator aŭ per simila aplikaĵo en via poŝtelefono</strong>. De tiam, la aplikaĵo kreos nombrojn, kiujn vi devos enmeti."
    manual_instructions: 'Se vi ne povas skani la QR-kodon kaj bezonas enmeti ĝin mane, jen la tut-teksta sekreto:'
    setup: Agordi
    wrong_code: La enmetita kodo estis nevalida! Ĉu la servila tempo kaj la aparata tempo ĝustas?
  pagination:
    newer: Pli nova
    next: Sekva
    older: Malpli nova
    prev: Antaŭa
    truncate: "&hellip;"
  polls:
    errors:
      already_voted: Vi jam voĉdonis al ĉi tiu enketa
      duplicate_options: enhavas duoblaĵojn
      duration_too_long: estas tro for en la estonteco
      duration_too_short: estas tro frue
      expired: La enketo jam finiĝis
      invalid_choice: La elektita voĉdono ne ekzistas
      over_character_limit: ne povas esti po pli longa ol %{max} signoj
      too_few_options: devas enhavi pli da unu propono
      too_many_options: ne povas enhavi pli da %{max} proponoj
  preferences:
    other: Aliaj aferoj
    posting_defaults: Afiŝaj defaŭltoj
    public_timelines: Publikaj templinioj
  privacy_policy:
    title: Privateca politiko
  reactions:
    errors:
      limit_reached: Limito de malsamaj reagoj atinginta
      unrecognized_emoji: ne estas rekonita emoĝio
  relationships:
    activity: Konta aktiveco
    confirm_follow_selected_followers: Ĉu vi certas ke vi volas sekvi la elektitajn sekvantojn?
    confirm_remove_selected_followers: Ĉu vi certas, ke vi volas forigi la elektitajn sekvantojn?
    confirm_remove_selected_follows: Ĉu vi certas, ke vi volas forigi la elektitajn sekvatojn?
    dormant: Dormanta
    follow_failure: Ne eblis sekvi iom da la elektitaj kontoj.
    follow_selected_followers: Sekvi selektitajn sekvantojn
    followers: Sekvantoj
    following: Sekvatoj
    invited: Invitita
    last_active: Laste aktiva
    most_recent: Plej lasta
    moved: Moviĝita
    mutual: Reciproka
    primary: Primara
    relationship: Rilato
    remove_selected_domains: Forigi ĉiujn sekvantojn el la selektitaj domajnoj
    remove_selected_followers: Forigi selektitajn sekvantojn
    remove_selected_follows: Ne plu sekvi elektitajn uzantojn
    status: Statuso de la konto
  remote_follow:
    missing_resource: La bezonata URL de plusendado por via konto ne estis trovita
  reports:
    errors:
      invalid_rules: ne referencas validajn regulojn
  rss:
    content_warning: 'Averto pri enhavo:'
    descriptions:
      account: Publikaj mesaĝoj de @%{acct}
      tag: 'Publikaj afiŝoj pri #%{hashtag}'
  scheduled_statuses:
    over_daily_limit: Vi transpasis la limigon al %{limit} samtage planitaj mesaĝoj
    over_total_limit: Vi transpasis la limigon al %{limit} planitaj mesaĝoj
    too_soon: La planita dato devas esti en la estonteco
  sessions:
    activity: Lasta ago
    browser: Retumilo
    browsers:
      alipay: Alipay
      blackberry: Blackberry
      chrome: Chrome
      edge: Microsoft Edge
      electron: Electron
      firefox: Firefox
      generic: Nekonata retumilo
      huawei_browser: Retumilo Huawei
      ie: Internet Explorer
      micro_messenger: MicroMessenger
      nokia: Nokia S40 Ovi Browser
      opera: Opera
      otter: Otter
      phantom_js: PhantomJS
      qq: QQ Browser
      safari: Safari
      uc_browser: UC Browser
      unknown_browser: Nekonata retumilo
      weibo: Weibo
    current_session: Nuna seanco
    description: "%{browser} en %{platform}"
    explanation: Ĉi tiuj estas la retumiloj nun ensalutintaj al via Mastodon-konto.
    ip: IP
    platforms:
      adobe_air: Adobe Air
      android: Android
      blackberry: Blackberry
      chrome_os: ChromeOS
      firefox_os: Firefox OS
      ios: iOS
      kai_os: KaiOS
      linux: Linux
      mac: Mac
      unknown_platform: Nekonata platformo
      windows: Windows
      windows_mobile: Windows Mobile
      windows_phone: Windows Phone
    revoke: Malvalidigi
    revoke_success: Seanco sukcese malvalidigita
    title: Seancoj
    view_authentication_history: Vidi autentighistorion de via konto
  settings:
    account: Konto
    account_settings: Agordoj de konto
    aliases: Kontoj alinomoj
    appearance: Apero
    authorized_apps: Rajtigitaj aplikaĵoj
    back: Reveni al Mastodon
    delete: Konta forigo
    development: Evoluigado
    edit_profile: Redakti profilon
    export: Eksporti datumojn
    featured_tags: Elstarigitaj kradvortoj
    import: Enporti
    import_and_export: Importi kaj eksporti
    migrate: Konta migrado
    notifications: Sciigoj
    preferences: Preferoj
    profile: Profilo
    relationships: Sekvatoj kaj sekvantoj
    statuses_cleanup: Automata mesaĝforigo
    strikes: Kontroladmonoj
    two_factor_authentication: Dufaktora aŭtentigo
    webauthn_authentication: Sekurecaj ŝlosiloj
  statuses:
    attached:
      audio:
        one: "%{count} aŭdaĵo"
        other: "%{count} aŭdaĵoj"
      description: 'Ligita: %{attached}'
      image:
        one: "%{count} bildo"
        other: "%{count} bildoj"
      video:
        one: "%{count} video"
        other: "%{count} videoj"
    boosted_from_html: Diskonigita de %{acct_link}
    content_warning: 'Averto pri enhavo: %{warning}'
    default_language: Sama lingvo kiel tiu de la interfaco
    disallowed_hashtags:
      one: 'enhavas malpermesitan kradvorton: %{tags}'
      other: 'enhavis malpermesitan kradvorton: %{tags}'
    edited_at_html: Redaktis je %{date}
    errors:
      in_reply_not_found: Mesaĝo kiun vi provas respondi ŝajnas ne ekzisti.
    open_in_web: Malfermi retumile
    over_character_limit: limo de %{max} signoj transpasita
    pin_errors:
      direct: Mesaĝoj kiu videbla nun al la uzantoj ne povas alpinglitis
      limit: Vi jam atingis la maksimuman nombron de alpinglitaj mesaĝoj
      ownership: Mesaĝo de iu alia ne povas esti alpinglita
      reblog: Diskonigo ne povas esti alpinglita
    poll:
      total_people:
        one: "%{count} persono"
        other: "%{count} personoj"
      total_votes:
        one: "%{count} voĉdono"
        other: "%{count} voĉdonoj"
      vote: Voĉdoni
    show_more: Montri pli
    show_newer: Montri pli novajn
    show_older: Montri pli malnovajn
    show_thread: Montri la mesaĝaron
    sign_in_to_participate: Ensalutu por partopreni la konversacion
    title: '%{name}: “%{quote}”'
    visibilities:
      direct: Rekta
      private: Montri nur al sekvantoj
      private_long: Montri nur al sekvantoj
      public: Publika
      public_long: Ĉiuj povas vidi
      unlisted: Ne enlistigita
      unlisted_long: Ĉiuj povas vidi, sed nelistigita en publikaj templinioj
  statuses_cleanup:
    enabled: Aŭtomate forigi malnovajn postojn
    enabled_hint: Automate forigi viajn mesaĝojn kiam ili atingas la aĝlimon kaj havas escepton
    exceptions: Esceptoj
    explanation: Forigi mesaĝojn estas rimeda ago, do ĉi tio malrapide sekve faratas kiam la servilo ne estas okupita.
    ignore_favs: Ignori stelumojn
    ignore_reblogs: Ignori diskonigojn
    interaction_exceptions: Esceptoj lau interagoj
    interaction_exceptions_explanation: Sciu ke estas neniu garantio ke mesaĝo estos forigita se ĝi iras sub la limo de diskonigoj aŭ stelumoj post atingi ĝin.
    keep_direct: Konservi rektajn mesaĝojn
    keep_direct_hint: Ne forigos viajn rektajn mesagôjn
    keep_media: Konservi mesaĝojn kun aŭdovidaj aldonaĵoj
    keep_media_hint: Ne forigi mesaĝojn kiuj enhavas aŭdovidajn aldonaĵojn
    keep_pinned: Konservi alpinglitajn mesaĝojn
    keep_pinned_hint: Ne forigi viajn ajn alpinglitajn mesaĝojn
    keep_polls: Konservi enketojn
    keep_polls_hint: Ne forigi viajn ajn enketojn
    keep_self_bookmark: Konservi mesaĝojn kiun vi legsignis
    keep_self_bookmark_hint: Ne forigi viajn siajn mesaĝojn se vi legsignis ilin
    keep_self_fav: Konservi mesaĝojn kiujn vi stelumis
    keep_self_fav_hint: Ne forigi proprajn mesaĝojn se vi stelumis ilin
    min_age:
      '1209600': 2 semajnoj
      '15778476': 6 monatoj
      '2629746': 1 monato
      '31556952': 1 jaro
      '5259492': 2 monatoj
      '604800': 1 semajno
      '63113904': 2 jaroj
      '7889238': 3 monatoj
    min_age_label: Aĝlimo
    min_favs: Konservi mesaĝojn stelumitajn almenaŭ
    min_favs_hint: Oni ne forigas viajn afiŝojn, kiuj estas diskonigitaj almenaŭ ĉi tiun nombron da fojoj. Lasu malplena por forigi afiŝojn sendepende de iliaj nombroj da diskonigoj
    min_reblogs: Konservi diskonitajn mesaĝojn almenau
    min_reblogs_hint: Oni ne forigas viajn afiŝojn kiuj estas diskonigitaj almenaŭ ĉi tiun nombron da fojoj. Lasu malplena por forigi afiŝojn sendepende de iliaj nombroj da diskonigoj
  stream_entries:
    pinned: Fiksita afiŝo
    reblogged: diskonigita
    sensitive_content: Tikla enhavo
  strikes:
    errors:
      too_late: Estas tro malfrua por apelacii ĉi tiun admonon
  tags:
    does_not_match_previous_name: ne kongruas kun la antaŭa nomo
  themes:
    contrast: Mastodon (Forta kontrasto)
    default: Mastodon (Malhela)
    mastodon-light: Mastodon (Hela)
  time:
    formats:
      default: "%Y.%b.%d, %H:%M"
      month: "%b %Y"
      time: "%H:%M"
  two_factor_authentication:
    add: Aldoni
    disable: Malebligi 2FA-n
    disabled_success: Dufaktora aŭtentigo sukcese malebligita
    edit: Redakti
    enabled: Dufaktora aŭtentigo ebligita
    enabled_success: Dufaktora aŭtentigo sukcese ebligita
    generate_recovery_codes: Krei realirajn kodojn
    lost_recovery_codes: Realiraj kodoj permesas rehavi aliron al via konto se vi perdis vian telefonon. Se vi perdis viajn realirajn kodojn, vi povas rekrei ilin ĉi tie. Viaj malnovaj realiraj kodoj iĝos eksvalidaj.
    methods: Metodoj de dufaktora aŭtentigo
    otp: Aŭtentigprogramaro
    recovery_codes: Realiraj kodoj
    recovery_codes_regenerated: Realiraj kodoj sukcese rekreitaj
    recovery_instructions_html: Se vi perdas aliron al via telefono, vi povas uzi unu el la subaj realiraj kodoj por rehavi aliron al via konto. <strong>Konservu realirajn kodojn sekure</strong>. Ekzemple, vi povas printi ilin kaj konservi ilin kun aliaj gravaj dokumentoj.
    webauthn: Sekurecaj ŝlosiloj
  user_mailer:
    appeal_approved:
      action: Iri al via konto
      explanation: La apelacio de la admono kontra via konto je %{strike_date} pri sendodato %{appeal_date} aprobitas.
      subject: Via apelacio de %{date} aprobitas
      title: Apelacio estis aprobita
    appeal_rejected:
      explanation: La apelacio je %{strike_date} pri dato %{appeal_date} malakceptitas.
      subject: Via apelacio de %{date} estis malaprobita
      title: Apelacio estis malaprobita
    backup_ready:
      explanation: Vi petis kompletan arkivon de via Mastodon-konto. Ĝi nun pretas por elŝutado!
      subject: Via arkivo estas preta por elŝutado
      title: Arkiva elŝuto
    suspicious_sign_in:
      change_password: ŝanĝi vian pasvorton
      details: 'Ĉi-sube estas detaloj pri la saluto:'
      explanation: Ni detektis saluton en via konto de nova IP-adreso.
      further_actions_html: Se ne estas vi, ni rekomendas ke vi %{action} tuj por sekurigi vian konton.
      subject: Via konto estas alirita de nova IP-adreso
      title: Nova saluto
    warning:
      appeal: Sendi apelacion
      appeal_description: Se vi pensas ke ĉi tio estas eraro, vi povas sendi apelacion al la teamo de %{instance}.
      categories:
        spam: Spamo
        violation: Enhavo malsekvas la komunumgvidilojn
      explanation:
        delete_statuses: Kelkaj viaj mesaĝoj trovitas malsekvi komunumgvidilojn kaj forigitas de kontrolantoj de %{instance}.
        disable: Vi ne povas uzi vian konton plu sed via profilo kaj alia datumo restas bone.
        mark_statuses_as_sensitive: Kelkaj viaj mesaĝoj markitas kiel sentemaj de kontrolantoj de %{instance}. Vi povas marki mem kiam mesaĝi dum la estonteco.
        sensitive: Malantau ol nun, ĉiuj viaj alŝutitaj audovidaĵoj markitas kiel sentemaj kaj kaŝitas.
        silence: Vi ankorau povas uzi vian konton, sed nur personoj kiuj jam sekvas vin vidos viajn mesaĝojn en tiu ĉi servilo, kaj vi eble estos ekskluzive el diversaj malkovrigaj funkcioj. Tamen, aliaj ankoraŭ povas permane eksekvi vin.
        suspend: Vi ne povas uzi vian konton plu, kaj via profilo kaj aliaj datumoj ne estas disponeblaj plu.
      reason: 'Kialo:'
      statuses: 'Mesaĝoj ripetitaj:'
      subject:
        delete_statuses: Viaj mesaĝoj ĉe %{acct} forigitas
        disable: Via konto %{acct} estas frostigita
        mark_statuses_as_sensitive: Viaj mesaĝoj ĉe %{acct} markitas kiel sentemaj
        none: Averto por %{acct}
        sensitive: Viaj mesaĝoj ĉe %{acct} markitas kiel sentemaj malantau ol nun
        silence: Oni limigis vian konton %{acct}
        suspend: Via konto %{acct} estas suspendita
      title:
        delete_statuses: Afiŝoj forigitaj
        disable: Konto frostigita
        mark_statuses_as_sensitive: Mesaĝoj markitaj kiel sentemaj
        none: Averto
        sensitive: Konto markita kiel sentema
        silence: Konto limigita
        suspend: Konto suspendita
    welcome:
      edit_profile_action: Agordi profilon
      edit_profile_step: Vi povas personecigi vian profilon per alŝuti profilbildon, ŝangi vian montronomo kaj pli.
      explanation: Jen kelkaj konsiloj por helpi vin komenci
      final_action: Ekmesaĝi
      final_step: 'Ekmesaĝu! Eĉ sen sekvantoj, viaj publikaj mesaĝoj povas esti vidataj de aliaj, ekzemple en la loka templinio aŭ per kradvortoj. Eble vi ŝatus prezenti vin per la kradvorto #introductions / #konigo.'
      full_handle: Via kompleta uzantnomo
      full_handle_hint: Jen kion vi dirus al viaj amikoj, por ke ili mesaĝu aŭ sekvu vin de alia servilo.
      subject: Bonvenon en Mastodon
      title: Bonvenon, %{name}!
  users:
    follow_limit_reached: Vi ne povas sekvi pli ol %{limit} homo(j)
    invalid_otp_token: Nevalida kodo de dufaktora aŭtentigo
    otp_lost_help_html: Se vi perdas aliron al ambaŭ, vi povas kontakti %{email}
    seamless_external_login: Vi estas ensalutinta per ekstera servo, do pasvortaj kaj retadresaj agordoj ne estas disponeblaj.
    signed_in_as: 'Salutinta kiel:'
  verification:
    verification: Kontrolo
    verified_links: Via kontrolitaj ligiloj
  webauthn_credentials:
    add: Aldoni novan sekurecan ŝlosilon
    create:
      error: Havas problemon kiam aldoni vian sekurecŝlosilon.
      success: Via sekureca ŝlosilo estis sukcese aldonita.
    delete: Forigi
    delete_confirmation: Ĉu vi certas, ke vi volas forigi ĉi tiun sekurecan ŝlosilon?
    description_html: Se vi ebligas <strong>sekurecŝlosilautentigo</strong>, ensaluto bezonas vin uzi tiojn.
    destroy:
      error: Havas problemo kiam forigi vian sekurecŝlosilon.
      success: Via sekureca ŝlosilo estis sukcese forigita.
    invalid_credential: Nevalida sekureca ŝlosilo
    nickname_hint: Enigu alinomon de via nova sekurecŝlosilo
    not_enabled: Vi ankoraŭ ne ŝaltis WebAuth
    not_supported: Ĉi tiu legilo ne povas uzi sekurecŝlosilojn
    otp_required: Por uzi sekurecŝlosilojn, ebligu 2-faktoran autentigon unue.
    registered_on: Registrigita je %{date}<|MERGE_RESOLUTION|>--- conflicted
+++ resolved
@@ -991,12 +991,9 @@
     your_token: Via alira ĵetono
   auth:
     apply_for_account: Peti konton
-<<<<<<< HEAD
-=======
     captcha_confirmation:
       help_html: Se vi havas problemojn solvi la CAPTCHA, vi povas kontakti nin per %{email} kaj ni povas helpi vin.
       title: Sekureckontrolo
->>>>>>> 2f049281
     confirmations:
       wrong_email_hint: Se tiu retpoŝtadreso ne estas ĝusta, vi povas ŝanĝi ĝin en la agordoj pri la konto.
     delete_account: Forigi konton
