--- conflicted
+++ resolved
@@ -166,34 +166,6 @@
       follow: Kontenbeziehungen verändern
       push: deine Push-Benachrichtigungen erhalten
       read: all deine Daten lesen
-<<<<<<< HEAD
-      "read:accounts": deine Konteninformationen einsehen
-      "read:blocks": deine Sperren einsehen
-      "read:bookmarks": deine Lesezeichen lesen
-      "read:favourites": deine Favoriten lesen
-      "read:filters": deine Filter ansehen
-      "read:follows": sehen, wem du folgst
-      "read:lists": deine Listen sehen
-      "read:mutes": deine Stummschaltungen einsehen
-      "read:notifications": deine Benachrichtigungen sehen
-      "read:reports": deine Meldungen sehen
-      "read:search": in deinem Namen suchen
-      "read:statuses": alle Beiträge sehen
-      write: all deine Benutzerdaten verändern
-      "write:accounts": dein Profil bearbeiten
-      "write:blocks": Domains und Konten sperren
-      "write:bookmarks": Lesezeichen hinzufügen
-      "write:conversations": Unterhaltungen stummschalten und löschen
-      "write:favourites": Beiträge favorisieren
-      "write:filters": Filter erstellen
-      "write:follows": Profilen folgen
-      "write:lists": Listen erstellen
-      "write:media": Mediendateien hochladen
-      "write:mutes": Profile und Unterhaltungen stummschalten
-      "write:notifications": deine Benachrichtigungen leeren
-      "write:reports": andere Profile melden
-      "write:statuses": Beiträge veröffentlichen
-=======
       read:accounts: deine Kontoinformationen einsehen
       read:blocks: deine Blockierungen einsehen
       read:bookmarks: deine Lesezeichen lesen
@@ -219,5 +191,4 @@
       write:mutes: Profile und Unterhaltungen stummschalten
       write:notifications: deine Mitteilungen löschen
       write:reports: andere Profile melden
-      write:statuses: Beiträge veröffentlichen
->>>>>>> fd284311
+      write:statuses: Beiträge veröffentlichen