--- conflicted
+++ resolved
@@ -109,21 +109,6 @@
       "read:search": busca nel to nome
       "read:statuses": mira tolos artículos
       write: modifica los datos de les cuentes
-<<<<<<< HEAD
-      "write:accounts": modifica los perfiles
-      "write:blocks": bloquia cuentes ya dominios
-      "write:bookmarks": meter artículos en Marcadores
-      "write:conversations": desaniciar ya desactivar los avisos de conversaciones
-      "write:favourites": artículos favoritos
-      "write:filters": crea peñeres
-      "write:follows": sigue a perfiles
-      "write:lists": crea llistes
-      "write:media": xube ficheros multimedia
-      "write:mutes": desactiva los avisos de perfiles ya de conversaciones
-      "write:notifications": borra los avisos
-      "write:reports": informa d'otros perfiles
-      "write:statuses": espubliza artículos
-=======
       write:accounts: modifica los perfiles
       write:blocks: bloquia cuentes ya dominios
       write:bookmarks: meter artículos en Marcadores
@@ -135,5 +120,4 @@
       write:mutes: desactiva los avisos de perfiles ya de conversaciones
       write:notifications: borra los avisos
       write:reports: informa d'otros perfiles
-      write:statuses: espubliza artículos
->>>>>>> fd284311
+      write:statuses: espubliza artículos