--- conflicted
+++ resolved
@@ -1,7 +1,3 @@
-<<<<<<< HEAD
-=======
----
->>>>>>> 42698b4c
 mr:
   errors:
     '400': The request you submitted was invalid or malformed.
@@ -9,11 +5,5 @@
     '404': The page you are looking for isn't here.
     '406': This page is not available in the requested format.
     '410': The page you were looking for doesn't exist here anymore.
-<<<<<<< HEAD
-    '422':
     '429': Too many requests
-    '500':
-=======
-    '429': Too many requests
->>>>>>> 42698b4c
     '503': The page could not be served due to a temporary server failure.