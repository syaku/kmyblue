--- conflicted
+++ resolved
@@ -1629,15 +1629,9 @@
     content_warning: 'Упозорење на садржај: %{warning}'
     default_language: Исто као језик окружења
     disallowed_hashtags:
-<<<<<<< HEAD
-      one: 'садржи забрањени хештег: %{tags}'
-      few: 'садржи забрањене хештегове: %{tags}'
-      other: 'садржи забрањене хештегове: %{tags}'
-=======
       few: 'садржи забрањене хеш ознаке: %{tags}'
       one: 'садржи забрањену хеш ознаку: %{tags}'
       other: 'садржи забрањене хеш ознаке: %{tags}'
->>>>>>> d2dbaba4
     edited_at_html: Измењено %{date}
     errors:
       in_reply_not_found: Објава на коју покушавате да одговорите наизглед не постоји.
