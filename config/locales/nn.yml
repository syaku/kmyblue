--- conflicted
+++ resolved
@@ -983,11 +983,8 @@
     your_token: Tilgangsnykelen din
   auth:
     apply_for_account: Søk om ein konto
-<<<<<<< HEAD
-=======
     captcha_confirmation:
       title: Sikkerhetskontroll
->>>>>>> 2f049281
     confirmations:
       wrong_email_hint: Viss epostadressa er feil, kan du endra ho i kontoinnstillingane.
     delete_account: Slett konto
