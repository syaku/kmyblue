nn:
  about:
    about_mastodon_html: 'Framtidas sosiale nettverk: Ingen annonsar, ingen verksemder som overvaker deg, etisk design og desentralisering! Eig idéane dine med Mastodon!'
    contact_missing: Ikkje sett
    contact_unavailable: I/T
    hosted_on: '%{domain} er vert for Mastodon'
    title: Om
  accounts:
    follow: Fylg
    followers:
      one: Fylgjar
      other: Fylgjarar
    following: Fylgjer
    instance_actor_flash: Denne kontoen er ein virtuell figur som nyttast som representant for tenaren, og ikkje som individuell brukar. Den nyttast til forbundsformål og bør ikkje suspenderast.
    last_active: sist aktiv
    link_verified_on: Eigarskap for denne lenkja vart sist sjekka %{date}
    nothing_here: Her er det ingenting!
    pin_errors:
      following: Du må allereie fylgja personen du vil fremja
    posts:
      one: Tut
      other: Tut
    posts_tab_heading: Tut
  admin:
    account_actions:
      action: Utfør
      title: Utfør moderatorhandling på %{acct}
    account_moderation_notes:
      create: Legg igjen merknad
      created_msg: Moderatormerknad er laga!
      destroyed_msg: Moderatormerknad er utsletta!
    accounts:
      add_email_domain_block: Gøym e-postdomene
      approve: Godtak
      approved_msg: Godkjende %{username} sin registreringssøknad
      are_you_sure: Er du sikker?
      avatar: Bilete
      by_domain: Domene
      change_email:
        changed_msg: Konto-e-posten er endra!
        current_email: Noverande e-post
        label: Byt e-post
        new_email: Ny e-post
        submit: Byt e-post
        title: Byt e-post for %{username}
      change_role:
        changed_msg: Rolle endra!
        label: Endre rolle
        no_role: Inga rolle
        title: Endre rolle for %{username}
      confirm: Stadfest
      confirmed: Stadfesta
      confirming: Stadfestar
      custom: Tilpassa
      delete: Slett data
      deleted: Sletta
      demote: Degrader
      destroyed_msg: "%{username} sine data er no i slettekøa"
      disable: Slå av
      disable_sign_in_token_auth: Slå av e-post token autentisering
      disable_two_factor_authentication: Slå av 2FA
      disabled: Slege av
      display_name: Synleg namn
      domain: Domene
      edit: Rediger
      email: E-post
      email_status: E-poststatus
      enable: Slå på
      enable_sign_in_token_auth: Slå på e-post token autentisering
      enabled: Aktivert
      enabled_msg: Gjenaktiverte %{username} sin konto
      followers: Fylgjarar
      follows: Fylgje
      header: Overskrift
      inbox_url: Innbokslenkje
      invite_request_text: Grunngjeving for å bli med
      invited_by: Innboden av
      ip: IP-adresse
      joined: Vart med
      location:
        all: Alle
        local: Lokalt
        remote: Fjernt
        title: Stad
      login_status: Innlogginsstatus
      media_attachments: Medievedlegg
      memorialize: Gjør om til et minne
      memorialized: Minna
      memorialized_msg: Endra %{username} til ei minneside
      moderation:
        active: Aktiv
        all: Alle
        disabled: Skrudd av
        pending: Ventar på svar
        silenced: Avgrensa
        suspended: Utvist
        title: Moderasjon
      moderation_notes: Moderasjonsmerknader
      most_recent_activity: Nyligste aktivitet
      most_recent_ip: Nyast IP
      no_account_selected: Ingen kontoar vart endra sidan ingen var valde
      no_limits_imposed: Ingen grenser sett
      no_role_assigned: Inga rolle tildelt
      not_subscribed: Ikkje tinga
      pending: Ventar på gjennomgang
      perform_full_suspension: Utvis
      previous_strikes: Tidlegare prikkar
      previous_strikes_description_html:
        one: Denne kontoen har <strong>ein</strong> prikk.
        other: Denne kontoen har <strong>%{count}</strong> prikkar.
      promote: Frem
      protocol: Protokoll
      public: Offentleg
      push_subscription_expires: PuSH-abonnent utløper
      redownload: Last inn profil på nytt
      redownloaded_msg: Oppdaterte %{username} sin profil frå opphavstenar
      reject: Avvis
      rejected_msg: Avviste %{username} sin registreringssøknad
      remote_suspension_irreversible: Data for denne kontoen har blitt sletta for alltid.
      remote_suspension_reversible_hint_html: Kontoen har blitt suspendert på tenaren deira og data vil bli fjerna den %{date}. Fram til dess kan tenaren deira gjenoppretta kontoen utan negative fylgjer. Dersom du ynskjer å fjerna all kontodata no, kan du gjera det nedanfor.
      remove_avatar: Fjern bilete
      remove_header: Fjern overskrift
      removed_avatar_msg: Fjerna %{username} sitt avatarbilete
      removed_header_msg: Fjerna %{username} sitt toppbilete
      resend_confirmation:
        already_confirmed: Denne brukaren er allereie stadfesta
        send: Send stadfestingslenka på nytt
        success: Stadfestingslenka er send!
      reset: Attstill
      reset_password: Attstill passord
      resubscribe: Ting på nytt
      role: Rolle
      search: Søk
      search_same_email_domain: Andre brukarar med same e-postdomene
      search_same_ip: Andre brukarar med same IP
      security: Tryggleik
      security_measures:
        only_password: Kun passord
        password_and_2fa: Passord og 2FA
      sensitive: Tving ømtolig
      sensitized: Merka som ømtolig
      shared_inbox_url: Delt Innboks URL
      show:
        created_reports: Rapportar frå denne kontoen
        targeted_reports: Meldt av andre
      silence: Togn
      silenced: Dempa
      statuses: Statusar
      strikes: Tidlegare prikkar
      subscribe: Ting
      suspend: Utvis og slett kontodata for godt
      suspended: Utvist
      suspension_irreversible: Data frå denne kontoen har blitt ikkje-reverserbart sletta. Du kan oppheve suspenderinga av kontoen for å bruke den, men det vil ikkje gjenopprette alle data den tidligare har hatt.
      suspension_reversible_hint_html: Kontoen har blitt suspendert, og data vil bli fullstendig fjerna den %{date}. Fram til då kan kontoen gjenopprettes uten negative effekter. Om du ynskjer å fjerne kontodata no, kan du gjere det nedanfor.
      title: Kontoar
      unblock_email: Avblokker e-postadresse
      unblocked_email_msg: Avblokkerte %{username} si e-postadresse
      unconfirmed_email: E-post utan stadfesting
      undo_sensitized: Angr tving ømtolig
      undo_silenced: Angr målbinding
      undo_suspension: Angr utvising
      unsilenced_msg: Opphevde vellykket begrensningen av %{username} sin konto
      unsubscribe: Avmeld
      unsuspended_msg: Oppheving av utvisinga av %{username} sin konto var vellykka
      username: Brukarnamn
      view_domain: Vis sammendrag for domenet
      warn: Åtvar
      web: Nett
      whitelisted: Kvitlista
    action_logs:
      action_types:
        approve_appeal: Godkjenn appell
        approve_user: Godkjenn brukar
        assigned_to_self_report: Tilordne rapport
        change_email_user: Byt e-post for brukar
        change_role_user: Endre brukarrolle
        confirm_user: Stadfest brukar
        create_account_warning: Opprett åtvaring
        create_announcement: Opprett lysing
        create_canonical_email_block: Opprett e-post-blokkering
        create_custom_emoji: Opprett tilpassa emoji
        create_domain_allow: Opprett domene tillatt
        create_domain_block: Opprett domene-blokk
        create_email_domain_block: Opprett e-post domeneblokk
        create_ip_block: Opprett IP-regel
        create_unavailable_domain: Opprett utilgjengeleg domene
        create_user_role: Opprett rolle
        demote_user: Degrader brukar
        destroy_announcement: Slett lysinga
        destroy_canonical_email_block: Slett e-post-blokkering
        destroy_custom_emoji: Slett tilpassa emoji
        destroy_domain_allow: Slett domenegodkjenning
        destroy_domain_block: Slett domenesperring
        destroy_email_domain_block: Slett e-postdomenesperring
        destroy_instance: Slett domene
        destroy_ip_block: Slett IP-regel
        destroy_status: Slett status
        destroy_unavailable_domain: Slett utilgjengeleg domene
        destroy_user_role: Øydelegg rolle
        disable_2fa_user: Skruv av 2FA
        disable_custom_emoji: Skruv av tilpassa emoji
        disable_sign_in_token_auth_user: Slå av e-post tokenautentisering for brukar
        disable_user: Skruv av brukar
        enable_custom_emoji: Skruv på tilpassa emoji
        enable_sign_in_token_auth_user: Slå på e-post tokenautentisering for brukar
        enable_user: Skruv på brukar
        memorialize_account: Opprett minnekonto
        promote_user: Forfrem brukar
        reject_appeal: Avvis appell
        reject_user: Avvis brukar
        remove_avatar_user: Fjern avatar
        reopen_report: Opn rapport opp att
        resend_user: Send stadfestings-epost på ny
        reset_password_user: Tilbakestill passord
        resolve_report: Løs rapport
        sensitive_account: Tving ømtolig konto
        silence_account: Demp konto
        suspend_account: Suspender kontoen
        unassigned_report: Fjern tilordna rapport
        unblock_email_account: Avblokker e-postadresse
        unsensitive_account: Angr tving ømtolig konto
        unsilence_account: Angre avgrensing av konto
        unsuspend_account: Opphev suspensjonen av kontoen
        update_announcement: Oppdater kunngjøringen
        update_custom_emoji: Oppdater tilpassa emoji
        update_domain_block: Oppdater domene-sperring
        update_ip_block: Oppdater IP-regel
        update_status: Oppdater tut
        update_user_role: Oppdater rolla
      actions:
        approve_appeal_html: "%{name} godkjende klagen frå %{target} på modereringa"
        approve_user_html: "%{name} godkjende registreringa til %{target}"
        assigned_to_self_report_html: "%{name} tildelte rapport %{target} til seg sjølv"
        change_email_user_html: "%{name} endra e-postadressa til brukaren %{target}"
        change_role_user_html: "%{name} endra rolla til %{target}"
        confirm_user_html: "%{name} stadfesta e-postadressa til brukaren %{target}"
        create_account_warning_html: "%{name} sende ei åtvaring til %{target}"
        create_announcement_html: "%{name} oppretta ei ny kunngjering %{target}"
        create_canonical_email_block_html: "%{name} blokkerte e-post med hash %{target}"
        create_custom_emoji_html: "%{name} lasta opp ein ny emoji %{target}"
        create_domain_allow_html: "%{name} tillot føderasjon med domenet %{target}"
        create_domain_block_html: "%{name} blokkerte domenet %{target}"
        create_email_domain_block_html: "%{name} blokkerte e-postdomenet %{target}"
        create_ip_block_html: "%{name} oppretta ein regel for IP-en %{target}"
        create_unavailable_domain_html: "%{name} stogga levering til domenet %{target}"
        create_user_role_html: "%{name} oppretta rolla %{target}"
        demote_user_html: "%{name} degraderte brukaren %{target}"
        destroy_announcement_html: "%{name} sletta kunngjeringa %{target}"
        destroy_canonical_email_block_html: "%{name} avblokkerte e-post med hash %{target}"
        destroy_custom_emoji_html: "%{name} sletta emojien %{target}"
        destroy_domain_allow_html: "%{name} forbydde føderasjon med domenet %{target}"
        destroy_domain_block_html: "%{name} avblokkerte domenet %{target}"
        destroy_email_domain_block_html: "%{name} avblokkerte e-postdomenet %{target}"
        destroy_instance_html: "%{name} tømde domenet %{target}"
        destroy_ip_block_html: "%{name} sletta ein regel for IP-en %{target}"
        destroy_status_html: "%{name} fjerna innlegget frå %{target}"
        destroy_unavailable_domain_html: "%{name} tok opp att levering til domenet %{target}"
        destroy_user_role_html: "%{name} sletta rolla %{target}"
        disable_2fa_user_html: "%{name} tok vekk krav om tofaktorautentisering for brukaren %{target}"
        disable_custom_emoji_html: "%{name} deaktiverte emojien %{target}"
        disable_sign_in_token_auth_user_html: "%{name} deaktivert e-post token for godkjenning for %{target}"
        disable_user_html: "%{name} slo av innlogging for brukaren %{target}"
        enable_custom_emoji_html: "%{name} aktiverte emojien %{target}"
        enable_sign_in_token_auth_user_html: "%{name} aktiverte e-post token autentisering for %{target}"
        enable_user_html: "%{name} aktiverte innlogging for brukaren %{target}"
        memorialize_account_html: "%{name} endret %{target}s konto til en minneside"
        promote_user_html: "%{name} fremja brukaren %{target}"
        reject_appeal_html: "%{name} avviste klagen frå %{target} på modereringa"
        reject_user_html: "%{name} avslo registrering fra %{target}"
        remove_avatar_user_html: "%{name} fjerna %{target} sitt profilbilete"
        reopen_report_html: "%{name} opna rapporten %{target} på nytt"
        resend_user_html: "%{name} sendte bekreftelsesepost for %{target} på nytt"
        reset_password_user_html: "%{name} tilbakestilte passordet for brukaren %{target}"
        resolve_report_html: "%{name} løyste ein rapport %{target}"
        sensitive_account_html: "%{name} markerte %{target} sitt media som ømtolig"
        silence_account_html: "%{name} begrensa %{target} sin konto"
        suspend_account_html: "%{name} utviste %{target} sin konto"
        unassigned_report_html: "%{name} løyste ein rapport %{target}"
        unblock_email_account_html: "%{name} avblokkerte %{target} si e-postadresse"
        unsensitive_account_html: "%{name} avmarkerte %{target} sitt media som ømtolig"
        unsilence_account_html: "%{name} fjerna grensa på kontoen til %{target}"
        unsuspend_account_html: "%{name} oppheva utvisinga av %{target} sin konto"
        update_announcement_html: "%{name} oppdaterte kunngjeringa %{target}"
        update_custom_emoji_html: "%{name} oppdaterte emojien %{target}"
        update_domain_block_html: "%{name} oppdaterte domeneblokkeringa for %{target}"
        update_ip_block_html: "%{name} endret regel for IP %{target}"
        update_status_html: "%{name} oppdaterte innlegg av %{target}"
        update_user_role_html: "%{name} endret %{target} -rolle"
      deleted_account: sletta konto
      empty: Ingen loggar funne.
      filter_by_action: Sorter etter handling
      filter_by_user: Sorter etter brukar
      title: Revisionslogg
    announcements:
      destroyed_msg: Kunngjøringen er slettet!
      edit:
        title: Rediger kunngjøring
      empty: Ingen kunngjøringer funnet.
      live: Direkte
      new:
        create: Lag kunngjøring
        title: Ny kunngjøring
      publish: Publiser
      published_msg: Kunngjøring publisert!
      scheduled_for: Planlagt for %{time}
      scheduled_msg: Kunngjøring planlagt for publisering!
      title: Kunngjøringer
      unpublish: Avpubliser
      unpublished_msg: Kunngjøring upublisert!
      updated_msg: Kunngjøringen er oppdatert!
    custom_emojis:
      assign_category: Vel kategori
      by_domain: Domene
      copied_msg: Laga ein lokal kopi av kjensleteiknet
      copy: Kopier
      copy_failed_msg: Klarte ikkje å kopiera emojien
      create_new_category: Lag ny kategori
      created_msg: Laga kjensleteikn!
      delete: Slett
      destroyed_msg: Kjensleteikn utsletta!
      disable: Slå av
      disabled: Slege av
      disabled_msg: Deaktiverte emoji
      emoji: Emoji
      enable: Slå på
      enabled: Slege på
      enabled_msg: Aktiverte kjensleteikn
      image_hint: PNG eller GIF opp til %{size}
      list: Oppfør
      listed: Oppført
      new:
        title: Legg til eige kjensleteikn
      no_emoji_selected: Ingen emojiar vart endra sidan ingen vart valde
      not_permitted: Du har ikkje løyve til å utføra denne handlinga
      overwrite: Skriv over
      shortcode: Stuttkode
      shortcode_hint: Minst 2 teikn, berre tal, bokstavar og understrek
      title: Eigne kjensleteikn
      uncategorized: Ukategorisert
      unlist: Uoppfør
      unlisted: Ikkje oppført
      update_failed_msg: Klarte ikkje å oppdatera emojien
      updated_msg: Kjensleteiknet er oppdatert!
      upload: Last opp
    dashboard:
      active_users: aktive brukarar
      interactions: interaksjonar
      media_storage: Medielagring
      new_users: nye brukarar
      opened_reports: rapportar opna
      pending_appeals_html:
        one: "<strong>%{count}</strong> ventande ankar"
        other: "<strong>%{count}</strong> ventande klagar"
      pending_reports_html:
        one: "<strong>%{count}</strong> ventande rapportar"
        other: "<strong>%{count}</strong> ventande rapportar"
      pending_tags_html:
        one: "<strong>%{count}</strong> ventande emneknaggar"
        other: "<strong>%{count}</strong> ventande emneknaggar"
      pending_users_html:
        one: "<strong>%{count}</strong> ventande brukarar"
        other: "<strong>%{count}</strong> ventande brukarar"
      resolved_reports: rapportar løyst
      software: Programvare
      sources: Kjelder for registreringar
      space: Lagrinsplass nytta
      title: Dashbord
      top_languages: Mest aktive språk
      top_servers: Mest aktive serverar
      website: Nettside
    disputes:
      appeals:
        empty: Ingen ankar funne.
        title: Ankar
    domain_allows:
      add_new: Kvitlist domene
      created_msg: Domene er vorte kvitlista
      destroyed_msg: Domene er fjerna frå kvitlista
      export: Eksporter
      import: Importer
      undo: Fjern frå kvitliste
    domain_blocks:
      add_new: Lag ny
      confirm_suspension:
        cancel: Avbryt
        confirm: Suspender
        permanent_action: Å oppheve suspensjonen vil ikke gjenopprette noe data eller koblinger.
      created_msg: Domeneblokkering blir nå behandlet
      destroyed_msg: Domeneblokkering har nå blitt angret
      domain: Domene
      edit: Rediger domeneblokkering
      existing_domain_block: Du har allerede pålagt strengere begrensninger på %{name}.
      existing_domain_block_html: Du har allerede pålagt strengere begrensninger på %{name}, du kan være nødt til <a href="%{unblock_url}">oppheve blokkeringen av den</a> først.
      export: Eksporter
      import: Importer
      new:
        create: Lag blokkering
        hint: Domeneblokkeringen vil ikke hindre opprettelse av kontooppføringer i databasen, men vil retroaktivt og automatisk benytte spesifikke moderasjonsmetoder på de kontoene.
        severity:
          desc_html: "<strong>Målbind</strong> gjer kontoen sine postear usynlege for alle som ikkje følger den. <strong>Utvis</strong> fjernar alt innhald, media og profildata frå kontoen. Bruk <strong>Ingen</strong> viss du berre vil fjerne mediafiler."
          noop: Ingen
          silence: Målbind
          suspend: Utvis
        title: Ny domeneblokkering
      no_domain_block_selected: Ingen domeneblokkeringar vart endra sidan ingen var valde
      not_permitted: Du har ikkje løyve til å utføra denne handlinga
      obfuscate: Obfuskere domenenavn
      obfuscate_hint: Skjul deler av domenenavnet i listen hvis annonsering av listen over domenebegrensninger er slått på
      private_comment: Privat kommentar
      private_comment_hint: Kommenter angående denne domenebegrensningen for internt bruk av moderatorene.
      public_comment: Offentleg kommentar
      public_comment_hint: Kommenter angående denne domenebegrensningen for offentligheten, hvis publisering av domenebegrensningslisten er slått på.
      reject_media: Avvis mediefiler
      reject_media_hint: Fjernar mediefiler som er lagra lokalt og nektar å lasta ned andre i framtida. Har ikkje noko å seia for utvisingar
      reject_reports: Avvis rapportar
      reject_reports_hint: Ignorer alle rapportar frå dette domenet. Har ikkje noko å seia for utvisingar
      undo: Angre
      view: Vis domeneblokkering
    email_domain_blocks:
      add_new: Lag ny
      attempts_over_week:
        one: "%{count} forsøk i løpet av den siste uken"
        other: "%{count} forsøk på å opprette konto i løpet av den siste uken"
      created_msg: E-postdomenet ble lagt til i blokkeringslisten uten problemer
      delete: Slett
      dns:
        types:
          mx: MX post
      domain: Domene
      new:
        create: Legg til domene
        resolve: Løs domene
        title: Ny blokkeringsoppføring av e-postdomene
      no_email_domain_block_selected: Blokkering av e-post-domener vart ikkje endra sidan ingen var valde
      not_permitted: Ikkje tillate
      resolved_dns_records_hint_html: Domenenamnet gjer oppslag til desse MX-domenene som til sist er ansvarlige for å motta e-post. Blokkering av eit MX-domene vil blokkere registreringar frå alle e-postadresser som bruker same MX-domene, sjølv om det synlige domenenavnet skulle vera noko anna. <strong>Pass på så du ikkje blokkerer dei store e-postleverandørane.</strong>
      resolved_through_html: Løyst gjennom %{domain}
      title: Blokkerte e-postadresser
    export_domain_allows:
      new:
        title: Importer domenetillatingar
      no_file: Inga fil vald
    export_domain_blocks:
      import:
        description_html: Du skal til å importera ei liste over domeneblokkeringar. Gjer vel og sjå nøye gjennom lista, særleg om du ikkje har laga ho sjølv.
        existing_relationships_warning: Noverande fylgjeforhold
        private_comment_description_html: 'For å hjelpa deg med å halda oversikt over kvar importerte blokkeringar kjem frå, vil dei bli oppretta med fylgjande private kommentar: <q>%{comment}</q>'
        private_comment_template: Importert frå %{source} den %{date}
        title: Importer domeneblokkeringar
      invalid_domain_block: 'Hoppa over ei eller fleire domeneblokker på grunn av fylgjande feil: %{error}'
      new:
        title: Importer domeneblokkeringar
      no_file: Inga fil vald
    follow_recommendations:
      description_html: "<strong>Følgjeforslag hjelper nye brukarar å raskt finna interessant innhald</strong>. Om ein brukar ikkje har interagera nok med andre til å danne personlege følgjeforslag, vert disse kontiane føreslått i staden. Dei vert gjenkalkulert på dagleg basis ut frå ei blanding av dei konti med flest nylege engasjement og flest lokale følgjarar for eit gitt språk."
      language: For språk
      status: Status
      suppress: Demp følgjeforslag
      suppressed: Dempa
      title: Følgjeforslag
      unsuppress: Tilbakestill følgjeforslag
    instances:
      availability:
        description_html:
          one: Om leveransar til domenet feilar <strong>%{count} dag</strong>, vil det ikkje bli gjort fleire forsøk før det eventuelt kjem ein leveranse <em>frå</em> domenet.
          other: Om leveransar til domenet feilar <strong>%{count} ulike dagar</strong>, vil det ikkje bli gjort fleire forsøk før det eventuelt kjem ein leveranse <em>frå</em> domenet.
        failure_threshold_reached: Feilterskelen ble nådd %{date}.
        failures_recorded:
          one: Mislykkede forsøk på %{count} dag.
          other: Mislykkede forsøk på %{count} ulike dager.
        no_failures_recorded: Ingen feil registrert.
        title: Tilgjenge
        warning: Det siste forsøket på å koble til denne serveren lyktes ikke
      back_to_all: Alle
      back_to_limited: Begrenset
      back_to_warning: Advarsel
      by_domain: Domene
      confirm_purge: Er du sikker på at du vil slette data permanent fra dette domenet?
      content_policies:
        comment: Internt notat
        description_html: Du kan definere innholdsregler som vil bli brukt på alle kontoer fra dette domenet og hvilket som helst av underdomenene.
        limited_federation_mode_description_html: Du kan velja om du vil tillata føderering med dette domenet.
        policies:
          reject_media: Avvis media
          reject_reports: Avvis rapporter
          silence: Begrens
          suspend: Suspender
        policy: Vilkår
        reason: Offentlig årsak
        title: Retningslinjer for innhold
      dashboard:
        instance_accounts_dimension: Mest fylgde kontoar
        instance_accounts_measure: lagrede kontoer
        instance_followers_measure: våre følgere der
        instance_follows_measure: deres følgere her
        instance_languages_dimension: Mest brukte språk
        instance_media_attachments_measure: lagrede mediavedlegg
        instance_reports_measure: rapporter om dem
        instance_statuses_measure: lagrede innlegg
      delivery:
        all: Alle
        clear: Feil ved fjerning
        failing: Feilar
        restart: Starte levering
        stop: Stopp levering
        unavailable: Ikke tilgjengelig
      delivery_available: Levering er tilgjengelig
      delivery_error_days: Leveringsfeildagar
      delivery_error_hint: Dersom levering ikke er mulig i løpet av %{count} dager, blir det automatisk merket som ikke mulig å levere.
      destroyed_msg: Data frå %{domain} er no lagt i kø for å bli sletta.
      empty: Ingen domener funnet.
      known_accounts:
        one: "%{count} kjend konto"
        other: "%{count} kjende kontoar"
      moderation:
        all: Alle
        limited: Avgrensa
        title: Moderasjon
      private_comment: Privat kommentar
      public_comment: Offentleg kommentar
      purge: Reinse
      purge_description_html: Dersom du trur dette domenet har blitt kopla ned for godt, kan du sletta all kontoinformasjon og tilhøyrande data som gjeld domenet frå lageret ditt. Dette kan ta litt tid.
      title: Samling
      total_blocked_by_us: Blokkert av oss
      total_followed_by_them: Fylgd av dei
      total_followed_by_us: Fylgd av oss
      total_reported: Rapportar om dei
      total_storage: Medievedlegg
      totals_time_period_hint_html: Totalsum vist nedanfor gjeld data for alle tidsperiodar.
    invites:
      deactivate_all: Slå av alle
      filter:
        all: Alle
        available: Tilgjengeleg
        expired: Utgått
        title: Filtrer
      title: Innbydingar
    ip_blocks:
      add_new: Opprett regel
      created_msg: La vellykket til en ny IP-regel
      delete: Slett
      expires_in:
        '1209600': 2 uker
        '15778476': 6 måneder
        '2629746': 1 måned
        '31556952': 1 år
        '86400': 1 dag
        '94670856': 3 år
      new:
        title: Opprett ny IP-regel
      no_ip_block_selected: Ingen IP-regler ble endret da ingen ble valgt
      title: IP-regler
    relationships:
      title: "%{acct} sitt forhold"
    relays:
      add_new: Legg til ny overgang
      delete: Slett
      description_html: En <strong>federert overgang</strong> er en mellomleddsserver som utveksler store mengder av offentlige tuter mellom servere som abonnerer og publiserer til den. <strong>Det kan hjelpe små og mellomstore servere til å oppdage innhold fra strømiverset</strong>, noe som ellers ville ha krevd at lokale brukere manuelt fulgte andre personer på fjerne servere.
      disable: Slå av
      disabled: Slege av
      enable: Slå på
      enable_hint: Når dette har blitt skrudd på, vil tjeneren din abonnere på alle offentlige tuter fra denne overgangen, og vil begynne å sende denne tjenerens offentlige tuter til den.
      enabled: Skrudd på
      inbox_url: Overførings-URL
      pending: Avventer overgangens godkjenning
      save_and_enable: Lagr og slå på
      setup: Sett opp en overgangsforbindelse
      signatures_not_enabled: Overgangar fungerer ikkje så lenge sikker- eller kvitlistingsmodus er aktivert
      status: Status
      title: Vidaresendingar
    report_notes:
      created_msg: Rapportmerknad laga!
      destroyed_msg: Rapportmerknad sletta!
    reports:
      account:
        notes:
          one: "%{count} notis"
          other: "%{count} notiser"
      action_log: Tilsynslogg
      action_taken_by: Handling gjort av
      actions:
        delete_description_html: De rapporterte innleggene vil bli slettet, og en advarsel vil bli tatt vare på for å hjelpe deg eskalere ved fremtidige overtredelser fra samme konto.
        mark_as_sensitive_description_html: Mediene i dei rapporterte innlegga vil verte markerte som ømtolege, og ein merknad vil verte lagra for å hjelpe deg å eskalera ved framtidige regelbrot frå same konto.
        other_description_html: Sjå fleire alternativ når det gjeld kontroll av kontoåtferd og tilpassing av kommunikasjonen til den rapporterte kontoen.
        resolve_description_html: Ingen handling utføres mot den rapporterte kontoen, ingen advarsel gis, og rapporten lukkes.
        silence_description_html: Profilen vil berre vera synleg for dei som allereie fylgjer han eller søkjer han opp manuelt, noko som gjev profilen mykje mindre rekkjevidd. Du kan oppheva stenginga seinare. Dette avsluttar alle rapportar om brukarkontoen.
        suspend_description_html: Brukarkontoen og alt innhaldet vil bli utilgjengeleg og til slutt sletta, og det vil vera uråd å samhandla med brukaren. Du kan angra dette innan 30 dagar. Dette avsluttar alle rapportar om kontoen.
      actions_description_html: Avgjer kva som skal gjerast med denne rapporteringa. Dersom du utfører straffetiltak mot den rapporterte kontoen, vil dei motta ein e-post – så sant du ikkje har valt kategorien <strong>Spam</strong>.
      actions_description_remote_html: Avgjer kva du vil gjera for å løysa denne rapporten. Dette påverkar berre korleis tenaren <strong>din</strong> kommuniserer med kontoen på ein annan tenar, og korleis tenaren din handterer innhald derifrå.
      add_to_report: Legg til i rapporten
      are_you_sure: Er du sikker?
      assign_to_self: Tilegn til meg
      assigned: Tilsett moderator
      by_target_domain: Domenet av rapportert bruker
      cancel: Avbryt
      category: Kategori
      category_description_html: Årsaka til at kontoen og/eller innhaldet vart rapportert vil bli inkludert i kommunikasjonen med den rapporterte kontoen
      comment:
        none: Ingen
      comment_description_html: 'For å gje meir informasjon, skreiv %{name}:'
      confirm: Stadfest
      confirm_action: Stadfest at du vil moderera brukarkontoen @%{acct}
      created_at: Rapportert
      delete_and_resolve: Slett innlegg
      forwarded: Videresendt
      forwarded_to: Videresendt til %{domain}
      mark_as_resolved: Merk som løyst
      mark_as_sensitive: Marker som ømtolig
      mark_as_unresolved: Merk som uløyst
      no_one_assigned: Ingen
      notes:
        create: Sett inn merknad
        create_and_resolve: Løys med merknad
        create_and_unresolve: Opn på nytt med merknad
        delete: Slett
        placeholder: Beskriv hvilke handlinger som har blitt tatt, eller andre relaterte oppdateringer...
        title: Merknad
      notes_description_html: Sjå og skriv merknadar til andre moderatorar og ditt framtidige sjølv
      processed_msg: 'Du har handsama rapport #%{id}'
      quick_actions_description_html: 'Utfør ei handling eller bla ned for å sjå det rapporterte innhaldet:'
      remote_user_placeholder: den eksterne brukaren frå %{instance}
      reopen: Opn rapport igjen
      report: 'Rapporter #%{id}'
      reported_account: Rapportert konto
      reported_by: Rapportert av
      resolved: Oppløyst
      resolved_msg: Rapporten er løyst!
      skip_to_actions: Gå til handlingar
      status: Status
      statuses: Rapportert innhold
      statuses_description_html: Støytande innhald vil bli inkludert i kommunikasjonen med den rapporterte kontoen
      summary:
        action_preambles:
          delete_html: 'Du er i ferd med å <strong>fjerna</strong> nokre av innlegga til <strong>@%{acct}</strong>. Det vil:'
          mark_as_sensitive_html: 'Du er i ferd med å <strong>markera</strong> nokre av innlegga til <strong>@%{acct}</strong> som <strong>sensitive</strong>. Dette vil:'
          silence_html: 'Du er i ferd med å <strong>avgrensa</strong> kontoen til <strong>@%{acct}</strong>. Dette vil:'
          suspend_html: 'Du er i ferd med å <strong>stenga</strong> kontoen til <strong>@%{acct}</strong>. Dette vil:'
        actions:
          delete_html: Fjerna dei påtala innlegga
          mark_as_sensitive_html: Markera dei påtala mediefilene som sensitive
          silence_html: Sterkt avgrensa korleis <strong>@%{acct}</strong> kan samhandla ved å gjera brukarprofilen og innhaldet synleg berre for folk som allereie fylgjer brukarkontoen eller søkjer han opp manuelt
          suspend_html: Stengja brukarkontoen til <strong>@%{acct}</strong>, slik at brukarprofilen og innhaldet blir utilgjengeleg og umogleg å samhandla med
        close_report: 'Marker rapport nr. %{id} som løyst'
        close_reports_html: Marker <strong>alle</strong> rapportane om <strong>@%{acct}</strong> som løyste
        delete_data_html: Slett brukarprofilen og innhaldet til<strong>@%{acct}</strong> om 30 dagar frå no med mindre brukarkontoen blir opna att
        preview_preamble_html: "<strong>@%{acct}</strong> vil få ei åtvaring med dette innhaldet:"
        record_strike_html: Noter at ei handling er gjort mot <strong>@%{acct}</strong> for å hjelpa deg å handtera framtidige overtramp frå denne brukarkontoen
        send_email_html: Send ein åtvaringsepost til <strong>@%{acct}</strong>
        warning_placeholder: Eventuelle fleire grunnar for å modereringshandlinga.
      target_origin: Opprinnelse for innrapportert konto
      title: Rapportar
      unassign: Avset
      unknown_action_msg: 'Ukjend handling: %{action}'
      unresolved: Uløyst
      updated_at: Oppdatert
      view_profile: Vis profil
    roles:
      add_new: Legg til rolle
      assigned_users:
        one: "%{count} brukar"
        other: "%{count} brukarar"
      categories:
        administration: Administrasjon
        devops: DevOps
        invites: Innbydingar
        moderation: Moderering
        special: Særskild
      delete: Slett
      description_html: Med <strong>brukarrollar</strong> kan du kontrollera kva funksjonar og område av Mastodon brukarane dine har tilgong til.
      edit: Endr rollen '%{name}'
      everyone: Standard-tillatelser
      everyone_full_description_html: Dette er <strong>grunnrollen</strong> som påverkar <strong>alle brukarar</strong>, jamvel dei utan ei tilsett rolle. Alle andre rollar arvar tillatingar frå denne.
      permissions_count:
        one: "%{count} tillatelse"
        other: "%{count} tillatelser"
      privileges:
        administrator: Administrator
        administrator_description: Brukere med denne tillatelsen omgår enhver tillatelse
        delete_user_data: Slett brukerdata
        delete_user_data_description: Lar brukere slette andre brukeres data uten forsinkelse
        invite_users: Innby brukarar
        invite_users_description: Tillet at brukarar innbyr nye folk til tenaren
        manage_announcements: Handtera Kunngjeringar
        manage_announcements_description: Let brukarar handtera kunngjeringar på tenaren
        manage_appeals: Handtering av klager
        manage_appeals_description: Let brukarar gjennomgå klager på modereringshandlingar
        manage_blocks: Handtere blokkeringar
        manage_blocks_description: Let brukarar blokkere e-postleverandørar og IP-adresser
        manage_custom_emojis: Handtere tilpassa emojiar
        manage_custom_emojis_description: Let brukarar handtere tilpassa emojiar på tenaren
        manage_federation: Handtere føderasjon
        manage_federation_description: Let brukarar blokkera eller tillata føderasjon med andre domener, samt styra kva som skal leverast
        manage_invites: Handsam innbydingar
        manage_invites_description: Tillet at brukarar blar gjennom og deaktiverer innbydingslenkjer
        manage_reports: Handtere rapporteringar
        manage_reports_description: Let brukarar gjennomgå rapportar og utføre modereringshandlingar i samsvar med desse
        manage_roles: Handsam roller
        manage_roles_description: Tillet at brukarar handsamar og tilset rollar under deira eiga
        manage_rules: Handtere reglar
        manage_rules_description: Let brukarar endre reglane for tenaren
        manage_settings: Handtere innstillingar
        manage_settings_description: Let brukarar endre innstillingar for tenaren
        manage_taxonomies: Handtere taksonomiar
        manage_taxonomies_description: Let brukarar gjennomgå populært innhald og oppdatera innstillingar for emneknaggar
        manage_user_access: Administrer brukartilgang
        manage_user_access_description: Let brukarar deaktivera 2-trinnsautentisering, endra e-postadressa og tilbakestille passordet til andre brukarar
        manage_users: Handtere brukarar
        manage_users_description: Let brukarar sjå detaljar om andre brukarar og utføre moderasjonshandlingar mot dei
        manage_webhooks: Handtere webhooks
        manage_webhooks_description: Let brukarar setje opp webhooks for administrative hendingar
        view_audit_log: Sjå revisjonslogg
        view_audit_log_description: Let brukarar sjå historikk over administrative handlingar på tenaren
        view_dashboard: Vis dashbord
        view_dashboard_description: Gir brukere tilgang til dashbordet og ulike metrikker
        view_devops: DevOps
        view_devops_description: Gir brukere tilgang til Sidekiq og pgHero-dashbord
      title: Rollar
    rules:
      add_new: Legg til regel
      delete: Slett
      description_html: Mens de fleste hevder å ha lest og samtykket i tjenestevilkårene, leser de vanligvis ikke gjennom før etter et problem oppstår. <strong>Gjør det enklere å se serverens regler på et øyeblikk ved å gi dem i en flat kulepunktsliste.</strong> Prøv å holde individuelle regler korte og enkelt, men prøv å ikke dele dem opp i mange separate elementer heller.
      edit: Rediger regel
      empty: Ingen serverregler har blitt definert ennå.
      title: Server regler
    settings:
      about:
        manage_rules: Handter tenarreglar
        preamble: Gje grundig informasjon om korleis tenaren blir drifta, moderert og finansiert.
        rules_hint: Det er eit eige område for reglar som brukarar må retta seg etter.
        title: Om
      appearance:
        preamble: Tilpasse web-grensesnittet.
        title: Utsjånad
      branding:
        preamble: Profileringa av tenaren din skil den frå andre tenarar i nettverket. Informasjonen kan bli vist ulike stadar, til dømes i Mastodon sitt web-grensesnitt, i eigne applikasjonar, i førehandsvisningar på andre nettsider, i meldingsappar og så bortetter. På grunn av dette er det best å halde informasjonen enkel, kort og treffande.
        title: Profilering
      content_retention:
        preamble: Styr korleis brukargenerert innhald blir lagra i Mastodon.
        title: Bevaring av innhald
      default_noindex:
        desc_html: Påverkar alle brukarar som ikkje har justert denne innstillinga sjølve
        title: Ikkje la brukarar indekserast av søkjemotorar som standard
      discovery:
        follow_recommendations: Følgjeforslag
        preamble: Å framheva interessant innhald er vitalt i mottakinga av nye brukarar som ikkje nødvendigvis kjenner nokon på Mastodon. Kontroller korleis oppdagingsfunksjonane på tenaren din fungerar.
        profile_directory: Profilkatalog
        public_timelines: Offentlege tidsliner
        publish_discovered_servers: Publiser oppdaga tenarar
        publish_statistics: Publiser statistikk
        title: Oppdaging
        trends: Trender
      domain_blocks:
        all: Til alle
        disabled: Til ingen
        users: Til lokale brukarar som er logga inn
      registrations:
        preamble: Kontroller kven som kan oppretta konto på tenaren din.
        title: Registreringar
      registrations_mode:
        modes:
          approved: Godkjenning kreves for påmelding
          none: Ingen kan melda seg inn
          open: Kven som helst kan melda seg inn
      title: Serverinnstillinger
    site_uploads:
      delete: Slett opplasta fil
      destroyed_msg: Vellukka sletting av sideopplasting!
    statuses:
      account: Forfatter
      application: Applikasjon
      back_to_account: Tilbake til kontosida
      back_to_report: Attende til rapporteringssida
      batch:
        remove_from_report: Fjern fra rapport
        report: Rapport
      deleted: Sletta
      favourites: Favorittar
      history: Versjonshistorikk
      in_reply_to: Svarar på
      language: Språk
      media:
        title: Media
      metadata: Metadata
      no_status_selected: Ingen statusar vart endra sidan ingen vart valde
      open: Opne innlegg
      original_status: Opprinnelig innlegg
      reblogs: Framhevingar
      status_changed: Innlegg endret
      title: Kontostatusar
      trending: Populært
      visibility: Synlighet
      with_media: Med media
    strikes:
      actions:
        delete_statuses: "%{name} slettet %{target}s innlegg"
        disable: "%{name} frøs %{target}s konto"
        mark_statuses_as_sensitive: "%{name} markerte %{target} sine innlegg som ømtålige"
        none: "%{name} sendte en advarsel til %{target}"
        sensitive: "%{name} markerte %{target} sin konto som ømtolig"
        silence: "%{name} begrenset %{target}s konto"
        suspend: "%{name} utviste %{target} sin konto"
      appeal_approved: Klage tatt til følge
      appeal_pending: Klage behandles
      appeal_rejected: Anken er avvist
    system_checks:
      database_schema_check:
        message_html: Det venter på databaseoverføringer. Vennligst kjør disse for å sikre at applikasjonen oppfører seg som forventet
      elasticsearch_running_check:
        message_html: Kunne ikke koble til Elasticsearch. Kontroller at den kjører, eller deaktiver fulltekstsøk
      elasticsearch_version_check:
        message_html: 'Inkompatibel Elasticsearch-versjon: %{value}'
        version_comparison: Elasticsearch %{running_version} kjører mens %{required_version} er påkrevd
      rules_check:
        action: Behandle serverregler
        message_html: Du har ikke definert noen serverregler.
      sidekiq_process_check:
        message_html: Ingen Sidekiq-prosess kjører for %{value} køen(e). Vennligst se gjennom Sidekiq-konfigurasjonen din
      upload_check_privacy_error:
        action: Sjekk her for meir informasjon
        message_html: "<strong>Vevtenaren din er sett opp feil. Personvernet til brukarane din er i fare.</strong>"
      upload_check_privacy_error_object_storage:
        action: Sjekk her for meir informasjon
        message_html: "<strong>Objektlagringa di er sett opp feil. Personvernet til brukarane dine er i fare.</strong>"
    tags:
      review: Sjå gjennom status
      updated_msg: Emneknagginnstillingane er oppdaterte
    title: Leiing
    trends:
      allow: Tillat
      approved: Godkjent
      disallow: Ikke tillat
      links:
        allow: Tillat lenke
        allow_provider: Tillat utgjevar
        description_html: Dette er lenkjer som for tida blir mykje delt av kontoar som tenaren din ser innlegg frå. Dei kan hjelpa brukarane dine med å finna ut kva som skjer i verda. Ingen lenkjer vert offentleg tilgjengelege før du godkjenner utgjevaren. Du kan også tillata eller forby individuelle lenkjer.
        disallow: Ikke tillat lenke
        disallow_provider: Forby utgjevaren
        no_link_selected: Ingen lenker ble endret da ingen var valgt
        publishers:
          no_publisher_selected: Ingen utgjevarar vart endra sidan ingen var valde
        shared_by_over_week:
          one: Delt av %{count} person i løpet av den siste uken
          other: Delt av %{count} personer i løpet av den siste uken
        title: Populære lenkjer
        usage_comparison: Delt %{today} ganger i dag, sammenlignet med %{yesterday} i går
      not_allowed_to_trend: Har ikkje lov å trenda
      only_allowed: Kun tillatne
      pending_review: Avventer gjennomgang
      preview_card_providers:
        allowed: Lenkjer frå denne utgjevaren kan bli populære
        description_html: På tenaren din blir lenkjer frå desse domena ofte delt. Ei lenkje vil ikkje bli offentleg populær om ikkje domenet er tillate som utgjevar. Tillating (eller forbod) gjeld også subdomener.
        rejected: Lenkjer frå denne utgjevaren kan ikkje bli populær
        title: Utgjevarar
      rejected: Avvist
      statuses:
        allow: Tillat innlegg
        allow_account: Tillat forfatter
        description_html: Dette er innlegg som tenaren din veit om og som blir mykje delt og markerte som favorittar no for tida. Dei kan hjelpa nye og gamle brukarar å finna folk dei vil fylgja. Ingen innlegg vert vist offentleg utan at du tillet forfattaren, og utan at forfattaren tillet kontoen deira å bli foreslått for andre. Du kan også tillata eller avvisa individuelle innlegg.
        disallow: Ikke tillat innlegg
        disallow_account: Forby forfattar
        no_status_selected: Ingen populære innlegg vart endra sidan ingen var valde
        not_discoverable: Forfattaren har ikkje valt å kunna bli oppdaga
        shared_by:
          one: Delt eller markert som favoritt ein gong
          other: Delt og markert som favoritt %{friendly_count} gongar
        title: Populære innlegg
      tags:
        current_score: Gjeldande poengsum %{score}
        dashboard:
          tag_accounts_measure: unike bruksområder
          tag_languages_dimension: Mest brukte språk
          tag_servers_dimension: Mest brukte servere
          tag_servers_measure: ulike tenarar
          tag_uses_measure: brukarar totalt
        description_html: Dette er emneknagger som for øyeblikket vises i mange innlegg som serveren din ser. Det kan hjelpe dine brukere med å finne ut hva folk snakker mest om i øyeblikket. Ingen emneknagger vises offentlig før du godkjenner dem.
        listable: Kan bli foreslått
        no_tag_selected: Ingen merkelappar vart endra fordi ingen var valde
        not_listable: Vil ikke bli foreslått
        not_trendable: Kjem ikkje til å syna under trendar
        not_usable: Kan ikke brukes
        peaked_on_and_decaying: Nådde toppen %{date}, nå på vei ned
        title: Populære emneknagger
        trendable: Kan vises under trender
        trending_rank: 'Trender #%{rank}'
        usable: Kan brukes
        usage_comparison: Brukt %{today} ganger i dag, sammenlignet med %{yesterday} i går
        used_by_over_week:
          one: Brukt av én person i løpet av den seneste uken
          other: Brukt av %{count} personer i løpet av den seneste uken
      title: Trender
      trending: Trender
    warning_presets:
      add_new: Legg til ny
      delete: Slett
      edit_preset: Endr åtvaringsoppsett
      empty: Du har ikke definert noen forhåndsinnstillinger for advarsler enda.
      title: Handsam åtvaringsoppsett
    webhooks:
      add_new: Legg til endepunkt
      delete: Slett
      description_html: En <strong>webhook</strong> gjør det mulig for Mastodon å sende <strong>varsler i sanntid</strong> om utvalgte hendelser til din egen applikasjon, sånn at applikasjonen din kan <strong>reagere automatisk</strong>.
      disable: Deaktiver
      disabled: Deaktivert
      edit: Rediger endepunkt
      empty: Du har ingen webhook-endepunkter konfigurert ennå.
      enable: Aktiver
      enabled: Aktiv
      enabled_events:
        one: 1 aktivert hendelse
        other: "%{count} aktiverte hendelser"
      events: Hendelser
      new: Ny webhook
      rotate_secret: Roter hemmelighet
      secret: Hemmelighet for signering
      status: Status
      title: Webhooker
      webhook: Webhook
  admin_mailer:
    new_appeal:
      actions:
        delete_statuses: å slette sine innlegg
        disable: for å fryse kontoen deres
        mark_statuses_as_sensitive: å merke innleggene sine som følsomme
        none: en advarsel
        sensitive: å merke kontoen sin som følsom
        silence: for å begrense deres konto
        suspend: for å suspendere kontoen deres
      body: "%{target} ankar på ei modereringsavgjerd av %{action_taken_by} den %{date}, som var %{type}. Dei skreiv:"
      next_steps: Du kan godkjenna anken for å endra modereringsavgjerda, eller du kan oversjå anken.
      subject: "%{username} ankar ei modereringsavgjer på %{instance}"
    new_pending_account:
      body: Detaljer om den nye kontoen er nedenfor. Du kan godkjenne eller avvise denne søknaden.
      subject: Ny konto opp til vurdering på %{instance} (%{username})
    new_report:
      body: "%{reporter} har rapportert %{target}"
      body_remote: Nokon frå %{domain} har meldt %{target}
      subject: 'Ny rapport for %{instance} (#%{id})'
    new_trends:
      body: 'Du må sjå gjennom desse elementa før dei kan visast offentleg:'
      new_trending_links:
        title: Populære lenker
      new_trending_statuses:
        title: Populære innlegg
      new_trending_tags:
        no_approved_tags: Det er ingen godkjende populære emneknaggar no.
        requirements: 'Alle desse kandidatane kan stiga høgare enn den godkjende populære emneknaggen #%{rank}, som er #%{lowest_tag_name} med ei plassering på %{lowest_tag_score}.'
        title: Populære emneknaggar
      subject: Nye trendar å sjå gjennom på %{instance}
  aliases:
    add_new: Lag psevdonym
    created_msg: Laga eit nytt kallenamn. No kan du setja i gang med flyttinga frå den gamle kontoen.
    deleted_msg: Fjerna kallenamnet. No vert det ikkje lenger mogeleg å flytta frå den andre kontoen til denne.
    empty: Du har inkje alias.
    hint_html: Dersom du vil flytte fra en annen konto til den, kan du lage et alias her, som er påkrevd før du kan gå videre med å flytte følgere fra den gamle kontoen til den nye. Handlingen i seg selv er <strong>harmløs og reversibel</strong>. <strong>Kontoflyttingen har blitt satt i gang fra den gamle kontoen</strong>.
    remove: Fjern aliaslenking
  appearance:
    advanced_web_interface: Avansert nettgrensesnitt
    advanced_web_interface_hint: 'Om du vil bruke heile skjermbreidda di, let det avanserte nettgrensesnittet deg setje opp mange ulike kolonnar for å sjå så mykje informasjon du vil på ein gong: Heim, varsel, samla tidslinje, og kva som helst antall lister og emneknaggar.'
    animations_and_accessibility: Animasjonar og tilgjengelegheit
    confirmation_dialogs: Bekreftelsesdialoger
    discovery: Oppdaging
    localization:
      body: Mastodon er omsett av friviljuge.
      guide_link: https://crowdin.com/project/mastodon
      guide_link_text: Alle kan bidra.
    sensitive_content: Ømtolig innhald
    toot_layout: Tutoppsett
  application_mailer:
    notification_preferences: Endr e-post-innstillingane
    salutation: "Hei %{name},"
    settings: 'Endr e-post-innstillingar: %{link}'
    unsubscribe: Avslutt abonnement
    view: 'Sjå:'
    view_profile: Sjå profil
    view_status: Sjå status
  applications:
    created: Søknad laga
    destroyed: Søknad sletta
    logout: Logg ut
    regenerate_token: Lag tilgangsnykel på nytt
    token_regenerated: Tilgangsnykel laga på nytt
    warning: Ver varsam med dette datumet. Aldri del det med nokon!
    your_token: Tilgangsnykelen din
  auth:
    apply_for_account: Søk om ein konto
    captcha_confirmation:
      title: Sikkerhetskontroll
    confirmations:
      wrong_email_hint: Viss epostadressa er feil, kan du endra ho i kontoinnstillingane.
    delete_account: Slett konto
    delete_account_html: Om du vil sletta kontoen din, kan du <a href="%{path}">gå hit</a>. Du vert spurd etter stadfesting.
    description:
      prefix_invited_by_user: "@%{name} spør deg om å verta med i ein Mastodon-tenar!"
      prefix_sign_up: Meld deg på Mastodon i dag!
      suffix: Med ein konto kan du fylgja folk, skriva innlegg og veksla meldingar med brukarar frå kva som helst annan Mastodon-tenar og meir!
    didnt_get_confirmation: Fekk du ikkje stadfestingslenka?
    dont_have_your_security_key: Har du ikke sikkerhetsnøkkelen din?
    forgot_password: Har du gløymt passordet ditt?
    invalid_reset_password_token: Tilgangsnykelen er ugyldig eller utgått. Ver venleg å beda om ein ny ein.
    link_to_otp: Skriv inn en 2-trinnskode fra din 2-trinnspåloggingsenhet eller en gjenopprettingskode
    link_to_webauth: Bruk sikkerhetsnøkkel-enheten din
    log_in_with: Logg inn med
    login: Innlogging
    logout: Logg ut
    migrate_account: Flytt til ein annan konto
    migrate_account_html: Om du vil visa denne kontoen til ein anna, kan du <a href="%{path}">skipe det her</a>.
    or_log_in_with: Eller logg inn med
    privacy_policy_agreement_html: Jeg har lest og godtar <a href="%{privacy_policy_path}" target="_blank">retningslinjer for personvern</a>
    progress:
      confirm: Stadfest e-postadressa
      details: Opplysingane dine
      review: Vår gjennomgang
      rules: Godta reglane
    providers:
      cas: CAS
      saml: SAML
    register: Registrer deg
    registration_closed: "%{instance} tek ikkje imot nye medlemmar"
    resend_confirmation: Send stadfestingslenka på nytt
    reset_password: Attstill passord
    rules:
      accept: Godkjenn
      back: Attende
      invited_by: 'Du kan bli med %{domain} takket være invitasjonen du fikk fra:'
      preamble: Disse angis og håndheves av %{domain}-moderatorene.
      preamble_invited: Før du fortsetter, vennligst gå gjennom reglene som er satt av moderatorene av %{domain}.
      title: Noen grunnregler.
      title_invited: Du har blitt invitert.
    security: Tryggleik
    set_new_password: Lag nytt passord
    setup:
      email_below_hint_html: Sjekk søppelpostmappa di, eller be om ein ny. Du kan endra epostadressa di dersom ho er feil.
      email_settings_hint_html: Klikk lenka me sende deg for å stadfesta %{email}. Me sit her og ventar.
      link_not_received: Fekk du ikkje lenka?
      new_confirmation_instructions_sent: Du burde få ein ny epost med stadfestingslenke innan nokre minutt!
      title: Sjekk innboksen din
    sign_in:
      preamble_html: Logg inn med brukaropplysningar for <strong>%{domain}</strong>. Dersom kontoen din er registrert på ein annan tenar vil du ikkje kunne logga inn her.
      title: Logg inn på %{domain}
    sign_up:
      manual_review: Når du lagar ein konto på %{domain}, vil moderatorane våre gå gjennom påmeldinga di manuelt. For å hjelpa oss med påmeldinga di, er det fint om du skriv litt om deg sjølv og kvifor du vil ha ein konto på %{domain}.
      preamble: Med en konto på denne Mastodon-tjeneren vil du kunne følge andre personer på nettverket, uansett hvor kontoen deres holder til.
      title: La oss få deg satt i gang på %{domain}.
    status:
      account_status: Kontostatus
      confirming: Ventar på stadfesting av e-post.
      functional: Kontoen din er fullt operativt.
      pending: Søknaden din ventar på gjennomgang frå personalet vårt. Dette kan taka litt tid. Du får ein e-post om søknaden din vert godkjend.
      redirecting_to: Kontoen din er inaktiv fordi den for øyeblikket omdirigerer til %{acct}.
      view_strikes: Vis tidligere advarsler mot kontoen din
    too_fast: Skjemaet ble sendt inn for raskt, prøv på nytt.
    use_security_key: Bruk sikkerhetsnøkkel
  authorize_follow:
    already_following: Du fylgjer allereie denne kontoen
    already_requested: Du har allereie sendt ein fylgjespurnad til den kontoen
    error: Uheldigvis skjedde det en feil da vi prøvde å få tak i en bruker fra en annen instans
    follow: Fylg
    follow_request: 'Du har sendt ein fylgjeførespurnad til:'
    following: 'Suksess! No fylgjer du:'
    post_follow:
      close: Eller så kan du berre lukka att dette vindauget.
      return: Vis brukarprofilen
      web: Gå til nettet
    title: Fylg %{acct}
  challenge:
    confirm: Hald fram
    hint_html: "<strong>Tips:</strong> Vi skal ikkje spørja deg om passordet ditt igjen i laupet av den neste timen."
    invalid_password: Ugyldig passord
    prompt: Stadfest passord for å halda fram
  crypto:
    errors:
      invalid_key: er ikkje ein gild Ed25519 eller Curve25519 nykel
      invalid_signature: er ikkje ein gild Ed25519-signatur
  date:
    formats:
      default: "%d. %b, %Y"
      with_month_name: "%d. %B, %Y"
  datetime:
    distance_in_words:
      about_x_hours: "%{count}t"
      about_x_months: "%{count}md."
      about_x_years: "%{count} år"
      almost_x_years: "%{count} år"
      half_a_minute: No nettopp
      less_than_x_minutes: "%{count}min"
      less_than_x_seconds: No nettopp
      over_x_years: "%{count} år"
      x_days: "%{count} dager"
      x_minutes: "%{count}min"
      x_months: "%{count}md"
      x_seconds: "%{count} sek"
  deletes:
    challenge_not_passed: Det du skreiv var ikkje rett
    confirm_password: Skriv det noverande passordet ditt for å stadfesta identiteten din
    confirm_username: Skriv inn brukarnamnet ditt for å stadfesta
    proceed: Slett konto
    success_msg: Kontoen din er sletta
    warning:
      before: 'Ver venleg og les desse punkta nøye før du held fram:'
      caches: Innhold som har blitt mellomlagret av andre tjenere kan kanskje fortsette å eksistere
      data_removal: Innlegga dine og andre data vert fjerna for alltid
      email_change_html: Du kan <a href="%{path}">byta e-postadressa di</a> utan å sletta kontoen din
      email_contact_html: Dersom det fortsatt ikke kommer, kan du sende en E-post til <a href="mailto:%{email}">%{email}</a> og be om hjelp
      email_reconfirmation_html: Dersom du ikke mottar bekreftelses-E-posten, kan du <a href="%{path}">be om den igjen</a>
      irreversible: Du kjem ikkje til å kunna gjenoppretta eller aktivera kontoen din på nytt
      more_details_html: For fleire detaljar, sjå <a href="%{terms_path}">personvernsvilkåra</a>.
      username_available: Brukarnamnet ditt vert tilgjengeleg igjen
      username_unavailable: Brukarnamnet ditt kjem til å halda seg utilgjengeleg
  disputes:
    strikes:
      action_taken: Handling utført
      appeal: Klage
      appeal_approved: Denne advarselens klage ble tatt til følge og er ikke lenger gyldig
      appeal_rejected: Klagen ble avvist
      appeal_submitted_at: Klage levert
      appealed_msg: Din klage har blitt levert. Du får beskjed om den blir godkjent.
      appeals:
        submit: Lever klage
      approve_appeal: Godkjenn klage
      associated_report: Tilhørende rapport
      created_at: Datert
      description_html: Dette er tiltakene mot din konto og advarsler som har blitt sent til deg av %{instance}-personalet.
      recipient: Adressert til
      reject_appeal: Avvis klage
      status: 'Innlegg #%{id}'
      status_removed: Innlegg allerede fjernet fra systemet
      title: "%{action} fra %{date}"
      title_actions:
        delete_statuses: Fjerning av innlegg
        disable: Frysing av konto
        mark_statuses_as_sensitive: Markering av innlegg som ømtolige
        none: Advarsel
        sensitive: Markering av konto som ømtolig
        silence: Begrensning av konto
        suspend: Suspensjon av konto
      your_appeal_approved: Din klage har blitt godkjent
      your_appeal_pending: Du har levert en klage
      your_appeal_rejected: Din klage har blitt avvist
  domain_validator:
    invalid_domain: er ikkje eit gangbart domenenamn
  edit_profile:
    basic_information: Grunnleggende informasjon
    hint_html: "<strong>Tilpass hva folk ser på din offentlige profil og ved siden av dine innlegg.</strong> Det er mer sannsynlig at andre mennesker følger deg tilbake og samhandler med deg når du har fylt ut en profil og et profilbilde."
    other: Annet
    safety_and_privacy: Sikkerhet og personvern
  errors:
    '400': Søknaden du sende var ugyldig eller sett opp feil.
    '403': Du har ikkje løyve til å sjå denne sida.
    '404': Sida du leitar etter finst ikkje.
    '406': Denne sida er ikkje tilgjengeleg i dette oppsettet.
    '410': Sida du leitar etter finst ikkje her lenger.
    '422':
      content: Sikkerhetsverifisering feilet. Blokkerer du informasjonskapsler?
      title: Sikkerhetsverifisering feilet
    '429': For mange forespørsler
    '500':
      content: Orsak. Vi har gjort noko feil.
      title: Denne sida er ikkje rett
    '503': Siden kunne ikke vises på grunn av en midlertidig serverfeil.
    noscript_html: For å bruke Mastodon webapplikasjon må du aktivere JavaScript. Alternativt kan du forsøke en av de mange <a href="%{apps_path}">integrerte appene</a> for Mastodon til din plattform.
  existing_username_validator:
    not_found: fann ingen lokalbrukar med det namnet
    not_found_multiple: fann ikkje %{usernames}
  exports:
    archive_takeout:
      date: Dato
      download: Last ned arkivet ditt
      hint_html: Du kan be om et arkiv med dine <strong>tuter og opplastede media</strong>. Den eksporterte dataen vil være i ActivityPub-formatet, som kan leses av programmer som støtter det. Du kan be om et arkiv opptil hver 7. dag.
      in_progress: Samlar arkivet ditt...
      request: Bed om arkivet ditt
      size: Storleik
    blocks: Du blokkerer
    bookmarks: Bokmerker
    csv: CSV
    domain_blocks: Domeneblokkeringer
    lists: Lister
    mutes: Du dempar
    storage: Medielagring
  featured_tags:
    add_new: Legg til ny
    errors:
      limit: Du har allereie framheva så mange emneknaggar som det går an å gjera
    hint_html: "<strong>Hva er utvalgte emneknagger?</strong> De vises frem tydelig på din offentlige profil, og lar folk bla i dine offentlige innlegg som spesifikt har de emneknaggene. De er et bra verktøy for å holde styr på kreative verk eller langtidsprosjekter."
  filters:
    contexts:
      account: Profiler
      home: Heimeside
      notifications: Varsel
      public: Offentlege tidsliner
      thread: Samtalar
    edit:
      add_keyword: Legg til stikkord
      keywords: Stikkord
      statuses: Individuelle innlegg
      statuses_hint_html: Dette filteret gjeld for utvalde, individuelle innlegg, uansett om dei passar til stikkorda under. <a href="%{path}">Sjå gjennom eller fjern innlegg frå filteret</a>.
      title: Endr filter
    errors:
      deprecated_api_multiple_keywords: Du kan ikkje endra desse parametrane frå dette programmet fordi dei gjeld for meir enn eitt filterord. Bruk eit nyare program, eller nettsida.
      invalid_context: Ingen eller ugild kontekst gjeve
    index:
      contexts: Filter i %{contexts}
      delete: Slett
      empty: Du har ingen filtre.
      expires_in: Går ut om %{distance}
      expires_on: Går ut %{date}
      keywords:
        one: "%{count} stikkord"
        other: "%{count} stikkord"
      title: Filter
    new:
      save: Lagre nytt filter
      title: Legg til nytt filter
    statuses:
      back_to_filter: Tilbake til filteret
      batch:
        remove: Fjern frå filteret
      index:
        hint: Dette filteret gjeld for utvalde, individuelle innlegg, uavhengig av andre kriterium. Du kan leggja til fleire innlegg til dette filteret frå nettsida.
        title: Filtrerte innlegg
  generic:
    all: Alle
    cancel: Avbryt
    changes_saved_msg: Alle endringane vart lagra!
    confirm: Stadfest
    copy: Kopier
    delete: Slett
    deselect: Vel ingen
    none: Ingen
    order_by: Sorter etter
    save_changes: Lagr endringar
    today: i dag
    validation_errors:
      one: Noe er ikke helt riktig ennå. Vennligst se etter en gang til
      other: Noe er ikke helt riktig ennå. Det er ennå %{count} feil å rette på
  imports:
    errors:
      empty: Tom CSV-fil
      incompatible_type: Ikkje kompatibel med importtypen du valde
      invalid_csv_file: 'Ugyldig CSV-fil. Feil: %{error}'
      over_rows_processing_limit: inneholder flere enn %{count} rader
      too_large: Fila er for stor
    failures: Feil
    imported: Importert
    mismatched_types_warning: Det ser ut som du har valt feil type for denne importen. Sjekk ein gong til.
    modes:
      merge: Set saman
      merge_long: Hald på eksisterande data og legg til nye
      overwrite: Skriv over
      overwrite_long: Byt ut dei noverande oppføringane med dei nye
    overwrite_preambles:
      blocking_html: Du skal til å <strong>byta ut blokkeringslista di</strong> med opp til <strong>%{total_items} brukarkontoar</strong> frå <strong>%{filename}</strong>.
      bookmarks_html: Du skal til å <strong>byta ut bokmerka dine</strong> med opp til <strong>%{total_items} innlegg</strong> frå <strong>%{filename}</strong>.
      domain_blocking_html: Du skal til å <strong>byta ut domeneblokkeringslista di</strong> med opp til <strong>%{total_items} domene</strong> frå <strong>%{filename}</strong>.
      following_html: Du skal til å <strong>fylgja</strong> opp til <strong>%{total_items} brukarkontoar</strong> frå <strong>%{filename}</strong> og <strong>slutta å fylgja alle andre</strong>.
      muting_html: Du skal til å <strong>byta ut lista di over dempa brukarkontoar</strong> med opp til <strong>%{total_items} brukarkontoar</strong> frå <strong>%{filename}</strong>.
    preambles:
      blocking_html: Du skal til å <strong>blokkera</strong> opp til <strong>%{total_items} brukarkontoar</strong> frå <strong>%{filename}</strong>.
      bookmarks_html: Du skal til å leggja til opp til <strong>%{total_items} innlegg</strong> frå <strong>%{filename}</strong> til <strong>bokmerka dine</strong>.
      domain_blocking_html: Du skal til å <strong>blokkera</strong> opp til <strong>%{total_items} domene</strong> frå <strong>%{filename}</strong>.
      following_html: Du skal til å <strong>fylgja</strong> opp til <strong>%{total_items} brukarkontoar</strong> frå <strong>%{filename}</strong>.
      muting_html: Du skal til å <strong>dempa</strong> opp til <strong>%{total_items} brukarkontoar</strong> frå <strong>%{filename}</strong>.
    preface: Du kan henta inn data som du har eksportert frå ein annan tenar, som t.d. ei liste over folka du fylgjer eller blokkerer.
    recent_imports: Siste importar
    states:
      finished: Ferdig
      in_progress: Pågår
      scheduled: Planlagt
      unconfirmed: Ikkje stadfesta
    status: Status
    success: Dataa dine vart lasta opp og vert no handsama så fort som mogeleg
    time_started: Starta
    titles:
      blocking: Importerer blokkerte brukarkontoar
      bookmarks: Importerer bokmerke
      domain_blocking: Importerer blokkerte domene
      following: Importerer fylgde brukarkontoar
      muting: Importerer dempa brukarkontoar
    type: Type import
    type_groups:
      constructive: Fylgjer og bokmerke
      destructive: Blokkeringar og dempingar
    types:
      blocking: Blokkeringsliste
      bookmarks: Bokmerker
      domain_blocking: Liste over blokkerte domene
      following: Fylgjeliste
      muting: Dempeliste
    upload: Last opp
  invites:
    delete: Slå av
    expired: Utgått
    expires_in:
      '1800': 30 minutt
      '21600': 6 timar
      '3600': 1 time
      '43200': 12 timar
      '604800': 1 veke
      '86400': 1 dag
    expires_in_prompt: Aldri
    generate: Lag innbydingslenkje
    invited_by: 'Du vart innboden av:'
    max_uses:
      one: 1 bruk
      other: "%{count} bruk"
    max_uses_prompt: Inga grense
    prompt: Generer og del lenkjer med andre for å gje tilgong til denne tenaren
    table:
      expires_at: Vert ugyldig
      uses: Bruk
    title: By folk inn
  lists:
    errors:
      limit: Du har nådd grensa for kor mange lister du kan ha
  login_activities:
    authentication_methods:
      otp: to-faktor autentiseringsapp
      password: passord
      sign_in_token: tryggingskode på epost
      webauthn: sikkerhetsnøkler
    description_html: Hvis du ser aktivitet som du ikke gjenkjenner, bør du vurdere å endre passordet ditt og aktivere to-trinnsinnlogging.
    empty: Ingen innloggingshistorikk er tilgjengelig
    failed_sign_in_html: Mislykket innloggingsforsøk med %{method} fra %{ip} (%{browser})
    successful_sign_in_html: Vellykket innlogging med %{method} fra %{ip} (%{browser})
    title: Autentiseringshistorikk
  mail_subscriptions:
    unsubscribe:
      action: Ja, avslutt abonnement
      complete: Abonnement avsluttet
      confirmation_html: Er du sikker på at du vil slutte å motta %{type} fra Mastodon %{domain} i e-posten din på %{email}? Du kan når som helst gjenoppta i <a href="%{settings_path}">innstillinger for e-postvarsling</a>.
      emails:
        notification_emails:
          favourite: e-poster om favorittmarkeringer
          follow: e-poster om følgere
          follow_request: e-poster om følgeforespørsler
          mention: e-poster om nevninger
          reblog: e-poster om fremhevinger
      resubscribe_html: Hvis du har avsluttet abonnementet ved en feiltakelse, kan du abonnere på nytt i <a href="%{settings_path}">innstillinger for e-postvarsling</a>.
      success_html: Du vil ikke lenger motta %{type} fra Mastodon på %{domain} i e-posten din på %{email}.
      title: Avslutt abonnement
  media_attachments:
    validations:
      images_and_video: Kan ikkje leggja ved video til status som allereie inneheld bilete
      not_ready: Kan ikke legge til filer som ikke er ferdigbehandlet. Prøv igjen om et øyeblikk!
      too_many: Kan ikkje leggja til meir enn 4 filer
  migrations:
    acct: Flytta til
    cancel: Avbryt omdirigeringen
    cancel_explanation: Å avbryte omdirigeringen vil reaktivere din nåværende konto, men vil ikke bringe tilbake følgere som har blitt flyttet til den kontoen.
    cancelled_msg: Avbrøt omdirigeringen med suksess.
    errors:
      already_moved: er den same kontoen som du allereie har flytta til
      missing_also_known_as: er ikkje eit alias til denne kontoen
      move_to_self: kan ikkje vera denne kontoen
      not_found: fann ikkje
      on_cooldown: Du er i en nedkjølingsperiode
    followers_count: Fylgjarar då kontoen vart flytta
    incoming_migrations: Flyttar frå ein annan konto
    incoming_migrations_html: For å flytta frå ein annnan konto til denne må du fyrst <a href="%{path}">laga eit kallenamn til kontoen</a>.
    moved_msg: Kontoen din omdirigeres nå til %{acct}, og følgerne dine blir flyttet over.
    not_redirecting: Kontoen din omdirigeres ikke til noen andre kontoer for øyeblikket.
    on_cooldown: Du har nylig overført kontoen din. Denne funksjonen blir tilgjengelig igjen om %{count} dager.
    past_migrations: Tidlegare vandringar
    proceed_with_move: Flytt fylgjarar
    redirected_msg: Kontoen din omdirigerer no til %{acct}.
    redirecting_to: Kontoen din omdirigerer til %{acct}.
    set_redirect: Bestem omdirigering
    warning:
      backreference_required: Den nye kontoen må fyrst konfigurerast til å visa til denne
      before: 'Før du fortsetter, vennligst les disse notisene nøye:'
      cooldown: Etter flytting er det en nedkjølingsperiode der du ikke vil kunne flytte igjen
      disabled_account: Din nåværende konto vil ikke være fullt brukbar etterpå. Men du vil ha tilgang til dataeksportering såvel som reaktivering.
      followers: Denne handlingen vil flytte alle følgere fra den nåværende kontoen til den nye kontoen
      only_redirect_html: Alternativt kan du velge å <a href="%{path}">bare legge ut en omdirigering på profilen din</a>.
      other_data: Inkje anna data flyttast av seg sjølve
      redirect: Profilen til din nåværende konto vil bli oppdatert med en omdirigeringsnotis og bli fjernet fra søk
  moderation:
    title: Moderasjon
  move_handler:
    carry_blocks_over_text: Denne brukaren flytta frå %{acct}, som du gøymde.
    carry_mutes_over_text: Denne brukeren flyttet fra %{acct}, som du hadde dempet.
    copy_account_note_text: 'Denne brukeren flyttet fra %{acct}, her var dine tidligere notater om dem:'
  navigation:
    toggle_menu: Vis/gøym menyen
  notification_mailer:
    admin:
      report:
        subject: "%{name} leverte en rapport"
      sign_up:
        subject: "%{name} registrerte seg"
    favourite:
      body: 'Statusen din vart merkt som favoritt av %{name}:'
      subject: "%{name} merkte statusen din som favoritt"
      title: Nye favorittar
    follow:
      body: "%{name} fylgjer deg!"
      subject: "%{name} fylgjer deg"
      title: Ny fylgjar
    follow_request:
      action: Gå gjennom førespurnader
      body: "%{name} har bedt om å fylgja deg"
      subject: 'Ventande fylgjar: %{name}'
      title: Ny fylgjeførespurnad
    mention:
      action: Svar
      body: 'Du vart nemnd av %{name} i:'
      subject: Du vart nemnd av %{name}
      title: Ny nemning
    poll:
      subject: Meiningsmålinga frå %{name} er avslutta
    reblog:
      body: 'Statusen din vart framheva av %{name}:'
      subject: "%{name} framheva statusen din"
      title: Ny framheving
    status:
      subject: "%{name} postet nettopp"
    update:
      subject: "%{name} redigerte et innlegg"
  notifications:
    email_events: E-postvarslinger for hendelser
    email_events_hint: 'Velg hendelser som du vil motta varslinger for:'
    other_settings: Andre varslingsinnstillinger
  number:
    human:
      decimal_units:
        format: "%n %u"
        units:
          billion: Mrd
          million: Mil
          quadrillion: Bil
          thousand: T
          trillion: Bil
  otp_authentication:
    code_hint: Skriv inn koden generert av autentiseringsappen din for å bekrefte
    description_html: Hvis du skrur på <strong>2-trinnsautentisering</strong> ved hjelp av en autentiseringsapp, vil pålogging kreve at du er i besittelse av autentiseringsenheten din, som genererer sjetonger som du skal skrive inn.
    enable: Aktiver
    instructions_html: "<strong>Skann denne QR-koden i Authy, Google Autentisering, eller en lignende TOTP-app på en av dine enheter</strong>. Fra nå av, vil den appen generere sjetonger som du vil måtte skrive inn når du logger på."
    manual_instructions: 'Hvis du ikke kan skanne QR-koden og må skrive den inn manuelt, her er tekstkoden i ren tekst:'
    setup: Sett opp
    wrong_code: Den innskrevne koden var ugyldig! Er tjenertiden og enhetstiden riktige?
  pagination:
    newer: Nyare
    next: Neste
    older: Eldre
    prev: Førre
    truncate: "&hellip;"
  polls:
    errors:
      already_voted: Du har allereie røysta i denne rundspørjinga
      duplicate_options: inneheld like element
      duration_too_long: er for langt fram i tid
      duration_too_short: er for snart
      expired: Denne rundspørjinga er allereie ferdig
      invalid_choice: Det valgte stemmealternativet eksisterer ikke
      over_character_limit: kan ikkje vera lengre enn %{max} teikn kvar
      self_vote: Du kan ikke stemme i dine egne avstemninger
      too_few_options: må ha meir enn eitt element
      too_many_options: kan ikkje ha meir enn %{max} element
  preferences:
    other: Anna
    posting_defaults: Innleggsstandarder
    public_timelines: Offentlege tidsliner
  privacy_policy:
    title: Retningslinjer for personvern
  reactions:
    errors:
      limit_reached: Grensen for forskjellige reaksjoner nådd
      unrecognized_emoji: er ikke en gjenkjent emoji
  relationships:
    activity: Kontoaktivitet
    confirm_follow_selected_followers: Er du sikker på at du ynskjer å fylgja dei valde fylgjarane?
    confirm_remove_selected_followers: Er du sikker på at du ynskjer å fjerna dei valde fylgjarane?
    confirm_remove_selected_follows: Er du sikker på at du ynskjer å fjerna det valde følgjet?
    dormant: I dvale
    follow_failure: Greidde ikkje fylgja alle kontoane du valde.
    follow_selected_followers: Følg valgte tilhengere
    followers: Følgere
    following: Følginger
    invited: Innboden
    last_active: Sist aktiv
    most_recent: Sist
    moved: Flytta
    mutual: Felles
    primary: Primært
    relationship: Forhold
    remove_selected_domains: Fjern alle fylgjarar frå dei valde domena
    remove_selected_followers: Fjern valde fylgjarar
    remove_selected_follows: Slutt å fylgja desse brukarane
    status: Kontostatus
  remote_follow:
    missing_resource: Kunne ikke finne URLen for din konto
  reports:
    errors:
      invalid_rules: refererer ikke til gyldige regler
  rss:
    content_warning: 'Innhaldsvarsel:'
    descriptions:
      account: Offentlige innlegg fra @%{acct}
      tag: 'Offentlige innlegg merket med #%{hashtag}'
  scheduled_statuses:
    over_daily_limit: Du har overskredet grensen på %{limit} planlagte tuter for den dagen
    over_total_limit: Du har overskredet grensen på %{limit} planlagte tuter
    too_soon: Den planlagte datoen må være i fremtiden
  sessions:
    activity: Siste aktivitet
    browser: Nettlesar
    browsers:
      alipay: AliPay
      blackberry: BlackBerry
      chrome: Chrome
      edge: Microsoft Edge
      electron: Electron
      firefox: Firefox
      generic: Ukjend lesar
      huawei_browser: Huawei-nettlesaren
      ie: Internet Explorer
      micro_messenger: Micromessenger
      nokia: Nokia S40 Ovi-lesar
      opera: Opera
      otter: Otter
      phantom_js: PhantomJS
      qq: QQ-lesar
      safari: Safari
      uc_browser: QQ-lesar
      unknown_browser: Ukjend nettlesar
      weibo: Weibo
    current_session: Noverande økt
    description: "%{browser} på %{platform}"
    explanation: Desse nettlesarane er logga inn på Mastodon-kontoen din.
    ip: IP-adresse
    platforms:
      adobe_air: Adobe Air
      android: Android
      blackberry: BlackBerry
      chrome_os: ChromeOS
      firefox_os: Firefox OS
      ios: IOS
      kai_os: KaiOS
      linux: Linux
      mac: Mac
      unknown_platform: Ukjend plattform
      windows: Windows
      windows_mobile: Windows Mobile
      windows_phone: Windows Phone
    revoke: Tilbakekall
    revoke_success: Økt tilbakekalt
    title: Økter
    view_authentication_history: Vis autentiseringshistorikk for kontoen din
  settings:
    account: Konto
    account_settings: Kontoinnstillingar
    aliases: Kallenamn til kontoen
    appearance: Utsjånad
    authorized_apps: Godkjende appar
    back: Tilbake til Mastodon
    delete: Kontosletting
    development: Utvikling
    edit_profile: Endr profil
    export: Dataeksport
    featured_tags: Utvalgte emneknagger
    import: Hent inn
    import_and_export: Importer og eksporter
    migrate: Kontoflytting
    notifications: Varsel
    preferences: Innstillingar
    profile: Profil
    relationships: Fylgjar og fylgjarar
    statuses_cleanup: Automatisert sletting av innlegg
    strikes: Modereringsadvarsler
    two_factor_authentication: Tostegsautorisering
    webauthn_authentication: Sikkerhetsnøkler
  statuses:
    attached:
      audio:
        one: "%{count} ljod"
        other: "%{count} ljodar"
      description: 'Vedlagt: %{attached}'
      image:
        one: "%{count} bilete"
        other: "%{count} bilete"
      video:
        one: "%{count} video"
        other: "%{count} videoar"
    boosted_from_html: Framheva av %{acct_link}
    content_warning: 'Innhaldsåtvaring: %{warning}'
    default_language: Samme språk som brukergrensesnittet
    disallowed_hashtags:
      one: 'inneheldt ein emneknagg som ikkje var tillaten: %{tags}'
      other: 'inneheldt emneknaggen som ikkje var tillaten: %{tags}'
    edited_at_html: Redigert %{date}
    errors:
      in_reply_not_found: Det ser ut til at tutet du freistar å svara ikkje finst.
    open_in_web: Opn på nett
    over_character_limit: øvregrensa for teikn, %{max}, er nådd
    pin_errors:
      direct: Innlegg som bare er synlige for nevnte brukere kan ikke festes
      limit: Du har allereie festa så mange tut som det går an å festa
      ownership: Du kan ikkje festa andre sine tut
      reblog: Ei framheving kan ikkje festast
    poll:
      total_people:
        one: "%{count} person"
        other: "%{count} folk"
      total_votes:
        one: "%{count} røyst"
        other: "%{count} røyster"
      vote: Røyst
    show_more: Vis meir
    show_newer: Vis nyere
    show_older: Vis eldre
    show_thread: Vis tråden
<<<<<<< HEAD
    sign_in_to_participate: Logg inn for å verta med i samtalen
    title: '%{name}: «%{quote}»'
=======
    title: "%{name}: «%{quote}»"
>>>>>>> 42698b4c
    visibilities:
      direct: Direkte
      private: Berre fylgjarar
      private_long: Vis berre til fylgjarar
      public: Offentleg
      public_long: Alle kan sjå
      unlisted: Ikkje oppført
      unlisted_long: Alle kan sjå, men ikkje oppført på offentlege tidsliner
  statuses_cleanup:
    enabled: Slett gamle innlegg automatisk
    enabled_hint: Sletter innleggene dine automatisk når de oppnår en angitt alder, med mindre de samsvarer med ett av unntakene nedenfor
    exceptions: Unntak
    explanation: Siden sletting av innlegg er en krevende operasjon, blir dette gjort sakte over tid når tjeneren ellers ikke er opptatt. Av denne grunn kan det hende at innleggene dine slettes først en stund etter at de har nådd aldersgrensen.
    ignore_favs: Ignorer favoritter
    ignore_reblogs: Ignorer fremhevinger
    interaction_exceptions: Unntak basert på interaksjoner
    interaction_exceptions_explanation: Merk at det ikke er noen garanti for at innlegg blir slettet hvis de går under favoritt- eller fremhevelsesgrensen etter å ha gått over dem en gang.
    keep_direct: Behold direktemeldinger
    keep_direct_hint: Sletter ingen av direktemeldingene dine
    keep_media: Behold innlegg med mediavedlegg
    keep_media_hint: Sletter ikke dine egne innlegg som har mediavedlegg
    keep_pinned: Behald festa innlegg
    keep_pinned_hint: Sletter ingen av dine festa innlegg
    keep_polls: Behald røystingar
    keep_polls_hint: Sletter ingen av dine røystingar
    keep_self_bookmark: Behald bokmerka innlegg
    keep_self_bookmark_hint: Sletter ikkje dine eigne innlegg om du har bokmerka dei
    keep_self_fav: Behald innlegg som favoritt
    keep_self_fav_hint: Sletter ikkje dine eigne innlegg om du har favorittmerka dei
    min_age:
      '1209600': 2 veker
      '15778476': 6 månader
      '2629746': 1 månad
      '31556952': 1 år
      '5259492': 2 månader
      '604800': 1 veke
      '63113904': 2 år
      '7889238': 3 månader
    min_age_label: Aldersterskel
    min_favs: Behold innlegg som er favorittmarkert av minst
    min_favs_hint: Slettar ingen av innlegga dine som har fått minst så mange favorittar. La det stå tomt for å sletta innlegga uansett kor mange favorittar dei har fått
    min_reblogs: Behold innlegg fremhevet av minst
    min_reblogs_hint: Sletter ikke noen av dine innlegg som har blitt fremhevet minst dette antall ganger. La stå tom for å slette innlegg uavhengig av antall fremhevinger
  stream_entries:
    sensitive_content: Ømtolig innhald
  strikes:
    errors:
      too_late: Det er for seint å klage på denne prikken
  tags:
    does_not_match_previous_name: stemmar ikkje med det førre namnet
  themes:
    contrast: Mastodon (Høg kontrast)
    default: Mastodon (Mørkt)
    mastodon-light: Mastodon (Lyst)
  time:
    formats:
      default: "%d.%b %Y, %H:%M"
      month: "%b %Y"
      time: "%H:%M"
  two_factor_authentication:
    add: Legg til
    disable: Slå av
    disabled_success: 2-trinnsautentisering ble vellykket skrudd av
    edit: Redigering
    enabled: Tostegsinnlogging er slege på
    enabled_success: Aktivering av tofaktorautentisering vellykket
    generate_recovery_codes: Generér gjenopprettingskoder
    lost_recovery_codes: Gjenopprettingskoder lar deg gjenoppnå tilgang til din konto hvis du mister din telefon. Hvis du har mistet gjenopprettingskodene, kan du regenerere dem her. Dine gamle gjenopprettingskoder vil bli ugyldige.
    methods: 2-trinnsmetoder
    otp: Autentiseringsapp
    recovery_codes: Reservekoder
    recovery_codes_regenerated: Generering av reservekoder fullført
    recovery_instructions_html: Hvis du skulle miste tilgang til telefonen din, kan du bruke en av gjenopprettingskodene nedenfor til å gjenopprette tilgang til din konto. <strong>Oppbevar gjenopprettingskodene sikkert</strong>, for eksempel ved å skrive dem ut og gjemme dem på et lurt sted bare du vet om.
    webauthn: Sikkerhetsnøkler
  user_mailer:
    appeal_approved:
      action: Gå til din konto
      explanation: Apellen på prikken mot din kontor på %{strike_date} som du la inn på %{appeal_date} har blitt godkjend. Din konto er nok ein gong i god stand.
      subject: Din klage fra %{date} er godkjent
      title: Anke godkjend
    appeal_rejected:
      explanation: Klagen på advarselen mot din konto den %{strike_date} som du sendte inn den %{appeal_date} har blitt avvist.
      subject: Din klage fra %{date} er avvist
      title: Anke avvist
    backup_ready:
      explanation: Du ba om en fullstendig sikkerhetskopi av Mastodon-kontoen din. Den er nå klar for nedlasting!
      subject: Arkivet ditt er klart til å lastes ned
      title: Nedlasting av arkiv
    suspicious_sign_in:
      change_password: endre passord
      details: 'Her er påloggingsdetaljane:'
      explanation: Vi har oppdaga ei pålogging til din konto frå ei ny IP-adresse.
      further_actions_html: Om dette ikkje var deg, tilrår vi at du %{action} no og aktiverar 2-trinnsinnlogging for å halde kontoen din sikker.
      subject: Din konto er opna frå ei ny IP-adresse
      title: Ei ny pålogging
    warning:
      appeal: Send inn anke
      appeal_description: Om du meiner dette er ein feil, kan du sende inn ei klage til gjengen i %{instance}.
      categories:
        spam: Søppelpost
        violation: Innhald bryter følgjande retningslinjer
      explanation:
        delete_statuses: Nokre av innlegga dine er bryt éin eller fleire retningslinjer, og har så blitt fjerna av moderatorene på %{instance}.
        disable: Du kan ikkje lenger bruke kontoen, men profilen din og andre data er intakt. Du kan be om ein sikkerhetskopi av dine data, endre kontoinnstillingar eller slette din konto.
        mark_statuses_as_sensitive: Nokre av innlegga dine har vorte markerte som ømtolige av moderatorane ved %{instance}. Dette tyder at folk må trykkje på mediane i innlegga for å førehandsvise dei. Du kan markera media som ømtolig sjølv når du legg ut nye innlegg.
        sensitive: Frå no av vil alle dine opplasta mediefiler bli markert som ømtolig og skjult bak ei klikk-åtvaring.
        silence: Medan kontoen din er avgrensa, vil berre folk som allereie fylgjer deg sjå dine tutar på denne tenaren, og du kan bli ekskludert fra diverse offentlige oppføringer. Andre kan framleis fylgje deg manuelt.
        suspend: Du kan ikkje lenger bruke kontoen din, og profilen og andre data er ikkje lenger tilgjengelege. Du kan framleis logge inn for å be om ein sikkerheitskopi av data før dei blir fullstendig sletta om omtrent 30 dagar, men vi beheld nokre grunnleggjande data for å forhindre deg å omgå suspenderinga.
      reason: 'Årsak:'
      statuses: 'Innlegg sitert:'
      subject:
        delete_statuses: Dine innlegg på %{acct} har blitt fjernet
        disable: Kontoen din, %{acct}, har blitt fryst
        mark_statuses_as_sensitive: Dine innlegg frå %{acct} har vorte markerte som ømtolige
        none: Åtvaring for %{acct}
        sensitive: Dine innlegg frå %{acct} vil verte markerte som ømtolige frå no av
        silence: Kontoen din, %{acct}, er vorten avgrensa
        suspend: Kontoen din, %{acct}, har vorte utvist
      title:
        delete_statuses: Innlegg fjernet
        disable: Konto frosen
        mark_statuses_as_sensitive: Innlegg markerte som ømtolige
        none: Åtvaring
        sensitive: Konto markert som ømtolig
        silence: Konto avgrensa
        suspend: Konto utvist
    welcome:
      edit_profile_action: Lag til profil
      edit_profile_step: Du kan tilpasse profilen din ved å laste opp et profilbilde, endre visningsnavnet ditt og mer. Du kan velge at nye følgere må godkjennes av deg før de får lov til å følge deg.
      explanation: Her er nokre tips for å koma i gang
      final_action: Kom i gang med å leggja ut
      final_step: 'Skriv innlegg! Selv uten følgere kan dine offentlige innlegg bli sett av andre, for eksempel på den lokale tidslinjen og i emneknagger. Du kan introdusere deg selv ved å bruke emneknaggen #introduksjon.'
      full_handle: Det fulle brukarnamnet ditt
      full_handle_hint: Dette er det du fortel venene dine for at dei skal kunna senda deg meldingar eller fylgja deg frå ein annan tenar.
      subject: Velkomen til Mastodon
      title: Velkomen om bord, %{name}!
  users:
    follow_limit_reached: Du kan ikkje fylgja fleire enn %{limit} folk
    go_to_sso_account_settings: Gå til kontoinnstillingane hjå identitetsleverandøren din
    invalid_otp_token: Ugyldig tostegskode
    otp_lost_help_html: Hvis du mistet tilgangen til begge deler, kan du komme i kontakt med %{email}
    seamless_external_login: Du er logga inn gjennom eit eksternt reiskap, so passord og e-postinstillingar er ikkje tilgjengelege.
    signed_in_as: 'Logga inn som:'
  verification:
    extra_instructions_html: <strong>Tips:</strong> Lenken på din nettside kan være usynlig. Den viktige delen er <code>rel="me"</code> som sikrer at nettsteder med brukergenerert innhold ikke kan utgi seg for å være deg. Du kan til og med bruke en <code>link</code> lenke i sidens topptekst i stedet for <code>a</code>, men HTML-koden må være tilgjengelig uten å kjøre JavaScript.
    here_is_how: Slik gjør du
    hint_html: "<strong>Verifisering av identiteten din på Mastodon er for alle.</strong> Basert på åpne nettstandarder, gratis nå og for alltid. Alt du trenger er en personlig nettside som gjør at folk kjenner deg igjen. Når du lenker til dette nettstedet fra din profil, vil vi sjekke at nettstedet lenker tilbake til profilen din og viser dette på profilen din."
    instructions_html: Kopier og lim inn koden nedenfor i HTML til ditt nettsted. Deretter legger du til adressen til nettstedet ditt i et av ekstrafeltene på profilen din fra fanen "Rediger profil" og lagre endringer.
    verification: Stadfesting
    verified_links: Dine bekreftede lenker
  webauthn_credentials:
    add: Legg til ny sikkerhetsnøkkel
    create:
      error: Det oppstod et problem med å legge til sikkerhetsnøkkelen. Prøv igjen.
      success: Sikkerhetsnøkkelen din ble vellykket lagt til.
    delete: Slett
    delete_confirmation: Er du sikker på at du vil slette denne sikkerhetsnøkkelen?
    description_html: Dersom du aktiverer <strong>sikkerhetsnøkkelautentisering</strong>, vil innlogging kreve at du bruker en av sikkerhetsnøklene dine.
    destroy:
      error: Det oppsto et problem med å slette sikkerhetsnøkkelen. Prøv igjen.
      success: Sikkerhetsnøkkelen din ble vellykket slettet.
    invalid_credential: Ugyldig sikkerhetsnøkkel
    nickname_hint: Skriv inn kallenavnet til din nye sikkerhetsnøkkel
    not_enabled: Du har ikke aktivert WebAuthn ennå
    not_supported: Denne nettleseren støtter ikke sikkerhetsnøkler
    otp_required: For å bruke sikkerhetsnøkler, må du først aktivere to-faktor autentisering.
    registered_on: Registrert den %{date}<|MERGE_RESOLUTION|>--- conflicted
+++ resolved
@@ -1608,12 +1608,7 @@
     show_newer: Vis nyere
     show_older: Vis eldre
     show_thread: Vis tråden
-<<<<<<< HEAD
-    sign_in_to_participate: Logg inn for å verta med i samtalen
-    title: '%{name}: «%{quote}»'
-=======
     title: "%{name}: «%{quote}»"
->>>>>>> 42698b4c
     visibilities:
       direct: Direkte
       private: Berre fylgjarar
