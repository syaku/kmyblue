--- conflicted
+++ resolved
@@ -1629,15 +1629,9 @@
     content_warning: 'Upozorenje na sadržaj: %{warning}'
     default_language: Isto kao jezik okruženja
     disallowed_hashtags:
-<<<<<<< HEAD
-      one: 'sadrži zabranjeni hešteg: %{tags}'
-      few: 'sadrži zabranjene heštegove: %{tags}'
-      other: 'sadrži zabranjene heštegove: %{tags}'
-=======
       few: 'sadrži zabranjene heštegove: %{tags}'
       one: 'sadrži zabranjenu heš oznaku: %{tags}'
       other: 'sadrži zabranjene heš oznake: %{tags}'
->>>>>>> d2dbaba4
     edited_at_html: Izmenjeno %{date}
     errors:
       in_reply_not_found: Objava na koju pokušavate da odgovorite naizgled ne postoji.
