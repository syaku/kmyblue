sr-Latn:
  about:
    about_mastodon_html: 'Društvena mreža budućnosti: bez reklama, bez korporativnog praćenja, etički dizajn, i decentralizacija! Posedujte svoje podatke sa Mastodonom!'
    contact_missing: Nije postavljeno
    contact_unavailable: Nije dostupno
    hosted_on: Mastodon hostovan na %{domain}
    title: O instanci
  accounts:
    follow: Zaprati
    followers:
      one: Pratilac
      few: Pratioca
      other: Pratilaca
    following: Pratim
    instance_actor_flash: Ovaj nalog je virtuelni akter koji ne predstavlja nijednog korisnika lično, već sâm server. Koristi se u svrhu federacije i ne treba ga suspendovati.
    last_active: najskorija aktivnost
    link_verified_on: Vlasništvo nad ovom vezom je provereno %{date}
    nothing_here: Ovde nema ničega!
    pin_errors:
      following: Morate pratiti osobu koju želite da preporučite
    posts:
      one: Objava
      few: Objave
      other: Objava
    posts_tab_heading: Objave
  admin:
    account_actions:
      action: Izvršite radnju
      title: Izvršite moderatorske radnje na %{acct}
    account_moderation_notes:
      create: Ostavite belešku
      created_msg: Moderatorska beleška uspešno napravljena!
      destroyed_msg: Moderatorska beleška uspešno obrisana!
    accounts:
      add_email_domain_block: Blokiraj domen e-pošte
      approve: Odobri
      approved_msg: Zahtev za registraciju korisnika %{username} je uspešno odobren
      are_you_sure: Da li ste sigurni?
      avatar: Avatar
      by_domain: Domen
      change_email:
        changed_msg: E-pošta naloga uspešno promenjena!
        current_email: Trenutna adresa e-pošte
        label: Promenite adresu e-pošte
        new_email: Nova adresa e-pošte
        submit: Promenite adresu e-pošte
        title: Promenite adresu e-pošte za %{username}
      change_role:
        changed_msg: Uloga uspešno promenjena!
        label: Promeni ulogu
        no_role: Nema ulogu
        title: Promeni ulogu za %{username}
      confirm: Potvrdi
      confirmed: Potvrđeno
      confirming: Potvrđivanje
      custom: Proizvoljno
      delete: Obriši podatke
      deleted: Izbrisano
      demote: Ražaluj
      destroyed_msg: "Podaci korisnika %{username} su nepovratno stavljeni u red za brisanje"
      disable: Zamrzni
      disable_sign_in_token_auth: Onemogući imejl autentifikaciju
      disable_two_factor_authentication: Isključi 2FA
      disabled: Zamrznut
      display_name: Ime za prikaz
      domain: Domen
      edit: Izmeni
      email: E-pošta
      email_status: Status e-pošte
      enable: Omogući
      enable_sign_in_token_auth: Omogući imejl autentifikaciju
      enabled: Omogućen
      enabled_msg: Uspešno odleđen nalog korisnika %{username}
      followers: Pratioci
      follows: Praćeni
      header: Zaglavlje
      inbox_url: Adresa sandučeta
      invite_request_text: Razlozi za pridruživanje
      invited_by: Pozvan od strane
      ip: IP
      joined: Pridružio/-la se
      location:
        all: Sve
        local: Lokalni
        remote: Udaljeni
        title: Lokacija
      login_status: Status prijave
      media_attachments: Multimedijalni prilozi
      memorialize: Prebaci u in memoriam
      memorialized: Podignut spomenik
      memorialized_msg: '%{username} je uspešno pretvoren u memorijalni nalog'
      moderation:
        active: Aktivan
        all: Svi
        disabled: Isključen
        pending: Na čekanju
        silenced: Ograničeno
        suspended: Suspendovani
        title: Moderacija
      moderation_notes: Moderatorske beleške
      most_recent_activity: Najskorija aktivnost
      most_recent_ip: Najskorija IP adresa
      no_account_selected: Nijedan nalog nije promenjen jer nijedan nije izabran
      no_limits_imposed: Nema ograničenja
      no_role_assigned: Nijedna uloga nije dodeljena
      not_subscribed: Nije pretplaćen
      pending: Čeka na pregled
      perform_full_suspension: Suspenduj
      previous_strikes: Prethodni prekršaji
      previous_strikes_description_html:
        one: Ovaj nalog ima <strong>jedan</strong> prekršaj.
        few: Ovaj nalog ima <strong>%{count}</strong> prekršaja.
        other: Ovaj nalog ima <strong>%{count}</strong> prekršaja.
      promote: Unapredi
      protocol: Protokol
      public: Javno
      push_subscription_expires: PuSH pretplata ističe
      redownload: Osveži profil
      redownloaded_msg: Uspešno osvežen profil korisnika %{username} iz izvora
      reject: Odbij
      rejected_msg: Zahtev za registraciju korisnika %{username} je uspešno odbijen
      remote_suspension_irreversible: Podaci ovog naloga su nepovratno izbrisani.
      remote_suspension_reversible_hint_html: Nalog je suspendovan sa svog servera i njegovi podaci će biti izbrisani datuma %{date}. Do tada, udaljeni server može da vrati ovaj nalog bez ikakvih promena. Ukoliko želite da odmah obrišete sve podatke naloga, možete to učiniti ispod.
      remove_avatar: Ukloni avatar
      remove_header: Odstrani zaglavlje
      removed_avatar_msg: Slika avatara korisnika %{username} je uspešno uklonjena
      removed_header_msg: Uspešno obrisana slika zaglavlja korisnika %{username}
      resend_confirmation:
        already_confirmed: Ovaj korisnik je već potvrđen
        send: Ponovo pošalji vezu za potvrdu
        success: Veza za potvrdu je uspešno poslata!
      reset: Resetuj
      reset_password: Resetuj lozinku
      resubscribe: Ponovo se pretplati
      role: Uloga
      search: Pretraga
      search_same_email_domain: Ostali korisnici sa istim domenom e-pošte
      search_same_ip: Ostali korisnici sa istom IP adresom
      security: Bezbednost
      security_measures:
        only_password: Samo lozinka
        password_and_2fa: Lozinka i dvofaktorska autentifikacija
      sensitive: Označi kao osetljiv
      sensitized: Označeno kao osetljivo
      shared_inbox_url: Adresa deljenog sandučeta
      show:
        created_reports: Podnete prijave
        targeted_reports: Prijave od strane drugih
      silence: Ućutkaj
      silenced: Ućutkan
      statuses: Objave
      strikes: Prethodni prestupi
      subscribe: Pretplati se
      suspend: Suspenduj
      suspended: Suspendovani
      suspension_irreversible: Podaci ovog naloga su nepovratno izbrisani. Možete odsuspendovati ovaj nalog čime će on postati upotrebljiv, ali se podaci prethodno sadržani na nalogu neće vratiti.
      suspension_reversible_hint_html: Nalog je suspendovan i njegovi podaci će biti izbrisani datuma %{date}. Do tada, ovaj nalog može biti vraćen bez ikakvih promena. Ukoliko želite da odmah obrišete sve podatke naloga, možete to učiniti ispod.
      title: Nalozi
      unblock_email: Odblokiraj adresu e-pošte
      unblocked_email_msg: Uspešno odblokirana imejl adresa korisnika %{username}
      unconfirmed_email: Nepotvrđena adresa e-pošte
      undo_sensitized: Ukloni oznaku „osetljiv”
      undo_silenced: Ukini ćutanje
      undo_suspension: Ukini suspenziju
      unsilenced_msg: Uspešno poništeno ograničenje naloga %{username}
      unsubscribe: Ukini pretplatu
      unsuspended_msg: Uspešno poništena suspenzija naloga %{username}
      username: Korisničko ime
      view_domain: Pročitaj opis domena
      warn: Upozori
      web: Veb
      whitelisted: Dozvoljena federacija
    action_logs:
      action_types:
        approve_appeal: Uvaži žalbu
        approve_user: Odobri korisnika
        assigned_to_self_report: Dodeli prijavu
        change_email_user: Promeni e-adresu korisnika
        change_role_user: Promeni ulogu korisnika
        confirm_user: Potvrdi korisnika
        create_account_warning: Kreiraj upozorenje
        create_announcement: Kreiraj najavu
        create_canonical_email_block: Kreiraj blok e-pošte
        create_custom_emoji: Napravi prilagođeni emodži
        create_domain_allow: Dodaj dozvoljeni domen
        create_domain_block: Dodaj blokirani domen
        create_email_domain_block: Blokiraj imejl domen
        create_ip_block: Napravi IP uslov
        create_unavailable_domain: Dodaj domen kao nedostupan
        create_user_role: Kreiraj ulogu
        demote_user: Smanji ovlašćenja korisnika
        destroy_announcement: Izbriši najavu
        destroy_canonical_email_block: Izbriši blok e-pošte
        destroy_custom_emoji: Obriši prilagođeni emodži
        destroy_domain_allow: Obriši dozvoljeni domen
        destroy_domain_block: Obriši blokirani domen
        destroy_email_domain_block: Izbriši blok e-pošte
        destroy_instance: Očisti domen
        destroy_ip_block: Obriši IP uslov
        destroy_status: Izbriši post
        destroy_unavailable_domain: Obriši nedostupan domen
        destroy_user_role: Uništi poziciju
        disable_2fa_user: Onemogući dvofaktorsku autentifikaciju
        disable_custom_emoji: Onemogući prilagođene emodžije
        disable_sign_in_token_auth_user: Onemogući imejl autentifikaciju za korisnika
        disable_user: Onemogući korisnika
        enable_custom_emoji: Omogući prilagođene emodžije
        enable_sign_in_token_auth_user: Omogući imejl autentifikaciju za korisnika
        enable_user: Omogući korisnika
        memorialize_account: Pretvori u memorijalni nalog
        promote_user: Unapredi korisnika
        reject_appeal: Odbij žalbu
        reject_user: Odbaci korisnika
        remove_avatar_user: Ukloni avatar
        reopen_report: Ponovo otvori prijavu
        resend_user: Ponovo pošalji mejl za potvrdu
        reset_password_user: Resetuj lozinku
        resolve_report: Zatvori prijavu
        sensitive_account: Označi nalog kao osetljiv
        silence_account: Ograniči nalog
        suspend_account: Obustavi nalog
        unassigned_report: Povuci prijavu
        unblock_email_account: Odblokiraj imejl adresu
        unsensitive_account: Ukloni dodeljenu oznaku „osetljiv”
        unsilence_account: Povuci ograničenje naloga
        unsuspend_account: Povuci suspenziju naloga
        update_announcement: Saopštenje o ažuriranju
        update_custom_emoji: Ažuriraj prilagođene emodžije
        update_domain_block: Ažuriraj domen blok
        update_ip_block: Ažuriraj IP uslov
        update_status: Uredi objavu
        update_user_role: Uredi ulogu
      actions:
        approve_appeal_html: "%{name} je uvažio žalbu korisnika %{target} na odluku moderatora"
        approve_user_html: "%{name} je odobrio/-la registraciju korisnika %{target}"
        assigned_to_self_report_html: "%{name} je sebi dodelio/-la prijavu %{target}"
        change_email_user_html: "%{name} je promenio/-la imejl adresu korisnika %{target}"
        change_role_user_html: "%{name} je promenio/-la ovlašćenja korisnika %{target}"
        confirm_user_html: "%{name} je potvrdio/-la imejl adresu korisnika %{target}"
        create_account_warning_html: "%{name} je poslao/-la upozorenje korisniku %{target}"
        create_announcement_html: "%{name} je napravio/-la novo saopštenje %{target}"
        create_canonical_email_block_html: "%{name} je blokirao/-la imejl adresu sa hešom %{target}"
        create_custom_emoji_html: "%{name} je otpremio/-la nove emodžije %{target}"
        create_domain_allow_html: "%{name} je dozvolio/-la federaciju sa domenom %{target}"
        create_domain_block_html: "%{name} je blokirao/-la domen %{target}"
        create_email_domain_block_html: "%{name} je blokirao/-la imejl domen %{target}"
        create_ip_block_html: "%{name} je napravio/-la uslov za IP adrese %{target}"
        create_unavailable_domain_html: "%{name} je obustavio/-la isporučivanje domenu %{target}"
        create_user_role_html: "%{name} je napravio/-la %{target} poziciju"
        demote_user_html: "%{name} je smanjio ovlašćenja korisnika %{target}"
        destroy_announcement_html: "%{name} je obrisao/-la saopštenje %{target}"
        destroy_canonical_email_block_html: "%{name} je odblokirao/-la imejl adresu sa hešom %{target}"
        destroy_custom_emoji_html: "%{name} je obrisao/-la emodži %{target}"
        destroy_domain_allow_html: "%{name} je zabranio/-la federaciju sa domenom %{target}"
        destroy_domain_block_html: "%{name} je odblokirao/-la domen %{target}"
        destroy_email_domain_block_html: "%{name} je odblokirao/-la imejl domen %{target}"
        destroy_instance_html: "%{name} je očistio/-la domen %{target}"
        destroy_ip_block_html: "%{name} je obrisao/-la uslov za IP adrese %{target}"
        destroy_status_html: "%{name} je izbrisao/-la objavu korisnika %{target}"
        destroy_unavailable_domain_html: "%{name} je ponovo uspostavio/-la isporučivanje domenu %{target}"
        destroy_user_role_html: "%{name} je izbrisao/-la %{target} poziciju"
        disable_2fa_user_html: "%{name} je onemogućio/-la dvofaktorsku autentifikaciju za korisnika %{target}"
        disable_custom_emoji_html: "%{name} je onemogućio/-la emodži %{target}"
        disable_sign_in_token_auth_user_html: "%{name} je onemogućio/-la imejl autentifikaciju za korisnika %{target}"
        disable_user_html: "%{name} je onemogućio/-la prijavljivanje za korisnika %{target}"
        enable_custom_emoji_html: "%{name} je omogućio/-la emodži %{target}"
        enable_sign_in_token_auth_user_html: "%{name} je omogućio/-la imejl autentifikaciju za %{target}"
        enable_user_html: "%{name} je omogućio/-la prijavljivanje korisniku %{target}"
        memorialize_account_html: "%{name} je pretvorio/-la nalog korisnika %{target} u memorijalnu stranicu"
        promote_user_html: "%{name} je unapredio/-la korisnika %{target}"
        reject_appeal_html: "%{name} je odbio/-la žalbu na moderacijsku odluku koju je priložio korisnik %{target}"
        reject_user_html: "%{name} je odbio/-la registraciju korisnika %{target}"
        remove_avatar_user_html: "%{name} je uklonio avatar korisnika %{target}"
        reopen_report_html: "%{name} je ponovo otvorio/-la prijavu %{target}"
        resend_user_html: "%{name} je ponovo poslao/-la imejl za potvrdu korisniku %{target}"
        reset_password_user_html: "%{name} je resetovao/-la lozinku korisnika %{target}"
        resolve_report_html: "%{name} je rešio/-la prijavu %{target}"
        sensitive_account_html: "%{name} je označio/-la medije naloga %{target} kao osetljive"
        silence_account_html: "%{name} je ograničio/-la nalog %{target}"
        suspend_account_html: "%{name} je suspendovao/-la nalog %{target}"
        unassigned_report_html: "%{name} je povukao/-la dodelu prijave %{target}"
        unblock_email_account_html: "%{name} je odblokirao/-la imejl adresu korisnika %{target}"
        unsensitive_account_html: "%{name} je uklonio/-la oznaku „osetljivo” sa medija naloga %{target}"
        unsilence_account_html: "%{name} je povukao/-la ograničenje naloga %{target}"
        unsuspend_account_html: "%{name} je povukao/-la suspenziju naloga %{target}"
        update_announcement_html: "%{name} je ažurirao/-la saopštenje %{target}"
        update_custom_emoji_html: "%{name} je ažurirao/-la emodži %{target}"
        update_domain_block_html: "%{name} je ažurirao/-la blok domena %{target}"
        update_ip_block_html: "%{name} je promenio/-la IP uslov za %{target}"
        update_status_html: "%{name} je ažurirao/-la objavu korisnika %{target}"
        update_user_role_html: "%{name} je promenio/-la poziciju %{target}"
      deleted_account: obrisan nalog
      empty: Nije pronađen nijedan log.
      filter_by_action: Filtriraj po aktivnosti
      filter_by_user: Filtriraj po korisniku
      title: Zapisnik
    announcements:
      destroyed_msg: Saopštenje je uspešno obrisano!
      edit:
        title: Uredi najavu
      empty: Nijedna najava nije pronađena.
      live: Uživo
      new:
        create: Kreiraj najavu
        title: Nova najava
      publish: Objavi
      published_msg: Najava uspešno objavljena!
      scheduled_for: Zakazano za %{time}
      scheduled_msg: Saopštenje je zakazano za objavljivanje!
      title: Najave
      unpublish: Povuci objavu
      unpublished_msg: Objava saopštenja je uspešno povučena!
      updated_msg: Saopštenje je uspešno ažurirano!
    custom_emojis:
      assign_category: Dodeli kategoriju
      by_domain: Domen
      copied_msg: Uspešno napravljena lokalna kopija emodžija
      copy: Kopiraj
      copy_failed_msg: Ne mogu da napravim lokalnu kopiju tog emotidžija
      create_new_category: Kreiraj novu kategoriju
      created_msg: Emodži uspešno napravljen!
      delete: Obriši
      destroyed_msg: Emodži uspešno obrisan!
      disable: Onemogući
      disabled: Onemogućeno
      disabled_msg: Emodži uspešno onemogućen
      emoji: Emodži
      enable: Omogući
      enabled: Omogućeno
      enabled_msg: Emodži uspešno omogućen
      image_hint: PNG ili GIF fajl veličine do %{size}
      list: Lista
      listed: Izlistan
      new:
        title: Dodaj novi proizvoljni emodži
      no_emoji_selected: Nijedan emodži nije promenjen jer nijedan nije izabran
      not_permitted: Niste ovlašćeni da obavljate ovu radnju
      overwrite: Prepiši
      shortcode: Prečica
      shortcode_hint: Najmanje 2 karaktera, dozvoljeni su samo slova, brojevi i donje crte
      title: Proizvoljni emotidžiji
      uncategorized: Nekategorizovano
      unlist: Neizlistan
      unlisted: Neizlistan
      update_failed_msg: Ne mogu da ažuriram ovaj emodži
      updated_msg: Emodži uspešno ažuriran!
      upload: Otpremi
    dashboard:
      active_users: aktivni korisnici
      interactions: interakcije
      media_storage: Multimedijalno skladište
      new_users: novi korisnici
      opened_reports: otvorene prijave
      pending_appeals_html:
        one: "<strong>%{count}</strong> žalba na čekanju"
        few: "<strong>%{count}</strong> žalbe na čekanju"
        other: "<strong>%{count}</strong> žalbi na čekanju"
      pending_reports_html:
        one: "<strong>%{count}</strong> prijava na čekanju"
        few: "<strong>%{count}</strong> prijave na čekanju"
        other: "<strong>%{count}</strong> prijava na čekanju"
      pending_tags_html:
        one: "<strong>%{count}</strong> heš oznaka na čekanju"
        few: "<strong>%{count}</strong> heš oznake na čekanju"
        other: "<strong>%{count}</strong> heš oznaka na čekanju"
      pending_users_html:
        one: "<strong>%{count}</strong> korisnik na čekanju"
        few: "<strong>%{count}</strong> korisnika na čekanju"
        other: "<strong>%{count}</strong> korisnika na čekanju"
      resolved_reports: rešene prijave
      software: Softver
      sources: Izvori registracija
      space: Korišćenje prostora
      title: Komandna tabla
      top_languages: Najzastupljeniji jezici
      top_servers: Najaktivniji serveri
      website: Vebsajt
    disputes:
      appeals:
        empty: Nijedna žalba nije pronađena.
        title: Žalbe
    domain_allows:
      add_new: Dozvoli federaciju sa domenom
      created_msg: Domen je uspešno odobren za federaciju
      destroyed_msg: Domen je odbijen za federaciju
      export: Izvoz
      import: Uvoz
      undo: Zabrani federaciju sa domenom
    domain_blocks:
      add_new: Dodaj novi blok domena
      confirm_suspension:
        cancel: Otkaži
        confirm: Obustavi
        permanent_action: Poništavanje obustave neće vratiti nikakve podatke ili odnos.
        preamble_html: Obustavićete <strong>%{domain}</strong> i njegove poddomene.
        remove_all_data: Ovo će ukloniti sav sadržaj, medije i podatke profila za naloge ovog domena sa vašeg servera.
        stop_communication: Vaš server će prestati da komunicira sa ovim serverima.
        title: Potvrdi blokiranje domena za %{domain}
        undo_relationships: Ovo će poništiti svaki odnos praćenja između naloga ovih servera i vašeg.
      created_msg: Blokiranje domena se obrađuje
      destroyed_msg: Blokiranje domena je opozvano
      domain: Domen
      edit: Izmeni blok domena
      existing_domain_block: Već ste uspostavili stroža ograničenja prema korisniku %{name}.
      existing_domain_block_html: Već ste uspostavili stroža ograničenja prema %{name}, potrebno je da ga prvo <a href="%{unblock_url}">odblokirate</a>.
      export: Izvoz
      import: Uvoz
      new:
        create: Napravi blokadu
        hint: Blokiranje domena neće sprečiti pravljenje naloga u bazi, ali će retroaktivno i automatski primeniti određene moderatorske metode nad tim nalozima.
        severity:
          desc_html: "<strong>Ograničenje</strong> će sakriti objave naloga sa ovog domena od svakog ko ih ne prati. <strong>Suspenzija</strong> će obrisati sav sadržaj, medije i podatke profila sa naloga ovog domena sa Vašeg servera. Koristite <strong>Ništa</strong> ukoliko samo želite da odbijete medijske fajlove."
          noop: Ništa
          silence: Ograniči
          suspend: Suspenzija
        title: Novo blokiranje domena
      no_domain_block_selected: Nijedan blok domena nije promenjen jer nijedan nije izabran
      not_permitted: Niste ovlašćeni da obavljate ovu radnju
      obfuscate: Sakrij ime domena
      obfuscate_hint: Delimično sakrij ime domena na listi ako je reklamiranje liste ograničenih domena omogućeno
      private_comment: Privatni komentar
      private_comment_hint: Komentar o ograničenju ovog domena za internu upotrebu od strane moderatora.
      public_comment: Javni komentar
      public_comment_hint: Komentar o ograničenju ovog domena za javnost, ukoliko je reklamiranje liste ograničenih domena omogućeno.
      reject_media: Odbaci multimediju
      reject_media_hint: Uklanja lokalno uskladištene multimedijske fajlove i odbija da ih skida ubuduće. Nebitno je za suspenziju
      reject_reports: Odbaci izveštaj
      reject_reports_hint: Ignoriši sve izveštaje koji dolaze sa ovog domena. Nebitno je za suspenzije
      undo: Poništi blok domena
      view: Pročitaj blok domena
    email_domain_blocks:
      add_new: Dodaj novi
      attempts_over_week:
        one: "%{count} pokušaj tokom prethodne nedelje"
        few: "%{count} pokušaja tokom prethodne nedelje"
        other: "%{count} pokušaja registracije tokom prethodne nedelje"
      created_msg: Uspešno dodao domen E-pošte na crnu listu
      delete: Obriši
      dns:
        types:
          mx: MX izveštaj
      domain: Domen
      new:
        create: Dodaj domen
        resolve: Pretvori domen
        title: Nova stavka e-pošte u crnoj listi
      no_email_domain_block_selected: Nijedan blok imejl domena nije promenjen jer nijedan nije izabran
      not_permitted: Nije dozvoljeno
      resolved_dns_records_hint_html: Ime domena se pretvara u sledeće MX domene, koji su naposletku odgovorni za prihvatanje elektronske pošte. Blokiranje MX domena će blokirati registracije sa svake imejl adrese koja koristi taj MX domen, čak i u slučaju kada se vidljivo ime domena razlikuje. <strong>Vodite računa o tome da ne blokirate velike imejl provajdere.</strong>
      resolved_through_html: Preusmereno kroz %{domain}
      title: Crna lista E-pošte
    export_domain_allows:
      new:
        title: Uvezi dozvoljene domene
      no_file: Nijedan fajl nije odabran
    export_domain_blocks:
      import:
        description_html: Upravo ćete uvesti listu blokiranih domena. Molimo Vas, vrlo pažljivo pregledajte ovu listu, posebno ukoliko je niste sami napravili.
        existing_relationships_warning: Postojeći odnosi u obliku praćenja
        private_comment_description_html: 'Da bi Vam pomogli da pratite odakle su blokovi uvezeni, uvezeni blokovi će biti napravljeni sa sledećim privatnim komentarom: <q>%{comment}</q>'
        private_comment_template: Uvezeno sa izvora %{source} na datum %{date}
        title: Uvezi blokirane domene
      invalid_domain_block: 'Jedan ili više blokova domena je preskočen zbog sledeće greške tj. grešaka: %{error}'
      new:
        title: Uvezi blokirane domene
      no_file: Nijedan fajl nije odabran
    follow_recommendations:
      description_html: "<strong>Predlozi za praćenje pomažu novim korisnicima da brzo pronađu zanimljiv sadržaj</strong>. Kada korisnik nije dovoljno interagovao sa ostalima da bi se za njega formirali personalizovani predlozi za praćenje, ovi nalozi će biti preporučeni umesto toga. Oni se generišu na dnevnoj bazi iz skupa naloga sa najviše nedavnih angažovanja i najviše lokalnih pratilaca za jedan jezik."
      language: Za jezik
      status: Status
      suppress: Potisni preporuke za praćenje
      suppressed: Potisnuto
      title: Preporuke za praćenje
      unsuppress: Vrati preporuku za praćenje
    instances:
      availability:
        description_html:
          one: Ako isporuka domenu ne uspe nijednom u vremenskom periodu od <strong>%{count} dana</strong>, dalji pokušaji isporuke se neće inicirati osim ukoliko se ne primi isporuka <em>sa</em> domena.
          few: Ukoliko isporuka domenu ne uspe nijednom tokom <strong>%{count} različitih dana</strong>, dalji pokušaji isporuke neće biti inicirani osim ukoliko se ne primi isporuka <em>sa</em> domena.
          other: Ukoliko isporuka domenu ne uspe nijednom tokom <strong>%{count} različitih dana</strong>, dalji pokušaji isporuke se neće inicirati osim ukoliko se ne primi isporuka <em>sa</em> domena.
        failure_threshold_reached: Prag neuspeha dostignut datuma %{date}.
        failures_recorded:
          one: Neuspeli pokušaj tokom %{count} dana.
          few: Neuspeli pokušaji tokom %{count} različita dana.
          other: Neuspeli pokušaji tokom %{count} različitih dana.
        no_failures_recorded: Bez zabeleženih neuspeha.
        title: Dostupnost
        warning: Poslednji pokušaj povezivanja sa ovim serverom je bio neuspešan
      back_to_all: Sve
      back_to_limited: Ograničeno
      back_to_warning: Upozorenje
      by_domain: Domen
      confirm_purge: Da li ste sigurni da želite da trajno uklonite podatke sa ovog domena?
      content_policies:
        comment: Interna beleška
        description_html: Možete da definišete politiku sadržaja koja će važiti za sve naloge na ovom domenu i svakom od njegovih poddomena.
        limited_federation_mode_description_html: Možete da odlučite da li da dopustite federaciju sa ovim domenom.
        policies:
          reject_media: Odbij multimediju
          reject_reports: Odbij prijave
          silence: Ograniči
          suspend: Suspenduj
        policy: Politika
        reason: Javni razlog
        title: Politika sadržaja
      dashboard:
        instance_accounts_dimension: Najpraćeniji nalozi
        instance_accounts_measure: uskladišteni nalozi
        instance_followers_measure: naši pratioci ovde
        instance_follows_measure: njihovi pratioci ovde
        instance_languages_dimension: Najzastupljeniji jezici
        instance_media_attachments_measure: uskladišteni multimedijalni prilozi
        instance_reports_measure: prijave protiv njih
        instance_statuses_measure: uskladištene objave
      delivery:
        all: Sve
        clear: Očisti greške prilikom isporuke
        failing: Bez uspeha
        restart: Započni isporuku ponovo
        stop: Obustavi isporuku
        unavailable: Nedostupno
      delivery_available: Dostava je dostupna
      delivery_error_days: Dani neuspešnih isporuka
      delivery_error_hint: Ukoliko isporuka nije moguća %{count} dana, automatski će biti obeležena kao neisporučiva.
      destroyed_msg: Podaci sa %{domain} su sada u redu za čekanje za izvesno brisanje.
      empty: Nijedan domen nije pronađen.
      known_accounts:
        one: "%{count} poznat nalog"
        few: "%{count} poznata naloga"
        other: "%{count} poznatih naloga"
      moderation:
        all: Sve
        limited: Ograničeno
        title: Moderacija
      private_comment: Privatni komentar
      public_comment: Javni komentar
      purge: Čistka
      purge_description_html: Ukoliko verujete da je ovaj domen trajno ugašen, možete da obrišete sve zapise naloga i srodne podatke ovog domena sa svog skladišta. Ovo može da potraje.
      title: Federacija
      total_blocked_by_us: Blokirano od strane nas
      total_followed_by_them: Praćeni od strane njih
      total_followed_by_us: Praćeni od strane nas
      total_reported: Prijave vezane za njih
      total_storage: Multimedijalni prilozi
      totals_time_period_hint_html: Ukupne vrednosti prikazane ispod uključuju podatke za sva vremena.
    invites:
      deactivate_all: Deaktiviraj sve
      filter:
        all: Sve
        available: Dostupni
        expired: Istekli
        title: Filter
      title: Pozivnice
    ip_blocks:
      add_new: Napravi pravilo
      created_msg: Uspešno je dodato novo IP pravilo
      delete: Izbriši
      expires_in:
        '1209600': 2 nedelje
        '15778476': 6 meseci
        '2629746': 1 mesec
        '31556952': 1 godina
        '86400': 1 dan
        '94670856': 3 godine
      new:
        title: Kreiraj novo IP pravilo
      no_ip_block_selected: Nijedno IP pravilo nije promenjeno jer nijedno nije izabrano
      title: IP pravila
    relationships:
      title: "Odnosi korisnika %{acct}"
    relays:
      add_new: Dodaj novi relej
      delete: Obriši
      description_html: <strong>Federalni relej</strong> je posrednički server koji razmenjuje velike količine javnih truba između servera na koji je pretplaćen i na koji objavljuje.<strong>Može pomoći malim i srednjim serverima da otkriju sadržaj iz fediversa</strong>, koji inače zahteva od lokalnih korisnika da ručno pratiti ostale ljude na udaljenim serverima.
      disable: Isključi
      disabled: Isključen
      enable: Uključi
      enable_hint: Kada se omogući, vaš server će biti pretplaćen na sve javne objave sa ovog releja, i počeće da šalje javne objave ovog servera na njega.
      enabled: Uključen
      inbox_url: URL Releja
      pending: Čeka se odobrenje releja
      save_and_enable: Sačuvaj i omogući
      setup: Podesi vezu releja
      signatures_not_enabled: Prenosi možda neće raditi ispravno dok je uključen bezbedni režim ili režim ograničene federacije
      status: Status
      title: Releji
    report_notes:
      created_msg: Beleška prijave uspešno napravljena!
      destroyed_msg: Beleška prijave uspešno izbrisana!
    reports:
      account:
        notes:
          one: "%{count} beleška"
          few: "%{count} beleške"
          other: "%{count} beležaka"
      action_log: Zapisnik
      action_taken_by: Akciju izveo
      actions:
        delete_description_html: Prijavljene objave će biti obrisane i prekršaj će biti upisan da bi Vam olakšali intervenciju prilikom budućih prestupa sa istog naloga.
        mark_as_sensitive_description_html: Multimedijalni sadržaj sa prijavljenih objava će biti označen kao osetljiv i prekršaj će biti upisan radi lakše intervencije u slučaju daljih prekršaja sa istog naloga.
        other_description_html: Pogledajte više opcija za kontrolisanje ponašanja naloga i prilagodite komunikaciju sa prijavljenim nalogom.
        resolve_description_html: Nijedna radnja neće biti preduzeta protiv prijavljenog naloga, nijedan prestup nije upisan i prijava će biti zatvorena.
        silence_description_html: Nalog će biti vidljiv samo onima koji ga već prate ili koji ga ručno potraže, što će značajno ograničiti njegov domet. Ograničenje se može povući u svakom trenutku. Zatvara sve prijave podnete protiv ovog naloga.
        suspend_description_html: Nalog i svi njegovi sadržaji će postati nedostupni i u jednom trenutku izbrisani, a interakcija sa nalogom više neće biti moguća. Suspenzija se može povući u roku od 30 dana. Zatvara sve prijave podnete protiv ovog naloga.
      actions_description_html: Odlučite koju radnju da sprovedete radi rešavanja ove prijave. Ukoliko sprovedete kaznenu radnju protiv prijavljenog naloga, vlasnik naloga će biti obavešten putem i-mejla, osim ukoliko oznaka <strong>„Nepoželjne poruke”</strong> nije odabrana.
      actions_description_remote_html: Odlučite koju radnju da preduzmete radi rešavanja ove prijave. Ovo će uticati samo na to kako <strong>Vaš</strong> server komunicira sa ovim udaljenim nalogom i obrađuje njegov sadržaj.
      add_to_report: Dodaj još u prijavu
      are_you_sure: Da li ste sigurni?
      assign_to_self: Dodeli meni
      assigned: Dodeljeni moderator
      by_target_domain: Domen prijavljenog naloga
      cancel: Otkaži
      category: Kategorija
      category_description_html: Razlog zbog kog je ovaj nalog i/ili sadržaj prijavljen će biti obrazložen u komunikaciji sa prijavljenim nalogom
      comment:
        none: Ništa
      comment_description_html: 'Radi pružanja više informacija, %{name} je napisao/-la:'
      confirm: Potvrdi
      confirm_action: Potvrdi moderacijsku radnju prema @%{acct}
      created_at: Prijavljena
      delete_and_resolve: Obriši objave
      forwarded: Prosleđeno
      forwarded_to: Prosleđeno ka %{domain}
      mark_as_resolved: Označi kao rešenu
      mark_as_sensitive: Obeleži kao osetljivo
      mark_as_unresolved: Označi kao nerešenu
      no_one_assigned: Niko
      notes:
        create: Dodaj belešku
        create_and_resolve: Reši sa beleškom
        create_and_unresolve: Otvori ponovo sa beleškom
        delete: Obriši
        placeholder: Opišite kakve su radnje preduzete, ili bilo kakve povezane novosti...
        title: Beleške
      notes_description_html: Pročitajte i ostavite napomene drugim moderatorima i sebi u budućnosti
      processed_msg: 'Prijava #%{id} uspešno obrađena'
      quick_actions_description_html: 'Preduzmite brzu radnju ili se spustite niže da biste videli prijavljeni sadržaj:'
      remote_user_placeholder: udaljeni korisnik sa %{instance}
      reopen: Otvori prijavu ponovo
      report: 'Prijava #%{id}'
      reported_account: Prijavljeni nalog
      reported_by: Prijavio
      resolved: Rešena
      resolved_msg: Prijava uspešno razrešena!
      skip_to_actions: Preskoči do radnji
      status: Status
      statuses: Prijavljeni sadržaj
      statuses_description_html: Sporni sadržaj će biti naveden u komunikaciji sa prijavljenim nalogom
      summary:
        action_preambles:
          delete_html: 'Upravo ćete <strong>obrisati</strong> neke od objava korisnika <strong>@%{acct}</strong>. Ovo će:'
          mark_as_sensitive_html: 'Upravo ćete <strong>označiti</strong> neke objave korisnika <strong>@%{acct}</strong> kao <strong>osetljive</strong>. Ovo će:'
          silence_html: 'Upravo ćete <strong>ograničiti</strong> nalog korisnika <strong>@%{acct}</strong>. Ovo će:'
          suspend_html: 'Upravo ćete <strong>suspendovati</strong> nalog korisnika <strong>@%{acct}</strong>. Ovo će:'
        actions:
          delete_html: Obrišite sporne objave
          mark_as_sensitive_html: Obeležite medije spornih objava kao osetljive
          silence_html: Žestoko ograničite domet korisnika <strong>@%{acct}</strong> tako što ćete učiniti njegov profil i sadržaje vidljive samo ljudima koji ih već prate i ljudima koji ručno potraže profil
          suspend_html: Suspendujte korisnika <strong>@%{acct}</strong>, što će učiniti njegov profil i sadržaje nedostupnim za pristup i interakciju
        close_report: 'Označite prijavu #%{id} kao rešenu'
        close_reports_html: Označi <strong>sve</strong> prijave protiv <strong>@%{acct}</strong> kao rešene
        delete_data_html: Obriši profil i sadržaje korisnika <strong>@%{acct}</strong> za 30 dana osim ukoliko suspenzija bude povučena u međuvremenu
        preview_preamble_html: "<strong>@%{acct}</strong> će primiti upozorenje sledeće sadržine:"
        record_strike_html: Upišite prekršaj na ime <strong>@%{acct}</strong> da bi Vam bilo lakše da u budućnosti intervenišete prilikom daljih prestupa sa ovog naloga
        send_email_html: Pošalji imejl upozorenja korisniku <strong>@%{acct}</strong>
        warning_placeholder: Opciono dodatno obrazloženje za moderacijsku radnju.
      target_origin: Poreklo prijavljenog naloga
      title: Prijave
      unassign: Ukloni dodelu
      unknown_action_msg: 'Nepoznata radnja: %{action}'
      unresolved: Nerešene
      updated_at: Ažurirana
      view_profile: Pogledaj profil
    roles:
      add_new: Dodaj ulogu
      assigned_users:
        one: "%{count} korisnik"
        few: "%{count} korisnika"
        other: "%{count} korisnika"
      categories:
        administration: Administracija
        devops: DevOps
        invites: Pozivnice
        moderation: Moderacija
        special: Posebno
      delete: Izbriši
      description_html: Pomoću <strong>korisničkih uloga</strong> možete da podesite kojim funkcijama i delovima Mastodona Vaši korisnici mogu da pristupe.
      edit: Izmeni ulogu '%{name}'
      everyone: Podrazumevana ovlašćenja
      everyone_full_description_html: Ovo je <strong>osnovna uloga</strong> koja se odnosi na <strong>sve korisnike</strong>, čak i one kojima nije dodeljena uloga. Sve druge uloge nasleđuju ovlašćenja od osnovne uloge.
      permissions_count:
        one: "%{count} dozvola"
        few: "%{count} dozvole"
        other: "%{count} dozvola"
      privileges:
        administrator: Administrator
        administrator_description: Korisnici sa ovom privilegijom mogu da zaobiđu sva druga ograničenja
        delete_user_data: Izbriši podatke korisnika
        delete_user_data_description: Dopušta korisnicima da izbrišu podatke drugih korisnika bez odlaganja
        invite_users: Pozovi korisnike
        invite_users_description: Dopušta korisnicima da pozove nove ljude na server
        manage_announcements: Upravljaj obaveštenjima
        manage_announcements_description: Dopušta korisnicima da rukovode saopštenjima na serveru
        manage_appeals: Nadgledanje žalbi
        manage_appeals_description: Dopušta korisnicima da pregledaju žalbe na moderacijske radnje
        manage_blocks: Nadgledanje blokova
        manage_blocks_description: Dopušta korisnicima da blokiraju imejl provajdere i IP adrese
        manage_custom_emojis: Nadležnost nad prilagođenim emodžijima
        manage_custom_emojis_description: Daje korisnicima kontrolu nad prilagođenim emodžijima na serveru
        manage_federation: Nadgledanje federacije
        manage_federation_description: Dopušta korisnicima da blokiraju ili dozvole federaciju sa drugim domenima i kontrolišu isporučivanje podataka drugim serverima
        manage_invites: Nadgledanje pozivnica
        manage_invites_description: Dopušta korisnicima da pretražuju i deaktiviraju pozivnice
        manage_reports: Nadgledanje prijava
        manage_reports_description: Dopušta korisnicima da pregledaju prijave i izvršavaju moderacijske radnje nad njima
        manage_roles: Upravljaj ulogama
        manage_roles_description: Dopušta korisnicima da nadgledaju i dodeljuju uloge sa nižim ovlašćenjima od njihove
        manage_rules: Upravljaj pravilima
        manage_rules_description: Dozvoli korisnicima da menjaju pravila servera
        manage_settings: Upravljaj postavkama
        manage_settings_description: Dozvoli korisnicima da menjaju postavke sajta
        manage_taxonomies: Nadgledanje taksonomija
        manage_taxonomies_description: Dopušta korisnicima da pregledaju sadržaj u trendu i ažuriraju postavke heš oznaka
        manage_user_access: Nadležnost nad korisničkim pristupom
        manage_user_access_description: Dopušta korisnicima da onemoguće dvofaktorsku autentifikaciju drugih korisnika, menjaju im imejl adrese i resetuju im lozinke
        manage_users: Nadležnost nad korisnicima
        manage_users_description: Dopušta korisnicima da pročitaju detalje drugih korisnika i izvršavaju moderacijske radnje nad njima
        manage_webhooks: Nadležnost nad webhook elementima
        manage_webhooks_description: Dopušta korisnicima da uspostave webhook elemente za administrativne radnje
        view_audit_log: Pročitaj zapisnik revizija
        view_audit_log_description: Dopušta korisnicima da vide istoriju administrativnih radnji na serveru
        view_dashboard: Pogledaj kontrolni panel
        view_dashboard_description: Dopušta korisnicima da pristupe kontrolnom panelu i raznim metrikama
        view_devops: DevOps
        view_devops_description: Dopušta korisnicima da pristupe Sidekiq i pgHero kontrolnim panelima
      title: Uloge
    rules:
      add_new: Dodaj pravilo
      delete: Izbriši
      description_html: Dok većina tvrdi da je pročitala i slaže se sa uslovima korišćenja, ljudi ih obično ne čitaju sve dok se ne javi problem. <strong>Učinite pravila Vašeg servera čitljivijim i pristupačnijim tako što ćete ih izložiti u formi liste.</strong> Potrudite se da pojedinačna pravila budu kratka i jednostavna, ali pokušajte i da ih ne iscepkate u previše odvojenih stavki.
      edit: Uredi pravilo
      empty: Nijedno pravilo servera još nije definisano.
      title: Pravila servera
    settings:
      about:
        manage_rules: Upravljanje pravilima servera
        preamble: Pružite detaljne informacije o tome kako se server vodi, moderira i finansira.
        rules_hint: Postoji predviđeno mesto za pravila koja se od korisnika očekuje da poštuju.
        title: Naziv
      appearance:
        preamble: Prilagodite veb interfejs Mastodona.
        title: Izgled
      branding:
        preamble: Brendiranje Vašeg servera ga izdvaja od drugih servera na mreži. Ove informacije mogu biti prikazane u raznim okruženjima, poput Mastodonovog veb interfejsa, nativnih aplikacija, u pregledima linkova na drugim serverima i u aplikacijama za razmenu poruka, itd. Iz ovog razloga, najbolje je da ove informacije budu kratke, jasne i koncizne.
        title: Brendiranje
      captcha_enabled:
        desc_html: Ovo se oslanja na eksterne skripte iz hCaptcha, što može predstavljati zabrinutost za bezbednost i privatnost. Pored toga, <strong>ovo može učiniti proces registracije znatno manje dostupnim nekim (posebno osobama sa invaliditetom)</strong>. Iz ovih razloga, razmotrite alternativne mere kao što je registracija zasnovana na odobrenju ili na pozivu.
        title: Zahtevaj od novih korisnika da reše CAPTCHA da bi potvrdili svoj nalog
      content_retention:
        preamble: Kontrolišite kako se sadržaj generisan od strane korisnika skladišti na Mastodonu.
        title: Zadržavanje sadržaja
      default_noindex:
        desc_html: Utiče na sve korisnike koji nisu sami promenili ovu postavku
        title: Podrazumevano isključi korisnike iz indeksiranja pretraživača
      discovery:
        follow_recommendations: Preporuke za praćenje
        preamble: Održavanje zanimljivih sadržaja na površini je ključno u privlačenju novih korisnika koji možda ne znaju nikoga na Mastodonu. Kontrolišite kako različiti načini istraživanja funkcionišu na Vašem serveru.
        profile_directory: Direktorijum profilâ
        public_timelines: Javne vremenske linije
        publish_discovered_servers: Objavi otkrivene servere
        publish_statistics: Objavi statistiku
        title: Otkrivanje
        trends: Trendovi
      domain_blocks:
        all: Svima
        disabled: Nikome
        users: Prijavljenim lokalnim korisnicima
      registrations:
        preamble: Kontrolišite ko sme da napravi nalog na Vašem serveru.
        title: Registracije
      registrations_mode:
        modes:
          approved: Odobrenje neophodno za registraciju
          none: Niko ne može da se registruje
          open: Bilo ko može da se registruje
      title: Podešavanja servera
    site_uploads:
      delete: Obriši otpremljeni fajl
      destroyed_msg: Otpremanje uspešno obrisano!
    statuses:
      account: Autor
      application: Aplikacija
      back_to_account: Nazad na stranu naloga
      back_to_report: Nazad na stranicu sa prijavama
      batch:
        remove_from_report: Uklonite iz prijave
        report: Prijavi
      deleted: Obrisano
      favourites: Omiljeno
      history: Istorija verzijâ
      in_reply_to: Odgovor na
      language: Jezik
      media:
        title: Multimedija
      metadata: Meta podaci
      no_status_selected: Nijedan status nije promenjen jer nijedan nije izabran
      open: Otvori objavu
      original_status: Originalna objava
      reblogs: Deljenja
      status_changed: Objava promenjena
      title: Statusi naloga
      trending: U trendu
      visibility: Vidljivost
      with_media: Sa multimedijom
    strikes:
      actions:
        delete_statuses: "%{name} je obrisao/-la objave %{target}"
        disable: "%{name} je zamrznuo nalog korisnika %{target}"
        mark_statuses_as_sensitive: "%{name} je označio/-la objave korisnika %{target} kao osetljive"
        none: "%{name} je poslao/-la upozorenje korisniku %{target}"
        sensitive: "%{name} je obeležio/-la nalog %{target} kao osetljiv"
        silence: "%{name} je ograničio/-la nalog %{target}"
        suspend: "%{name} je suspendovao/-la nalog %{target}"
      appeal_approved: Žalba uvažena
      appeal_pending: Žalba u razmatranju
      appeal_rejected: Žalba odbijena
    system_checks:
      database_schema_check:
        message_html: Selidbe bazâ podataka su na čekanju. Molimo Vas obavite ih da bi se aplikacija ponašala kako treba
      elasticsearch_running_check:
        message_html: Povezivanje na Elasticsearch nije bilo moguće. Molimo Vas proverite da li je pokrenut, ili onemogućite pretragu celog teksta
      elasticsearch_version_check:
        message_html: 'Neusklađena Elasticsearch verzija: %{value}'
        version_comparison: Elasticsearch %{running_version} je instaliran a %{required_version} je neophodan
      rules_check:
        action: Upravljanje pravilima servera
        message_html: Niste definisali nijedno pravilo servera.
      sidekiq_process_check:
        message_html: Nijedan Sidekiq proces nije pokrenut za red(ove) %{value}. Molimo Vas pregledajte svoju Sidekiq konfiguraciju
      upload_check_privacy_error:
        action: Proverite ovde za više informacija
        message_html: "<strong>Vaš veb server je pogrešno konfigurisan. Privatnost vaših korisnika je izložena riziku.</strong>"
      upload_check_privacy_error_object_storage:
        action: Proverite ovde za više informacija
        message_html: "<strong>Vaše skladište objekta je pogrešno konfigurisano. Privatnost vaših korisnika je izložena riziku.</strong>"
    tags:
      review: Pregledaj status
      updated_msg: Podešavanja heš oznaka uspešno ažurirana
    title: Administracija
    trends:
      allow: Dozvoli
      approved: Odobreno
      disallow: Zabrani
      links:
        allow: Dozvoli link
        allow_provider: Dozvoli izdavača
        description_html: Ovo su linkovi koji se trenutno često dele među nalozima koje Vaš server vidi. Može pomoći Vašim korisnicima da saznaju šta se dešava u svetu. Nijedan link nije javno prikazan sve dok Vi ne odobrite izdavača. Takođe možete da dozvolite ili odbijete zasebne linkove.
        disallow: Zabrani link
        disallow_provider: Zabrani izdavača
        no_link_selected: Nijedan link nije promenjen jer nijedan nije izabran
        publishers:
          no_publisher_selected: Nijedan izdavač nije promenjen jer nijedan nije izabran
        shared_by_over_week:
          one: Podeljen od strane jedne osobe tokom prethodne nedelje
          few: Podeljen od strane %{count} osobe tokom prethodne nedelje
          other: Podeljen od strane %{count} osoba tokom prethodne nedelje
        title: Linkovi u trendu
        usage_comparison: Podeljeno %{today} puta danas, u poređenju sa %{yesterday} puta juče
      not_allowed_to_trend: Nije odobreno za trend
      only_allowed: Samo dozvoljeno
      pending_review: Pregled na čekanju
      preview_card_providers:
        allowed: Linkovi sa ovog izvora mogu da budu „u trendu”
        description_html: Ovo su domeni čiji se linkovi često dele na Vašem serveru. Linkovi neće biti javno prikazani kao „u trendu” osim ukoliko je domen linkova odobren. Vaše odobrenje (ili odbijanje) se prenosi i na poddomene.
        rejected: Linkovi sa ovog izvora neće biti „u trendu”
        title: Izdavači
      rejected: Odbijen
      statuses:
        allow: Dozvoli objavu
        allow_account: Odobri autora
        description_html: Ovo su objave za koje Vaš server zna, a koje se trenutno često dele i koje korisnici često stavljaju u „omiljene”. Mogu pomoći Vašim novim korisnicima i povratnicima da pronađu još ljudi za praćenje. Nijedna objava nije prikazana javno sve dok Vi ne odobrite autora, odnosno dok autor ne dozvoli da njegov/njen nalog bude preporučen drugima. Takođe možete da odobrite ili odbijete zasebne objave.
        disallow: Zabrani objavu
        disallow_account: Zabrani autora
        no_status_selected: Nijedna objava u trendu nije promenjena jer nijedna nije izabrana
        not_discoverable: Autor nije dao saglasnost da bude preporučen
        shared_by:
          one: Podeljeno ili stavljeno u „omiljene” jednom
          few: Podeljeno i stavljeno u „omiljene” %{friendly_count} puta
          other: Podeljeno i stavljeno u „omiljene” %{friendly_count} puta
        title: Objave u trendu
      tags:
        current_score: Trenutna vrednost %{score}
        dashboard:
          tag_accounts_measure: jedinstvene upotrebe
          tag_languages_dimension: Najzastupljeniji jezici
          tag_servers_dimension: Najaktivniji serveri
          tag_servers_measure: različiti serveri
          tag_uses_measure: ukupno upotreba
        description_html: Ovo su heš oznake koje se trenutno često pojavljuju u objavama koje Vaš server vidi. Mogu pomoći Vašim korisnicima da otkriju o čemu se trenutno najviše govori. Nijedna heš oznaka nije prikazana javno sve dok Vi to ne odobrite.
        listable: Može se preporučiti
        no_tag_selected: Nijedna oznaka nije izmenjena jer nijedna nije izabrana
        not_listable: Neće biti preporučeno
        not_trendable: Neće se pojavljivati u trendovima
        not_usable: Ne može se koristiti
        peaked_on_and_decaying: Vrhunac dostignut datuma %{date}, od tada u opadanju
        title: Heš oznake u trendu
        trendable: Može da se pojavi pod trendovima
        trending_rank: 'U trendu #%{rank}'
        usable: Može se koristiti
        usage_comparison: Upotrebljeno %{today} puta danas, u poređenju sa %{yesterday} puta juče
        used_by_over_week:
          one: Korišćeno od strane jedne osobe tokom prethodne nedelje
          few: Korišćeno od strane %{count} osobe tokom prethodne nedelje
          other: Korišćeno od strane %{count} ljudi tokom prethodne nedelje
      title: Trendovi
      trending: U trendu
    warning_presets:
      add_new: Dodaj novi
      delete: Izbriši
      edit_preset: Uredi preset upozorenja
      empty: Još uvek niste definisali nijedan šablon upozorenja.
      title: Upravljaj presetima upozorenja
    webhooks:
      add_new: Dodaj krajnju tačku
      delete: Izbriši
      description_html: <strong>Webhook</strong> omogućava Mastodonu da Vašoj aplikaciji isporučuje <strong>obaveštenja u realnom vremenu</strong> o odabranim događajima, tako da Vaša aplikacija može da <strong>automatski izazove reakciju</strong>.
      disable: Onemogući
      disabled: Onemogućeno
      edit: Izmeni krajnju tačku
      empty: Još uvek nemate nijednu konfigurisanu webhook krajnju tačku.
      enable: Omogući
      enabled: Aktivno
      enabled_events:
        one: 1 omogućen događaj
        few: "%{count} omogućena događaja"
        other: "%{count} omogućenih događaja"
      events: Događaji
      new: Novi webhook
      rotate_secret: Rotacija tajni
      secret: Tajno potpisivanje
      status: Status
      title: Veb-presretač
      webhook: Veb-presretač
  admin_mailer:
    new_appeal:
      actions:
        delete_statuses: obrisati objave korisnika
        disable: zamrznuti nalog korisnika
        mark_statuses_as_sensitive: označiti objave korisnika kao osetljive
        none: upozorenje
        sensitive: označiti nalog kao osetljiv
        silence: ograničiti nalog
        suspend: suspendovati nalog
      body: "%{target} prilaže žalbu na moderacijsku odluku korisnika %{action_taken_by} od %{date}, koja je glasila %{type}. U žalbi piše:"
      next_steps: Možete uvažiti žalbu da biste povukli moderacijsku odluku, ili je možete ignorisati.
      subject: "%{username} prilaže žalbu na moderacijsku odluku sa %{instance}"
    new_pending_account:
      body: Detalji novog naloga su navedeni dole. Možete odobriti ili odbiti ovaj zahtev.
      subject: Nov nalog za pregled na %{instance} (%{username})
    new_report:
      body: "%{reporter} je prijavio %{target}"
      body_remote: Neka sa domena %{domain} je prijavio %{target}
      subject: 'Nova prijava za %{instance} (#%{id})'
    new_trends:
      body: 'Sledeće stavke je potrebno pregledati pre nego što mogu javno da se prikažu:'
      new_trending_links:
        title: Linkovi u trendu
      new_trending_statuses:
        title: Objave u trendu
      new_trending_tags:
        no_approved_tags: Trenutno nema odobrenih heš oznaka u trendu.
        requirements: 'Bilo koji od sledećih kandidata bi mogao prevazići #%{rank} odobrenu heš oznaku u trendu, koja je trenutno #%{lowest_tag_name} sa vrednošću %{lowest_tag_score}.'
        title: Heš oznake u trendu
      subject: Novi trendovi za pregled na %{instance}
  aliases:
    add_new: Napravi pseudonim
    created_msg: Uspešno je napravljen novi pseudonim. Sada možete inicirati preseljenje sa starog naloga.
    deleted_msg: Uspešno je uklonjen pseudonim. Premeštanje sa tog naloga na ovaj više neće biti moguće.
    empty: Nemate nijedan pseudonim.
    hint_html: Ako želite da se preselite sa drugog naloga na ovaj, ovde možete napraviti pseudonim, koji je neophodan pre nego što možete nastaviti sa prebacivanjem pratilaca sa starog naloga na ovaj. Ova radnja sama po sebi je <strong>bezopasna i reverzibilna</strong>. <strong>Preseljenje naloga se inicira sa starog naloga</strong>.
    remove: Odveži pseudonim
  appearance:
    advanced_web_interface: Napredno veb okruženje
    advanced_web_interface_hint: 'Ako želite da iskoristite celu širinu ekrana, napredno veb okruženje vam omogućuje da konfigurišete mnogo različitih kolona da biste videli onoliko informacija u isto vreme koliko želite: početnu stranicu, obaveštenja, združenu vremensku liniju, bilo koji broj lista i heš oznaka.'
    animations_and_accessibility: Animacije i pristupačnost
    confirmation_dialogs: Dijalozi potvrde
    discovery: Otkrivanje
    localization:
      body: Mastodon prevode dobrovoljci.
      guide_link: https://crowdin.com/project/mastodon
      guide_link_text: Svako može doprineti.
    sensitive_content: Osetljiv sadržaj
    toot_layout: Raspored objava
  application_mailer:
    notification_preferences: Promeni preference E-pošte
    salutation: "Poštovani %{name},"
    settings: 'Promeni podešavanja e-pošte: %{link}'
    unsubscribe: Odjavi se
    view: 'Pogledaj:'
    view_profile: Pogledaj nalog
    view_status: Pogledaj status
  applications:
    created: Aplikacija uspešno napravljena
    destroyed: Aplikacija uspešno obrisana
    logout: Odjava
    regenerate_token: Rekreiraj pristupni token
    token_regenerated: Pristupni token uspešno rekreiran
    warning: Oprezno sa ovim podacima. Nikad je ne delite ni sa kim!
    your_token: Vaš pristupni token
  auth:
    apply_for_account: Zatražite nalog
<<<<<<< HEAD
=======
    captcha_confirmation:
      help_html: Ako imate problema sa rešavanjem CAPTCHA, možete nas kontaktirati preko %{email} i možemo vam pomoći.
      hint_html: Samo još jedna stvar! Moramo da potvrdimo da ste ljudsko biće (ovo je da bismo sprečili neželjenu poštu!). Rešite CAPTCHA ispod i kliknite na „Nastavi”.
      title: Bezbedonosna provera
>>>>>>> 2f049281
    confirmations:
      wrong_email_hint: Ako ta imejl adresa nije ispravna, možete je promeniti u podešavanjima naloga.
    delete_account: Brisanje naloga
    delete_account_html: Ako želite da izbrišete vaš nalog, možete <a href="%{path}">nastaviti ovde</a>. Od vas će se tražiti potvrda.
    description:
      prefix_invited_by_user: "@%{name} Vas poziva da se pridružite ovom serveru Mastodona!"
      prefix_sign_up: Pridružite se Mastodonu danas!
      suffix: Sa nalogom, moći ćete da pratite ljude, objavljujete novosti i razmenjujete poruke sa korisnicima bilo kog Mastodon servera i više!
    didnt_get_confirmation: Niste primili vezu za potvrdu?
    dont_have_your_security_key: Nemate sigurnosni ključ?
    forgot_password: Zaboravili ste lozinku?
    invalid_reset_password_token: Token za resetovanje lozinke je neispravan ili je istekao. Zatražite novi.
    link_to_otp: Unesite dvofaktorski kod sa svog telefona ili rezervni kod
    link_to_webauth: Koristite svoj sigurnosni ključ
    log_in_with: Prijavite se pomoću
    login: Prijavi se
    logout: Odjava
    migrate_account: Premeštanje u drugi nalog
    migrate_account_html: Ako želite da preusmerite ovaj nalog na neki drugi, možete to <a href="%{path}">podesiti ovde</a>.
    or_log_in_with: Ili se prijavite sa
    privacy_policy_agreement_html: Pročitao/-la sam i saglasan/-a sam sa <a href="%{privacy_policy_path}" target="_blank">politikom privatnosti</a>
    progress:
      confirm: Potvrdite e-poštu
      details: Vaši detalji
      review: Naš pregled
      rules: Prihvatite pravila
    providers:
      cas: CAS-om
      saml: SAML-om
    register: Registruj se
    registration_closed: "%{instance} ne prima nove članove"
    resend_confirmation: Ponovo pošalji vezu za potvrdu
    reset_password: Resetuj lozinku
    rules:
      accept: Prihvati
      back: Nazad
      invited_by: 'Možete se pridružiti %{domain} zahvaljujući pozivnici koju ste dobili od:'
      preamble: Ovo su pravila koja su uspostavili i koja sprovode moderatori servera %{domain}.
      preamble_invited: Pre nego što nastavite, razmotrite osnovna pravila koja su postavili moderatori %{domain}.
      title: Neka osnovna pravila.
      title_invited: Pozvani ste.
    security: Bezbednost
    set_new_password: Postavi novu lozinku
    setup:
      email_below_hint_html: Proverite svoju fasciklu neželjene pošte ili zatražite drugu. Možete da ispravite svoju adresu e-pošte ako je pogrešna.
      email_settings_hint_html: Kliknite na vezu koji smo vam poslali da verifikujete %{email}. Čekaćemo ovde.
      link_not_received: Niste dobili vezu?
      new_confirmation_instructions_sent: Za nekoliko minuta primićete novu e-poruku sa vezom za potvrdu!
      title: Proverite svoje prijemno sanduče
    sign_in:
      preamble_html: Prijavite se sa svojim podacima za <strong>%{domain}</strong>. Ako se Vaš nalog nalazi na drugom serveru, nećete moći da se prijavite ovde.
      title: Prijavite se na %{domain}
    sign_up:
      manual_review: Naši moderatori ručno pregledaju registracije na %{domain}. Da biste nam pomogli da obradimo vašu registraciju, napišite nešto o sebi i zašto želite nalog na %{domain}.
      preamble: Sa nalogom na ovom Mastodon serveru, moći ćete da pratite bilo koga sa mreže, bez obzira na to na kom serveru se njegov/njen nalog nalazi.
      title: Hajde da Vam namestimo nalog na %{domain}.
    status:
      account_status: Status naloga
      confirming: Čekanje na potvrdu putem imejla.
      functional: Vaš nalog je potpuno operativan.
      pending: Vaš zahtev je na čekanju za pregled od strane našeg osoblja. Ovo može potrajati neko vreme. Primićete imejl poruku ukoliko Vam zahtev bude odobren.
      redirecting_to: Vaš nalog je neaktivan jer preusmerava na %{acct}.
      view_strikes: Pogledajte prethodne prestupe upisane na Vaše ime
    too_fast: Formular je podnet prebrzo, pokušajte ponovo.
    use_security_key: Koristite sigurnosni ključ
  authorize_follow:
    already_following: Već pratite ovaj nalog
    already_requested: Već ste poslali zahtev za praćenje tom nalogu
    error: Nažalost, desila se greška pri traženju udaljenog naloga
    follow: Zaprati
    follow_request: 'Poslali ste zahtev za praćenjen za:'
    following: 'Sjajno! Sada pratite:'
    post_follow:
      close: Ili možete zatvoriti ovaj prozor.
      return: Vrati se na nalog ovog korisnika
      web: Idi na veb
    title: Zaprati %{acct}
  challenge:
    confirm: Nastavi
    hint_html: "<strong>Savet:</strong> Nećemo Vas pitati za lozinku ponovo u narednih sat vremena."
    invalid_password: Neispravna lozinka
    prompt: Potvrdite lozinku za nastavak
  crypto:
    errors:
      invalid_key: nije validan Ed25519 ili Curve25519 ključ
      invalid_signature: nije validan Ed25519 potpis
  date:
    formats:
      default: "%d. %b. %Y."
      with_month_name: "%d. %B %Y."
  datetime:
    distance_in_words:
      about_x_hours: "%{count} č."
      about_x_months: "%{count}mesec"
      about_x_years: "%{count}god"
      almost_x_years: "%{count}god"
      half_a_minute: Upravo sad
      less_than_x_minutes: "%{count} min."
      less_than_x_seconds: Upravo sad
      over_x_years: "%{count}god"
      x_days: "%{count}d"
      x_minutes: "%{count} min."
      x_months: "%{count}mesec"
      x_seconds: "%{count} sek."
  deletes:
    challenge_not_passed: Lozinka koju ste uneli nije bila ispravna
    confirm_password: Unesite trenutnu lozinku da bismo proverili Vaš identitet
    confirm_username: Unesite svoje korisničko ime da biste potvrdili proceduru
    proceed: Obriši nalog
    success_msg: Vaš nalog je uspešno obrisan
    warning:
      before: 'Pre nego što nastavite, molimo Vas pažljivo pročitajte sledeće napomene:'
      caches: Sadržaj koji je keširan na drugim serverima može da ostane netaknut
      data_removal: Vaše objave i drugi podaci će biti trajno izbrisani
      email_change_html: Možete <a href="%{path}">promeniti svoju imejl adresu</a> bez brisanja svog naloga
      email_contact_html: Ako poruka i dalje ne stiže, možete poslati mejl na <a href="mailto:%{email}">%{email}</a> za pomoć
      email_reconfirmation_html: Ukoliko Vam imejl za potvrdu ne stiže, možete ga <a href="%{path}">ponovo zatražiti</a>
      irreversible: Nećete biti u mogućnosti da vratite ili reaktivirate svoj nalog
      more_details_html: Za više detalja, pogledajte <a href="%{terms_path}">politiku privatnosti</a>.
      username_available: Vaše korisničko ime će ponovo postati dostupno
      username_unavailable: Vaše korisničko ime će ostati nedostupno
  disputes:
    strikes:
      action_taken: Radnja preduzeta
      appeal: Žalba
      appeal_approved: Žalba na ovaj prestup je uvažena i prestup više nije validan
      appeal_rejected: Žalba je odbijena
      appeal_submitted_at: Žalba je priložena
      appealed_msg: Vaša žalba je priložena. Bićete obavešteni ukoliko ona bude bila uvažena.
      appeals:
        submit: Priloži žalbu
      approve_appeal: Uvaži žalbu
      associated_report: Srodna prijava
      created_at: Datum
      description_html: Ovo su radnje preduzete protiv Vašeg naloga i upozorenja koja su Vam poslali članovi osoblja %{instance}.
      recipient: Usmereno prema
      reject_appeal: Odbij žalbu
      status: 'Objava #%{id}'
      status_removed: Objava je već uklonjena iz sistema
      title: "%{action} od %{date}"
      title_actions:
        delete_statuses: Brisanje objava
        disable: Zamrzavanje naloga
        mark_statuses_as_sensitive: Označavanje objava kao osetljivih
        none: Upozorenje
        sensitive: Označavanje naloga kao osetljivog
        silence: Ograničenje naloga
        suspend: Suspenzija naloga
      your_appeal_approved: Vaša žalba je uvažena
      your_appeal_pending: Priložili ste žalbu
      your_appeal_rejected: Vaša žalba je odbijena
  domain_validator:
    invalid_domain: nelegitimno ime domena
  edit_profile:
    basic_information: Osnovne informacije
    hint_html: "<strong>Prilagodite šta ljudi vide na vašem javnom profilu i pored vaših objava.</strong> Veća je verovatnoća da će vas drugi pratiti i komunicirati sa vama kada imate popunjen profil i sliku profila."
    other: Ostalo
    safety_and_privacy: Sigurnost i privatnost
  errors:
    '400': Zahtev koji ste podneli je bio nelegitiman ili u pogrešnom formatu.
    '403': Nemate dozvola da vidite ovu stranu.
    '404': Strana koju ste tražili ne postoji.
    '406': Ova stranica nije dostupna u izabranom formatu.
    '410': Strana koju ste tražili više ne postoji.
    '422':
      content: Bezbedonosna provera nije uspela. Da ne blokirate kolačiće?
      title: Bezbedonosna provera nije uspela
    '429': Uspored
    '500':
      content: Izvinjavamo se, nešto je pošlo po zlu sa ove strane.
      title: Strana nije ispravna
    '503': Stranicu nije bilo moguće dostaviti usled privremenog pada servera.
    noscript_html: Da biste koristili Mastodont veb aplikaciju, omogućite JavaScript. U suprotnom, probajte neku od <a href="%{apps_path}">originalnih aplikacija</a> za Mastodont za Vašu platformu.
  existing_username_validator:
    not_found: nije bilo moguće pronaći lokalnog korisnika sa tim korisničkim imenom
    not_found_multiple: nije bilo moguće pronaći %{usernames}
  exports:
    archive_takeout:
      date: Datum
      download: Preuzmite Vašu arhivu
      hint_html: Možete zatražiti arhivu vaših <strong>objava i otpremljenih medija</strong>. Izvezeni podaci će biti u ActivityPub formatu, koji može čitati bilo koji kompatibilan softver. Arhivu možete zatražiti svakih 7 dana.
      in_progress: Sastavljanje vaše arhive...
      request: Zatražite svoju arhivu
      size: Veličina
    blocks: Blokirali ste
    bookmarks: Obeleživači
    csv: CSV
    domain_blocks: Blokovi domena
    lists: Liste
    mutes: Ignorišete
    storage: Multimedijalno skladište
  featured_tags:
    add_new: Dodaj novu
    errors:
      limit: Već ste istakli maksimalan broj heš oznaka
    hint_html: "<strong>Šta su istaknute heš onake?</strong> One se prikazuju istaknuto na vašem javnom profilu i omogućuju ljudima da pregledaju vaše javne objave konkretno pod tim heš oznakama. One su sjajan alat za praćenje kreativnih radova ili dugoročnih projekata."
  filters:
    contexts:
      account: Profili
      home: Vremenska linija početne
      notifications: Obaveštenja
      public: Javne vremenske linije
      thread: Razgovori
    edit:
      add_keyword: Dodaj ključnu reč
      keywords: Ključne reči
      statuses: Zasebne objave
      statuses_hint_html: Ovaj filter važi za odabrane zasebne objave bez obzira na to da li sadrže ključne reči navedene ispod. <a href="%{path}">Pregledajte ili uklonite objave iz filtera</a>.
      title: Izmeni filter
    errors:
      deprecated_api_multiple_keywords: Ovi parametri ne mogu biti promenjeni u ovoj aplikaciji zato što se odnose na više od jedne ključne reči. Koristite ažurniju aplikaciju ili veb interfejs.
      invalid_context: Nijedan ili nevažeći kontekst isporučen
    index:
      contexts: Filtrira u %{contexts}
      delete: Izbriši
      empty: Nemate filtere.
      expires_in: Ističe za %{distance}
      expires_on: Ističe datuma %{date}
      keywords:
        one: "%{count} ključna reč"
        few: "%{count} ključne reči"
        other: "%{count} ključnih reči"
      statuses:
        one: "%{count} objava"
        few: "%{count} objave"
        other: "%{count} objava"
      statuses_long:
        one: "%{count} zasebna objava sakrivena"
        few: "%{count} zasebne objave sakrivene"
        other: "%{count} zasebnih objava sakriveno"
      title: Filteri
    new:
      save: Sačuvaj novi filter
      title: Dodaj novi filter
    statuses:
      back_to_filter: Nazad na filter
      batch:
        remove: Ukloni iz filtera
      index:
        hint: Ovaj filter važi za odabrane zasebne objave bez obzira na druge kriterijume. Možete da dodate više objava u ovaj filter putem veb interfejsa.
        title: Filtrirane objave
  generic:
    all: Svi
    all_items_on_page_selected_html:
      one: "<strong>%{count}</strong> stavka sa ove stranice je izabrana."
      few: Sve <strong>%{count}</strong> stavke sa ove stranice su izabrane.
      other: Svih <strong>%{count}</strong> stavki sa ove stranice je izabrano.
    all_matching_items_selected_html:
      one: "<strong>%{count}</strong> stavka koja se poklapa sa Vašom pretragom je izabrana."
      few: Sve <strong>%{count}</strong> stavke koje se poklapaju sa Vašom pretragom su izabrane.
      other: Svih <strong>%{count}</strong> stavki koje se poklapaju sa Vašom pretragom su izabrane.
    cancel: Otkaži
    changes_saved_msg: Izmene uspešno sačuvane!
    confirm: Potvrdi
    copy: Kopiraj
    delete: Izbriši
    deselect: Poništi sve izbore
    none: Nijedna
    order_by: Sortiraj prema
    save_changes: Sačuvaj promene
    select_all_matching_items:
      one: Odaberite %{count} stavku koja se poklapa sa Vašom pretragom.
      few: Odaberite sve %{count} stavke koje se poklapaju sa Vašom pretragom.
      other: Odaberite svih %{count} stavki koje se poklapaju sa Vašom pretragom.
    today: danas
    validation_errors:
      one: Nešto nije baš kako treba! Pregledajte greške ispod
      few: Nešto nije baš kako treba! Pregledajte %{count} greške ispod
      other: Nešto nije baš kako treba! Pregledajte %{count} grešaka ispod
  imports:
    errors:
      empty: Prazna CSV datoteka
      incompatible_type: Nekompatibilno sa izabranim tipom uvoza
      invalid_csv_file: 'Neispravan CSV fajl. Greška: %{error}'
      over_rows_processing_limit: sadrži više od %{count} redova
      too_large: Datoteka je prevelika
    failures: Neuspesi
    imported: Uvezeno
    mismatched_types_warning: Izgleda da ste možda izabrali pogrešan tip za ovaj uvoz, proverite još jednom.
    modes:
      merge: Stapanje
      merge_long: Zadržite postojeće zapise i dodajte nove
      overwrite: Zameni
      overwrite_long: Zameni trenutne zapise novima
    overwrite_preambles:
      blocking_html: Upravo ćete <strong>zameniti svoju listu blokiranih</strong> sa do <strong>%{total_items} naloga</strong> iz <strong>%{filename}</strong>.
      bookmarks_html: Upravo ćete <strong>zameniti svoje obeleživače</strong> sa do <strong>%{total_items} objava</strong> iz <strong>%{filename}</strong>.
      domain_blocking_html: Upravo ćete <strong>zameniti svoju listu blokiranih domena</strong> sa do <strong>%{total_items} domena</strong> iz <strong>%{filename}</strong>.
      following_html: Upravo ćete <strong>pratiti</strong> do <strong>%{total_items} naloga</strong> iz <strong>%{filename}</strong> and <strong>i prestati sa praćenjem bilo koga drugog</strong>.
      muting_html: Upravo ćete <strong>zameniti svoju listu ignorisanih naloga</strong> sa do <strong>%{total_items} naloga</strong> iz <strong>%{filename}</strong>.
    preambles:
      blocking_html: Upravo ćete <strong>blokirati</strong> do <strong>%{total_items} naloga</strong> iz <strong>%{filename}</strong>.
      bookmarks_html: Upravo ćete dodati do <strong>%{total_items} objava</strong> iz <strong>%{filename}</strong> u vaše <strong>obeleživače</strong>.
      domain_blocking_html: Upravo ćete <strong>blokirati</strong> do <strong>%{total_items} domena</strong> iz <strong>%{filename}</strong>.
      following_html: Upravo ćete <strong>pratiti</strong> do <strong>%{total_items} naloga</strong> iz <strong>%{filename}</strong>.
      muting_html: Upravo ćete <strong>ignorisati</strong> do <strong>%{total_items} naloga</strong> iz <strong>%{filename}</strong>.
    preface: Možete uvesti podatke koje ste izvezli sa druge instance, kao što su liste ljudi koje ste pratili ili blokirali.
    recent_imports: Nedavni uvozi
    states:
      finished: Završeno
      in_progress: U toku
      scheduled: Planirano
      unconfirmed: Nepotvrđeno
    status: Status
    success: Vaši podaci su uspešno otpremljeni i biće obrađeni uskoro
    time_started: Započeto u
    titles:
      blocking: Uvoz blokiranih naloga
      bookmarks: Uvoz obeleživača
      domain_blocking: Uvoz blokiranih domena
      following: Uvoz praćenih naloga
      muting: Uvoz ignorisanih naloga
    type: Tip uvoza
    type_groups:
      constructive: Praćenja i obeleživači
      destructive: Blokiranja i ignorisanja
    types:
      blocking: Lista blokiranja
      bookmarks: Obeleživači
      domain_blocking: Lista blokiranih domena
      following: Lista pratilaca
      muting: Lista ućutkanih
    upload: Otpremi
  invites:
    delete: Deaktiviraj
    expired: Isteklo
    expires_in:
      '1800': 30 minuta
      '21600': 6 sati
      '3600': 1 sad
      '43200': 12 sati
      '604800': 1 nedelja
      '86400': 1 dan
    expires_in_prompt: Nikad
    generate: Generiši
    invited_by: 'Pozvao Vas je:'
    max_uses:
      one: 1 korišćenje
      few: "%{count} korišćenja"
      other: "%{count} korišćenja"
    max_uses_prompt: Bez ograničenja
    prompt: Generiši i podeli linkove sa drugima da im odobrite pristup ovoj instanci
    table:
      expires_at: Ističe
      uses: Korišćenja
    title: Pozovite ljude
  lists:
    errors:
      limit: Dostigli ste maksimalni broj listâ
  login_activities:
    authentication_methods:
      otp: aplikacija za dvofaktorsku autentifikaciju
      password: lozinka
      sign_in_token: imejl sigurnosni kod
      webauthn: sigurnosni ključevi
    description_html: Ukoliko primetite aktivnost koju ne prepoznajete, razmislite o tome da promenite svoju lozinku i uključite dvofaktorsku autentifikaciju.
    empty: Istorija autentifikacije nije dostupna
    failed_sign_in_html: Neuspešan pokušaj prijavljivanja putem %{method} sa %{ip} (%{browser})
    successful_sign_in_html: Uspešan pokušaj prijavljivanja putem %{method} sa %{ip} (%{browser})
    title: Istorija autentifikacije
  mail_subscriptions:
    unsubscribe:
      action: Da, odjavi me
      complete: Odjavljen
      confirmation_html: Da li ste sigurni da želite da se odjavite od primanja %{type} za Mastodon na %{domain} na svoju e-poštu na %{email}? Uvek možete ponovo da se prijavite u svojim <a href="%{settings_path}">podešavanjima obaveštenja putem e-pošte</a>.
      emails:
        notification_emails:
          favourite: omiljene e-pošte za obaveštenja
          follow: omiljene e-pošte za praćenja
          follow_request: e-pošte za zahteve za praćenja
          mention: e-pošte za obaveštenje pominjanja
          reblog: e-pošte za obaveštenje podržavanja
      resubscribe_html: Ako ste se greškom odjavili, možete ponovo da se prijavite u svojim <a href="%{settings_path}">podešavanjima obaveštenja putem e-pošte</a>.
      success_html: Više nećete dobijati %{type} za Mastodon na %{domain} na svoju e-poštu na %{email}.
      title: Odjavi se
  media_attachments:
    validations:
      images_and_video: Ne može da se prikači video na status koji već ima slike
      not_ready: Ne mogu se priložiti fajlovi koji još uvek nisu obrađeni. Pokušajte ponovo za koji trenutak!
      too_many: Ne može se prikačiti više od 4 fajla
  migrations:
    acct: korisnik@domen novog naloga
    cancel: Otkaži preusmerenje
    cancel_explanation: Otkazivanje preusmerenja će ponovo aktivirati Vaš sadašnji nalog, ali neće vratiti pratioce koji su premešteni na drugi nalog.
    cancelled_msg: Uspešno je otkazano preusmerenje.
    errors:
      already_moved: već ste se preselili na isti nalog
      missing_also_known_as: nije pseudonim ovog naloga
      move_to_self: ne možete se preseliti na sadašnji nalog
      not_found: nije bilo moguće pronaći nalog
      on_cooldown: Pod ograničenjem ste
    followers_count: Pratioci u trenutku premeštaja
    incoming_migrations: Premeštanje iz drugog naloga
    incoming_migrations_html: Da biste prešli sa drugog naloga na ovaj, prvo morate <a href="%{path}">kreirate pseudonim naloga</a>.
    moved_msg: Vaš nalog sada preusmerava na %{acct} i Vaši pratioci se trenutno prebacuju.
    not_redirecting: Vaš nalog trenutno ne preusmerava ni na jedan drugi nalog.
    on_cooldown: Nedavno ste se preselili na novi nalog. Ova funkcija će Vam ponovo postati dostupna za %{count} dana.
    past_migrations: Prethodne selidbe
    proceed_with_move: Prebacite pratioce
    redirected_msg: Vaš nalog sada preusmerava na %{acct}.
    redirecting_to: Vaš nalog preusmerava na %{acct}.
    set_redirect: Postavi preusmerenje
    warning:
      backreference_required: Novi nalog prvo mora biti konfigurisan tako da referiše na ovaj nalog
      before: 'Pre nego što nastavite, molimo Vas pažljivo pročitajte sledeće napomene:'
      cooldown: Nakon preseljenja potrebno je da prođe određeno vreme pre nego što ćete ponovo moći da se preselite
      disabled_account: Vaš trenutni nalog više neće biti upotrebljiv. Međutim, imaćete pristup izvozu podataka kao i reaktivaciji.
      followers: Ova radnja će premestiti sve pratioce sa trenutnog naloga na novi nalog
      only_redirect_html: Umesto preseljenja, možete <a href="%{path}">samo dodati preusmeravajući link na svoj profil.</a>.
      other_data: Ostali podaci neće biti automatski prebačeni
      redirect: Profil Vašeg sadašnjeg naloga će biti ažuriran sa obaveštenjem o preusmerenju i biće isključen iz pretrage
  moderation:
    title: Moderacija
  move_handler:
    carry_blocks_over_text: Ovaj korisnik se preselio sa naloga %{acct}, koji ste blokirali.
    carry_mutes_over_text: Ovaj korisnik se preselio sa naloga %{acct}, koji ste utišali.
    copy_account_note_text: 'Ovaj korisnik se preselio sa naloga %{acct}, o kome ste zapisali sledeće beleške:'
  navigation:
    toggle_menu: Prikaži/sakrij meni
  notification_mailer:
    admin:
      report:
        subject: "%{name} je podneo/-la prijavu"
      sign_up:
        subject: "%{name} se registrovao/-la"
    favourite:
      body: '%{name} je postavio kao omiljen Vaš status:'
      subject: "%{name} je postavio kao omiljen Vaš status"
      title: Novi omiljeni
    follow:
      body: "%{name} Vas je zapratio!"
      subject: "%{name} Vas je zapratio"
      title: Novi pratioc
    follow_request:
      action: Upravljajte zahtevima za praćenje
      body: "%{name} je zatražio da Vas zaprati"
      subject: 'Pratioci na čekanju: %{name}'
      title: Novi zahtev za praćenje
    mention:
      action: Odgovori
      body: '%{name} Vas je pomenuo u:'
      subject: '%{name} Vas je pomenuo'
      title: Novo spominjanje
    poll:
      subject: Anketa korisnika %{name} se završila
    reblog:
      body: '%{name} Vam je podržao/la status:'
      subject: "%{name} je podržao/la Vaš status"
      title: Nova podrška
    status:
      subject: "%{name} je upravo postavio/-la objavu"
    update:
      subject: "%{name} je izmenio/-la objavu"
  notifications:
    email_events: Događaji za obaveštenja e-poštom
    email_events_hint: 'Izaberite dešavanja za koja želite da primate obaveštenja:'
    other_settings: Ostala podešavanja obaveštenja
  number:
    human:
      decimal_units:
        format: "%n %u"
        units:
          billion: mlrd.
          million: mil.
          quadrillion: tril.
          thousand: hilj.
          trillion: bil.
  otp_authentication:
    code_hint: Ukucajte kod generisan u Vašoj aplikaciji za autentifikaciju da biste potvrdili
    description_html: Ako uključite <strong>dvofaktorsku autentifikaciju</strong> putem aplikacije za autentifikaciju, moraćete da budete pri telefonu prilikom prijavljivanja da biste imali pristup generisanim kodovima za prijavu.
    enable: Omogući
    instructions_html: "<strong>Skenirajte ovaj QR kod pomoću Google autentifikatora ili slične aplikacije na svom telefonu</strong>. Od sada pa ubuduće, ta aplikacija će generisati pristupne kodove koje ćete morati da unesete prilikom prijavljivanja."
    manual_instructions: 'Ako ne možete da skenirate QR kod i morate da ga unesete ručno, evo njegove tekstualne šifre:'
    setup: Instalacija
    wrong_code: Uneseni kod je bio neispravan! Da li su vreme servera i vreme uređaja ispravni?
  pagination:
    newer: Novije
    next: Sledeće
    older: Starije
    prev: Prethodni
    truncate: "&hellip;"
  polls:
    errors:
      already_voted: Već ste glasali u ovoj anketi
      duplicate_options: sadrži duplikate
      duration_too_long: previše je daleko u budućnosti
      duration_too_short: previše je skoro
      expired: Anketa je već završena
      invalid_choice: Izabrana opcija ne postoji
      over_character_limit: ne može biti duže od po %{max} karaktera
      self_vote: Ne možete glasati u sopstvenim anketama
      too_few_options: mora imati više od jedne opcije
      too_many_options: ne može da sadrži više od %{max} opcija
  preferences:
    other: Ostalo
    posting_defaults: Podrazumevana podešavanja objavljivanja
    public_timelines: Javne vremenske linije
  privacy_policy:
    title: Politika privatnosti
  reactions:
    errors:
      limit_reached: Dostignuto je ograničenje različitih reakcija
      unrecognized_emoji: nije prepoznat emodži
  relationships:
    activity: Aktivnost naloga
    confirm_follow_selected_followers: Da li ste sigurni da želite da pratite izabrane pratioce?
    confirm_remove_selected_followers: Da li ste sigurni da želite da uklonite izabrane pratioce?
    confirm_remove_selected_follows: Da li ste sigurni da želite da uklonite izabrana praćenja?
    dormant: Neaktivan
    follow_failure: Nije moguće pratiti neke od izabranih naloga.
    follow_selected_followers: Prati izabrane pratioce
    followers: Pratioci
    following: Praćenja
    invited: Pozvan
    last_active: Poslednji put aktivan
    most_recent: Najnoviji
    moved: Premešten
    mutual: Zajednički
    primary: Primarni
    relationship: Odnos
    remove_selected_domains: Ukloni sve pratioce sa izabranih domena
    remove_selected_followers: Ukloni izabrane pratioce
    remove_selected_follows: Otprati izabrane korisnike
    status: Status naloga
  remote_follow:
    missing_resource: Ne mogu da nađem zahtevanu adresu preusmeravanja za Vaš nalog
  reports:
    errors:
      invalid_rules: ne referiše na legitimna pravila
  rss:
    content_warning: 'Upozorenje o sadržaju:'
    descriptions:
      account: Javne objave sa @%{acct}
      tag: 'Javne objave označene sa #%{hashtag}'
  scheduled_statuses:
    over_daily_limit: Prekoračili ste granicu od %{limit} planiranih objava za danas
    over_total_limit: Prekoračili ste granicu od %{limit} planiranih objava
    too_soon: Planirani datum mora biti u budućnosti
  sessions:
    activity: Poslednja aktivnost
    browser: Veb čitač
    browsers:
      alipay: Alipej
      blackberry: Blekberi
      chrome: Chrome
      edge: Majkrosoft Edž
      electron: Elektron
      firefox: Fajerfoks
      generic: Nepoznati veb čitač
      huawei_browser: Huawei pregledač
      ie: Internet Eksplorer
      micro_messenger: MajkroMesendžer
      nokia: Nokija S40 Ovi Pretraživač
      opera: Opera
      otter: Oter
      phantom_js: FantomDžejEs
      qq: KjuKju Pretraživač
      safari: Safari
      uc_browser: UC Browser
      unknown_browser: Nepoznati pregledač
      weibo: Veibo
    current_session: Trenutna sesija
    description: "%{browser} sa %{platform}"
    explanation: Ovo su veb pretraživači koji su trenutno prijavljeni na Vaš Mastodon nalog.
    ip: IP
    platforms:
      adobe_air: Adob Er-a
      android: Androida
      blackberry: Blekberi
      chrome_os: ChromeOS
      firefox_os: Fajerfoks OS-a
      ios: iOS-a
      kai_os: KaiOS
      linux: Linuksa
      mac: Meka
      unknown_platform: Nepoznata platforma
      windows: Windows
      windows_mobile: Windows Mobile
      windows_phone: Windows Phone
    revoke: Opozovi
    revoke_success: Sesija uspešno opozvana
    title: Sesije
    view_authentication_history: Pogledajte istoriju autentifikacije vašeg naloga
  settings:
    account: Nalog
    account_settings: Podešavanja naloga
    aliases: Pseudonimi naloga
    appearance: Izgled
    authorized_apps: Autorizovane aplikacije
    back: Nazad na Mastodon
    delete: Brisanje naloga
    development: Razvoj
    edit_profile: Uređivanje profila
    export: Izvoz podataka
    featured_tags: Istaknute heš oznake
    import: Uvoz
    import_and_export: Uvoz i izvoz
    migrate: Prebacivanje naloga
    notifications: Obaveštenja
    preferences: Podešavanja
    profile: Nalog
    relationships: Praćenja i pratioci
    statuses_cleanup: Automatsko brisanje objava
    strikes: Moderacijski prestupi
    two_factor_authentication: Dvofaktorska identifikacija
    webauthn_authentication: Sigurnosni ključevi
  statuses:
    attached:
      audio:
        one: "%{count} audio zapis"
        few: "%{count} audio zapisa"
        other: "%{count} audio zapisa"
      description: 'U prilogu: %{attached}'
      image:
        one: "%{count} sliku"
        few: "%{count} slika"
        other: "%{count} slika"
      video:
        one: "%{count} video zapis"
        few: "%{count} video zapisa"
        other: "%{count} video zapisa"
    boosted_from_html: Podržano od %{acct_link}
    content_warning: 'Upozorenje na sadržaj: %{warning}'
    default_language: Isto kao jezik okruženja
    disallowed_hashtags:
      one: 'sadrži zabranjeni hešteg: %{tags}'
      few: 'sadrži zabranjene heštegove: %{tags}'
      other: 'sadrži zabranjene heštegove: %{tags}'
    edited_at_html: Izmenjeno %{date}
    errors:
      in_reply_not_found: Objava na koju pokušavate da odgovorite naizgled ne postoji.
    open_in_web: Otvori u vebu
    over_character_limit: ograničenje od %{max} karaktera prekoračeno
    pin_errors:
      direct: Objave koje su vidljive samo pomenutim korisnicima ne mogu biti prikačene
      limit: Već ste zakačili maksimalan broj objava
      ownership: Tuđa objava se ne može zakačiti
      reblog: Podrška ne može da se prikači
    poll:
      total_people:
        one: "%{count} osoba"
        few: "%{count} osobe"
        other: "%{count} ljudi"
      total_votes:
        one: "%{count} glas"
        few: "%{count} glasa"
        other: "%{count} glasova"
      vote: Glasajte
    show_more: Prikaži još
    show_newer: Nikad ne prikazuj
    show_older: Prikaži starije
    show_thread: Prikaži niz
    sign_in_to_participate: Prijavite se da učestvujete u razgovoru
    title: '%{name}: „%{quote}”'
    visibilities:
      direct: Direktno
      private: Samo pratioci
      private_long: Prikaži samo pratiocima
      public: Javno
      public_long: Svako može da vidi
      unlisted: Neizlistano
      unlisted_long: Svako može da vidi, ali nije izlistano na javnim vremenskim linijama
  statuses_cleanup:
    enabled: Automatski izbriši stare objave
    enabled_hint: Automatski briše vaše objave kada dostignu određeni starosni prag, osim ako se ne podudaraju sa jednim od izuzetaka u nastavku
    exceptions: Izuzeci
    explanation: Pošto je brisanje objava skupa operacija, ovo se radi polako tokom vremena kada server inače nije zauzet. Iz tog razloga, vaše objave mogu biti izbrisane neko vreme nakon što dostignu starosni prag.
    ignore_favs: Ignoriši omiljene
    ignore_reblogs: Ignoriši podržavanja
    interaction_exceptions: Izuzeci zasnovani na interakcijama
    interaction_exceptions_explanation: Imajte na umu da ne postoji garancija da će objave biti izbrisane ako broj označavanja kao omiljenih ili broj podržavanja padne ispod praga nakon što ga premaše.
    keep_direct: Zadrži direktne poruke
    keep_direct_hint: Ne briše nijednu od vaših direktnih poruka
    keep_media: Zadrži objave sa medijskim prilozima
    keep_media_hint: Ne briše nijednu od vaših objava koje imaju medijske priloge
    keep_pinned: Zadrži zakačene objave
    keep_pinned_hint: Ne briše nijednu od vaših zakačenih objava
    keep_polls: Zadrži ankete
    keep_polls_hint: Ne briše nijednu od vaših anketa
    keep_self_bookmark: Zadrži objave koje ste dodali u obeleživače
    keep_self_bookmark_hint: Ne briše vaše sopstvene objave ako ste ih dodlai u obeleživače
    keep_self_fav: Zadrži omiljene objave
    keep_self_fav_hint: Ne briše vaše sopstvene objave ako ste ih označili kao omiljene
    min_age:
      '1209600': 2 sedmice
      '15778476': 6 meseci
      '2629746': 1 mesec
      '31556952': 1 godina
      '5259492': 2 meseca
      '604800': 1 sedmica
      '63113904': 2 godine
      '7889238': 3 meseca
    min_age_label: Starosni prag
    min_favs: Zadrži objave označene kao omiljene najmanje
    min_favs_hint: Ne briše nijednu vašu objavu koja je dobila najmanje ovaj broj omiljenih. Ostavite prazno za brisanje objava bez obzira na njihov broj omiljenih
    min_reblogs: Zadrži objave podržane barem
    min_reblogs_hint: Ne briše nijednu vašu objavu koja je bila podržana najmanje ovoliko puta. Ostavite prazno za brisanje objava bez obzira na njihov broj podržavanja
  stream_entries:
    pinned: Zakačena objava
    reblogged: podržano
    sensitive_content: Osetljiv sadržaj
  strikes:
    errors:
      too_late: Istekao je rok za podnošenje žalbe na zabeležen prestup
  tags:
    does_not_match_previous_name: ne poklapa se sa prethodnim imenom
  themes:
    contrast: Veliki kontrast
    default: Mastodon
    mastodon-light: Mastodon (svetlo)
  time:
    formats:
      default: "%d %b %Y, %H:%M"
      month: "%b %Y"
      time: "%H:%M"
  two_factor_authentication:
    add: Dodaj
    disable: Isključi
    disabled_success: Dvofaktorska autentifikacija je uspešno onemogućena
    edit: Izmeni
    enabled: Dvofaktorska identifikacija je uključena
    enabled_success: Dvofaktorska identifikacija je uspešno uključena
    generate_recovery_codes: Generiši kodove za oporavak
    lost_recovery_codes: Kodovi za oporavak Vam omogućavaju da povratite pristup nalogu ako izgubite telefon. Ako izgubite kodove za oporavak, možete ih re-generisati ovde. Od tog trenutka, stari kodovi za oporavak više ne važe.
    methods: Metode dvofaktorske autentifikacije
    otp: Aplikacija za autentifikaciju
    recovery_codes: Napravite rezervu kodova za oporavak
    recovery_codes_regenerated: Kodovi za oporavak uspešno re-generisani
    recovery_instructions_html: Ako ikada izgubite pristup telefonu, možete iskoristiti kodove za oporavak date ispod da povratite pristup nalogu. <strong>Držite kodove za oporavak na sigurnom</strong>. Na primer, odštampajte ih i čuvajte ih sa ostalim važnim dokumentima.
    webauthn: Sigurnosni ključevi
  user_mailer:
    appeal_approved:
      action: Idite na svoj nalog
      explanation: Žalba podneta datuma %{appeal_date} na upisan prestup na Vaše ime datuma %{strike_date} je uvažena. Vaš nalog je ponovo u povoljnom položaju.
      subject: Vaša žalba podneta %{date} je uvažena
      title: Žalba uvažena
    appeal_rejected:
      explanation: Žalba podneta datuma %{appeal_date} na upisan prestup na Vaše ime datuma %{strike_date} je odbijena.
      subject: Vaša žalba podneta %{date} je odbijena
      title: Žalba odbijena
    backup_ready:
      explanation: Tražili ste potpunu rezervnu kopiju vašeg Mastodon računa. Spremna za preuzimanje!
      subject: Vaša arhiva je spremna za preuzimanje
      title: Izvoz arhive
    suspicious_sign_in:
      change_password: promenite svoju lozinku
      details: 'Evo detalja o prijavi:'
      explanation: Primetili smo prijavu na Vaš nalog sa nepoznate IP adrese.
      further_actions_html: Ukoliko to niste bili Vi, preporučujemo da odmah %{action} i uključite dvofaktorsku autentifikaciju da biste održali bezbednost svog naloga.
      subject: Vašem nalogu je pristupljeno sa nepozate IP adrese
      title: Novo prijavljivanje
    warning:
      appeal: Priložite žalbu
      appeal_description: Ukoliko verujete da je u pitanju greška, možete priložiti žalbu osoblju %{instance}.
      categories:
        spam: Neželjena pošta
        violation: Sadržaj krši sledeća pravila zajednice
      explanation:
        delete_statuses: Za neke od Vaših objava je ustanovljeno da krše jedno ili više pravila zajednice i usled toga su uklonjene od strane moderatora %{instance}.
        disable: Više ne možete da koristite svoj nalog, ali Vaš profil i drugi podaci ostaju netaknuti. Možete da zatražite rezervnu kopiju svojih podataka, promenite podešavanja naloga ili obrišete svoj nalog.
        mark_statuses_as_sensitive: Neke od Vaših objava su označene kao osetljive od strane moderatora %{instance}. Ovo znači da će ljudi morati da kliknu na multimedije u objavama pre nego što mogu da ih vide. Ubuduće možete sami da označite svoju multimediju kao osetljivu prilikom sastavljanja objave.
        sensitive: Od sada će svi Vaši otpremljeni multimedijalni fajlovi biti označeni kao osetljivi i sakriveni iza tastera upozorenja.
        silence: I dalje možete koristiti svoj nalog ali samo ljudi koji Vas već prate će videti Vaše objave na ovom serveru, i možda ćete biti isključeni iz raznih mehanizama otkrivanja. Međutim, drugi ljudi i dalje mogu ručno da Vas zaprate.
        suspend: Više ne možete da koristite svoj nalog, i Vaš profil i ostali podaci Vam više nisu dostupni. I dalje možete da se prijavite da biste zatražili rezervnu kopiju svojih podataka sve dok se Vaši podaci trajno ne izbrišu za oko 30 dana, s tim što ćemo zadržati neke osnovne podatke da bismo Vas sprečili u eventualnom zaobilaženju suspenzije.
      reason: 'Obrazloženje:'
      statuses: 'Citirane objave:'
      subject:
        delete_statuses: Vaše objave sa %{acct} su izbrisane
        disable: Vaš nalog %{acct} je zamrznut
        mark_statuses_as_sensitive: Vaše objave sa %{acct} su obeležene kao osetljive
        none: Upozorenje za %{acct}
        sensitive: Vaše objave sa %{acct} će ubuduće biti označene kao osetljive
        silence: Vaš nalog %{acct} je ograničen
        suspend: Vaš nalog %{acct} je suspendovan
      title:
        delete_statuses: Objave su obrisane
        disable: Nalog zamrznut
        mark_statuses_as_sensitive: Objave su označene kao osetljive
        none: Upozorenje
        sensitive: Nalog je označen kao osetljiv
        silence: Nalog ograničen
        suspend: Nalog suspendovan
    welcome:
      edit_profile_action: Podesi nalog
      edit_profile_step: Možete prilagoditi svoj profil tako što ćete postaviti profilnu sliku, promeniti ime za prikaz i tako dalje. Možete dati saglasnost da pregledate nove pratioce pre nego što im dozvolite da Vas zaprate.
      explanation: Evo nekoliko saveta za početak
      final_action: Počnite objavljivati
      final_step: 'Počnite da objavljujete! Čak i bez pratilaca, Vaše javne objave su vidljive drugim ljudima, na primer na lokalnoj vremenskoj liniji ili u heš oznakama. Možda želite da se predstavite sa heš oznakom #introductions ili #predstavljanja.'
      full_handle: Vaš pun nadimak
      full_handle_hint: Ovo biste rekli svojim prijateljima kako bi vam oni poslali poruku, ili zapratili sa druge instance.
      subject: Dobrodošli na Mastodon
      title: Dobrodošli, %{name}!
  users:
    follow_limit_reached: Ne možete pratiti više od %{limit} ljudi
    go_to_sso_account_settings: Idite na podešavanja naloga svog dobavljača identiteta
    invalid_otp_token: Neispravni dvofaktorski kod
    otp_lost_help_html: Ako izgubite pristup za oba, možete stupiti u kontakt sa %{email}
    seamless_external_login: Prijavljeni ste putem spoljašnje usluge, tako da lozinka i podešavanja E-pošte nisu dostupni.
    signed_in_as: 'Prijavljen/a kao:'
  verification:
    extra_instructions_html: <strong>Savet:</strong>Veza na vašem veb sajtu može da bude nevidljiva. Važan deo je <code>rel="me"</code> koji sprečava lažno predstavljanje na veb sajtovima sa sadržajem koji generiše korisnik. Možete čak da koristite oznaku <code>veze</code> u zaglavlju stranice umesto <code>a</code>, ali HTML mora biti dostupan bez izvršavanja JavaScript-a.
    here_is_how: Evo kako
    hint_html: "<strong>Verifikacija vašeg identiteta na Mastodon-u je za svakoga.</strong> Zasnovano na otvorenim veb standardima, sada i zauvek besplatno. Sve što vam treba je lični veb sajt po kome vas ljudi prepoznaju. Kada se povežete sa ovim veb sajtom sa svog profila, proverićemo da li je veb sajt povezan sa vašim profilom i na njemu ćemo prikazati vizuelni indikator."
    instructions_html: Kopirajte i nalepite kod ispod u HTML svog veb sajta. Zatim dodajte adresu svog veb sajta u jedno od dodatnih polja na svom profilu sa kartice „Uredi profil” i sačuvajte promene.
    verification: Provera
    verified_links: Vaše verifikovane veze
  webauthn_credentials:
    add: Dodajte novi sigurnosni ključ
    create:
      error: Iskrsao je problem prilikom dodavanja Vašeg sigurnosnog ključa. Molimo Vas pokušajte ponovo.
      success: Vaš sigurnosni ključ je uspešno dodat.
    delete: Izbriši
    delete_confirmation: Da li ste sigurni da želite da izbrišete ovaj sigurnosni ključ?
    description_html: Ako uključite <strong>autentifikaciju sigurnosnim ključem</strong>, moraćete da koristite jedan od svojih sigurnosnih ključeva prilikom prijavljivanja.
    destroy:
      error: Iskrsao je problem prilikom brisanja Vašeg sigurnosnog ključa. Molimo Vas pokušajte ponovo.
      success: Vaš sigurnosni ključ je uspešno obrisan.
    invalid_credential: Neispravan sigurnosni ključ
    nickname_hint: Unesite nadimak svog novog sigurnosnog ključa
    not_enabled: Još uvek niste omogućili WebAuthn
    not_supported: Ovaj pretraživač ne podržava sigurnosne ključeve
    otp_required: Da biste koristili sigurnosne ključeve, molimo Vas prvo uključite dvofaktorsku autentifikaciju.
    registered_on: Registrovan/-a %{date}<|MERGE_RESOLUTION|>--- conflicted
+++ resolved
@@ -1009,13 +1009,10 @@
     your_token: Vaš pristupni token
   auth:
     apply_for_account: Zatražite nalog
-<<<<<<< HEAD
-=======
     captcha_confirmation:
       help_html: Ako imate problema sa rešavanjem CAPTCHA, možete nas kontaktirati preko %{email} i možemo vam pomoći.
       hint_html: Samo još jedna stvar! Moramo da potvrdimo da ste ljudsko biće (ovo je da bismo sprečili neželjenu poštu!). Rešite CAPTCHA ispod i kliknite na „Nastavi”.
       title: Bezbedonosna provera
->>>>>>> 2f049281
     confirmations:
       wrong_email_hint: Ako ta imejl adresa nije ispravna, možete je promeniti u podešavanjima naloga.
     delete_account: Brisanje naloga
