br:
  activerecord:
    attributes:
      doorkeeper/application:
        name: Anv an arload
        redirect_uri: Dazkas URI
        scopes: Dougoù
        website: Lec'hienn an arload
    errors:
      models:
        doorkeeper/application:
          attributes:
            redirect_uri:
              invalid_uri: eo ret bezañ un URI reizh.
              secured_uri: eo ret bezañ un HTTPS/SSL URI.
  doorkeeper:
    applications:
      buttons:
        authorize: Aotren
        cancel: Nullañ
        destroy: Distrujañ
        edit: Kemmañ
        submit: Kas
      confirmations:
        destroy: Ha sur oc'h ?
      edit:
        title: Kemmañ an arload
      form:
        error: Hopala! Gwiriit ho frammenn rak fazioù a c'hell bezañ enni
      help:
        native_redirect_uri: Implijit %{native_redirect_uri} evit amprouadennoù lec'hel
        redirect_uri: Implijit ul linenn evit pep URI
      index:
        application: Arload
        callback_url: URL adc'halv
        delete: Dilemel
        empty: Arloadoù ebet ganeoc'h.
        name: Anv
        new: Arload nevez
        scopes: Dougoù
        show: Diskouez
        title: Hoc'h arloadoù
      new:
        title: Arload nevez
      show:
        actions: Obererezhioù
        application_id: Alc'hwez an arval
        callback_urls: URLoù adc'halv
        scopes: Dougoù
        title: 'Arload : %{name}'
    authorizations:
      buttons:
        authorize: Aotren
        deny: Nac'hañ
      error:
        title: Ur fazi a zo degouezhet
      new:
        title: Aotre rekis
      show:
        title: Eilennit kod aotre-se ha pegit en arload.
    authorized_applications:
      buttons:
        revoke: Skarzhañ
      confirmations:
        revoke: Ha sur oc'h ?
      index:
        title: Hoc'h arloadoù aotreet
    errors:
      messages:
        access_denied: Perc'henn an danvez pe ar servijer aotre nac'het ar reket.
        invalid_grant: An aotre pourvezhet a zo direizh, aet da dermen, skarzhet, roet d'un arval all pe ne glot ket gant an URI dazkas implijet.
        invalid_redirect_uri: An URI dazkas n'eo ket reizh.
        invalid_request:
          missing_param: 'Un arventenn a vank: %{value}.'
          request_not_authorized: Ret eo d'ar reket bezañ aotreet. Arventenn rekis evit aotren ar reket a zo direizh pe diank.
          unknown: Ar reket a vank un arventenn rekis, a enlaak un dalvoud arventenn dianavezet, pe a zo faziek en ur mod all.
        invalid_resource_owner: Testenioù perc'henn an danvez pourvezet n'int ket reizh, pe perc'henn an danvez ne c'hell ket bezañ kavet
        invalid_token:
          expired: Ar jedouer moned a zo aet da dermen
          revoked: Ar jedouer moned a zo skarzhet
          unknown: Ar jedouer moned a zo direizh
        server_error: Ur fazi digortozet a c'hoarveze hag a vire ar servijer aotre ouzh klokaat ar reket.
        temporarily_unavailable: Ar servijer aotre ne c'hall ket seveniñ ar reket abalamour d'ur soulgarg pe d'ur gempenn.
        unauthorized_client: An arval n'eo ket aotreet seveniñ ar reket-mañ er mod-se.
        unsupported_grant_type: Diembreg eo seurt aotre gant ar servijer aotre.
        unsupported_response_type: Diembreg eo seurt respontoù gant ar servijer aotre.
    flash:
      applications:
        create:
          notice: Savet eo bet an arload.
        destroy:
          notice: Dilamet eo bet an arload.
        update:
          notice: Hizivaet eo bet an arload.
      authorized_applications:
        destroy:
          notice: Skarzhet eo bet an arload.
    grouped_scopes:
      title:
        blocks: Re stanket
        bookmarks: Sinedoù
        filters: Siloù
        lists: Listennoù
        mutes: Kuzhet
        search: Klask
        statuses: Toudoù
    layouts:
      admin:
        nav:
          applications: Arloadoù
          oauth2_provider: OAuth2 Pourvezer
      application:
        title: OAuth aotre rekis
    scopes:
      "admin:read": lenn holl titouroù ar servijer
      "admin:read:accounts": lenn titouroù kizidik an holl kontoù
      "admin:read:reports": lenn titouroù kizidik an holl danevelloù hag an holl kontoù danevellet
      "admin:write": kemmañ holl titouroù ar servijer
      "admin:write:accounts": ober evezherezh war ar c'hontoù
      "admin:write:reports": ober evezherezh war an danevelloù
      follow: kemmañ darempredoù ho kont
      push: resev ho kemennoù push
      read: lenn holl titouroù ho kont
<<<<<<< HEAD
      "read:accounts": gwelout titouroù ar c'hontoù
      "read:blocks": gwelout ar pezh a zo stanket ganeoc'h
      "read:bookmarks": gwelout ho sinedoù
      "read:favourites": gwelout ho muiañ-karet
      "read:filters": gwelout ho siloù
      "read:follows": gwelout ar pezh a zo heuliet ganeoc'h
      "read:lists": gwelout ho listennoù
      "read:mutes": gwelout traoù pe kontoù kuzhet ganeoc'h
      "read:notifications": gwellout ho kemennoù
      "read:reports": gwelout ho tanevelloù
      "read:statuses": gwelout an holl toudoù
      write: kemmañ holl titouroù ho kont
      "write:accounts": kemmañ ho profil
      "write:blocks": berzañ kontoù ha domanioù
      "write:bookmarks": toudoù enrollet evel sinedoù
      "write:favourites": merkañ toudoù evel muiañ-karet
      "write:filters": krouiñ siloù
      "write:follows": heuliañ an dud
      "write:lists": krouiñ listennoù
      "write:media": pellgargañ restroù media
      "write:mutes": kuzhat tud ha kaozeadennoù
      "write:notifications": skarzhañ ho kemennoù
      "write:reports": danevellañ tud all
      "write:statuses": embann toudoù
=======
      read:accounts: gwelout titouroù ar c'hontoù
      read:blocks: gwelout ar pezh a zo stanket ganeoc'h
      read:bookmarks: gwelout ho sinedoù
      read:filters: gwelout ho siloù
      read:follows: gwelout ar pezh a zo heuliet ganeoc'h
      read:lists: gwelout ho listennoù
      read:mutes: gwelout traoù pe kontoù kuzhet ganeoc'h
      read:notifications: gwellout ho kemennoù
      read:reports: gwelout ho tanevelloù
      read:statuses: gwelout an holl toudoù
      write: kemmañ holl titouroù ho kont
      write:accounts: kemmañ ho profil
      write:blocks: berzañ kontoù ha domanioù
      write:bookmarks: toudoù enrollet evel sinedoù
      write:filters: krouiñ siloù
      write:follows: heuliañ an dud
      write:lists: krouiñ listennoù
      write:media: pellgargañ restroù media
      write:mutes: kuzhat tud ha kaozeadennoù
      write:notifications: skarzhañ ho kemennoù
      write:reports: danevellañ tud all
      write:statuses: embann toudoù
>>>>>>> fd284311
<|MERGE_RESOLUTION|>--- conflicted
+++ resolved
@@ -121,32 +121,6 @@
       follow: kemmañ darempredoù ho kont
       push: resev ho kemennoù push
       read: lenn holl titouroù ho kont
-<<<<<<< HEAD
-      "read:accounts": gwelout titouroù ar c'hontoù
-      "read:blocks": gwelout ar pezh a zo stanket ganeoc'h
-      "read:bookmarks": gwelout ho sinedoù
-      "read:favourites": gwelout ho muiañ-karet
-      "read:filters": gwelout ho siloù
-      "read:follows": gwelout ar pezh a zo heuliet ganeoc'h
-      "read:lists": gwelout ho listennoù
-      "read:mutes": gwelout traoù pe kontoù kuzhet ganeoc'h
-      "read:notifications": gwellout ho kemennoù
-      "read:reports": gwelout ho tanevelloù
-      "read:statuses": gwelout an holl toudoù
-      write: kemmañ holl titouroù ho kont
-      "write:accounts": kemmañ ho profil
-      "write:blocks": berzañ kontoù ha domanioù
-      "write:bookmarks": toudoù enrollet evel sinedoù
-      "write:favourites": merkañ toudoù evel muiañ-karet
-      "write:filters": krouiñ siloù
-      "write:follows": heuliañ an dud
-      "write:lists": krouiñ listennoù
-      "write:media": pellgargañ restroù media
-      "write:mutes": kuzhat tud ha kaozeadennoù
-      "write:notifications": skarzhañ ho kemennoù
-      "write:reports": danevellañ tud all
-      "write:statuses": embann toudoù
-=======
       read:accounts: gwelout titouroù ar c'hontoù
       read:blocks: gwelout ar pezh a zo stanket ganeoc'h
       read:bookmarks: gwelout ho sinedoù
@@ -168,5 +142,4 @@
       write:mutes: kuzhat tud ha kaozeadennoù
       write:notifications: skarzhañ ho kemennoù
       write:reports: danevellañ tud all
-      write:statuses: embann toudoù
->>>>>>> fd284311
+      write:statuses: embann toudoù