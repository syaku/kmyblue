fy:
  about:
    about_mastodon_html: 'Mastodon is in sosjaal netwurk dat gebrûk makket fan iepen webprotokollen en frije software. It is krekt lykas desintralisearre e-mail!'
    contact_missing: Net ynsteld
    contact_unavailable: Net fan tapassing
    hosted_on: Mastodon op %{domain}
    title: Oer
  accounts:
    follow: Folgje
    followers:
      one: Folger
      other: Folgers
    following: Folgjend
    instance_actor_flash: Dizze account is in ‘virtual actor’ wêrmei’t de server himsels fertsjinwurdiget en is dus gjin yndividuele brûker. It wurdt foar federaasjedoeleinen brûkt en moat net útsteld wurde.
    last_active: lêst warber
    link_verified_on: Eigendom fan dizze keppeling is kontrolearre op %{date}
    nothing_here: Hjir is neat!
    pin_errors:
      following: Jo moatte dizze account wol al folgje, eardat jo it oanrekommandearje kinne
    posts:
      one: Toot
      other: Berjochten
    posts_tab_heading: Berjochten
  admin:
    account_actions:
      action: Aksje útfiere
      title: Moderaasjemaatregelen tsjin %{acct} nimme
    account_moderation_notes:
      create: Lit in opmerking efter
      created_msg: Oanmeitsjen fan opmerking foar moderatoaren slagge!
      destroyed_msg: Fuortsmiten fan opmerking foar moderatoaren slagge!
    accounts:
      add_email_domain_block: E-maildomein blokkearje
      approve: Goedkarre
      approved_msg: It goedkarren fan de account fan %{username} is slagge
      are_you_sure: Binne jo wis?
      avatar: Profylfoto
      by_domain: Domein
      change_email:
        changed_msg: E-mailadres mei sukses wizige!
        current_email: Aktuele e-mailadres
        label: E-mailadres wizigje
        new_email: Nij e-mailadres
        submit: E-mailadres wizigje
        title: E-mailadres foar %{username} wizigje
      change_role:
        changed_msg: Rol mei sukses wizige!
        label: Rol wizigje
        no_role: Gjin rol
        title: Rol fan %{username} wizigje
      confirm: Befêstigje
      confirmed: Befêstige
      confirming: Befêstiging
      custom: Oanpast
      delete: Gegevens fuortsmite
      deleted: Fuortsmiten
      demote: Degradearje
      destroyed_msg: "It fuortsmiten fan de gegevens fan %{username} stiet no yn de wachtrige"
      disable: Befrieze
      disable_sign_in_token_auth: Ferifikaasje mei in tagongskoade fia e-mailberjocht útskeakelje
      disable_two_factor_authentication: 2FA útskeakelje
      disabled: Beferzen
      display_name: Werjeftenamme
      domain: Domein
      edit: Bewurkje
      email: E-mailadres
      email_status: E-mailsteat
      enable: Untteie
      enable_sign_in_token_auth: Ferifikaasje mei in tagongskoade fia e-mailberjocht ynskeakelje
      enabled: Ynskeakele
      enabled_msg: It ûntteie fan de account fan %{username} is slagge
      followers: Folgers
      follows: Folgjend
      header: Omslachfoto
      inbox_url: Ynboks-URL
      invite_request_text: Redenen om te registrearjen
      invited_by: Utnûge troch
      ip: IP
      joined: Registrearre
      location:
        all: Alle
        local: Lokaal
        remote: Ekstern
        title: Lokaasje
      login_status: Oanmeldsteat
      media_attachments: Mediabylagen
      memorialize: Nei in Yn memoriam wizigje
      memorialized: Yn memoriam
      memorialized_msg: It nei in Yn memoriam wizigje fan de account fan %{username} is slagge
      moderation:
        active: Aktyf
        all: Alle
        disabled: Utskeakele
        pending: Yn ôfwachting
        silenced: Beheind
        suspended: Utsteld
        title: Moderaasje
      moderation_notes: Opmerkingen foar moderatoaren
      most_recent_activity: Lêst warber
      most_recent_ip: Lêst brûkt IP-adres
      no_account_selected: Der binne gjin accounts wizige, omdat der gjin ien selektearre waard
      no_limits_imposed: Gjin limiten ynsteld
      no_role_assigned: Gjin rol tawezen
      not_subscribed: Net abonnearre
      pending: Moat noch beoardiele wurde
      perform_full_suspension: Utstelle
      previous_strikes: Eardere skeiningen
      previous_strikes_description_html:
        one: Dizze account hat <strong>ien</strong> oertrêding makke.
        other: Dizze account hat <strong>%{count}</strong> oertrêdingen makke.
      promote: Promovearje
      protocol: Protokol
      public: Iepenbier
      push_subscription_expires: PuSH-abonnemint ferrint op
      redownload: Profyl fernije
      redownloaded_msg: It werstellen fan it oarspronklike profyl fan %{username} is slagge
      reject: Wegerje
      rejected_msg: It ôfwizen fan it registraasjefersyk fan %{username} is slagge
      remote_suspension_irreversible: De gegevens fan dizze account binne definityf fuortsmiten.
      remote_suspension_reversible_hint_html: Dizze account is útsteld op harren server en de gegevens wurde op %{date} folslein fuortsmiten. Oant dy tiid kin de eksterne server dizze account werstelle sûnder neidielige gefolgen. Wannear’t jo alle gegevens fan dizze account daliks fuortsmite wolle, kinne jo dit hjirûnder dwaan.
      remove_avatar: Profylfoto fuortsmite
      remove_header: Omslachfoto fuortsmite
      removed_avatar_msg: It fuortsmiten fan de profylfoto fan %{username} is slagge
      removed_header_msg: It fuortsmiten fan de omslachfoto fan %{username} is slagge
      resend_confirmation:
        already_confirmed: Dizze brûker is al befêstige
        send: Befêstigingskeppeling opnij ferstjoere
        success: Befêstigingskeppeling mei sukses ferstjoerd!
      reset: Opnij ynstelle
      reset_password: Wachtwurd opnij ynstelle
      resubscribe: Opnij abonnearje
      role: Rol
      search: Sykje
      search_same_email_domain: Oare brûkers mei itselde e-maildomein
      search_same_ip: Oare brûkers mei itselde IP-adres
      security: Befeiliging
      security_measures:
        only_password: Allinnich wachtwurd
        password_and_2fa: Wachtwurd en 2FA
      sensitive: Gefoelich forsearje
      sensitized: As gefoelich markearre
      shared_inbox_url: Dielde Postfek-YN-URL
      show:
        created_reports: Oanmakke rapportaazjes
        targeted_reports: Troch oaren rapportearre
      silence: Beheine
      silenced: Beheind
      statuses: Berjochten
      strikes: Eardere skeiningen
      subscribe: Abonnearje
      suspend: Utstelle
      suspended: Utsteld
      suspension_irreversible: De gegevens fan dizze account binne definityf fuortsmiten. Jo kinne it útstellen fan dizze account ûngedien meitsje, sadat it wer te brûken is, mar de fuortsmiten gegevens wurde hjirmei net wersteld.
      suspension_reversible_hint_html: Dizze account is útsteld en de gegevens wurde op %{date} folslein fuortsmiten. Oant dy tiid kin de account wersteld wurde sûnder neidielige gefolgen. Wannear’t jo alle gegevens fan dizze account daliks fuortsmite wolle, kinne jo dit hjirûnder dwaan.
      title: Accounts
      unblock_email: E-mailadres deblokkearje
      unblocked_email_msg: It e-mailadres fan %{username} is deblokkearre
      unconfirmed_email: Unbefêstige e-mailadres
      undo_sensitized: Net mear as gefoelich forsearje
      undo_silenced: Net langer beheine
      undo_suspension: Net langer útstelle
      unsilenced_msg: It opheffen fan de beheiningen fan %{username} is slagge
      unsubscribe: Opsizze
      unsuspended_msg: It net langer útstellen fan %{username} is slagge
      username: Brûkersnamme
      view_domain: Gearfetting foar domein besjen
      warn: Warskôgje
      web: Web-app
      whitelisted: Goedkard foar federaasje
    action_logs:
      action_types:
        approve_appeal: Beswier goedkarre
        approve_user: Brûker goedkarre
        assigned_to_self_report: Rapportaazje tawize
        change_email_user: E-mailadres fan brûker wizigje
        change_role_user: Brûkersrol wizigje
        confirm_user: Brûker befêstigje
        create_account_warning: Warskôging oanmeitsje
        create_announcement: Meidieling oanmeitsje
        create_canonical_email_block: E-mailblokkade oanmeitsje
        create_custom_emoji: Lokale emoji oanmeitsje
        create_domain_allow: Domeingoedkarring oanmeitsje
        create_domain_block: Domeinblokkade oanmeitsje
        create_email_domain_block: E-maildomeinblokkade oanmeitsje
        create_ip_block: IP-rigel oanmeitsje
        create_unavailable_domain: Net beskikber domein oanmeitsje
        create_user_role: Rol oanmeitsje
        demote_user: Brûker degradearje
        destroy_announcement: Meidieling fuortsmite
        destroy_canonical_email_block: E-mailblokkade fuortsmite
        destroy_custom_emoji: Lokale emoji fuortsmite
        destroy_domain_allow: Domeingoedkarring fuortsmite
        destroy_domain_block: Domeinblokkade fuortsmite
        destroy_email_domain_block: E-maildomeinblokkade fuortsmite
        destroy_instance: Domein folslein fuortsmite
        destroy_ip_block: IP-rigel fuortsmite
        destroy_status: Toot fuortsmite
        destroy_unavailable_domain: Net beskikber domein fuortsmite
        destroy_user_role: Rol permanint fuortsmite
        disable_2fa_user: Twa-stapsferifikaasje útskeakelje
        disable_custom_emoji: Lokale emoji útskeakelje
        disable_sign_in_token_auth_user: Ferifikaasje mei in tagongskoade fia e-mailberjocht foar de brûker útskeakelje
        disable_user: Brûker útskeakelje
        enable_custom_emoji: Lokale emoji ynskeakelje
        enable_sign_in_token_auth_user: Ferifikaasje mei in tagongskoade fia e-mailberjocht foar de brûker ynskeakelje
        enable_user: Brûker ynskeakelje
        memorialize_account: De account yn in Yn memoriam wizigje
        promote_user: Brûker promovearje
        reject_appeal: Beswier ôfwize
        reject_user: Brûker ôfwize
        remove_avatar_user: Profylfoto fuortsmite
        reopen_report: Rapport opnij iepenje
        resend_user: Befêstigings-e-mailberjocht opnij ferstjoere
        reset_password_user: Wachtwurd opnij ynstelle
        resolve_report: Rapport oplosse
        sensitive_account: De media yn jo account as gefoelich markearje
        silence_account: Account beheine
        suspend_account: Account útstelle
        unassigned_report: Rapportaazje net langer tawize
        unblock_email_account: E-mailadres deblokkearje
        unsensitive_account: De media yn jo account net langer as gefoelich markearje
        unsilence_account: Account net langer beheine
        unsuspend_account: Account net langer útstelle
        update_announcement: Meidieling bywurkje
        update_custom_emoji: Lokale emoji bywurkje
        update_domain_block: Domeinblokkade bywurkje
        update_ip_block: IP-rigel bywurkje
        update_status: Berjocht bywurkje
        update_user_role: Rol bywurkje
      actions:
        approve_appeal_html: "%{name} hat it beswier tsjin de moderaasjemaatregel fan %{target} goedkard"
        approve_user_html: "%{name} hat de registraasje fan %{target} goedkard"
        assigned_to_self_report_html: "%{name} hat rapportaazje %{target} oan harrensels tawiisd"
        change_email_user_html: "%{name} hat it e-mailadres fan brûker %{target} wizige"
        change_role_user_html: "%{name} hat de rol fan %{target} wizige"
        confirm_user_html: "E-mailadres fan brûker %{target} is troch %{name} befêstige"
        create_account_warning_html: "%{name} hat in warskôging nei %{target} ferstjoerd"
        create_announcement_html: "%{name} hat de nije meidieling %{target} oanmakke"
        create_canonical_email_block_html: "%{name} hat it e-mailberjocht mei de hash %{target} blokkearre"
        create_custom_emoji_html: "Nije emoji %{target} is troch %{name} opladen"
        create_domain_allow_html: "%{name} hat de federaasje mei it domein %{target} goedkard"
        create_domain_block_html: "Domein %{target} is troch %{name} blokkearre"
        create_email_domain_block_html: "%{name} hat it e-maildomein %{target} blokkearre"
        create_ip_block_html: "%{name} hat de rigel foar IP %{target} oanmakke"
        create_unavailable_domain_html: "%{name} hat de besoarging foar domein %{target} beëinige"
        create_user_role_html: "%{name} hat de rol %{target} oanmakke"
        demote_user_html: "Brûker %{target} is troch %{name} degradearre"
        destroy_announcement_html: "%{name} hat de meidieling %{target} fuortsmiten"
        destroy_canonical_email_block_html: "%{name} hat it e-mailberjocht mei de hash %{target} deblokkearre"
        destroy_custom_emoji_html: "Emoji %{target} is troch %{name} fuortsmiten"
        destroy_domain_allow_html: "%{name} hat de federaasje mei it domein %{target} ôfkard"
        destroy_domain_block_html: "Domein %{target} is troch %{name} deblokkearre"
        destroy_email_domain_block_html: "Domein %{target} is troch %{name} deblokkearre"
        destroy_instance_html: "%{name} hat it domein %{target} folslein fuortsmiten"
        destroy_ip_block_html: "%{name} hat de rigel foar IP %{target} fuortsmiten"
        destroy_status_html: "Berjocht fan %{target} is troch %{name} fuortsmiten"
        destroy_unavailable_domain_html: "%{name} hat de besoarging foar domein %{target} opnij starte"
        destroy_user_role_html: "%{name} hat de rol %{target} fuortsmiten"
        disable_2fa_user_html: "De fereaske twa-stapsferifikaasje foar %{target} is troch %{name} útskeakele"
        disable_custom_emoji_html: "Emoji %{target} is troch %{name} útskeakele"
        disable_sign_in_token_auth_user_html: "%{name} hat ferifikaasje mei in tagongskoade fia e-mailberjocht útskeakele foar %{target}"
        disable_user_html: "Oanmelden foar %{target} is troch %{name} útskeakele"
        enable_custom_emoji_html: "Emoji %{target} is troch %{name} ynskeakele"
        enable_sign_in_token_auth_user_html: "%{name} hat ferifikaasje mei in tagongskoade fia e-mailberjocht ynskeakele foar %{target}"
        enable_user_html: "Oanmelden foar %{target} is troch %{name} ynskeakele"
        memorialize_account_html: "De account %{target} is troch %{name} yn in Yn memoriam wizige"
        promote_user_html: "Brûker %{target} is troch %{name} promovearre"
        reject_appeal_html: "%{name} hat it beswier tsjin de moderaasjemaatregel fan %{target} ôfwêzen"
        reject_user_html: "%{name} hat de registraasje fan %{target} ôfwêzen"
        remove_avatar_user_html: "%{name} hat de profylfoto fan %{target} fuortsmiten"
        reopen_report_html: "%{name} hat rapportaazje %{target} opnij iepene"
        resend_user_html: "%{name} hat it befêstigings-e-mailberjocht foar %{target} opnij ferstjoerd"
        reset_password_user_html: "Wachtwurd fan brûker %{target} is troch %{name} opnij ynsteld"
        resolve_report_html: "%{name} hat rapportaazje %{target} oplost"
        sensitive_account_html: "%{name} markearre de media fan %{target} as gefoelich"
        silence_account_html: "Account %{target} is troch %{name} beheind"
        suspend_account_html: "Account %{target} is troch %{name} útsteld"
        unassigned_report_html: "%{name} hat it tawizen fan rapportaazje %{target} ûngedien makke"
        unblock_email_account_html: "%{name} deblokkearre it e-mailadres fan %{target}"
        unsensitive_account_html: "%{name} markearre de media fan %{target} as net gefoelich"
        unsilence_account_html: "Beheining fan account %{target} is troch %{name} opheven"
        unsuspend_account_html: "Utstellen fan account %{target} is troch %{name} opheven"
        update_announcement_html: "%{name} hat de meidieling %{target} bywurke"
        update_custom_emoji_html: "Emoji %{target} is troch %{name} bywurke"
        update_domain_block_html: "%{name} hat de domeinblokkade bywurke foar %{target}"
        update_ip_block_html: "%{name} hat de rigel foar IP %{target} wizige"
        update_status_html: "%{name} hat de berjochten %{target} bywurke"
        update_user_role_html: "%{name} hat de rol %{target} wizige"
      deleted_account: fuortsmiten account
      empty: Gjin lochboeken fûn.
      filter_by_action: Op aksje filterje
      filter_by_user: Op brûker filterje
      title: Auditlogboek
    announcements:
      destroyed_msg: Fuortsmiten fan meidieling slagge!
      edit:
        title: Meidieling bewurkje
      empty: Gjin meidielingen fûn.
      live: Live
      new:
        create: Meidieling oanmeitsje
        title: Nije meidieling
      publish: Publisearje
      published_msg: Publisearjen fan meidieling slagge!
      scheduled_for: Ynpland foar %{time}
      scheduled_msg: Meidieling stiet ynpland foar publikaasje!
      title: Oankundigingen
      unpublish: Depublisearje
      unpublished_msg: Ungedien meitsjen fan publisearre meidieling is slagge!
      updated_msg: Bywurkjen fan meidieling slagge!
    custom_emojis:
      assign_category: Kategory tawize
      by_domain: Domein
      copied_msg: Lokale kopy fan emoji meitsje slagge
      copy: Kopiearje
      copy_failed_msg: Kin gjin lokale kopy fan dizze emoji meitsje
      create_new_category: Nije kategory tafoegje
      created_msg: Emoji oanmeitsjen slagge!
      delete: Fuortsmite
      destroyed_msg: Emoji fuortsmiten slagge!
      disable: Utskeakelje
      disabled: Utskeakele
      disabled_msg: Emoji útskeakeljen slagge
      emoji: Emoji
      enable: Ynskeakelje
      enabled: Ynskeakele
      enabled_msg: Emoji ynskeakeljen slagge
      image_hint: PNG of GIF net grutter as %{size}
      list: Yn list
      listed: Werjaan
      new:
        title: Lokale emoji tafoegje
      no_emoji_selected: Der binne gjin emoji wizige, omdat der gjin ien selektearre waard
      not_permitted: Jo hawwe gjin rjochten om dizze aksje út te fieren
      overwrite: Oerskriuwe
      shortcode: Ferkoarte koade
      shortcode_hint: Op syn minst 2 tekens, allinnich alfanumeryk en underscores
      title: Lokale emoji
      uncategorized: Net kategorisearre
      unlist: Net yn list
      unlisted: Net werjaan
      update_failed_msg: Dizze emoji koe net bywurke wurde
      updated_msg: Emoji fernije is slagge!
      upload: Oplade
    dashboard:
      active_users: warbere brûkers
      interactions: ynteraksjes
      media_storage: Mediaûnthâld
      new_users: nije brûkers
      opened_reports: iepene rapportaazjes
      pending_appeals_html:
        one: "<strong>%{count}</strong> te beoardielen beswier"
        other: "<strong>%{count}</strong> te beoardielen beswieren"
      pending_reports_html:
        one: "<strong>%{count}</strong> iepensteande rapportaazje"
        other: "<strong>%{count}</strong> iepensteande rapportaazjes"
      pending_tags_html:
        one: "<strong>%{count}</strong> te beoardielen hashtag"
        other: "<strong>%{count}</strong> te beoardielen hashtags"
      pending_users_html:
        one: "<strong>%{count}</strong> te beoardielen nije brûker"
        other: "<strong>%{count}</strong> te beoardielen nije brûkers"
      resolved_reports: oploste rapportaazjes
      software: Software
      sources: Registraasjelokaasje
      space: Romtegebrûk
      title: Dashboerd
      top_languages: Meast aktive talen
      top_servers: Meast aktive tsjinners
      website: Website
    disputes:
      appeals:
        empty: Gjin beswieren fûn.
        title: Beswieren
    domain_allows:
      add_new: Federaasje mei domein tastean
      created_msg: Federaasjetastimming mei domein is slagge
      destroyed_msg: Federaasje mei domein is net tastien
      export: Eksportearje
      import: Ymportearje
      undo: Federaasje mei domein net tastean
    domain_blocks:
      add_new: Nije domeinblokkade tafoegje
      confirm_suspension:
        cancel: Annulearje
        confirm: Utstelle
        permanent_action: It útstellen ûngedien meitsje sil gjin gegevens of folchrelaasjes werstelle.
        preamble_html: Jo steane op it punt om <strong>%{domain}</strong> en subdomeinen út te stellen.
        remove_all_data: Dit smyt alle ynhâld, media en profylgegevens fan de accounts fan dit domein fan jo server fuort.
        stop_communication: Jo server sil net langer mei dizze servers kommunisearje.
        title: Domeinblokkade foar %{domain} befêstigje
        undo_relationships: Dit sil elke folchrelaasje tusken de accounts fan dizze servers en dy fan jo ûngedien meitsje.
      created_msg: Domeinblokkade wurdt no ferwurke
      destroyed_msg: Domeinblokkade is ûngedien makke
      domain: Domein
      edit: Domeinblokkade bewurkje
      existing_domain_block: Jo hawwe al strangere limiten oplein oan %{name}.
      existing_domain_block_html: Jo hawwe al strangere beheiningen oplein oan %{name}, jo moatte it domein earst <a href="%{unblock_url}">deblokkearje</a>.
      export: Eksportearje
      import: Ymportearje
      new:
        create: Blokkade oanmeitsje
        hint: In domeinblokkade foarkomt net dat accountgegevens fan dit domein oan de database tafoege wurde, mar dat der mei weromwurkjende krêft en automatysk bepaalde moderaasjemetoaden op dizze accounts tapast wurde.
        severity:
          desc_html: "<strong>Beheinen</strong> soarget derfoar dat berjochten fan accounts fan dit domein foar elkenien ûnsichtber binne, behalve as in account folge wurdt. <strong>Utstelle</strong> soarget derfoar dat alle berjochten, media en profylgegevens fan accounts fan dit domein fuortsmiten wurde. Brûk <strong>Gjin</strong> wannear’t jo allinnich mediabestannen wegerje wolle."
          noop: Gjin
          silence: Beheine
          suspend: Utstelle
        title: Nije domeinblokkade
      no_domain_block_selected: Der binne gjin domeinblokkades wizige, omdat der gjin ien selektearre waard
      not_permitted: Jo hawwe gjin rjochten om dizze aksje út te fieren
      obfuscate: Domeinnamme dizich meitsje
      obfuscate_hint: De domeinnamme foar in part dizich meitsje, wannear’t de list mei domeinblokkaden toand wurdt
      private_comment: Priveeopmerking
      private_comment_hint: Opmerking oer dizze domeinbeheining foar yntern gebrûk troch de moderatoaren.
      public_comment: Iepenbiere opmerking
      public_comment_hint: Opmerking oer dizze domeinbeheining foar it grutte publyk, foar wannear de iepenbiere list mei domeinbeheiningen ynskeakele is.
      reject_media: Mediabestannen wegerje
      reject_media_hint: Smyt lokaal bewarre mediabestannen fuort en wegeret dizze yn de takomst te downloaden. Net relevant foar útstelde domeinen
      reject_reports: Rapportaazjes wegerje
      reject_reports_hint: Alle rapportaazjes dy’t fan dit domein ôf komme negearje. Net relevant foar útstelde domeinen
      undo: Domeinblokkade ûngedien meitsje
      view: Domeinblokkade besjen
    email_domain_blocks:
      add_new: Nije tafoegje
      attempts_over_week:
        one: "%{count} registraasjebesykjen yn de ôfrûne wike"
        other: "%{count} registraasjebesykjen yn de ôfrûne wike"
      created_msg: E-maildomein blokkearjen slagge
      delete: Fuortsmite
      dns:
        types:
          mx: MX-record
      domain: Domein
      new:
        create: Domein tafoegje
        resolve: Domein opsykje
        title: Nije e-maildomein blokkearje
      no_email_domain_block_selected: Der binne gjin e-maildomeinblokkaden wizige, omdat der gjin ien selektearre waard
      not_permitted: Net tastien
      resolved_dns_records_hint_html: De domeinnamme slacht op de folgjende MX-domeinen dy’t úteinlik ferantwurdlik binne foar it akseptearjen fan e-mail. It blokkearjen fan in MX-domein blokkearret oanmeldingen fan elk e-mailadres dat itselde MX-domein brûkt, sels as de sichtbere domeinnamme oars is. <strong>Pas op dat jo gjin grutte e-mailproviders blokkearje.</strong>
      resolved_through_html: Blokkearre fia %{domain}
      title: Blokkearre e-maildomeinen
    export_domain_allows:
      new:
        title: Tastiene domeinen ymportearje
      no_file: Gjin bestân selektearre
    export_domain_blocks:
      import:
        description_html: Jo steane op it punt in list mei domeinblokkaden te ymportearjen. Kontrolearje dizze list bot soarchfâldich, foaral as jo dizze list net sels makke hawwe.
        existing_relationships_warning: Besteande folchrelaasjes
        private_comment_description_html: 'Om jo te helpen byhâlden wêr’t de ymportearre blokkaden wei komme, wurde de ymportearre blokkaden mei de folgjende priveeopmerking oanmakke: <q>%{comment}</q>'
        private_comment_template: Ymportearre fan %{source} op %{date}
        title: Domeinblokkaden ymportearje
      invalid_domain_block: 'Ien of mear domeinblokkaden binne oerslein, fanwegen de folgjende flater(s): %{error}'
      new:
        title: Domeinblokkaden ymportearje
      no_file: Gjin bestân selektearre
    follow_recommendations:
      description_html: "<strong>Dizze oanrekommandearre accounts helpe nije brûkers fluch ynteressante ynhâld</strong>te finen. Wannear’t in brûker net mei oare brûkers genôch ynteraksje hân hat om personalisearre oanrekommandaasjes te krijen, wurde yn stee dêrfan dizze accounts oanrekommandearre. Dizze accounts wurde deistich opnij berekkene mei help fan accounts mei it heechste tal resinte ynteraksjes en it heechste tal lokale folgers yn in bepaalde taal."
      language: Foar taal
      status: Steat
      suppress: Oanrekommandearre account net mear oanrekommandearje
      suppressed: Net mear oanrekommandearre
      title: Oanrekommandearre accounts
      unsuppress: Account wer oanrekommandearje
    instances:
      availability:
        description_html:
          one: As de besoarging oan it domein nei <strong>%{count} dag</strong> mislearjen bliuwt, dan sille der gjin fierdere besykjen ta besoarging dien wurde oant in besoarging <em>fan</em> it domein ûntfongen is.
          other: As de besoarging oan it domein nei <strong>%{count} dagen</strong> mislearjen bliuwt, dan sille der gjin fierdere besykjen ta besoarging dien wurde oant in besoarging <em>fan</em> it domein ûntfongen is.
        failure_threshold_reached: Flaterdrompelwearde berikt op %{date}.
        failures_recorded:
          one: Mislearre besykjen op %{count} dag.
          other: Mislearre besykjen op %{count} ferskate dagen.
        no_failures_recorded: Gjin steuringen bekend.
        title: Beskikberheid
        warning: It lêste besykjen om mei dizze server te ferbinen wie sûnder sukses
      back_to_all: Alle
      back_to_limited: Beheind
      back_to_warning: Warskôging
      by_domain: Domein
      confirm_purge: Wolle jo werklik alle gegevens fan dit domein foar ivich fuortsmite?
      content_policies:
        comment: Ynterne reden
        description_html: Jo kinne it belied bepale dat op de accounts fan dit domein en alle subdomeinen fan tapassing is.
        limited_federation_mode_description_html: Jo kinne kieze oft jo federaasje mei dit domein tastean wolle.
        policies:
          reject_media: Mediabestannen wegerje
          reject_reports: Rapportaazjes wegerje
          silence: Beheind
          suspend: Utsteld
        policy: Belied
        reason: Publike reden
        title: Belied
      dashboard:
        instance_accounts_dimension: Meast troch ús folge accounts
        instance_accounts_measure: bewarre accounts
        instance_followers_measure: ús folgers dêr
        instance_follows_measure: troch harren hjir folge
        instance_languages_dimension: Meast aktive talen
        instance_media_attachments_measure: bewarre mediabestannen
        instance_reports_measure: rapportaazjes oer harren
        instance_statuses_measure: bewarre berjochten
      delivery:
        all: Alles
        clear: Ofleverflater fuorthelje
        failing: Problemen
        restart: Oflevering opnij starte
        stop: Oflevering beëinigje
        unavailable: Net beskikber
      delivery_available: Ofleverjen is mooglik
      delivery_error_days: Dagen mei ôfleverflaters
      delivery_error_hint: Wannear’t de besoarging foar %{count} dagen net mooglik is, wurdt de besoarging automatysk as net beskikber markearre.
      destroyed_msg: Gegevens fan %{domain} stean no yn de wachtrige foar oansteande ferwidering.
      empty: Gjin domeinen fûn.
      known_accounts:
        one: "%{count} bekende account"
        other: "%{count} bekende accounts"
      moderation:
        all: Alle
        limited: Beheind
        title: Moderaasje
      private_comment: Priveeopmerking
      public_comment: Iepenbiere opmerking
      purge: Folslein fuortsmite
      purge_description_html: As jo tinke dat dit domein definityf offline is, kinne jo alle accounts en byhearrende gegevens fan dit domein fuortsmite. Dit kin efkes duorje.
      title: Federaasje
      total_blocked_by_us: Troch ús blokkearre
      total_followed_by_them: Troch harren folge
      total_followed_by_us: Troch ús folge
      total_reported: Rapportaazjes oer harren
      total_storage: Mediabylagen
      totals_time_period_hint_html: De hjirûnder toande totalen befetsje gegevens sûnt it begjin.
    invites:
      deactivate_all: Alles deaktivearje
      filter:
        all: Alles
        available: Beskikber
        expired: Ferrûn
        title: Filter
      title: Utnûgingen
    ip_blocks:
      add_new: Rigel meitsje
      created_msg: It tafoegjen fan in nije IP-rigel is slagge
      delete: Fuortsmite
      expires_in:
        '1209600': 2 wiken
        '15778476': 6 moannen
        '2629746': 1 moanne
        '31556952': 1 jier
        '86400': 1 dei
        '94670856': 3 jier
      new:
        title: Nije IP-rigel oanmeitsje
      no_ip_block_selected: Der binne gjin IP-rigels wizige, omdat der gjin ien selektearre waard
      title: IP-rigels
    relationships:
      title: "Relaasjes fan %{acct}"
    relays:
      add_new: Nije relayserver tafoegje
      delete: Fuortsmite
      description_html: In <strong>federaasjerelay</strong> is in tuskenlizzende server dy’t grutte hoemannichte iepenbiere berjochten útwikselet tusken servers dy’t harren hjirop abonnearre hawwe. <strong>It kin lytse en middelgrutte servers helpe om ynhâld fan de fediverse te ûntdekken</strong>, wêrfoar oars lokale brûkers hânmjittich minsken fan eksterne servers folgje moatte.
      disable: Utskeakelje
      disabled: Utskeakele
      enable: Ynskeakelje
      enable_hint: Ien kear ynskeakele giet jo server harren op alle iepenbiere berjochten fan dizze relayserver abonnearje en stjoert it de iepenbiere berjochten fan jo server nei de relayserver.
      enabled: Ynskeakele
      inbox_url: Relay-URL
      pending: Wachtet op tastimming fan de relayserver
      save_and_enable: Bewarje en ynskeakelje
      setup: In ferbining mei in relayserver meitsje
      signatures_not_enabled: Federaasjerelays wurkje mooglik net goed wannear’t de feilige modus of de beheinde federaasjemodus ynskeakele is
      status: Steat
      title: Relayservers
    report_notes:
      created_msg: Oanmeitsjen fan rapportaazje slagge!
      destroyed_msg: Fuortsmiten fan opmerking by rapportaazje slagge!
    reports:
      account:
        notes:
          one: "%{count} opmerking"
          other: "%{count} opmerkingen"
      action_log: Auditlogboek
      action_taken_by: Maatregel nommen troch
      actions:
        delete_description_html: De rapportearre berjochten wurde fuortsmiten en der wurdt in oertrêding registrearre om takomstige oertrêdingen fan itselde account flugger ôfhannelje te kinnen.
        mark_as_sensitive_description_html: De media yn de rapportearre berjochten wurde markearre as gefoelich en der wurdt in oertrêding registrearre om takomstige oertrêdingen fan itselde account flugger ôfhannelje te kinnen.
        other_description_html: Besjoch mear opsjes foar it kontrolearjen fan it gedrach fan en de kommunikaasje mei it rapportearre account.
        resolve_description_html: Der wurdt tsjin it rapportearre account gjin maatregel nommen, gjin oertrêding registrearre en de rapportaazje wurdt markearre as oplost.
        silence_description_html: De account sil allinnich sichtber wêze foar dyjinge dy’t it al folgje of it hânmjittich opsykje, wêrtroch it berik earnstich beheind wurdt. Kin altyd weromdraaid wurde. Dit slút alle rapportaazjes oer dizze account.
        suspend_description_html: De account en alle ynhâld sil net tagonklik wêze en úteinlik fuortsmiten wurde, en ynteraksje hjirmei sil net mooglik wêze. Binnen 30 dagen werom te draaien. Dit slút alle rapportaazjes oer dizze account.
      actions_description_html: Beslis hokker maatregel nommen wurde moat om dizze rapportaazje op te lossen. Wannear’t jo in (straf)maatregel tsjin it rapportearre account nimme, kriget de account in e-mailmelding, behalve wannear’t de <strong>spam</strong>-kategory keazen is.
      actions_description_remote_html: Beslút hokker aksje nommen wurde moat om dizze rapportaazje ôf te hanneljen. Dit hat allinnich ynfloed op hoe’t <strong>jo</strong> server kommunisearret mei dizze eksterne account en omgiet mei de ynhâld.
      add_to_report: Mear oan de rapportaazje tafoegje
      are_you_sure: Binne jo wis?
      assign_to_self: Oan my tawize
      assigned: Tawizen moderator
      by_target_domain: Domein fan rapportearre account
      cancel: Annulearje
      category: Kategory
      category_description_html: De reden wêrom dizze account en/of ynhâld rapportearre waard, wurdt oan it rapportearre account meidield
      comment:
        none: Gjin
      comment_description_html: 'Om mear ynformaasje te jaan, skreau %{name}:'
      confirm: Befêstigje
      confirm_action: Moderaasjemaatregelen tsjin %{acct} befêstigje
      created_at: Rapportearre op
      delete_and_resolve: Berjocht fuortsmite
      forwarded: Trochstjoerd
      forwarded_to: Trochstjoerd nei %{domain}
      mark_as_resolved: As oplost markearje
      mark_as_sensitive: As gefoelich markearje
      mark_as_unresolved: As net oplost markearje
      no_one_assigned: Net ien
      notes:
        create: Opmerking tafoegje
        create_and_resolve: Oplosse mei opmerking
        create_and_unresolve: Opnij iepeje mei opmerking
        delete: Fuortsmite
        placeholder: Beskriuw hokker maatregels nommen binne of oare relatearre opmerkingen…
        title: Opmerkingen
      notes_description_html: Besjoch en lit opmerkingen efter foar oare moderatoaren en foar jo takomstige sels
      processed_msg: 'Rapprtaazje #%{id} mei sukses ferwurke'
      quick_actions_description_html: 'Nim in flugge maatregel of skow nei ûnder om de rapportearre ynhâld te besjen:'
      remote_user_placeholder: de eksterne brûker fan %{instance}
      reopen: Rapport opnij iepenje
      report: 'Rapportaazje #%{id}'
      reported_account: Rapportearre account
      reported_by: Rapportearre troch
      resolved: Oplost
      resolved_msg: Rapportaazje oplosse slagge!
      skip_to_actions: Gean daliks nei de maatregels
      status: Steat
      statuses: Rapportearre ynhâld
      statuses_description_html: De problematyske ynhâld wurdt oan it rapportearre account meidield
      summary:
        action_preambles:
          delete_html: 'Jo stean op it punt om inkelde berjochten fan <strong>@%{acct}</strong> <strong>fuort te smiten</strong>. Dit sil:'
          mark_as_sensitive_html: 'Jo stean op it punt om inkelde berjochten fan <strong>@%{acct}</strong> as <strong>gefoelich</strong> te <strong>markearjen</strong>. Dit sil:'
          silence_html: 'Jo stean op it punt de account fan <strong>@%{acct}</strong> te <strong>beheinen</strong>. Dit sil:'
          suspend_html: 'Jo stean op it punt de account fan <strong>@%{acct}</strong> te <strong>beskoatteljen</strong>. Dit sil:'
        actions:
          delete_html: De problematyske berjochten fuortsmite
          mark_as_sensitive_html: De media fan de problematyske berjochten as gefoelich markearje
          silence_html: <strong>@%{acct}</strong> earnstich beheine, troch it profyl ende ynhâld allinnich sichtber te meitsjen foar de minsken dy’t harren al folgje of hantmjittich it profyl opsykje
          suspend_html: <strong>@%{acct}</strong> blokkearje, sadat it profyl en de ynhâld net mear tagonklik is en it net mooglik is om ynteraksje dêr mei te hawwen
        close_report: 'Rapportaazje #%{id} as oplost markearje'
        close_reports_html: <strong>Alle</strong> meldingen tsjin <strong>@%{acct}</strong> as oplost markearje
        delete_data_html: It profyl en de ynhâld fan <strong>@%{acct}</strong> wurde nei 30 dagen fan no ôf fuortsmiten, útsein as de account yn de tuskentiid net mear blokkearre wurdt
        preview_preamble_html: "<strong>@%{acct}</strong> sil in warskôging ûntfange mei de folgjende ynhâld:"
        record_strike_html: In ban tsjin <strong>@%{acct}</strong> ynstelle, om jo te helpen by takomstige skeiningen fan dizze acount te eskalearjen
        send_email_html: Stjoer <strong>@%{acct}</strong> in warskôgings-e-mailberjocht
        warning_placeholder: Ekstra opsjonele reden foar de moderaasje-aksje.
      target_origin: Orizjineel fan rapportearre account
      title: Rapportaazjes
      unassign: Net langer tawize
      unknown_action_msg: 'Unbekende aksje: %{action}'
      unresolved: Net oplost
      updated_at: Bywurke
      view_profile: Profyl besjen
    roles:
      add_new: Rol tafoegje
      assigned_users:
        one: "%{count} brûker"
        other: "%{count} brûkers"
      categories:
        administration: Behear
        devops: DevOps
        invites: Utnûgingen
        moderation: Moderaasje
        special: Spesjaal
      delete: Fuortsmite
      description_html: Mei <strong>brûkersrollen</strong> kinne jo de funksjes en ûnderdielen fan Mastodon, wêr’t jo brûkers tagong ta hawwe, oanpasse.
      edit: Rol ‘%{name}’ bewurkje
      everyone: Standertrjochten
      everyone_full_description_html: Dit is de <strong>basisrol</strong> dy’t fan tapassing is op <strong>alle brûkers</strong>, sels foar dyjinge sûnder tawizen rol. Alle oare rollen hawwe de rjochten fan dizze rol as minimum.
      permissions_count:
        one: "%{count} rjocht"
        other: "%{count} rjochten"
      privileges:
        administrator: Behearder
        administrator_description: Dizze brûkers hawwe folsleine rjochten en kinne dus oeral by
        delete_user_data: Brûkersgegevens fuortsmite
        delete_user_data_description: Stiet brûkers ta om de gegevens fan oare brûkers sûnder fertraging fuort te smiten
        invite_users: Brûkers útnûgje
        invite_users_description: Stiet brûkers ta om nije minsken foar de server út te nûgjen
        manage_announcements: Meidielingen beheare
        manage_announcements_description: Stiet brûkers ta om meidielingen op de server te behearen
        manage_appeals: Beswieren beheare
        manage_appeals_description: Stiet brûkers ta om beswieren tsjin moderaasjemaatregelen te beoardielen
        manage_blocks: Blokkaden beheare
        manage_blocks_description: Stiet brûkers ta om e-mailproviders en IP-adressen te blokkearjen
        manage_custom_emojis: Lokale emoji’s beheare
        manage_custom_emojis_description: Stiet brûkers ta om lokale emoji’s op de server te behearen
        manage_federation: Federaasje beheare
        manage_federation_description: Stiet brûkers ta om federaasje mei oare domeinen te blokkearjen of ta te stean en om de besoarging te bepalen
        manage_invites: Utnûgingen beheare
        manage_invites_description: Stiet brûkers ta om útnûgingskeppelingen te besjen en te de-aktivearjen
        manage_reports: Rapportaazjes beheare
        manage_reports_description: Stiet brûkers ta om rapportaazjes te beoardielen en om oan de hân hjirfan moderaasjemaatregelen te nimmen
        manage_roles: Rollen beheare
        manage_roles_description: Stiet brûkers ta om rollen te behearen en ta te wizen dy’t minder rjochten hawwe as harren eigen rol(len)
        manage_rules: Serverregels wizigje
        manage_rules_description: Stiet brûkers ta om serverregels te wizigjen
        manage_settings: Serverynstellingen wizigje
        manage_settings_description: Stiet brûkers ta de ynstellingen fan de website te wizigjen
        manage_taxonomies: Trends en hashtags beheare
        manage_taxonomies_description: Stiet brûkers ta om trending ynhâld te besjen en om hashtagynstellingen by te wurkjen
        manage_user_access: Brûkerstagong beheare
        manage_user_access_description: Stiet brûkers ta om twa-stapsferifikaasje fan oare brûkers út te skeakeljen, om harren e-mailadres te wizigjen en om harren wachtwurd opnij yn te stellen
        manage_users: Brûkers beheare
        manage_users_description: Stiet brûkers ta om brûkersdetails fan oaren te besjen en moderaasjemaatregelen tsjin harren te nimmen
        manage_webhooks: Webhooks beheare
        manage_webhooks_description: Stiet brûkers ta om webhooks foar beheartaken yn te stellen
        view_audit_log: Auditlochboek besjen
        view_audit_log_description: Stiet brûkers ta om in skiednis fan behearaksjes op de server te besjen
        view_dashboard: Dashboard besjen
        view_dashboard_description: Jout brûkers tagong ta it dashboard en ferskate statistiken
        view_devops: DevOps
        view_devops_description: Jout brûkers tagong ta de dashboarden fan Sidekiq en pgHero
      title: Rollen
    rules:
      add_new: Rigel tafoegje
      delete: Fuortsmite
      description_html: Hoewol de measte minsken sizze dat se de brûksbetingsten lêzen hawwe en der mei akkoard gean, lêze minsken dizze meastentiids net oant dat der in probleem bard. <strong>Meitsje it ienfâldiger om de regels fan dizze server yn ien eachwink te sjen, troch se punt foar punt yn in list te setten.</strong> Probearje de ferskate regels koart en simpel te hâlden, mar probearje se ek net yn ferskate items ûnder te ferdielen.
      edit: Rigel bewurkje
      empty: Foar dizze server binne noch gjin regels opsteld.
      title: Serverrigels
    settings:
      about:
        manage_rules: Serverregels beheare
        preamble: Jou wiidweidige ynformaasje oer hoe’t de server beheard, modereare en finansiere wurdt.
        rules_hint: Der is in spesjaal gebied foar regels wêr’t jo brûkers harren oan hâlde moatte.
        title: Oer
      appearance:
        preamble: Mastodon’s webomjouwing oanpasse.
        title: Werjefte
      branding:
        preamble: De branding fan jo server lit sjen hoe’t it fan oare servers yn it netwurk ferskilt. Dizze ynformaasje wurdt op ferskate plakken toand, lykas yn de webomjouwing fan Mastodon, yn mobile apps, yn foarfertoaningen op oare websites en berjochte-apps, ensfh. Dêrom is it wichtich om de ynformaasje helder, koart en bûnich te hâlden.
        title: Branding
      captcha_enabled:
        desc_html: Dit is ôfhinklik fan eksterne scripts fan hCaptcha, wat feilichheids- en privacyrisiko’s meibringe kin. Boppe dat kin <strong>dit it registraasjeproses bot minder tagonklik meitsje foar guon (foaral handicapte) minsken</strong>. Om dizze redenen kinne jo it beste alternative maatregels oerweagje, lykas registraasje op basis fan goedkarring of op útnûging.
        title: Nije brûkers moatte in CAPTCHA oplosse om harren account te befêstigjen
      content_retention:
        preamble: Tafersjoch hâlde op hoe’t berjochten en media fan brûkers op Mastodon bewarre wurde.
        title: Bewartermyn berjochten
      default_noindex:
        desc_html: Hat ynfloed op alle brûkers dy’t dizze ynstelling net sels wizige hawwe
        title: Brûkers standert net troch sykmasinen yndeksearje litte
      discovery:
        follow_recommendations: Oanrekommandearre accounts
        preamble: It toanen fan ynteressante ynhâld is fan essinsjeel belang foar it oan board heljen fan nije brûkers dy’t mooglik net ien fan Mastodon kinne. Bepaal hoe’t ferskate funksjes foar it ûntdekken fan ynhâld en brûkers op jo server wurkje.
        profile_directory: Profylmap
        public_timelines: Iepenbiere tiidlinen
        publish_discovered_servers: Untdekte servers publisearje
        publish_statistics: Statistiken publisearje
        title: Untdekke
        trends: Trends
      domain_blocks:
        all: Oan elkenien
        disabled: Oan net ien
        users: Oan oanmelde lokale brûkers
      registrations:
        preamble: Tafersjoch hâlde op wa’t in account op dizze server registrearje kin.
        title: Registraasjes
      registrations_mode:
        modes:
          approved: Goedkarring fereaske om te registrearje te kinnen
          none: Net ien kin harren registrearje
          open: Elkenien kin harren registrearje
      title: Serverynstellingen
    site_uploads:
      delete: Opladen bestân fuortsmite
      destroyed_msg: Fuortsmiten website-oplaad slagge!
    statuses:
      account: Auteur
      application: Tapassing
      back_to_account: Tebek nei accountside
      back_to_report: Tebek nei de rapportaazje
      batch:
        remove_from_report: Ut rapportaazje fuortsmite
        report: Rapportaazje
      deleted: Fuortsmiten
      favourites: Favoriten
      history: Ferzjeskiednis
      in_reply_to: Reaksje op
      language: Taal
      media:
        title: Media
      metadata: Metagegevens
      no_status_selected: Der binne gjin berjochten wizige, omdat der gjin ien selektearre waard
      open: Berjocht toane
      original_status: Oarspronklik berjocht
      reblogs: Boosts
      status_changed: Berjocht wizige
      title: Accountberjochten
      trending: Trending
      visibility: Sichtberheid
      with_media: Mei media
    strikes:
      actions:
        delete_statuses: "%{name} hat de berjochten fan %{target} fuortsmiten"
        disable: "Account %{target} is troch %{name} beferzen"
        mark_statuses_as_sensitive: "%{name} markearre de berjochten fan %{target} as gefoelich"
        none: "%{name} hat in warskôging nei %{target} ferstjoerd"
        sensitive: "%{name} markearre de account fan %{target} as gefoelich"
        silence: "Account %{target} is troch %{name} beheind"
        suspend: "Account %{target} is troch %{name} útsteld"
      appeal_approved: Beswier yntsjinne
      appeal_pending: Beswier yn behanneling
      appeal_rejected: Beswier ôfwêzen
    system_checks:
      database_schema_check:
        message_html: Der binne database migraasjes yn ôfwachting. Jo moatte dizze útfiere om der foar te soargjen dat de applikaasje wurkjen bliuwt sa as it heard
      elasticsearch_running_check:
        message_html: Koe gjin ferbining meitsje mei Elasticsearch. Kontrolearje dat Elasticsearch útfierd wurdt of skeakelje full-text-sykjen út
      elasticsearch_version_check:
        message_html: 'Ynkompatibele Elasticsearch-ferzje: %{value}'
        version_comparison: Jo brûke Elasticsearch %{running_version}, mar %{required_version} is fereaske
      rules_check:
        action: Serverregels beheare
        message_html: Jo hawwe foar dizze server gjin regels opsteld.
      sidekiq_process_check:
        message_html: Der draait gjin Sidekiq-proses foar de wachtrige(n) %{value}. Kontrolearje jo Sidekiq-konfiguraasje
      upload_check_privacy_error:
        action: Klik hjir foar mear ynformaasje
        message_html: "<strong>Jo webserver is ferkeard konfigurearre. De privacy fan jo brûkers is yn gefaar.</strong>"
      upload_check_privacy_error_object_storage:
        action: Klik hjir foar mear ynformaasje
        message_html: "<strong>Jo objektûnthâld is ferkeard konfigurearre. De privacy fan jo brûkers is yn gefaar.</strong>"
    tags:
      review: Steat beoardiele
      updated_msg: Hashtagynstellingen mei sukses bywurke
    title: Behear
    trends:
      allow: Tastean
      approved: Goedkarre
      disallow: Ofkarre
      links:
        allow: Keppeling goedkarre
        allow_provider: Auteur goedkarre
        description_html: Dit binne keppelingen dy’t op dit stuit in protte dield wurde troch accounts wêr’t jo server berjochten fan ûntfangt. Hjirtroch kinne jo brûkers sjen wat der yn de wrâld oan de hân is. Der wurde gjin keppelingen werjûn oant jo de website goedkard hawwe. Jo kinne ek yndividuele keppelingen goed- of ôfkarre.
        disallow: Keppeling ôfkarre
        disallow_provider: Website ôfkarre
        no_link_selected: Der binne gjin keppelingen wizige, omdat der gjin ien selektearre waard
        publishers:
          no_publisher_selected: Der binne gjin websites wizige, omdat der gjin ien selektearre waard
        shared_by_over_week:
          one: Dizze wike troch ien persoan dield
          other: Dizze wike troch %{count} persoanen dield
        title: Trending keppelingen
        usage_comparison: Hjoed %{today} kear dield, fergelike mei %{yesterday} kear juster
      not_allowed_to_trend: Trending wurdt net tastien
      only_allowed: Allinnich goedkarre
      pending_review: Moat noch beoardiele wurde
      preview_card_providers:
        allowed: Keppelingen fan dizze website kinne trending wurde
        description_html: Dit binne domeinen wêrfan keppelingen faaks op jo server dield wurde. Keppelingen sille net yn it iepenbier trending wurde, eardat it domein fan de keppeling goedkard wurdt. Jo goedkarring (of ôfwizing) jildt ek foar subdomeinen.
        rejected: Keppelingen fan dizze nijswebsite kinne net trending wurde
        title: Utjouwers
      rejected: Wegere
      statuses:
        allow: Berjocht goedkarre
        allow_account: Account goedkarre
        description_html: Dit binne berjochten dy’t op jo server bekend binne en dy’t op dit stuit in protte dield wurde en as favoryt markearre wurde. Hjirmei kinne nije en weromkearende brûkers mear minsken fine om te folgjen. Der wurde gjin berjochten yn it iepenbier werjûn oant de account troch jo goedkard is en de brûker tastiet dat harren account oan oaren oanrekommandearre wurdt. Jo kinne ek yndividuele berjochten goed- of ôfkarre.
        disallow: Berjocht ôfkarre
        disallow_account: Account ôfkarre
        no_status_selected: Der binne gjin trending berjochten wizige, omdat der gjin ien selektearre waard
        not_discoverable: Brûker hat gjin tastimming jûn om ûntdekt te wurden
        shared_by:
          one: Ien kear dield of as favoryt markearre
          other: '%{friendly_count} kear dield of as favoryt markearre'
        title: Trending berjochten
      tags:
        current_score: Aktuele skoare is %{score}
        dashboard:
          tag_accounts_measure: tal unike kearen brûkt
          tag_languages_dimension: Populêre talen
          tag_servers_dimension: Populêre servers
          tag_servers_measure: ferskate servers
          tag_uses_measure: totaal tal kear brûkt
        description_html: Dizze hashtags ferskine op dit stuit yn in protte berjochten dy’t op jo server sichtber binne. Hjirmei kinne jo brûkers sjen dêr’t minsken op dit momint it meast oer prate. Der wurde gjin hashtags yn it iepenbier werjûn oant jo se goedkarre.
        listable: Kin oanrekommandearre wurde
        no_tag_selected: Der binne gjin hashtags wizige, omdat der gjin ien selektearre waard
        not_listable: Wurdt net oanrekommandearre
        not_trendable: Sil net ûnder trends ferskine
        not_usable: Kin net brûkt wurde
        peaked_on_and_decaying: Yn de trends op %{date}, nimt no wer ôf
        title: Trending hashtags
        trendable: Kin net ûnder trends ferskine
        trending_rank: 'Trending #%{rank}'
        usable: Kin brûkt wurde
        usage_comparison: Hjoed %{today} kear brûkt, fergelike mei %{yesterday} kear juster
        used_by_over_week:
          one: Dizze wike troch ien persoan brûkt
          other: Dizze wike troch %{count} persoanen brûkt
      title: Trends
      trending: Trending
    warning_presets:
      add_new: Nije tafoegje
      delete: Fuortsmite
      edit_preset: Foarynstelling foar warskôging bewurkje
      empty: Jo hawwe noch gjin foarynstellingen foar warskôgingen tafoege.
      title: Foarynstellingen foar warskôgingen beheare
    webhooks:
      add_new: Einpunt tafoegje
      delete: Fuortsmite
      description_html: Mei in <strong>webhook</strong> kin Mastodon <strong>meldingen real-time</strong> oer keazen barrens nei jo eigen tapassing stjoere, sadat jo applikaasje <strong>automatysk reaksjes generearje kin</strong>.
      disable: Utskeakelje
      disabled: Utskeakele
      edit: Einpunt bewurkje
      empty: Jo hawwe noch gjin webhook-einpunten konfigurearre.
      enable: Ynskeakelje
      enabled: Aktyf
      enabled_events:
        one: 1 ynskeakele evenemint
        other: "%{count} ynskeakele eveneminten"
      events: Eveneminten
      new: Nije webhook
      rotate_secret: Geheime kaai opnij generearje
      secret: Geheime kaai ûndertekenje
      status: Steat
      title: Webhooks
      webhook: Webhook
  admin_mailer:
    new_appeal:
      actions:
        delete_statuses: it fuortsmiten fan harren berjochten
        disable: it beferzen fan harren account
        mark_statuses_as_sensitive: it markearjen fan harren berjochten as gefoelich
        none: in warskôging
        sensitive: it gefoelich forsearjen fan harren account
        silence: it beheinen fan harren account
        suspend: it útstellen fan harren account
      body: "%{target} makket beswier tsjin in moderaasjemaatregel troch %{action_taken_by} op %{date}, oangeande %{type}. De brûker skriuwt:"
      next_steps: Jo kinne it beswier goedkarre om dêrmei de moderaasjemaatregel ûngedien te meitsjen, of jo kinne it ferwerpe.
      subject: "%{username} makket beswier tsjin in moderaasjemaatregel op %{instance}"
    new_pending_account:
      body: Sjoch hjirûnder de details fan it nije account. Jo kinne de oanfraach goedkarre of ôfwize.
      subject: Der moat in nij account op %{instance} beoardiele wurde (%{username})
    new_report:
      body: "%{reporter} hat %{target} rapportearre"
      body_remote: Ien fan %{domain} hat %{target} rapportearre
      subject: 'Nije rapportaazje op %{instance} (#%{id})'
    new_trends:
      body: 'De folgjende items moatte beoardiele wurde eardat se iepenbier toand wurde kinne:'
      new_trending_links:
        title: Trending keppelingen
      new_trending_statuses:
        title: Trending berjochten
      new_trending_tags:
        no_approved_tags: Op dit stuit binne der gjin goedkarre hashtags.
        requirements: 'Elk fan dizze kandidaten kin de #%{rank} goedkarre trending hashtag oertreffe, dy’t op dit stuit #%{lowest_tag_name} is mei in skoare fan %{lowest_tag_score}.'
        title: Trending hashtags
      subject: Nije trends te beoardielen op %{instance}
  aliases:
    add_new: Alias oanmeitsje
    created_msg: Mei sukses in nije alias oanmakke. Jo kinne no mei de ferhuzing fan it âlde account ôf begjinne.
    deleted_msg: De alias is mei sukses fuortsmiten. Ferhúzjen fan dy account ôf nei dizze account is net mear mooglik.
    empty: Jo hawwe gjin aliassen.
    hint_html: Wannear’t jo fan in oare account ôf nei dizze account ferhúzje wolle, kinne jo hjir in alias oanmeitsje. Dit is nedich eardat jo troch gean kinne mei it ferhúzjen fan folgers fan de âlde nei dizze nije account. Dizze aksje is op eins <strong>net gefaarlik en omkearber</strong>. <strong>De accountmigraasje wurdt start fan de âlde account ôf</strong>.
    remove: Alias ûntkeppelje
  appearance:
    advanced_web_interface: Avansearre webomjouwing
    advanced_web_interface_hint: 'Wannear’t jo fan de hiele skermbreedte gebrûk meitsje wolle, stelt de avansearre webomjouwing jo yn steat om meardere ferskate kolommen te konfigurearjen. Hjirmei kinne jo safolle mooglik ynformaasje op itselde momint besjen, lykas: Start, meldingen, de globale tiidline, meardere listen en hashtags.'
    animations_and_accessibility: Animaasjes en tagonklikheid
    confirmation_dialogs: Befêstigingen
    discovery: Untdekke
    localization:
      body: Mastodon wurdt troch frijwilligers oerset.
      guide_link: https://crowdin.com/project/mastodon/fy
      guide_link_text: Elkenien kin bydrage.
    sensitive_content: Gefoelige ynhâld
  application_mailer:
    notification_preferences: E-mailynstellingen wizigje
    salutation: "%{name},"
    settings: 'E-mailynstellingen wizigje: %{link}'
    unsubscribe: Ofmelde
    view: 'Besjoch:'
    view_profile: Profyl besjen
    view_status: Berjocht besjen
  applications:
    created: Oanmeitsjen tapassing slagge
    destroyed: Fuortsmiten tapassing slagge
    logout: Ofmelde
    regenerate_token: Tagongskoade opnij oanmeitsje
    token_regenerated: Opnij oanmeitsjen tagongskoade slagge
    warning: Wês foarsichtich mei dizze gegevens. Diel it nea mei in oar!
    your_token: Jo tagongskoade
  auth:
    apply_for_account: Account oanfreegje
    captcha_confirmation:
      help_html: As jo problemen tsjinkomme by it oplossen fan de CAPTCHA, kinne jo kontakt mei ús opnimme fia %{email}, sadat wy jo helpe kinne.
      hint_html: Noch ien ding! Jo moatte befêstigje dat jo in minske binne (dit is om de spam bûten de doar te hâlden!). Los de ûndersteande CAPTCHA op en klik op ‘Trochgean’.
      title: Befeiligingskontrôle
    confirmations:
      wrong_email_hint: As it e-mailadres net korrekt is, kinne jo dat wizigje yn de accountynstellingen.
    delete_account: Account fuortsmite
    delete_account_html: Wannear’t jo jo account graach fuortsmite wolle, kinne jo dat <a href="%{path}">hjir dwaan</a>. Wy freegje jo dêr om in befêstiging.
    description:
      prefix_invited_by_user: "@%{name} nûget jo hjirby út om in account oan te meitsjen op dizze Mastodon-server!"
      prefix_sign_up: Registrearje jo hjoed noch op Mastodon!
      suffix: Mei in account binne jo yn steat om minsken te folgjen, berjochten te pleatsen en út te wikseljen mei minsken dy’t op oare Mastodon-servers binne en mear!
    didnt_get_confirmation: Gjin befêstigingskeppeling ûntfongen?
    dont_have_your_security_key: Hawwe jo jo befeiligingskaai net by de hân?
    forgot_password: Wachtwurd ferjitten?
    invalid_reset_password_token: De koade om jo wachtwurd opnij yn te stellen is ferrûn. Freegje in nije oan.
    link_to_otp: Fier in twa-stapsferifikaasjekoade fan jo telefoan of in werstelkoade yn
    link_to_webauth: Jo apparaat mei de autentikaasje-app brûke
    log_in_with: Oanmelde mei
    login: Oanmelde
    logout: Ofmelde
    migrate_account: Nei in oar account ferhúzje
    migrate_account_html: Wannear’t jo dizze account nei in oare account trochferwize wolle, kinne jo <a href="%{path}">dit hjir ynstelle</a>.
    or_log_in_with: Of oanmelde mei
    privacy_policy_agreement_html: Ik haw it <a href="%{privacy_policy_path}" target="_blank">privacybelied</a> lêzen en gean dêrmei akkoard
    progress:
      confirm: E-mailadres werhelje
      details: Jo gegevens
      review: Us beoardieling
      rules: Regels akseptearje
    providers:
      cas: CAS
      saml: SAML
    register: Registrearje
    registration_closed: "%{instance} lit gjin nije brûkers ta"
    resend_confirmation: Befêstigingskeppeling opnij ferstjoere
    reset_password: Wachtwurd opnij ynstelle
    rules:
      accept: Akseptearje
      back: Tebek
      invited_by: 'Jo kinne jo registrearje op %{domain} mei tank oan de útnûging dy’t jo ûntfongen hawwe fan:'
      preamble: Dizze binne fêststeld en wurde yn stân hâlden troch de moderatoaren fan %{domain}.
      preamble_invited: Eardat jo fierder gean, moatte jo earst yn de kunde komme mei de basisregels dy’t troch de moderatoaren fan %{domain} fêststeld binne.
      title: Inkelde basisrigels.
      title_invited: Jo binne útnûge.
    security: Befeiliging
    set_new_password: Nij wachtwurd ynstelle
    setup:
      email_below_hint_html: Kontrolearje jo map Net-winske, of freegje in nije befêstigingskeppeling oan. Jo kinne jo e-mailadres wizigje as it ferkeard is.
      email_settings_hint_html: Klik op de keppeling dy’t wy jo stjoerd hawwe om %{email} te ferifiearjen. Wy wachtsje wol even.
      link_not_received: Gjin keppeling krigen?
      new_confirmation_instructions_sent: Jo ûntfange binnen inkelde minuten in nij e-mailberjocht mei de befêstigingskeppeling!
      title: Kontrolearje jo Postfek YN
    sign_in:
      preamble_html: Meld jo oan mei de oanmeldgegevens fan <strong>%{domain}</strong>. As jo account op in oare server stiet, kinne jo hjir net oanmelde.
      title: Oanmelde op %{domain}
    sign_up:
      manual_review: Ynskriuwingen op %{domain} wurde hânmjittich troch de moderator beoardiele. Skriuw wat oer josels en wêrom jo in account wolle op %{domain} om ús te helpen jo registraasje te ferwurkjen.
      preamble: Jo kinne mei in Mastodon-account elkenien yn it netwurk folgen, wêr’t dizze persoan ek in account hat.
      title: Litte wy jo account op %{domain} ynstelle.
    status:
      account_status: Accountsteat
      confirming: Oan it wachtsjen oant it e-mailadres befêstige is.
      functional: Jo account kin folslein brûkt wurde.
      pending: Jo oanfraach moat noch beoardiele wurde troch ien fan ús meiwurkers. Dit kin miskien efkes duorje. Jo ûntfangt in e-mailberjocht wannear’t jo oanfraach goedkard is.
      redirecting_to: Jo account is ynaktyf, omdat it op dit stuit trochferwezen wurdt nei %{acct}.
      view_strikes: Besjoch de earder troch moderatoaren fêststelde skeiningen dy’t jo makke hawwe
    too_fast: Formulier is te fluch yntsjinne. Probearje it nochris.
    use_security_key: Befeiligingskaai brûke
<<<<<<< HEAD
  authorize_follow:
    already_following: Jo folgje dizze account al
    already_requested: Jo hawwe al in folchfersyk nei dat account ferstjoerd
    error: Spitiger, der is in flater bard by it opsykjen fan de eksterne account
    follow: Folgje
    follow_request: 'Jo hawwe in folchfersyk yntsjinne by:'
    following: 'Slagge! Jo folgje no:'
    post_follow:
      close: Of jo kinne dit finster gewoan slute.
      return: Profyl fan dizze brûker toane
      web: Gean nei de webapp
    title: '%{acct} folgje'
=======
>>>>>>> fd284311
  challenge:
    confirm: Trochgean
    hint_html: "<strong>Tip:</strong> Wy freegje jo it kommende oere net mear nei jo wachtwurd."
    invalid_password: Unjildich wachtwurd
    prompt: Befêstigje wachtwurd om troch te gean
  crypto:
    errors:
      invalid_key: is gjin jildige Ed25519- of Curve25519-kaai
      invalid_signature: is gjin jildige Ed25519-hantekening
  date:
    formats:
      default: "%d %b %Y"
      with_month_name: "%d %B %Y"
  datetime:
    distance_in_words:
      about_x_hours: "%{count}o"
      about_x_months: "%{count}mo"
      about_x_years: "%{count}j"
      almost_x_years: "%{count}j"
      half_a_minute: Sakrekt
      less_than_x_minutes: "%{count}m"
      less_than_x_seconds: Sakrekt
      over_x_years: "%{count}j"
      x_days: "%{count}d"
      x_minutes: "%{count}m"
      x_months: "%{count}mo"
      x_seconds: "%{count}s"
  deletes:
    challenge_not_passed: De ynformaasje dy’t jo ynfierd hawwe is ûnjildich
    confirm_password: Fier jo aktuele wachtwurd yn om jo identiteit te befêstigjen
    confirm_username: Fier jo brûkersnamme yn om de proseduere te befêstigjen
    proceed: Account fuortsmite
    success_msg: Jo account is mei sukses fuortsmiten
    warning:
      before: 'Lês dizze tekst soarchfâldich eardat jo troch gean:'
      caches: Berjochten en media dy’t op oare servers bewarre binne kinne dêr efterbliuwe
      data_removal: Jo berjochten en oare gegevens wurde permanint fuortmiten
      email_change_html: Jo kinne <a href="%{path}">jo e-mailadres wizigje</a> sûnder dat jo jo account fuort hoege te smiten
      email_contact_html: Wannear’t it noch hieltyd net oankomt, kinne jo foar help in e-mailberjocht stjoere nei <a href="mailto:%{email}">%{email}</a>
      email_reconfirmation_html: Wannear’t jo it befêstigings-e-mailberjocht net ûntfongen hawwe, kinne jo dizze <a href="%{path}">opnij oanfreegje</a>
      irreversible: Jo sille net yn steat wêze om jo account te werstellen of te de-aktivearjen
      more_details_html: Sjoch it <a href="%{terms_path}">privacybelied</a> foar mear ynformaasje.
      username_available: Jo brûkersnamme sil wer beskikber komme
      username_unavailable: Jo brûkersnamme sil net beskikber bliuwe
  disputes:
    strikes:
      action_taken: Nommen maatregel
      appeal: Beswier
      appeal_approved: It yntsjinne beswier is goedkard en de earder fêststelde oertrêding is net langer jildich
      appeal_rejected: It yntsjinne beswier is ôfwêzen
      appeal_submitted_at: Beswier yntsjinne
      appealed_msg: Jo beswier is yntsjinne. Wannear’t dizze goedkard wurdt, krije jo hjir berjocht fan.
      appeals:
        submit: Beswier yntsjinje
      approve_appeal: Beswier goedkarre
      associated_report: Byhearrende rapportaazje
      created_at: Datum en tiid
      description_html: Dit binne maatregels dy’t tsjin jo account nommen binne en warskôgingen dy’t troch meiwurkers fan %{instance} nei jo stjoerd binne.
      recipient: Adressearre oan
      reject_appeal: Beswier ôfwêzen
      status: 'Berjocht #%{id}'
      status_removed: Berjocht is al fan de server fuortsmiten
      title: "%{action} fan %{date}"
      title_actions:
        delete_statuses: Fuortsmiten fan berjocht
        disable: Beferzen fan account
        mark_statuses_as_sensitive: Berjochten as gefoelich markearje
        none: Warskôging
        sensitive: Folsleine account as gefoelich markearje
        silence: Beheining account
        suspend: Utstellen account
      your_appeal_approved: Jo beswier is goedkard
      your_appeal_pending: Jo hawwe in beswier yntsjinne
      your_appeal_rejected: Jo beswier is ôfwêzen
  domain_validator:
    invalid_domain: is in ûnjildige domeinnamme
  edit_profile:
    basic_information: Algemiene ynformaasje
    hint_html: "<strong>Pas oan wat minsken op jo iepenbiere profyl en njonken jo berjochten sjogge.</strong> Oare minsken sille jo earder folgje en mei jo kommunisearje wannear’t jo profyl ynfolle is en jo in profylfoto hawwe."
    other: Oars
    safety_and_privacy: Feilichheid en privacy
  errors:
    '400': De oanfraach dy’t jo yntsjinne hawwe wie ûnjildich of fout.
    '403': Jo hawwe gjin tastimming om dizze side te besjen.
    '404': De side wêrnei’t jo sochten bestiet net.
    '406': Dizze side is net beskikber yn it opfrege formaat.
    '410': De side dy’t jo sochten bestiet net mear.
    '422':
      content: Feilichheidsferifikaasje mislearre. Blokkearje jo tafallich cookies?
      title: Feilichheidsferifikaasje mislearre
    '429': Te folle ferbiningsoanfragen
    '500':
      content: It spyt ús, der is oan ús kant wat fout gien.
      title: Dizze side is skansearre
    '503': De side koe troch in tydlike serversteuring net laden wurde.
    noscript_html: Skeakelje JavaScript yn om de webapp fan Mastodon brûke te kinnen. As alternatyf kinne jo in <a href="%{apps_path}">Mastodon-app</a> sykje foar jo platfoarm.
  existing_username_validator:
    not_found: koe gjin lokale brûker mei dy brûkersnamme fine
    not_found_multiple: koe %{usernames} net fine
  exports:
    archive_takeout:
      date: Datum
      download: Jo argyf downloade
      hint_html: Jo kinne in argyf opfreegje fan jo <strong>berjochten en oplade media</strong>. De eksportearre gegevens binne yn it ActivityPub-formaat, dat troch hjirfoar geskikte software te lêzen is. Jo kinne elke 7 dagen in kopy fan jo argyf oanfreegje.
      in_progress: Jo argyf wurdt gearstald…
      request: Jo argyf opfreegje
      size: Grutte
    blocks: Jo blokkearje
    bookmarks: Blêdwizers
    csv: CSV
    domain_blocks: Domeinblokkaden
    lists: Listen
    mutes: Jo negearje
    storage: Mediaûnthâld
  featured_tags:
    add_new: Nije tafoegje
    errors:
      limit: Jo hawwe al it maksimaal tal hashtags útljochte
    hint_html: "<strong>Wat binne útljochte hashtags?</strong> Dizze wurde prominint op jo iepenbiere profyl toand en stelt minsken yn steat om jo iepenbiere berjochten per hashtag te besjen. It is in goed helpmiddel om kreative wurksumheden of langetermynprojekten by te hâlden."
  filters:
    contexts:
      account: Profilen
      home: Starttiidline en listen
      notifications: Meldingen
      public: Iepenbiere tiidlinen
      thread: Petearen
    edit:
      add_keyword: Foegje kaaiwurd ta
      keywords: Kaaiwurden
      statuses: Yndividuele berjochten
      statuses_hint_html: Dit filter is fan tapassing om yndividuele berjochten te selektearjen, oft se no met de ûndersteande trefwurden oerienkomme of net. <a href="%{path}">Berjochten fan it filter besjen of fuortsmite</a>.
      title: Filter bewurkje
    errors:
      deprecated_api_multiple_keywords: Dizze ynstellingen kinne net fia dizze applikaasje wizige wurde, omdat der mear as ien trefwurd brûkt wurdt. Brûk in mear resinte applikaasje of de webomjouwing.
      invalid_context: Gjin of ûnjildige kontekst jûn
    index:
      contexts: Filters yn %{contexts}
      delete: Fuortsmite
      empty: Jo hawwe gjin filters oanmakke.
      expires_in: Ferrint nei %{distance}
      expires_on: Ferrint op %{date}
      keywords:
        one: "%{count} trefwurd"
        other: "%{count} trefwurden"
      statuses:
        one: "%{count} berjocht"
        other: "%{count} berjochten"
      statuses_long:
        one: "%{count} yndividueel berjocht ferstoppe"
        other: "%{count} yndividuele berjochten ferstoppe"
      title: Filters
    new:
      save: Nije filter bewarje
      title: Nije filter tafoegje
    statuses:
      back_to_filter: Tebek nei it filter
      batch:
        remove: Ut it filter fuortsmite
      index:
        hint: Dit filter is fan tapassing om yndividuele berjochten te selektearjen, ûnôfhinklik fan oare kritearia. Jo kinne yn de webomjouwing mear berjochten oan dit filter tafoegje.
        title: Filtere berjochten
  generic:
    all: Alle
    all_items_on_page_selected_html:
      one: "<strong>%{count}</strong> item op dizze side is selektearre."
      other: Alle <strong>%{count}</strong> items op dizze side binne selektearre.
    all_matching_items_selected_html:
      one: "<strong>%{count}</strong> item dat mei jo sykopdracht oerienkomt is selektearre."
      other: Alle <strong>%{count}</strong> items dy’t mei jo sykopdracht oerienkomme binne selektearre.
    cancel: Annulearje
    changes_saved_msg: Wizigingen mei sukses bewarre!
    confirm: Befêstigje
    copy: Kopiearje
    delete: Fuortsmite
    deselect: Alles deselektearje
    none: Gjin
    order_by: Sortearje op
    save_changes: Wizigingen bewarje
    select_all_matching_items:
      one: '%{count} item dat mei jo sykopdracht oerienkomt selektearje.'
      other: Alle %{count} items dy’t mei jo sykopdracht oerienkomme selektearje.
    today: hjoed
    validation_errors:
      one: Der is wat net hielendal goed! Besjoch ûndersteande flater
      other: Der is wat net hielendal goed! Besjoch ûndersteande %{count} flaters
  imports:
    errors:
      empty: Leech CSV-bestân
      incompatible_type: Ynkompatibel mei it keazen ymporttype
      invalid_csv_file: 'Unjildich CSV-bestân. Flater: %{error}'
      over_rows_processing_limit: befettet mear as %{count} rigen
      too_large: Bestân is te grut
    failures: Flaters
    imported: Ymportearre
    mismatched_types_warning: It liket der op dat jo it ferkearde ymporttype selektearre hawwe, kontrolearje nochris.
    modes:
      merge: Gearfoegje
      merge_long: Besteande gegevens behâlde en nije tafoegje
      overwrite: Oerskriuwe
      overwrite_long: Aktuele gegevens mei de nije gegevens ferfange
    overwrite_preambles:
      blocking_html: Jo steane op it punt om <strong>jo blokkearlist</strong> mei mear as <strong>%{total_items} accounts</strong> fan <strong>%{filename}</strong> te ferfangen.
      bookmarks_html: Jo steane op it punt om <strong>jo blêdwizers</strong> mei mear as <strong>%{total_items} artikelen</strong> fan <strong>%{filename}</strong> te ferfangen.
      domain_blocking_html: Jo steane op it punt om <strong>jo domeinblokkearlist</strong> mei mear as <strong>%{total_items} domeinen</strong> fan <strong>%{filename}</strong> te ferfangen.
      following_html: Jo steane op it punt om <strong>%{total_items} accounts</strong> út <strong>%{filename}</strong> <strong>te folgjen</strong> en <strong>te stopjen mei folgjen fan alle oaren</strong>.
      muting_html: Jo steane op it punt om <strong>jo list mei negearre accounts</strong> mei mear as <strong>%{total_items} accounts</strong> fan <strong>%{filename}</strong> út te ferfangen.
    preambles:
      blocking_html: Jo steane op it punt om <strong>%{total_items} accounts</strong> fan <strong>%{filename}</strong> út te <strong>blokkearjen</strong>.
      bookmarks_html: Jo steane op it punt om <strong>%{total_items} berjochten</strong> fan <strong>%{filename}</strong> út oan jo <strong>blêdwizers</strong> ta te foegjen.
      domain_blocking_html: Jo steane op it punt om <strong>%{total_items} domeinen</strong> fan <strong>%{filename}</strong> út te <strong>blokkearjen</strong>.
      following_html: Jo steane op it punt om <strong>%{total_items} accounts</strong> fan <strong>%{filename}</strong> út te <strong>folgjen</strong>.
      muting_html: Jo steane op it punt om <strong>%{total_items} accounts</strong> fan <strong>%{filename}</strong> út te <strong>negearjen</strong>.
    preface: Jo kinne bepaalde gegevens, lykas de minsken dy’t jo folgje of blokkearre hawwe, nei jo account op dizze server ymportearje. Jo moatte dizze gegevens wol earst op de oarspronklike server eksportearje.
    recent_imports: Resinte ymports
    states:
      finished: Klear
      in_progress: Dwaande
      scheduled: Pland
      unconfirmed: Net befêstige
    status: Steat
    success: Jo gegevens binne mei sukses opladen en wurde ynkoarten ferwurke
    time_started: Start op
    titles:
      blocking: Blokkearre accounts ymportearje
      bookmarks: Blêdwizers ymportearje
      domain_blocking: Blokkearre domeinen ymportearje
      following: Folge accounts ymportearje
      muting: Negearre accounts ymportearje
    type: Ymporttype
    type_groups:
      constructive: Folgje ik & blêdwizers
      destructive: Blokkearre & negearre
    types:
      blocking: Blokkearlist
      bookmarks: Blêdwizers
      domain_blocking: Domeinblokkearlist
      following: Folchlist
      muting: Negearlist
    upload: Oplade
  invites:
    delete: Deaktivearje
    expired: Ferrûn
    expires_in:
      '1800': 30 minuten
      '21600': 6 oeren
      '3600': 1 oere
      '43200': 12 oeren
      '604800': 1 wike
      '86400': 1 dei
    expires_in_prompt: Nea
    generate: Utnûgingskeppeling generearje
    invited_by: 'Jo binne útnûge troch:'
    max_uses:
      one: 1 kear
      other: "%{count} kear"
    max_uses_prompt: Gjin limyt
    prompt: Generearje en diel spesjale keppelingen om minsken tagong ta dizze Mastodon-server te jaan
    table:
      expires_at: Ferrint op
      uses: Brûkt
    title: Minsken útnûgje
  lists:
    errors:
      limit: Jo hawwe it maksimaal tal listen berikt
  login_activities:
    authentication_methods:
      otp: twa-stapsferifikaasje-app
      password: wachtwurd
      sign_in_token: befeiligingskoade fia e-mailberjocht
      webauthn: befeiligingskaaien
    description_html: Wannear’t jo aktiviteit sjogge dy’t jo net werkenne, tink dan nei om jo wachtwurd te wizigjen en twa-stapsferifikaasje yn te skeakeljen.
    empty: Gjin oanmeldskiednis beskikber
    failed_sign_in_html: Mislearre oanmeldbesykjen mei %{method} fan %{ip} (%{browser})
    successful_sign_in_html: Mei sukses oanmeld mei %{method} fan %{ip} (%{browser})
    title: Oanmeldskiednis
  mail_subscriptions:
    unsubscribe:
      action: Ja, ôfmelde
      complete: Ofmelden
      confirmation_html: Binne jo wis dat jo jo ôfmelde wolle foar it ûntfangen fan %{type} fan Mastodon op %{domain} op jo e-mailadres %{email}? Jo kinne jo altyd opnij abonnearje yn jo <a href="%{settings_path}">ynstellingen foar e-mailmeldingen</a>.
      emails:
        notification_emails:
          favourite: e-mailmeldingen foar favoriten
          follow: e-mailmeldingen foar nije folgers
          follow_request: e-mailmeldingen foar folchfersiken
          mention: e-mailmeldingen foar fermeldingen
          reblog: e-mailmeldingen foar boosts
      resubscribe_html: As jo jo mei fersin ôfmeld hawwe, kinne jo jo opnij abonnearje yn jo <a href="%{settings_path}">ynstellingen foar e-mailmeldingen</a>.
      success_html: Jo ûntfange net langer %{type} fan Mastodon op %{domain} op jo e-mailadres %{email}.
      title: Ofmelde
  media_attachments:
    validations:
      images_and_video: In fideo kin net oan in berjocht mei ôfbyldingen keppele wurde
      not_ready: Kin gjin bestannen tafoegje dy’t noch net ferwurke binne. Probearje it letter opnij!
      too_many: Der kinne net mear as 4 ôfbyldingen tafoege wurde
  migrations:
    acct: Ferhuze nei
    cancel: Trochferwizing annulearje
    cancel_explanation: It annulearjen fan de trochferwizing sil jo aktuele account opnij aktivearje, mar bringt gjin folgers werom dy’t nei de oare account ferhuze binne.
    cancelled_msg: De trochferwizing is mei sukses annulearre.
    errors:
      already_moved: is itselde account wêrnei’t jo al nei ta ferhuze binne
      missing_also_known_as: is gjin alias fan dizze account
      move_to_self: kin net it aktuele account wêze
      not_found: koe net fûn wurde
      on_cooldown: Jo lêste migraasje is noch te koart lyn
    followers_count: Folgers op it momint fan ferhuzing
    incoming_migrations: Ferhúzje fan in oar account ôf
    incoming_migrations_html: Om fan in oar account ôf nei dizze account te ferhúzjen, moatte jo earst <a href="%{path}">in accountalias oanmeitsje</a>.
    moved_msg: Jo account wurdt no nei %{acct} trochferwiisd en jo folgers wurde ferhuze.
    not_redirecting: Jo account wurdt op dit stuit net nei in oar account trochferwizen.
    on_cooldown: Jo hawwe resint jo account ferhuze. Dizze mooglikheid is oer %{count} dagen wer beskikber.
    past_migrations: Foarige migraasjes
    proceed_with_move: Folgers ferhúzje
    redirected_msg: Jo account wurdt no trochferwizen nei %{acct}.
    redirecting_to: Jo account wurdt no nei %{acct} trochferwizen.
    set_redirect: Trochferwizing ynstelle
    warning:
      backreference_required: De nije account moat earst ynsteld wurde om nei dizze account weromferwize te kinnen
      before: 'Lês dizze tekst soarchfâldich eardat jo troch gean:'
      cooldown: Nei de ferhuzing kinne jo tydlik net opnij ferhúzje
      disabled_account: Jo aktuele account is hjirnei net mear folslein brûkber. Jo hawwe echter wol tagong ta it eksportearjen fan jo gegevens en ta it opnij aktivearjen fan jo account.
      followers: Dizze aksje ferhuzet alle folgers fan de aktuele account ôf nei de nije account
      only_redirect_html: Jo kinne as alternatyf ek <a href="%{path}">allinnich de trochferwizing op jo profyl sette</a>.
      other_data: Oare gegevens wurde net automatysk ferhuze
      redirect: Jo aktuele accountprofyl wurdt bywurke mei in trochferwizingsmelding en wurdt útsluten fan sykresultaten
  moderation:
    title: Moderaasje
  move_handler:
    carry_blocks_over_text: Dizze brûker is fan %{acct} ôf ferhuze. Jo hawwe dizze account blokkearre.
    carry_mutes_over_text: Dizze brûker is fan %{acct} ôf ferhuze. Jo hawwe dizze account negearre.
    copy_account_note_text: 'Dizze brûker is fan %{acct} ôf ferhuze. Jo hawwe de folgjende opmerkingen oer dizze account makke:'
  navigation:
    toggle_menu: Menu toane/ferstopje
  notification_mailer:
    admin:
      report:
        subject: "%{name} hat in rapportaazje yntsjinne"
      sign_up:
        subject: "%{name} hat harren registrearre"
    favourite:
      body: 'Jo berjocht waard troch %{name} al favoryt markearre:'
      subject: "%{name} hat jo berjocht as favoryt markearre"
      title: Nije favoryt
    follow:
      body: "%{name} folget jo no!"
      subject: "%{name} folget jo no"
      title: Nije folger
    follow_request:
      action: Folchfersiken beheare
      body: "%{name} wol jo graach folgje"
      subject: 'Folgjen yn ôfwachting: %{name}'
      title: Nij folchfersyk
    mention:
      action: Beäntwurdzje
      body: 'Jo binne fermeld troch %{name} yn:'
      subject: Jo binne fermeld troch %{name}
      title: Nije fermelding
    poll:
      subject: In enkête fan %{name} is beëinige
    reblog:
      body: 'Jo berjocht waard troch %{name} al boost:'
      subject: "%{name} hat jo berjocht boost"
      title: Nije boost
    status:
      subject: "%{name} hat sakrekt in berjocht pleatst"
    update:
      subject: "%{name} hat in berjocht bewurke"
  notifications:
    email_events: E-mailmeldingen foar eveneminten
    email_events_hint: 'Selektearje eveneminten wêrfoar’t jo meldingen ûntfange wolle:'
    other_settings: Oare meldingsynstellingen
  number:
    human:
      decimal_units:
        format: "%n%u"
        units:
          billion: mld.
          million: mln.
          quadrillion: qdn.
          thousand: K
          trillion: bln.
  otp_authentication:
    code_hint: Fier de koade yn dy’t troch de autentikaasje-app generearre waard
    description_html: Nei it ynstellen fan <strong>twa-stapsferifikaasje</strong> mei in autentikaasje-app, kinne jo allinnich oanmelde as jo jo mobile telefoan by jo hawwe. Hjirmei generearje jo nammentlik de yn te fieren tagongskoade.
    enable: Ynskeakelje
    instructions_html: "<strong>Scan dizze QR-koade yn Google Authenticator of in gelikense app op jo mobile telefoan</strong>. Fan no ôf generearret dizze app tagongskoaden dy’t jo by it oanmelden ynfiere moatte."
    manual_instructions: 'Yn it gefal jo de QR-koade net scanne kinne en it hânmjittich ynfiere moatte, fine jo hjirûnder de geheime koade yn platte tekst:'
    setup: Ynstelle
    wrong_code: De ynfierde koade is ûnjildich! Kloppet de systeemtiid fan de server en dy fan jo apparaat?
  pagination:
    newer: Nijer
    next: Folgjende
    older: Alder
    prev: Foarige
    truncate: "&hellip;"
  polls:
    errors:
      already_voted: Jo hawwe al op dizze enkête stimd
      duplicate_options: befettet dûbele items
      duration_too_long: leit te fier yn de takomst
      duration_too_short: duorret te koart
      expired: De enkête is al beëinige
      invalid_choice: De keazen enkêteopsje bestiet net
      over_character_limit: kin net langer wêze as %{max} tekens
      self_vote: Jo kinne net op eigen peilingen stimme
      too_few_options: moat mear as ien item befetsje
      too_many_options: kin net mear as %{max} items befetsje
  preferences:
    other: Oars
    posting_defaults: Standertynstellingen foar berjochten
    public_timelines: Iepenbiere tiidlinen
  privacy_policy:
    title: Privacybelied
  reactions:
    errors:
      limit_reached: Limyt fan ferskate emoji-reaksjes berikt
      unrecognized_emoji: is gjin besteande emoji-reaksje
  relationships:
    activity: Accountaktiviteit
    confirm_follow_selected_followers: Binne jo wis dat jo de selektearre folgers folgje wolle?
    confirm_remove_selected_followers: Binne jo wis dat jo de selektearre folgers net mear folgje wolle?
    confirm_remove_selected_follows: Binne jo wis dat jo de selektearre folge accounts net mear folgje wolle?
    dormant: Slommerjend
    follow_failure: Kin guon fan de selektearre accounts net folgje.
    follow_selected_followers: Selektearre folgers folgje
    followers: Folgers
    following: Folgjend
    invited: Utnûge
    last_active: Letst warber
    most_recent: Meast resint
    moved: Ferhuze
    mutual: Fan wjerskanten
    primary: Primêr
    relationship: Relaasje
    remove_selected_domains: Alle folgers fan de selektearre domeinen fuortsmite
    remove_selected_followers: Selektearre folgers fuortsmite
    remove_selected_follows: Selektearre brûkers net mear folgje
    status: Accountsteat
  remote_follow:
    missing_resource: Koe fereaske trochferwizings-URL foar jo account net fine
  reports:
    errors:
      invalid_rules: ferwiist net nei jildige regels
  rss:
    content_warning: 'Ynhâldswarskôging:'
    descriptions:
      account: Iepenbiere berjochten fan @%{acct}
      tag: 'Iepenbiere berjochten mei hashtag #%{hashtag}'
  scheduled_statuses:
    over_daily_limit: Jo binne oer de limyt fan %{limit} yn te plannen berjochten foar hjoed
    over_total_limit: Jo binne oer de limyt fan %{limit} yn te plannen berjochten
    too_soon: De datum foar it ynplande berjocht moat yn de takomst lizze
  sessions:
    activity: Lêst warber
    browser: Browser
    browsers:
      alipay: Alipay
      blackberry: BlackBerry
      chrome: Chrome
      edge: Microsoft Edge
      electron: Electron
      firefox: Firefox
      generic: Unbekende browser
      huawei_browser: Huawei-browser
      ie: Internet Explorer
      micro_messenger: MicroMessenger
      nokia: Nokia S40 Ovi Browser
      opera: Opera
      otter: Otter
      phantom_js: PhantomJS
      qq: QQ Browser
      safari: Safari
      uc_browser: UC Browser
      unknown_browser: Unbekende browser
      weibo: Weibo
    current_session: Aktuele sesje
    description: "%{browser} op %{platform}"
    explanation: Dit binne de webbrowsers dy’t op dit stuit mei jo Mastodon-account oanmeld binne.
    ip: IP
    platforms:
      adobe_air: Adobe Air
      android: Android
      blackberry: BlackBerry
      chrome_os: ChromeOS
      firefox_os: Firefox OS
      ios: iOS
      kai_os: KaiOS
      linux: Linux
      mac: macOS
      unknown_platform: Unbekend platfoarm
      windows: Windows
      windows_mobile: Windows Mobile
      windows_phone: Windows Phone
    revoke: Ynlûke
    revoke_success: Sesje mei sukses ynlutsen
    title: Sesjes
    view_authentication_history: Oanmeldskiednis fan jo account besjen
  settings:
    account: Account
    account_settings: Accountynstellingen
    aliases: Accountaliassen
    appearance: Werjefte
    authorized_apps: Autorisearre apps
    back: Tebek nei Mastodon
    delete: Account fuortsmite
    development: Untwikkelers
    edit_profile: Profyl bewurkje
    export: Eksportearje
    featured_tags: Utljochte hashtags
    import: Ymportearje
    import_and_export: Ymportearje en eksportearje
    migrate: Accountmigraasje
    notifications: Meldingen
    preferences: Ynstellingen
    profile: Profyl
    relationships: Folgers en folgjenden
    statuses_cleanup: Automatysk berjochten fuortsmite
    strikes: Fêststelde skeiningen
    two_factor_authentication: Twa-stapsferifikaasje
    webauthn_authentication: Befeiligingskaaien
  statuses:
    attached:
      audio:
        one: "%{count} lûdsbestân"
        other: "%{count} lûdsbestannen"
      description: 'Bylagen: %{attached}'
      image:
        one: "%{count} opmerking"
        other: "%{count} opmerkingen"
      video:
        one: "%{count} fideo"
        other: "%{count} fideo’s"
    boosted_from_html: Boost fan %{acct_link}
    content_warning: 'Ynhâldswarskôging: %{warning}'
    default_language: Itselde as de taal fan de brûkersomjouwing
    disallowed_hashtags:
      one: 'befette in net tastiene hashtag: %{tags}'
      other: 'befette net tastiene hashtags: %{tags}'
    edited_at_html: Bewurke op %{date}
    errors:
      in_reply_not_found: It berjocht wêrop jo probearje te reagearjen liket net te bestean.
    open_in_web: Yn de webapp iepenje
    over_character_limit: Oer de limyt fan %{max} tekens
    pin_errors:
      direct: Berjochten dy’t allinnich sichtber binne foar fermelde brûkers kinne net fêstset wurde
      limit: Jo hawwe it maksimaal tal berjochten al fêstmakke
      ownership: In berjocht fan in oar kin net fêstmakke wurde
      reblog: In boost kin net fêstset wurde
    poll:
      total_people:
        one: "%{count} persoan"
        other: "%{count} persoanen"
      total_votes:
        one: "%{count} stim"
        other: "%{count} stimmen"
      vote: Stimme
    show_more: Mear toane
    show_newer: Nijere toane
    show_older: Aldere toane
    show_thread: Petear toane
    title: '%{name}: "%{quote}"'
    visibilities:
      direct: Direkt
      private: Allinnich folgers
      private_long: Allinnich oan jo folgers toane
      public: Iepenbier
      public_long: Elkenien kin it sjen
      unlisted: Minder iepenbier
      unlisted_long: Elkenien kin it sjen, mar net op iepenbiere tiidlinen
  statuses_cleanup:
    enabled: Automatysk âlde berjochten fuortsmite
    enabled_hint: Smyt jo berjochten automatysk fuort sa gau as se in bepaalde leeftiidsgrins berikke, útsein se oerienkomme mei ien fan de ûndersteande útsûnderingen
    exceptions: Utsûnderingen
    explanation: Trochdat it fuortsmiten fan berjochten de server swier belêst, bart dit stadich op mominten dat de server net dwaande is. Om dizze reden kinne jo berjochten in amerijke neidat se de leeftiidsgrins berikt hawwe fuortsmiten wurde.
    ignore_favs: Favoriten negearje
    ignore_reblogs: Boosts negearje
    interaction_exceptions: Utsûnderingen op basis fan ynteraksjes
    interaction_exceptions_explanation: Merk op dat der gjin garânsje is dat berjochten fuortsmiten wurde, wannear’t ien kear it tal favoriten of boosts boppe de ynstelde grinswearde west binne.
    keep_direct: Direkte berjochten behâlde
    keep_direct_hint: Smyt gjin inkeld direkt berjocht fan jo fuort
    keep_media: Berjochten mei mediabylagen behâlde
    keep_media_hint: Smyt gjin inkeld berjocht mei mediabylagen fuort
    keep_pinned: Fêstmakke berjochten behâlde
    keep_pinned_hint: Smyt gjin inkeld fêstset berjocht fan jo fuort
    keep_polls: Enkêten bewarje
    keep_polls_hint: Gjin inkelde enkête fan jo wurdt fuortsmiten
    keep_self_bookmark: Blêdwizers behâlde
    keep_self_bookmark_hint: Eigen berjochten dy’t jo oan jo blêdwizers tafoege hawwe wurde net fuortsmiten
    keep_self_fav: Favoriten behâlde
    keep_self_fav_hint: Eigen berjochten dy’t jo as favoryt markearre hawwe wurde net fuortsmiten
    min_age:
      '1209600': 2 wiken
      '15778476': 6 moannen
      '2629746': 1 moanne
      '31556952': 1 jier
      '5259492': 2 moannen
      '604800': 1 wike
      '63113904': 2 jier
      '7889238': 3 moannen
    min_age_label: Fuort te smiten nei
    min_favs: Berjochten dy’t op syn minst safolle kear as favoryt markearre binne behâlde
    min_favs_hint: Smyt gjin berjochten dy’t op syn minst safolle kear as favoryt markearre binne fuort. Lit leech om berjochten likefolle it tal favoriten fuort te smiten
    min_reblogs: Berjochten dy’t op syn minst safolle kear boost binne behâlde
    min_reblogs_hint: Smyt gjin berjochten dy’t op syn minst safolle kear boost binne fuort. Lit leech om berjochten likefolle it tal boosts fuort te smiten
  stream_entries:
    sensitive_content: Gefoelige ynhâld
  strikes:
    errors:
      too_late: De perioade dat jo beswier meitsje kinne tsjin dizze skeining is ferrûn
  tags:
    does_not_match_previous_name: komt net oerien mei de foarige namme
  themes:
    contrast: Mastodon (heech kontrast)
    default: Mastodon (donker)
    mastodon-light: Mastodon (ljocht)
  time:
    formats:
      default: "%d %B %Y om %H:%M"
      month: "%b %Y"
      time: "%H:%M"
  two_factor_authentication:
    add: Tafoegje
    disable: 2FA útskeakelje
    disabled_success: Utskeakeljen twa-stapsferifikaasje is slagge
    edit: Bewurkje
    enabled: Twa-stapsferifikaasje is ynskeakele
    enabled_success: Ynskeakeljen twa-stapsferifikaasje is slagge
    generate_recovery_codes: Werstelkoaden generearje
    lost_recovery_codes: Mei werstelkoaden kinne jo tagong ta jo account krije wannear’t jo jo telefoan kwytrekke binne. Wannear’t jo jo werstelkoaden kwytrekke binne, kinne jo se hjir opnij generearje. Jo âlde werstelkoaden binne dêrnei ûnjildich.
    methods: Metoaden foar twa-stapsferifikaasje
    otp: Autentikaasje-app
    recovery_codes: Reservekopy meitsje fan werstelkoaden
    recovery_codes_regenerated: Opnij generearjen werstelkoaden slagge
    recovery_instructions_html: Wannear’t jo ea de tagong ta jo telefoan ferlieze, kinne jo mei help fan ien fan de werstelkoaden hjirûnder opnij tagong krije ta jo account. <strong>Soargje derfoar dat jo de werstelkoaden op in feilich plak bewarje</strong>. Jo kinne se bygelyks ôfdrukke en se tegearre mei oare wichtige dokuminten bewarje.
    webauthn: Befeiligingskaaien
  user_mailer:
    appeal_approved:
      action: Gean nei jo account
      explanation: It beswier tsjin in troch in moderator fêststelde skeining fan jo op %{strike_date}, yntsjinne op %{appeal_date}, is goedkard. De earder fêststelde skeining is hjirby net langer jildich.
      subject: Jo beswier fan %{date} is goedkard
      title: Beswier goedkard
    appeal_rejected:
      explanation: It beswier tsjin in troch in moderator fêststelde skeining fan jo op %{strike_date}, yntsjinne op %{appeal_date}, is ôfwêzen. De fêststelde skeining bliuwt wurdt dêrom net wizige.
      subject: Jo beswier fan %{date} is ôfwêzen
      title: Beswier ôfwêzen
    backup_ready:
      explanation: Jo hawwe in folsleine reservekopy fan jo Mastodon-account opfrege. It stiet no klear om download te wurden!
      subject: Jo argyf stiet klear om download te wurden
      title: Argyf ophelje
    suspicious_sign_in:
      change_password: wizigje jo wachtwurd
      details: 'Hjir binne de details fan oanmeldbesykjen:'
      explanation: Wy hawwe fêststeld dat ien fan in nij IP-adres ôf op jo account oanmeld is.
      further_actions_html: Wannear’t jo dit net wiene, advisearje wy om daliks %{action} en om twa-stapsferifikaasje yn te skeakeljen, om sa jo account feilich te hâlden.
      subject: Jo account is fan in nij IP-adres ôf benadere
      title: In nije registraasje
    warning:
      appeal: Beswier yntsjinje
      appeal_description: Wannear’t jo tinke dat dit in flater is, kinne jo in beswier yntsjinje by de meiwurkers fan %{instance}.
      categories:
        spam: Spam
        violation: De ynhâld is yn striid mei de folgjende mienskipsrjochtlinen
      explanation:
        delete_statuses: Der is fêststeld dat guon fan jo berjochten yn striid binne mei ien of meardere mienskipsrjochtlinen en dêrom troch de moderatoren fan %{instance} fuortsmiten.
        disable: Jo kinne net langer jo account brûke, mar jo profyl en oare gegevens binne noch wol yntakt. Jo kinne in reservekopy fan jo gegevens opfreegje, accountynstellingen wizigje of jo account fuortsmite.
        mark_statuses_as_sensitive: Guon fan jo berjochten binne as gefoelich markearre troch de moderatoren fan %{instance}. Dit betsjut dat minsken op de media yn de berjochten klikke/tikke moatte om dizze wer te jaan. Jo kinne media yn de takomst ek sels as gefoelich markearje.
        sensitive: Fan no ôf wurde al jo opladen media as gefoelich markearre en efter in warskôging ferstoppe.
        silence: Jo kinne noch hieltyd jo account brûke, mar allinnich minsken dy’t jo al folgje kinne jo berjochten sjen, en jo kinne minder goed fûn wurde. Oaren kinne jo echter noch wol hieltyd hânmjittich folgje.
        suspend: Jo kinne net langer jo account brûke en jo profyl en oare gegevens binne net langer tagonklik. Jo kinne noch hieltyd oanmelde om in reservekopy fan jo gegevens op te freegjen, oant dizze nei 30 dagen folslein fuortsmiten wurde. Wy sille wol inkelde basisgegevens behâlde om foar te kommen dat jo ûnder jo útstel probearje út te kommen.
      reason: 'Reden:'
      statuses: 'Rapportearre berjochten:'
      subject:
        delete_statuses: Dizze berjochten fan %{acct} binne fuortsmiten
        disable: Jo account %{acct} is beferzen
        mark_statuses_as_sensitive: Dizze berjochten fan %{acct} binne as gefoelich markearre
        none: Warskôging foar %{acct}
        sensitive: Berjochten fan %{acct} sille fan no ôf altyd as gefoelich markearre wurde
        silence: Jo account %{acct} is no beheind
        suspend: Jo account %{acct} is útsteld
      title:
        delete_statuses: Berjochten fuortsmiten
        disable: Account beferzen
        mark_statuses_as_sensitive: Berjochten as gefoelich markearre
        none: Warskôging
        sensitive: Account as gefoelich markearre
        silence: Account beheind
        suspend: Account beskoattele
    welcome:
      edit_profile_action: Profyl ynstelle
      edit_profile_step: Jo kinne jo profyl oanpasse troch in profylfoto op te laden, jo werjeftenamme oan te passen en mear. Jo kinne it hânmjittich goedkarren fan folgers ynstelle.
      explanation: Hjir binne inkelde tips om jo op wei te helpen
      final_action: Begjin mei berjochten te pleatsen
      final_step: 'Begjin berjochten te pleatsen! Sels sûnder folgers kinne jo iepenbiere berjochten troch oaren besjoen wurde, bygelyks op de lokale tiidline en ûnder hashtags. Jo kinne josels foarstelle mei it gebrûk fan de hashtag #introductions.'
      full_handle: Jo folsleine Mastodon-adres
      full_handle_hint: Dit jouwe jo oan jo freonen, sadat se jo berjochten stjoere kinne of (fan in oare Mastodon-server ôf) folgje kinne.
      subject: Wolkom op Mastodon
      title: Wolkom oan board %{name}!
  users:
    follow_limit_reached: Jo kinne net mear as %{limit} accounts folgje
    go_to_sso_account_settings: Gean nei de accountynstellingen fan jo identiteitsprovider
    invalid_otp_token: Unjildige twa-stapstagongskoade
    otp_lost_help_html: As jo tagong ta beide kwytrekke binne, nim dan kontakt op fia %{email}
    seamless_external_login: Jo binne oanmeld fia in eksterne tsjinst, dêrom binne wachtwurden en e-mailynstellingen net beskikber.
    signed_in_as: 'Oanmeld as:'
  verification:
    extra_instructions_html: <strong>Tip:</strong> De keppeling op jo website kin ûnsichtber wêze. It wichtige part is <code>rel="me"</code> dat ympersonaasje op websites mei user-generated ynhâld foarkomt. Jo kinne sels in <code>link</code>-label brûke yn de header fan de side yn stee fan <code>a</code>, mar de HTML moat ek sûnder JavaScript tagonklik wêze.
    here_is_how: Sa wurket it
    hint_html: "<strong>Ferifikaasje fan jo identiteit op Mastodon is foar elkenien.</strong> It is basearre op iepen webstanderts, en is en bliuwt altyd fergees. Alles wat nedich is, is in persoanlike website dêr’t minsken jo oan werkenne kinne. Wannear’t jo fan jo profyl út nei dizze website keppelje, sille wy kontrolearje oft de website nei jo profyl weromkeppelt en dêr in fisuele yndikator fan toane."
    instructions_html: Kopiearje en plak de ûndersteande koade yn de HTML fan jo website. Foegje dernei it adres fan jo website ta oan ien fan de ekstra fjilden op jo profyl op it ljepblêd ‘Profyl bewurkje’ en bewarje de wizigingen.
    verification: Ferifikaasje
    verified_links: Jo ferifiearre keppelingen
  webauthn_credentials:
    add: Nije befeiligingskaai tafoegje
    create:
      error: Der is in probleem bard mei it tafoegjen fan jo befeiligingskaai. Probearje it nochris.
      success: It tafoegjen fan jo befeiligingskaai is slagge.
    delete: Fuortsmite
    delete_confirmation: Binne jo wis dat jo dizze befeiligingskaai fuortsmite wolle?
    description_html: Wannear’t jo <strong>ferifikaasje mei befeiligingskaaien</strong> ynskeakelje, moatte jo wylst it oanmelden ien fan jo befeiligingskaaien brûke.
    destroy:
      error: Der wie in probleem by it fuortsmiten fan jo befeiligingskaai. Probearje it nochris.
      success: Jo befeilingskaai is mei sukses fuortsmiten.
    invalid_credential: Unjildige befeiligingskaai
    nickname_hint: Fier de bynamme yn fan jo nije befeiligingskaai
    not_enabled: Jo hawwe WebAuthn noch net ynskeakele
    not_supported: Dizze browser stipet gjin befeiligingskaaien
    otp_required: Om befeiligingskaaien brûke te kinnen, moatte jo earst twa-stapsferifikaasje ynskeakelje.
    registered_on: Registrearre op %{date}<|MERGE_RESOLUTION|>--- conflicted
+++ resolved
@@ -1059,21 +1059,6 @@
       view_strikes: Besjoch de earder troch moderatoaren fêststelde skeiningen dy’t jo makke hawwe
     too_fast: Formulier is te fluch yntsjinne. Probearje it nochris.
     use_security_key: Befeiligingskaai brûke
-<<<<<<< HEAD
-  authorize_follow:
-    already_following: Jo folgje dizze account al
-    already_requested: Jo hawwe al in folchfersyk nei dat account ferstjoerd
-    error: Spitiger, der is in flater bard by it opsykjen fan de eksterne account
-    follow: Folgje
-    follow_request: 'Jo hawwe in folchfersyk yntsjinne by:'
-    following: 'Slagge! Jo folgje no:'
-    post_follow:
-      close: Of jo kinne dit finster gewoan slute.
-      return: Profyl fan dizze brûker toane
-      web: Gean nei de webapp
-    title: '%{acct} folgje'
-=======
->>>>>>> fd284311
   challenge:
     confirm: Trochgean
     hint_html: "<strong>Tip:</strong> Wy freegje jo it kommende oere net mear nei jo wachtwurd."
