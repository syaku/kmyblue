vi:
  activerecord:
    attributes:
      doorkeeper/application:
        name: Tên ứng dụng
        redirect_uri: URL chuyển hướng
        scopes: Quyền
        website: Trang web ứng dụng
    errors:
      models:
        doorkeeper/application:
          attributes:
            redirect_uri:
              fragment_present: không thể chứa một mảnh.
              invalid_uri: phải là một URI hợp lệ.
              relative_uri: phải là một URI tuyệt đối.
              secured_uri: phải là giao thức HTTPS/SSL.
  doorkeeper:
    applications:
      buttons:
        authorize: Cho phép
        cancel: Hủy bỏ
        destroy: Xóa bỏ
        edit: Sửa
        submit: Gửi đi
      confirmations:
        destroy: Bạn có chắc không?
      edit:
        title: Chỉnh sửa ứng dụng
      form:
        error: Rất tiếc! Hãy kiểm tra thông tin của bạn bởi vì nó có lỗi
      help:
        native_redirect_uri: Dùng %{native_redirect_uri} khi kiểm tra nội bộ
        redirect_uri: Mỗi dòng chỉ một URL
        scopes: Tách phạm vi ra bằng dấu cách. Bỏ trống để dùng phạm vi mặc định.
      index:
        application: Ứng dụng
        callback_url: Gọi lại URL
        delete: Xóa bỏ
        empty: Bạn không có ứng dụng nào.
        name: Tên
        new: Ứng dụng mới
        scopes: Quyền
        show: Xem
        title: Ứng dụng của bạn
      new:
        title: Ứng dụng mới
      show:
        actions: Hành động
        application_id: Mã Client
        callback_urls: Gọi lại URLs
        scopes: Quyền
        secret: Bí ẩn của Client
        title: 'Ứng dụng: %{name}'
    authorizations:
      buttons:
        authorize: Cho phép
        deny: Từ chối
      error:
        title: Một lỗi đã xảy ra
      new:
        prompt_html: "%{client_name} yêu cầu truy cập tài khoản của bạn. Đây là ứng dụng của bên thứ ba. <strong>Nếu không tin tưởng, đừng cho phép nó.</strong>"
        review_permissions: Xem lại quyền cho phép
        title: Yêu cầu truy cập
      show:
        title: Sao chép mã này và dán nó vào ứng dụng.
    authorized_applications:
      buttons:
        revoke: Gỡ
      confirmations:
        revoke: Bạn có chắc không?
      index:
        authorized_at: Cho phép %{date}
        description_html: Đây là những ứng dụng có thể truy cập tài khoản của bạn bằng API. Nếu có ứng dụng bạn không nhận ra ở đây hoặc ứng dụng hoạt động sai, bạn có thể thu hồi quyền truy cập của ứng dụng đó.
        last_used_at: Dùng lần cuối %{date}
        never_used: Chưa dùng
        scopes: Quyền cho phép
        superapp: Đang dùng
        title: Các ứng dụng đã dùng
    errors:
      messages:
        access_denied: Chủ sở hữu tài nguyên hoặc máy chủ đã từ chối yêu cầu.
        credential_flow_not_configured: Resource Owner Password Credentials không thành công do Doorkeeper.configure.resource_owner_from_credentials không được định cấu hình.
        invalid_client: Xác minh ứng dụng khách không thành công do máy khách mơ hồ, không bao gồm xác thực ứng dụng khách hoặc phương thức xác thực không được hỗ trợ.
        invalid_grant: Yêu cầu không hợp lệ, hết hạn, bị gỡ hoặc không khớp với tài khoản đã cấp phép. Hoặc xung đột với ứng dụng khác.
        invalid_redirect_uri: URL chuyển hướng không hợp lệ.
        invalid_request:
          missing_param: 'Thiếu tham số bắt buộc: %{value}.'
          request_not_authorized: Yêu cầu cần được cho phép trước. Tham số bắt buộc bị thiếu hoặc vô giá trị.
          unknown: Thiếu tham số bắt buộc. Có thể giá trị tham số không được hỗ trợ, hoặc không đúng định dạng.
        invalid_resource_owner: Thông tin xác minh chủ sở hữu tài nguyên được cung cấp không hợp lệ hoặc không thể tìm thấy chủ sở hữu tài nguyên
        invalid_scope: Quyền yêu cầu không hợp lệ, không có thật hoặc sai định dạng.
        invalid_token:
          expired: Mã thông báo truy cập đã hết hạn
          revoked: Mã token đăng nhập đã bị hủy
          unknown: Mã thông báo truy cập không hợp lệ
        resource_owner_authenticator_not_configured: Chủ sở hữu tài nguyên tìm thấy thất bại do Doorkeeper.configure.resource_owner_authenticator không được định cấu hình.
        server_error: Có một điều kiện không thể chấp nhận khiến máy chủ không thực hiện yêu cầu.
        temporarily_unavailable: Máy chủ này hiện không thể xử lý yêu cầu do đang quá tải hoặc bảo trì.
        unauthorized_client: Khách hàng không được phép thực hiện yêu cầu này bằng phương pháp này.
        unsupported_grant_type: Máy chủ này không cho phép ứng dụng có quyền truy cập.
        unsupported_response_type: Máy chủ không hỗ trợ kiểu giao thức truyền thông này.
    flash:
      applications:
        create:
          notice: Ứng dụng được tạo.
        destroy:
          notice: Ứng dụng đã bị xóa.
        update:
          notice: Ứng dụng cập nhật.
      authorized_applications:
        destroy:
          notice: Đã gỡ bỏ ứng dụng.
    grouped_scopes:
      access:
        read: Chỉ đọc
        read/write: Đọc và ghi
        write: Chỉ ghi
      title:
        accounts: Tài khoản
        admin/accounts: Quản trị tài khoản
        admin/all: Mọi chức năng quản trị
        admin/reports: Quản trị báo cáo
        all: Toàn quyền truy cập vào tài khoản Mastodon của bạn
        blocks: Chặn
        bookmarks: Tút đã lưu
        conversations: Thảo luận
        crypto: Mã hóa đầu cuối
        favourites: Lượt thích
        filters: Bộ lọc
        follow: Theo dõi, Ẩn và Chặn
        follows: Đang theo dõi
        lists: Danh sách
        media: Tập tin đính kèm
        mutes: Đã ẩn
        notifications: Thông báo
        push: Thông báo đẩy
        reports: Báo cáo
        search: Tìm kiếm
        statuses: Tút
    layouts:
      admin:
        nav:
          applications: Các ứng dụng
          oauth2_provider: Nhà cung cấp OAuth2
      application:
        title: Đăng nhập bằng OAuth
    scopes:
<<<<<<< HEAD
      "admin:read": đọc tất cả dữ liệu trên máy chủ
      "admin:read:accounts": đọc thông tin nhạy cảm của tất cả các tài khoản
      "admin:read:canonical_email_blocks": đọc thông tin nhạy cảm của tất cả các khối email chuẩn
      "admin:read:domain_allows": đọc thông tin nhạy cảm của tất cả các tên miền cho phép
      "admin:read:domain_blocks": đọc thông tin nhạy cảm của tất cả các tên miền chặn
      "admin:read:email_domain_blocks": đọc thông tin nhạy cảm của tất cả các miền email chặn
      "admin:read:ip_blocks": đọc thông tin nhạy cảm của tất cả các IP chặn
      "admin:read:reports": đọc thông tin của các báo cáo và các tài khoản bị báo cáo
      "admin:write": sửa đổi tất cả dữ liệu trên máy chủ
      "admin:write:accounts": áp đặt hành động kiểm duyệt trên tài khoản
      "admin:write:canonical_email_blocks": thực hiện các hành động kiểm duyệt đối với chặn email
      "admin:write:domain_allows": thực hiện các hành động kiểm duyệt đối với các email cho phép
      "admin:write:domain_blocks": thực hiện các hành động kiểm duyệt đối với các tên miền chặn
      "admin:write:email_domain_blocks": thực hiện các hành động kiểm duyệt đối với các tên miền email chặn
      "admin:write:ip_blocks": áp đặt kiểm duyệt với các IP chặn
      "admin:write:reports": áp đặt kiểm duyệt với các báo cáo
      crypto: dùng mã hóa đầu cuối
      follow: sửa đổi các mối quan hệ tài khoản
      push: nhận thông báo đẩy của bạn
      read: đọc tất cả dữ liệu tài khoản của bạn
      "read:accounts": xem thông tin tài khoản
      "read:blocks": xem những người bạn chặn
      "read:bookmarks": xem những thứ bạn đã lưu
      "read:favourites": xem lượt thích
      "read:filters": xem bộ lọc của bạn
      "read:follows": xem lượt theo dõi của bạn
      "read:lists": xem danh sách của bạn
      "read:mutes": xem những người bạn đã ẩn
      "read:notifications": xem thông báo của bạn
      "read:reports": xem báo cáo của bạn
      "read:search": thay mặt bạn tìm kiếm
      "read:statuses": xem toàn bộ tút
=======
      admin:read: đọc mọi dữ liệu trên máy chủ
      admin:read:accounts: đọc thông tin nhạy cảm của tất cả các tài khoản
      admin:read:canonical_email_blocks: đọc thông tin nhạy cảm của tất cả các khối email chuẩn
      admin:read:domain_allows: đọc thông tin nhạy cảm của tất cả các tên miền cho phép
      admin:read:domain_blocks: đọc thông tin nhạy cảm của tất cả các tên miền chặn
      admin:read:email_domain_blocks: đọc thông tin nhạy cảm của tất cả các miền email chặn
      admin:read:ip_blocks: đọc thông tin nhạy cảm của tất cả các IP chặn
      admin:read:reports: đọc thông tin của các báo cáo và các tài khoản bị báo cáo
      admin:write: sửa đổi tất cả dữ liệu trên máy chủ
      admin:write:accounts: áp đặt hành động kiểm duyệt trên tài khoản
      admin:write:canonical_email_blocks: áp đặt kiểm duyệt đối với chặn email
      admin:write:domain_allows: áp đặt kiểm duyệt đối với các email cho phép
      admin:write:domain_blocks: áp đặt kiểm duyệt đối với các tên miền chặn
      admin:write:email_domain_blocks: áp đặt kiểm duyệt đối với các tên miền email chặn
      admin:write:ip_blocks: áp đặt kiểm duyệt với các IP chặn
      admin:write:reports: áp đặt kiểm duyệt với các báo cáo
      crypto: dùng mã hóa đầu cuối
      follow: sửa đổi các mối quan hệ tài khoản
      push: nhận thông báo đẩy
      read: đọc mọi dữ liệu tài khoản
      read:accounts: xem thông tin tài khoản
      read:blocks: xem những người đã chặn
      read:bookmarks: xem tút đã lưu
      read:favourites: xem lượt thích
      read:filters: xem bộ lọc
      read:follows: xem những người theo dõi
      read:lists: xem danh sách
      read:mutes: xem những người đã ẩn
      read:notifications: xem thông báo
      read:reports: xem báo cáo của bạn
      read:search: tìm kiếm
      read:statuses: xem toàn bộ tút
>>>>>>> 1b4902fa
      write: sửa đổi mọi dữ liệu tài khoản của bạn
      write:accounts: sửa đổi trang hồ sơ
      write:blocks: chặn người và máy chủ
      write:bookmarks: sửa đổi những tút lưu
      write:conversations: ẩn và xóa thảo luận
      write:favourites: thích tút
      write:filters: tạo bộ lọc
      write:follows: theo dõi ai đó
      write:lists: tạo danh sách
      write:media: tải lên tập tin
      write:mutes: ẩn người và thảo luận
      write:notifications: xóa thông báo
      write:reports: báo cáo người khác
      write:statuses: đăng tút<|MERGE_RESOLUTION|>--- conflicted
+++ resolved
@@ -146,40 +146,6 @@
       application:
         title: Đăng nhập bằng OAuth
     scopes:
-<<<<<<< HEAD
-      "admin:read": đọc tất cả dữ liệu trên máy chủ
-      "admin:read:accounts": đọc thông tin nhạy cảm của tất cả các tài khoản
-      "admin:read:canonical_email_blocks": đọc thông tin nhạy cảm của tất cả các khối email chuẩn
-      "admin:read:domain_allows": đọc thông tin nhạy cảm của tất cả các tên miền cho phép
-      "admin:read:domain_blocks": đọc thông tin nhạy cảm của tất cả các tên miền chặn
-      "admin:read:email_domain_blocks": đọc thông tin nhạy cảm của tất cả các miền email chặn
-      "admin:read:ip_blocks": đọc thông tin nhạy cảm của tất cả các IP chặn
-      "admin:read:reports": đọc thông tin của các báo cáo và các tài khoản bị báo cáo
-      "admin:write": sửa đổi tất cả dữ liệu trên máy chủ
-      "admin:write:accounts": áp đặt hành động kiểm duyệt trên tài khoản
-      "admin:write:canonical_email_blocks": thực hiện các hành động kiểm duyệt đối với chặn email
-      "admin:write:domain_allows": thực hiện các hành động kiểm duyệt đối với các email cho phép
-      "admin:write:domain_blocks": thực hiện các hành động kiểm duyệt đối với các tên miền chặn
-      "admin:write:email_domain_blocks": thực hiện các hành động kiểm duyệt đối với các tên miền email chặn
-      "admin:write:ip_blocks": áp đặt kiểm duyệt với các IP chặn
-      "admin:write:reports": áp đặt kiểm duyệt với các báo cáo
-      crypto: dùng mã hóa đầu cuối
-      follow: sửa đổi các mối quan hệ tài khoản
-      push: nhận thông báo đẩy của bạn
-      read: đọc tất cả dữ liệu tài khoản của bạn
-      "read:accounts": xem thông tin tài khoản
-      "read:blocks": xem những người bạn chặn
-      "read:bookmarks": xem những thứ bạn đã lưu
-      "read:favourites": xem lượt thích
-      "read:filters": xem bộ lọc của bạn
-      "read:follows": xem lượt theo dõi của bạn
-      "read:lists": xem danh sách của bạn
-      "read:mutes": xem những người bạn đã ẩn
-      "read:notifications": xem thông báo của bạn
-      "read:reports": xem báo cáo của bạn
-      "read:search": thay mặt bạn tìm kiếm
-      "read:statuses": xem toàn bộ tút
-=======
       admin:read: đọc mọi dữ liệu trên máy chủ
       admin:read:accounts: đọc thông tin nhạy cảm của tất cả các tài khoản
       admin:read:canonical_email_blocks: đọc thông tin nhạy cảm của tất cả các khối email chuẩn
@@ -212,7 +178,6 @@
       read:reports: xem báo cáo của bạn
       read:search: tìm kiếm
       read:statuses: xem toàn bộ tút
->>>>>>> 1b4902fa
       write: sửa đổi mọi dữ liệu tài khoản của bạn
       write:accounts: sửa đổi trang hồ sơ
       write:blocks: chặn người và máy chủ
