es-AR:
  about:
    about_mastodon_html: 'La red social del futuro: ¡sin publicidad, sin vigilancia corporativa, con diseño ético y descentralización! ¡Con Mastodon vos sos el dueño de tus datos!'
    contact_missing: No establecido
    contact_unavailable: No disponible
    hosted_on: Mastodon alojado en %{domain}
    title: Información
  accounts:
    follow: Seguir
    followers:
      one: Seguidor
      other: Seguidores
    following: Siguiendo
    instance_actor_flash: Esta cuenta es un actor virtual usado para representar al servidor en sí mismo y no a ningún usuario individual. Se usa para propósitos de la federación y no debe ser suspendido.
    last_active: última actividad
    link_verified_on: La propiedad de este enlace fue verificada el %{date}
    nothing_here: '¡No hay nada acá!'
    pin_errors:
      following: Ya tenés que estar siguiendo a la cuenta que querés recomendar
    posts:
      one: Mensaje
      other: Mensajes
    posts_tab_heading: Mensajes
  admin:
    account_actions:
      action: Ejecutar acción
      title: Ejecutar acción de moderación en %{acct}
    account_moderation_notes:
      create: Dejar nota
      created_msg: '¡Nota de moderación creada exitosamente!'
      destroyed_msg: '¡Nota de moderación destruída exitosamente!'
    accounts:
      add_email_domain_block: Bloquear el dominio del correo electrónico
      approve: Aprobar
      approved_msg: Se aprobó exitosamente la solicitud de registro de %{username}
      are_you_sure: '¿Estás seguro?'
      avatar: Avatar
      by_domain: Dominio
      change_email:
        changed_msg: '¡Correo electrónico cambiado exitosamente!'
        current_email: Correo electrónico actual
        label: Cambiar correo electrónico
        new_email: Nuevo correo electrónico
        submit: Cambiar correo electrónico
        title: Cambiar correo electrónico para %{username}
      change_role:
        changed_msg: '¡Rol cambiado exitosamente!'
        label: Cambiar rol
        no_role: Sin rol
        title: Cambiar rol para %{username}
      confirm: Confirmar
      confirmed: Confirmado
      confirming: Confirmación
      custom: Personalizar
      delete: Eliminar datos
      deleted: Eliminado
      demote: Bajar de nivel
      destroyed_msg: "Los datos de %{username} están ahora en cola para ser eliminados inminentemente"
      disable: Congelar
      disable_sign_in_token_auth: Deshabilitar autenticación de token por correo electrónico
      disable_two_factor_authentication: Deshabilitar 2FA
      disabled: Congelada
      display_name: Nombre para mostrar
      domain: Dominio
      edit: Editar
      email: Correo electrónico
      email_status: Estado del correo
      enable: Descongelar
      enable_sign_in_token_auth: Habilitar autenticación de token por correo electrónico
      enabled: Habilitada
      enabled_msg: Se descongeló exitosamente la cuenta de %{username}
      followers: Seguidores
      follows: Siguiendo
      header: Cabecera
      inbox_url: Dirección web de la bandeja de entrada
      invite_request_text: Motivos para unirte
      invited_by: Invitado por
      ip: Dirección IP
      joined: Se unió en
      location:
        all: Todas
        local: Locales
        remote: Remotas
        title: Ubicación
      login_status: Estado del inicio de sesión
      media_attachments: Adjuntos
      memorialize: Convertir en cuenta conmemorativa
      memorialized: Cuenta conmemorativa
      memorialized_msg: '%{username} se convirtió exitosamente en una cuenta conmemorativa'
      moderation:
        active: Activas
        all: Todas
        disabled: Deshabilitadas
        pending: Pendientes
        silenced: Limitada
        suspended: Suspendidas
        title: Moderación
      moderation_notes: Notas de moderación
      most_recent_activity: Actividad más reciente
      most_recent_ip: Dirección IP más reciente
      no_account_selected: No se cambió ninguna cuenta ya que ninguna fue seleccionada
      no_limits_imposed: Sin límites impuestos
      no_role_assigned: Sin rol asignado
      not_subscribed: No suscripto
      pending: Revisión pendiente
      perform_full_suspension: Suspender
      previous_strikes: Incumplimientos previos
      previous_strikes_description_html:
        one: Esta cuenta tiene <strong>un</strong> incumplimiento.
        other: Esta cuenta tiene <strong>%{count}</strong> incumplimientos.
      promote: Promover
      protocol: Protocolo
      public: Pública
      push_subscription_expires: La suscripción push vence
      redownload: Refrescar perfil
      redownloaded_msg: Se refrescó exitosamente el perfil de %{username} desde el origen
      reject: Rechazar
      rejected_msg: Se rechazó exitosamente la solicitud de registro de %{username}
      remote_suspension_irreversible: Los datos de esta cuenta fueron eliminados irreversiblemente.
      remote_suspension_reversible_hint_html: La cuenta fue suspendida en su servidor y los datos se eliminarán completamente el %{date}. Hasta entonces, el servidor remoto puede restaurar esta cuenta sin ningún efecto perjudicial. Si querés eliminar todos los datos de la cuenta inmediatamente, podés hacerlo abajo.
      remove_avatar: Quitar avatar
      remove_header: Quitar cabecera
      removed_avatar_msg: Se quitó exitosamente el avatar de %{username}
      removed_header_msg: Se quitó exitosamente la cabecera de %{username}
      resend_confirmation:
        already_confirmed: Este usuario ya está confirmado
        send: Reenviar enlace de confirmación
        success: '¡Enlace de confirmación enviado exitosamente!'
      reset: Restablecer
      reset_password: Cambiar contraseña
      resubscribe: Resuscribir
      role: Rol
      search: Buscar
      search_same_email_domain: Otros usuarios con el mismo dominio de correo electrónico
      search_same_ip: Otros usuarios con la misma dirección IP
      security: Seguridad
      security_measures:
        only_password: Sólo contraseña
        password_and_2fa: Contraseña y 2FA
      sensitive: Forzar como sensible
      sensitized: Marcado como sensible
      shared_inbox_url: Dirección web de la bandeja de entrada compartida
      show:
        created_reports: Denuncias hechas
        targeted_reports: Denunciada por otros
      silence: Limitar
      silenced: Limitadas
      statuses: Mensajes
      strikes: Sanciones previas
      subscribe: Suscribirse
      suspend: Suspender
      suspended: Suspendidas
      suspension_irreversible: Se eliminaron irreversiblemente los datos de esta cuenta. Podés dejar de suspenderla para hacerla utilizable, pero no se recuperarán los datos que tenía anteriormente.
      suspension_reversible_hint_html: La cuenta fue suspendida y los datos se eliminarán completamente el %{date}. Hasta entonces, la cuenta puede ser restaurada sin ningún efecto perjudicial. Si querés eliminar todos los datos de la cuenta inmediatamente, podés hacerlo abajo.
      title: Cuentas
      unblock_email: Desbloquear dirección de correo electrónico
      unblocked_email_msg: Se desbloqueó exitosamente la dirección de correo electrónico de %{username}
      unconfirmed_email: Correo electrónico sin confirmar
      undo_sensitized: Deshacer Forzar como sensible
      undo_silenced: Deshacer límite
      undo_suspension: Deshacer suspensión
      unsilenced_msg: Se quitó exitosamente el límite de la cuenta de %{username}
      unsubscribe: Desuscribirse
      unsuspended_msg: Se quitó exitosamente la suspensión de la cuenta de %{username}
      username: Nombre de usuario
      view_domain: Ver resumen del dominio
      warn: Advertir
      web: Web
      whitelisted: Permitidas para federación
    action_logs:
      action_types:
        approve_appeal: Aprobar apelación
        approve_user: Aprobar usuario
        assigned_to_self_report: Asignar denuncia
        change_email_user: Cambiar correo electrónico del usuario
        change_role_user: Cambiar rol del usuario
        confirm_user: Confirmar usuario
        create_account_warning: Crear advertencia
        create_announcement: Crear anuncio
        create_canonical_email_block: Crear bloqueo de correo electrónico
        create_custom_emoji: Crear emoji personalizado
        create_domain_allow: Crear permiso de dominio
        create_domain_block: Crear bloqueo de dominio
        create_email_domain_block: Crear bloqueo de dominio de correo electrónico
        create_ip_block: Crear regla de dirección IP
        create_unavailable_domain: Crear dominio no disponible
        create_user_role: Crear rol
        demote_user: Descender usuario
        destroy_announcement: Eliminar anuncio
        destroy_canonical_email_block: Eliminar bloqueo de correo electrónico
        destroy_custom_emoji: Eliminar emoji personalizado
        destroy_domain_allow: Eliminar permiso de dominio
        destroy_domain_block: Eliminar bloqueo de dominio
        destroy_email_domain_block: Eliminar bloqueo de dominio de correo electrónico
        destroy_instance: Purgar dominio
        destroy_ip_block: Eliminar regla de dirección IP
        destroy_status: Eliminar mensaje
        destroy_unavailable_domain: Eliminar dominio no disponible
        destroy_user_role: Destruir rol
        disable_2fa_user: Deshabilitar 2FA
        disable_custom_emoji: Deshabilitar emoji personalizado
        disable_sign_in_token_auth_user: Deshabilitar autenticación de token por correo electrónico para el usuario
        disable_user: Deshabilitar usuario
        enable_custom_emoji: Habilitar emoji personalizado
        enable_sign_in_token_auth_user: Habilitar autenticación de token por correo electrónico para el usuario
        enable_user: Habilitar usuario
        memorialize_account: Convertir en cuenta conmemorativa
        promote_user: Promover usuario
        reject_appeal: Rechazar apelación
        reject_user: Rechazar usuario
        remove_avatar_user: Quitar avatar
        reopen_report: Reabrir denuncia
        resend_user: Reenviar correo electrónico de confirmación
        reset_password_user: Cambiar contraseña
        resolve_report: Resolver denuncia
        sensitive_account: Forzar cuenta como sensible
        silence_account: Limitar cuenta
        suspend_account: Suspender cuenta
        unassigned_report: Desasignar denuncia
        unblock_email_account: Desbloquear dirección de correo electrónico
        unsensitive_account: Desmarcar Forzar cuenta como sensible
        unsilence_account: Deshacer Limitar cuenta
        unsuspend_account: Dejar de suspender cuenta
        update_announcement: Actualizar anuncio
        update_custom_emoji: Actualizar emoji personalizado
        update_domain_block: Actualizar bloque de dominio
        update_ip_block: Actualizar regla de dirección IP
        update_status: Actualizar mensaje
        update_user_role: Actualizar rol
      actions:
        approve_appeal_html: "%{name} aprobó la solicitud de moderación de %{target}"
        approve_user_html: "%{name} aprobó el registro de %{target}"
        assigned_to_self_report_html: "%{name} se asignó la denuncia %{target} a sí"
        change_email_user_html: "%{name} cambió la dirección de correo electrónico del usuario %{target}"
        change_role_user_html: "%{name} cambió el rol de %{target}"
        confirm_user_html: "%{name} confirmó la dirección de correo del usuario %{target}"
        create_account_warning_html: "%{name} envió una advertencia a %{target}"
        create_announcement_html: "%{name} creó el nuevo anuncio %{target}"
        create_canonical_email_block_html: "%{name} bloqueó el correo electrónico con el hash %{target}"
        create_custom_emoji_html: "%{name} subió nuevo emoji %{target}"
        create_domain_allow_html: "%{name} permitió la federación con el dominio %{target}"
        create_domain_block_html: "%{name} bloqueó el dominio %{target}"
        create_email_domain_block_html: "%{name} bloqueó el dominio de correo electrónico %{target}"
        create_ip_block_html: "%{name} creó la regla para la dirección IP %{target}"
        create_unavailable_domain_html: "%{name} detuvo la entrega al dominio %{target}"
        create_user_role_html: "%{name} creó el rol %{target}"
        demote_user_html: "%{name} bajó de nivel al usuario %{target}"
        destroy_announcement_html: "%{name} eliminó el anuncio %{target}"
        destroy_canonical_email_block_html: "%{name} desbloqueó el correo electrónico con el hash %{target}"
        destroy_custom_emoji_html: "%{name} eliminó el emoji %{target}"
        destroy_domain_allow_html: "%{name} no permitió la federación con el dominio %{target}"
        destroy_domain_block_html: "%{name} desbloqueó el dominio %{target}"
        destroy_email_domain_block_html: "%{name} desbloqueó el dominio de correo electrónico %{target}"
        destroy_instance_html: "%{name} purgó el dominio %{target}"
        destroy_ip_block_html: "%{name} eliminó la regla para la dirección IP %{target}"
        destroy_status_html: "%{name} eliminó el mensaje de %{target}"
        destroy_unavailable_domain_html: "%{name} reanudó la entrega al dominio %{target}"
        destroy_user_role_html: "%{name} eliminó el rol %{target}"
        disable_2fa_user_html: "%{name} deshabilitó el requerimiento de dos factores para el usuario %{target}"
        disable_custom_emoji_html: "%{name} deshabilitó el emoji %{target}"
        disable_sign_in_token_auth_user_html: "%{name} deshabilitó la autenticación de token por correo electrónico para %{target}"
        disable_user_html: "%{name} deshabilitó el inicio de sesión para el usuario %{target}"
        enable_custom_emoji_html: "%{name} habilitó el emoji %{target}"
        enable_sign_in_token_auth_user_html: "%{name} habilitó la autenticación de token por correo electrónico para %{target}"
        enable_user_html: "%{name} habilitó el inicio de sesión para el usuario %{target}"
        memorialize_account_html: "%{name} convirtió la cuenta de %{target} en una cuenta conmemorativa"
        promote_user_html: "%{name} promovió al usuario %{target}"
        reject_appeal_html: "%{name} rechazó la solicitud de moderación de %{target}"
        reject_user_html: "%{name} rechazó el registro de %{target}"
        remove_avatar_user_html: "%{name} quitó el avatar de %{target}"
        reopen_report_html: "%{name} reabrió la denuncia %{target}"
        resend_user_html: "%{name} reenvió el correo electrónico de confirmación para %{target}"
        reset_password_user_html: "%{name} cambió la contraseña del usuario %{target}"
        resolve_report_html: "%{name} resolvió la denuncia %{target}"
        sensitive_account_html: "%{name} marcó los medios de %{target} como sensibles"
        silence_account_html: "%{name} limitó la cuenta de %{target}"
        suspend_account_html: "%{name} suspendió la cuenta de %{target}"
        unassigned_report_html: "%{name} desasignó la denuncia %{target}"
        unblock_email_account_html: "%{name} desbloqueó la dirección de correo electrónico de %{target}"
        unsensitive_account_html: "%{name} desmarcó los medios de %{target} como sensibles"
        unsilence_account_html: "%{name} quitó el límite de la cuenta de %{target}"
        unsuspend_account_html: "%{name} quitó la suspensión de la cuenta de %{target}"
        update_announcement_html: "%{name} actualizó el anuncio %{target}"
        update_custom_emoji_html: "%{name} actualizó el emoji %{target}"
        update_domain_block_html: "%{name} actualizó el bloqueo de dominio para %{target}"
        update_ip_block_html: "%{name} cambió la regla para la dirección IP %{target}"
        update_status_html: "%{name} actualizó el mensaje de %{target}"
        update_user_role_html: "%{name} cambió el rol %{target}"
      deleted_account: cuenta eliminada
      empty: No se encontraron registros.
      filter_by_action: Filtrar por acción
      filter_by_user: Filtrar por usuario
      title: Registro de auditoría
    announcements:
      destroyed_msg: '¡Anuncio eliminado exitosamente!'
      edit:
        title: Editar anuncio
      empty: No se encontraron anuncios.
      live: En vivo
      new:
        create: Crear anuncio
        title: Nuevo anuncio
      publish: Publicar
      published_msg: '¡Anuncio publicado exitosamente!'
      scheduled_for: Programado para %{time}
      scheduled_msg: '¡Anuncio programado para su publicación!'
      title: Anuncios
      unpublish: Eliminar publicación
      unpublished_msg: '¡Se dejó de publicar el anuncio exitosamente!'
      updated_msg: '¡Anuncio actualizado exitosamente!'
    custom_emojis:
      assign_category: Asignar categoría
      by_domain: Dominio
      copied_msg: Copia local del emoji creada exitosamente
      copy: Copiar
      copy_failed_msg: No se pudo realizar una copia local de ese emoji
      create_new_category: Crear nueva categoría
      created_msg: '¡Emoji creado exitosamente!'
      delete: Eliminar
      destroyed_msg: '¡Emoji destruido exitosamente!'
      disable: Deshabilitar
      disabled: Deshabilitado
      disabled_msg: Se deshabilitó ese emoji exitosamente
      emoji: Emoji
      enable: Habilitar
      enabled: Habilitado
      enabled_msg: Se habilitó ese emoji exitosamente
      image_hint: PNG o GIF, hasta %{size}
      list: Listar
      listed: Listados
      new:
        title: Agregar nuevo emoji personalizado
      no_emoji_selected: No se cambió ningún emoji, ya que ninguno fue seleccionado
      not_permitted: No tenés permiso para realizar esta acción
      overwrite: Sobreescribir
      shortcode: Código corto
      shortcode_hint: Al menos 2 caracteres, sólo caracteres alfanuméricos y subguiones ("_")
      title: Emojis personalizados
      uncategorized: Sin categoría
      unlist: No listar
      unlisted: No listado
      update_failed_msg: No se pudo actualizar ese emoji
      updated_msg: '¡Emoji actualizado exitosamente!'
      upload: Subir
    dashboard:
      active_users: usuarios activos
      interactions: interacciones
      media_storage: Almacenamiento de medios
      new_users: nuevos usuarios
      opened_reports: denuncias abiertas
      pending_appeals_html:
        one: "<strong>%{count}</strong> apelación pendiente"
        other: "<strong>%{count}</strong> apelaciones pendientes"
      pending_reports_html:
        one: "<strong>%{count}</strong> denuncia pendiente"
        other: "<strong>%{count}</strong> denuncias pendientes"
      pending_tags_html:
        one: "<strong>%{count}</strong> etiqueta pendiente"
        other: "<strong>%{count}</strong> etiquetas pendientes"
      pending_users_html:
        one: "<strong>%{count}</strong> usuario pendiente"
        other: "<strong>%{count}</strong> usuarios pendientes"
      resolved_reports: denuncias resueltas
      software: Software
      sources: Fuentes de registro
      space: Uso de almacenamiento
      title: Panel
      top_languages: Idiomas más activos
      top_servers: Servidores más activos
      website: Sitio web
    disputes:
      appeals:
        empty: No se encontraron apelaciones.
        title: Apelaciones
    domain_allows:
      add_new: Permitir federación con el dominio
      created_msg: El dominio fue exitosamente permitido para la federación
      destroyed_msg: El dominio no fue permitido para la federación
      export: Exportar
      import: Importar
      undo: No permitir federación con el dominio
    domain_blocks:
      add_new: Agregar nuevo bloqueo de dominio
      confirm_suspension:
        cancel: Cancelar
        confirm: Suspender
        permanent_action: Deshacer la suspensión no recuperará ningún dato ni relación (seguidores y en seguimiento).
        preamble_html: Estás a punto de suspender a <strong>%{domain}</strong> y sus subdominios.
        remove_all_data: Esto eliminará todo el contenido, medios y datos de perfil de las cuentas de este dominio en tu servidor.
        stop_communication: Tu servidor dejará de comunicarse con estos servidores.
        title: Confirmar bloqueo del dominio para %{domain}
        undo_relationships: Esto deshará cualquier relación (seguidores y en seguimiento) entre las cuentas de estos servidores y el tuyo.
      created_msg: Ahora se está procesando el bloqueo de dominio
      destroyed_msg: Se deshizo el bloqueo de dominio
      domain: Dominio
      edit: Editar bloqueo de dominio
      existing_domain_block: Ya impusiste límites más estrictos a %{name}.
      existing_domain_block_html: Ya le aplicaste límites más estrictos a %{name}, por lo que primero necesitás <a href="%{unblock_url}">desbloquearlo</a>.
      export: Exportar
      import: Importar
      new:
        create: Crear bloqueo
        hint: El bloqueo de dominio no va a prevenir la creación de mensajes de cuenta en la base de datos, pero se aplicarán métodos específicos de moderación en esas cuentas, retroactiva y automáticamente.
        severity:
          desc_html: "<strong>Limitar</strong> hará que los mensajes de cuentas en este dominio sean invisibles a quienes no las estén siguiendo. <strong>Suspender</strong> quitará todo el contenido, archivos de medio y datos de perfil de cuentas en este dominio de tu servidor. Usá <strong>Ninguno</strong> si simplemente querés rechazar archivos de medios."
          noop: Ninguno
          silence: Limitar
          suspend: Suspender
        title: Nuevo bloqueo de dominio
      no_domain_block_selected: No se cambiaron bloques de dominio, ya que ninguno fue seleccionado
      not_permitted: No tenés permiso para realizar esta acción
      obfuscate: Obfuscar nombre de dominio
      obfuscate_hint: Obfusca parcialmente el nombre de dominio en la lista, si el anuncio de la lista de limitaciones de dominio está habilitado
      private_comment: Comentario privado
      private_comment_hint: Comentario sobre la limitación de este dominio, para uso interno de los moderadores.
      public_comment: Comentario público
      public_comment_hint: Comentario sobre la limitación de este dominio para el público en general, si está habilitada la publicación de lista de limitaciones de dominio.
      reject_media: Rechazar archivos de medios
      reject_media_hint: Quita los archivos de medios almacenados e impide la descarga en el futuro. Irrelevante para suspensiones
      reject_reports: Rechazar denuncias
      reject_reports_hint: Ignora todas las denuncias que vengan de este dominio. Irrelevante para suspensiones
      undo: Deshacer bloqueo de dominio
      view: Ver bloqueo de dominio
    email_domain_blocks:
      add_new: Agregar nuevo
      attempts_over_week:
        one: "%{count} intento durante la última semana"
        other: "%{count} intentos durante la última semana"
      created_msg: Se bloqueó el dominio de correo electrónico exitosamente
      delete: Eliminar
      dns:
        types:
          mx: Registro MX
      domain: Dominio
      new:
        create: Agregar dominio
        resolve: Resolver dominio
        title: Bloquear nuevo dominio de correo electrónico
      no_email_domain_block_selected: No se cambiaron bloques de dominio ya que no se seleccionó ninguno
      not_permitted: No permitidos
      resolved_dns_records_hint_html: El nombre de dominio resuelve los siguientes dominios MX, los cuales son responsables en última instancia de aceptar el correo electrónico. Bloquear un dominio MX bloqueará los registros de cualquier dirección de correo electrónico que utilice el mismo dominio MX, incluso si el nombre de dominio visible es diferente. <strong>Tené cuidado de no bloquear los principales proveedores de correo electrónico.</strong>
      resolved_through_html: Resuelto a través de %{domain}
      title: Dominios bloqueados de correo electrónico
    export_domain_allows:
      new:
        title: Importar permisos de dominio
      no_file: No hay ningún archivo seleccionado
    export_domain_blocks:
      import:
        description_html: Estás a punto de importar una lista de bloques de dominio. Por favor, revisá esta lista con mucho cuidado, especialmente si no creaste esta lista vos mismo.
        existing_relationships_warning: Relaciones de seguimientos existentes
        private_comment_description_html: 'Para ayudarte a rastrear de dónde vienen los bloques importados, se crearán los mismos con el siguiente comentario privado: <q>%{comment}</q>'
        private_comment_template: Importado desde %{source} el %{date}
        title: Importar bloques de dominio
      invalid_domain_block: 'Uno o más bloqueos de dominio fueron omitidos debido al/los siguiente/s error/es: %{error}'
      new:
        title: Importar bloques de dominio
      no_file: No hay ningún archivo seleccionado
    follow_recommendations:
      description_html: "<strong>Las recomendaciones de cuentas para seguir ayudan a los nuevos usuarios a encontrar rápidamente contenido interesante</strong>. Cuando un usuario no ha interactuado con otros lo suficiente como para formar recomendaciones personalizadas de seguimiento, se recomiendan estas cuentas, en su lugar. Se recalculan diariamente a partir de una mezcla de cuentas con las interacciones más recientes y el mayor número de seguidores para un idioma determinado."
      language: Por idioma
      status: Estado
      suppress: Eliminar recomendación de cuentas para seguir
      suppressed: Eliminado
      title: Recom. de cuentas a seguir
      unsuppress: Restablecer recomendaciones de cuentas para seguir
    instances:
      availability:
        description_html:
          one: Si el envío al dominio falla durante <strong>%{count} día</strong> sin éxito, no se harán más intentos de entrega a menos que se reciba un envío <em>desde</em> el dominio.
          other: Si el envío al dominio falla durante <strong>%{count} días</strong> sin éxito, no se harán más intentos de entrega a menos que se reciba un envío <em>desde</em> el dominio.
        failure_threshold_reached: Umbral de límite de fallo alcanzado el %{date}.
        failures_recorded:
          one: Intento fallido en %{count} día.
          other: Intentos fallidos en %{count} días.
        no_failures_recorded: No hay fallos en el registro.
        title: Disponibilidad
        warning: El último intento de conexión a este servidor no fue exitoso
      back_to_all: Todos
      back_to_limited: Limitados
      back_to_warning: Advertencia
      by_domain: Dominio
      confirm_purge: '¿Estás seguro que querés eliminar permanentemente los datos de este dominio?'
      content_policies:
        comment: Nota interna
        description_html: Podés definir políticas de contenido que se aplicarán a todas las cuentas de este dominio y a cualquiera de sus subdominios.
        limited_federation_mode_description_html: Podés elegir si permit´s la federación con este dominio.
        policies:
          reject_media: Rechazar medios
          reject_reports: Rechazar denuncias
          silence: Limitar
          suspend: Suspender
        policy: Política
        reason: Razón pública
        title: Políticas de contenido
      dashboard:
        instance_accounts_dimension: Cuentas más seguidas
        instance_accounts_measure: cuentas almacenadas
        instance_followers_measure: nuestros seguidores allí
        instance_follows_measure: sus seguidores aquí
        instance_languages_dimension: Idiomas principales
        instance_media_attachments_measure: archivos adjuntos almacenados
        instance_reports_measure: denuncias sobre ellos
        instance_statuses_measure: mensajes almacenados
      delivery:
        all: Todos
        clear: Limpiar errores de entrega
        failing: Fallo
        restart: Reiniciar entrega
        stop: Detener entrega
        unavailable: No disponible
      delivery_available: La entrega está disponible
      delivery_error_days: Días de error de entrega
      delivery_error_hint: Si la entrega no es posible durante %{count} días, se marcará automáticamente como no entregable.
      destroyed_msg: Los datos de %{domain} están ahora en cola para su eliminación inminente.
      empty: No se encontraron dominios.
      known_accounts:
        one: "%{count} cuenta conocida"
        other: "%{count} cuentas conocidas"
      moderation:
        all: Todas
        limited: Limitadas
        title: Moderación
      private_comment: Comentario privado
      public_comment: Comentario público
      purge: Purgar
      purge_description_html: Si creés que este dominio está fuera de línea para siempre, podés eliminar de tu almacenamiento todos los registros de cuentas y los datos asociados a este dominio. Esto puede llevar un tiempo.
      title: Federación
      total_blocked_by_us: Bloqueada por nosotros
      total_followed_by_them: Seguidas por ellos
      total_followed_by_us: Seguidas por nosotros
      total_reported: Denuncias sobre ellas
      total_storage: Adjuntos
      totals_time_period_hint_html: Los datos totales mostrados a continuación incluyen datos para todo el tiempo.
    invites:
      deactivate_all: Desactivar todas
      filter:
        all: Todas
        available: Disponibles
        expired: Vencidas
        title: Filtrar
      title: Invitaciones
    ip_blocks:
      add_new: Crear regla
      created_msg: Se agregó exitosamente la nueva regla de dirección IP
      delete: Eliminar
      expires_in:
        '1209600': 2 semanas
        '15778476': 6 meses
        '2629746': 1 mes
        '31556952': 1 año
        '86400': 1 día
        '94670856': 3 años
      new:
        title: Crear nueva regla de dirección IP
      no_ip_block_selected: No se cambió ninguna regla de dirección IP, ya que no se seleccionó ninguna
      title: Reglas de dirección IP
    relationships:
      title: "Relaciones de %{acct}"
    relays:
      add_new: Agregar nuevo relé
      delete: Eliminar
      description_html: Un <strong>relé de federación</strong> es un servidor intermedio que intercambia grandes volúmenes de mensajes públicos entre servidores que se suscriben y publican en él. <strong>Puede ayudar a servidores chicos y medianos a descubrir contenido del fediverso</strong>, que de otra manera requeriría que los usuarios locales siguiesen manualmente a cuentas de servidores remotos.
      disable: Deshabilitar
      disabled: Deshabilitado
      enable: Habilitar
      enable_hint: Una vez habilitado, tu servidor se suscribirá a todos los mensajes públicos desde este relé, y comenzará a enviar los mensajes públicos de este servidor al relé.
      enabled: Habilitado
      inbox_url: Dirección web del relé
      pending: Esperando aprobación del relé
      save_and_enable: Guardar y habilitar
      setup: Configurar una conexión de relé
      signatures_not_enabled: Puede que los relés no funcionen correctamente mientras el modo seguro o el de federación limitada estén habilitados
      status: Estado
      title: Relés
    report_notes:
      created_msg: '¡La nota de denuncia fue creada exitosamente!'
      destroyed_msg: '¡La nota de denuncia fue eliminada exitosamente!'
    reports:
      account:
        notes:
          one: "%{count} nota"
          other: "%{count} notas"
      action_log: Registro de auditoría
      action_taken_by: Acción tomada por
      actions:
        delete_description_html: Los mensajes denunciados serán eliminados y se registrará un incumplimiento para ayudarte a escalar en futuras infracciones por la misma cuenta.
        mark_as_sensitive_description_html: Los archivos de medios en los mensajes denunciados se marcarán como sensibles y se registrará un incumplimiento para ayudarte a escalar las futuras infracciones de la misma cuenta.
        other_description_html: Ver más opciones para controlar el comportamiento de la cuenta y personalizar la comunicación de la cuenta denunciada.
        resolve_description_html: No se tomarán medidas contra la cuenta denunciada, no se registrará el incumplimiento, y se cerrará la denuncia.
        silence_description_html: La cuenta será visible sólo para quienes ya la siguen o la busquen manualmente, limitando severamente su alcance. Siempre puede ser revertido. Esto cierra todas las denuncias contra esta cuenta.
        suspend_description_html: La cuenta y todos sus contenidos serán inaccesibles y finalmente eliminados, e interactuar con ella será imposible. Revertible en 30 días. Esto cierra todas las denuncias contra esta cuenta.
      actions_description_html: Decidí qué medidas tomar para resolver esta denuncia. Si tomás una acción punitiva contra la cuenta denunciada, se le enviará a dicha cuenta una notificación por correo electrónico, excepto cuando se seleccione la categoría <strong>Spam</strong>.
      actions_description_remote_html: Decidí qué medidas tomar para resolver esta denuncia. Esto sólo afectará la forma en que <strong>tu servidor</strong> se comunica con esta cuenta remota y maneja su contenido.
      add_to_report: Agregar más a la denuncia
      are_you_sure: '¿Estás seguro?'
      assign_to_self: Asignármela a mí
      assigned: Moderador asignado
      by_target_domain: Dominio de la cuenta denunciada
      cancel: Cancelar
      category: Categoría
      category_description_html: El motivo por el que se denunció esta cuenta o contenido será citado en las comunicaciones con la cuenta denunciada
      comment:
        none: Ninguno
      comment_description_html: 'Para proporcionar más información, %{name} escribió:'
      confirm: Confirmar
      confirm_action: Confirmar acción de moderación contra @%{acct}
      created_at: Denunciado
      delete_and_resolve: Eliminar mensajes
      forwarded: Reenviado
      forwarded_to: Reenviado a %{domain}
      mark_as_resolved: Marcar como resuelta
      mark_as_sensitive: Marcar como sensible
      mark_as_unresolved: Marcar como no resuelta
      no_one_assigned: Nadie
      notes:
        create: Agregar nota
        create_and_resolve: Resolver con nota
        create_and_unresolve: Reabrir con nota
        delete: Eliminar
        placeholder: Describí qué acciones se tomaron, o cualquier otra actualización relacionada...
        title: Notas
      notes_description_html: Ver y dejar notas para otros moderadores y como referencia futura
      processed_msg: 'Denuncia #%{id}, procesada exitosamente'
      quick_actions_description_html: 'Tomá una acción rápida o desplazate hacia abajo para ver el contenido denunciado:'
      remote_user_placeholder: el usuario remoto de %{instance}
      reopen: Reabrir denuncia
      report: 'Denuncia #%{id}'
      reported_account: Cuenta denunciada
      reported_by: Denunciada por
      resolved: Resueltas
      resolved_msg: '¡Denuncia exitosamente resuelta!'
      skip_to_actions: Ir directamente a las acciones
      status: Estado
      statuses: Contenido denunciado
      statuses_description_html: El contenido ofensivo se citará en la comunicación con la cuenta denunciada
      summary:
        action_preambles:
          delete_html: 'Estás a punto de <strong>eliminar</strong> algunos de los mensajes de <strong>@%{acct}</strong>. Esto hará lo siguiente:'
          mark_as_sensitive_html: 'Estás a punto de <strong>marcar</strong> algunos de los mensajes de <strong>@%{acct}</strong>como <strong>sensibles</strong>. Esto hará lo siguiente:'
          silence_html: 'Estás a punto de <strong>limitar</strong> la cuenta de <strong>@%{acct}</strong>. Esto hará lo siguiente:'
          suspend_html: 'Estás a punto de <strong>suspender</strong> la cuenta de <strong>@%{acct}</strong>. Esto hará lo siguiente:'
        actions:
          delete_html: Eliminar los mensajes ofensivos
          mark_as_sensitive_html: Marcar los mensajes ofensivos como sensibles
          silence_html: Limitar severamente el alcance de <strong>@%{acct}</strong> haciendo que su perfil y contenido sólo sean visibles para las personas que ya lo siguen o que busquen manualmente su perfil
          suspend_html: Suspender <strong>@%{acct}</strong>, haciendo su perfil y contenido inaccesibles, e imposibilitando la interacción con la cuenta
        close_report: 'Marcar denuncia #%{id} como resuelta'
        close_reports_html: Marcar <strong>todas</strong> las denuncias contra <strong>@%{acct}</strong> como resueltas
        delete_data_html: Eliminar el perfil y contenido de <strong>@%{acct}</strong> en 30 días a partir de ahora, a menos que se revierta la suspensión en ese tiempo
        preview_preamble_html: "<strong>@%{acct}</strong> recibirá una advertencia con el siguiente contenido:"
        record_strike_html: Registrar una amonestación contra <strong>@%{acct}</strong> para ayudarte a escalar futuras violaciones de esta cuenta
        send_email_html: Enviar a <strong>@%{acct}</strong> un correo electrónico de advertencia
        warning_placeholder: Razones adicionales opcionales para la acción de moderación.
      target_origin: Origen de la cuenta denunciada
      title: Denuncias
      unassign: Desasignar
      unknown_action_msg: 'Acción desconocida: %{action}'
      unresolved: No resueltas
      updated_at: Actualizadas
      view_profile: Ver perfil
    roles:
      add_new: Agregar rol
      assigned_users:
        one: "%{count} usuario"
        other: "%{count} usuarios"
      categories:
        administration: Administración
        devops: Operadores de desarrollo
        invites: Invitaciones
        moderation: Moderación
        special: Especial
      delete: Eliminar
      description_html: Con <strong>roles de usuario</strong>, podés personalizar las funciones y áreas de Mastodon a las que pueden acceder tus usuarios.
      edit: Editar rol de «%{name}»
      everyone: Permisos predeterminados
      everyone_full_description_html: Este es el <strong>rol base</strong> que afecta a <strong>todos los usuarios</strong>, incluso aquellos sin un rol asignado. Todos los otros roles heredan permisos de él.
      permissions_count:
        one: "%{count} permiso"
        other: "%{count} permisos"
      privileges:
        administrator: Administrador
        administrator_description: Los usuarios con este permiso saltarán todos los permisos
        delete_user_data: Eliminar datos del usuario
        delete_user_data_description: Permite a los usuarios eliminar los datos de otros usuarios sin demora
        invite_users: Invitar usuarios
        invite_users_description: Permite a los usuarios invitar a nuevas personas al servidor
        manage_announcements: Administrar anuncios
        manage_announcements_description: Permite a los usuarios administrar anuncios en el servidor
        manage_appeals: Administrar apelaciones
        manage_appeals_description: Permite a los usuarios revisar apelaciones contra acciones de moderación
        manage_blocks: Administrar bloqueos
        manage_blocks_description: Permite a los usuarios bloquear proveedores de correo electrónico y direcciones IP
        manage_custom_emojis: Administrar emojis personalizados
        manage_custom_emojis_description: Permite a los usuarios administrar emojis personalizados en el servidor
        manage_federation: Administrar Federación
        manage_federation_description: Permite a los usuarios bloquear o permitir la federación con otros dominios y controlar las entregas
        manage_invites: Administrar invitaciones
        manage_invites_description: Permite a los usuarios navegar y desactivar los enlaces de invitación
        manage_reports: Administrar denuncias
        manage_reports_description: Permite a los usuarios revisar denuncias y realizar acciones de moderación contra ellas
        manage_roles: Administrar roles
        manage_roles_description: Permite a los usuarios administrar y asignar roles por debajo de los suyos
        manage_rules: Administrar reglas
        manage_rules_description: Permite a los usuarios cambiar las reglas del servidor
        manage_settings: Administrar configuración
        manage_settings_description: Permite a los usuarios cambiar la configuración del sitio
        manage_taxonomies: Administrar taxonomías
        manage_taxonomies_description: Permite a los usuarios revisar el contenido de tendencia y actualizar la configuración de las etiquetas
        manage_user_access: Administrar acceso de usuario
        manage_user_access_description: Permite a los usuarios deshabilitar la autenticación de dos factores de otros usuarios, cambiar su dirección de correo electrónico y restablecer su contraseña
        manage_users: Administrar usuarios
        manage_users_description: Permite a los usuarios ver los detalles de otros usuarios y realizar acciones de moderación contra ellos
        manage_webhooks: Administrar Webhooks
        manage_webhooks_description: Permite a los usuarios configurar webhooks para eventos administrativos
        view_audit_log: Ver auditoría
        view_audit_log_description: Permite a los usuarios ver un historial de acciones administrativas en el servidor
        view_dashboard: Ver panel
        view_dashboard_description: Permite a los usuarios acceder al panel de control y varias métricas
        view_devops: Operadores de desarrollo
        view_devops_description: Permite a los usuarios acceder a los paneles de Sidekiq y pgHero
      title: Roles
    rules:
      add_new: Agregar regla
      delete: Eliminar
      description_html: Aunque la mayoría afirma haber leído y aceptado los términos del servicio, normalmente la gente no los revisa hasta después de que surge un problema. <strong>Hacé que sea más fácil ver las reglas de tu servidor, de un vistazo, disponiéndolas en una lista por puntos.</strong> Tratá de hacer cada regla corta y sencilla, pero no de dividirlas en muchos temas individuales.
      edit: Editar regla
      empty: Aún no se han definido las reglas del servidor.
      title: Reglas del servidor
    settings:
      about:
        manage_rules: Administrar reglas del servidor
        preamble: Proveé información en profundidad sobre cómo el servidor es operado, moderado y financiado.
        rules_hint: Hay un área dedicada para las reglas a las que se espera que tus usuarios se adhieran.
        title: Información
      appearance:
        preamble: Personalizá la interface web de Mastodon.
        title: Apariencia
      branding:
        preamble: La marca de tu servidor lo diferencia de otros servidores de la red. Esta información puede mostrarse a través de una variedad de entornos, como en la interface web de Mastodon, en aplicaciones nativas, en previsualizaciones de enlaces en otros sitios web y en aplicaciones de mensajería, etc. Por esta razón, es mejor mantener esta información clara, breve y concisa.
        title: Marca
      captcha_enabled:
        desc_html: Esto depende de scripts externos de hCaptcha, que pueden ser una preocupación de seguridad y privacidad. Además, <strong>esto puede hacer el proceso de registro significativamente menos accesible para algunas personas (especialmente para gente con discapacidades)</strong>. Por estas razones, por favor, considerá medidas alternativas, como el registro basado en la aprobación o la invitación.
        title: Solicitar a los nuevos usuarios que resuelvan una CAPTCHA para confirmar su cuenta
      content_retention:
        preamble: Controlá cómo el contenido generado por el usuario se almacena en Mastodon.
        title: Retención de contenido
      default_noindex:
        desc_html: Afecta a todos los usuarios que no cambiaron esta configuración por sí mismos
        title: Quitar predeterminadamente a los usuarios de la indexación de los motores de búsqueda
      discovery:
        follow_recommendations: Recom. de cuentas a seguir
        preamble: Exponer contenido interesante a la superficie es fundamental para incorporar nuevos usuarios que pueden no conocer a nadie Mastodon. Controlá cómo funcionan varias opciones de descubrimiento en tu servidor.
        profile_directory: Directorio de perfiles
        public_timelines: Líneas temporales públicas
        publish_discovered_servers: Publicar servidores descubiertos
        publish_statistics: Publicar estadísticas
        title: Descubrí
        trends: Tendencias
      domain_blocks:
        all: A todos
        disabled: A nadie
        users: A usuarios locales con sesiones abiertas
      registrations:
        preamble: Controlá quién puede crear una cuenta en tu servidor.
        title: Registros
      registrations_mode:
        modes:
          approved: Se requiere aprobación para registrarse
          none: Nadie puede registrarse
          open: Cualquiera puede registrarse
      title: Configuraciones del servidor
    site_uploads:
      delete: Eliminar archivo subido
      destroyed_msg: '¡Subida al sitio eliminada exitosamente!'
    statuses:
      account: Autor
      application: Aplicación
      back_to_account: Volver a la página de la cuenta
      back_to_report: Volver a la página de la denuncia
      batch:
        remove_from_report: Quitar de la denuncia
        report: Denunciar
      deleted: Eliminado
      favourites: Favoritos
      history: Historial de versiones
      in_reply_to: Respondiendo a
      language: Idioma
      media:
        title: Medios
      metadata: Metadatos
      no_status_selected: No se cambió ningún mensaje, ya que ninguno fue seleccionado
      open: Abrir mensaje
      original_status: Mensaje original
      reblogs: Adhesiones
      status_changed: Mensaje cambiado
      title: Mensajes de la cuenta
      trending: En tendencia
      visibility: Visibilidad
      with_media: Con medios
    strikes:
      actions:
        delete_statuses: "%{name} eliminó los mensajes de %{target}"
        disable: "%{name} congeló la cuenta de %{target}"
        mark_statuses_as_sensitive: "%{name} marcó los mensajes de %{target} como sensibles"
        none: "%{name} envió una advertencia a %{target}"
        sensitive: "%{name} marcó los medios de %{target} como sensibles"
        silence: "%{name} limitó la cuenta de %{target}"
        suspend: "%{name} suspendió la cuenta de %{target}"
      appeal_approved: Apelado
      appeal_pending: Apelación pendiente
      appeal_rejected: Apelación rechazada
    system_checks:
      database_schema_check:
        message_html: Hay migraciones pendientes de la base de datos. Por favor, ejecutalas para asegurarte de que la aplicación funciona según lo esperado
      elasticsearch_running_check:
        message_html: No se pudo conectar a Elasticsearch. Por favor, revisá que se esté ejecutando, o deshabilitá la búsqueda de texto completo
      elasticsearch_version_check:
        message_html: 'Versión incompatible de Elasticsearch: %{value}'
        version_comparison: Se está ejecutando la versión %{running_version} de Elasticsearch, mientras que la versión requerida es la %{required_version}
      rules_check:
        action: Administrar reglas del servidor
        message_html: No definiste ninguna regla del servidor.
      sidekiq_process_check:
        message_html: No hay ningún proceso Sidekiq en ejecución para la/s cola/s %{value}. Por favor, revisá tu configuración de Sidekiq
      upload_check_privacy_error:
        action: Revisá acá para más información
        message_html: "<strong>Tu servidor web está mal configurado. La privacidad de tus usuarios está en riesgo.</strong>"
      upload_check_privacy_error_object_storage:
        action: Revisá acá para más información
        message_html: "<strong>El almacenamiento de tu objeto está mal configurado. La privacidad de tus usuarios está en riesgo.</strong>"
    tags:
      review: Estado de revisión
      updated_msg: La configuración de la etiqueta se actualizó exitosamente
    title: Administración
    trends:
      allow: Permitir
      approved: Aprobadas
      disallow: Rechazar
      links:
        allow: Permitir enlace
        allow_provider: Permitir medio
        description_html: Estos son enlaces que actualmente están siendo muy compartidos por cuentas desde las que tu servidor ve los mensajes. Esto puede ayudar a tus usuarios a averiguar qué está pasando en el mundo. No hay enlaces que se muestren públicamente hasta que autoricés al publicador. También podés permitir o rechazar enlaces individuales.
        disallow: Rechazar enlace
        disallow_provider: Rechazar medio
        no_link_selected: No se cambió ningún enlace, ya que ninguno fue seleccionado
        publishers:
          no_publisher_selected: No se cambió ningún medio, ya que ninguno fue seleccionado
        shared_by_over_week:
          one: Compartido por una persona durante la última semana
          other: Compartido por %{count} personas durante la última semana
        title: Enlaces en tendencia
        usage_comparison: Compartido %{today} veces hoy, comparado con la/s %{yesterday} vez/veces de ayer
      not_allowed_to_trend: No se permite la tendencia
      only_allowed: Sólo permitidas
      pending_review: Revisión pendiente
      preview_card_providers:
        allowed: Los enlaces de este medio pueden ser tendencia
        description_html: Estos son dominios desde los que los enlaces a menudo se comparten en tu servidor. Los enlaces no serán tendencia públicamente a menos que se apruebe el dominio del enlace. Tu aprobación (o rechazo) se extiende a los subdominios.
        rejected: Los enlaces de este medio no serán tendencia
        title: Medios
      rejected: Rechazadas
      statuses:
        allow: Permitir mensaje
        allow_account: Permitir autor
        description_html: Estos son mensajes que tu servidor detecta que están siendo compartidos y marcados como favoritos muchas veces en este momento. Esto puede ayudar a tus usuarios nuevos y retornantes a encontrar más cuentas para seguir. No hay mensajes que se muestren públicamente hasta que aprobés al autor, y el autor permita que su cuenta sea sugerida a otros. También podés permitir o rechazar mensajes individuales.
        disallow: Rechazar mensaje
        disallow_account: Rechazar autor
        no_status_selected: No se cambió ningún mensaje en tendencia, ya que ninguno fue seleccionado
        not_discoverable: El autor optó ser detectable
        shared_by:
          one: Compartido y marcado como favorito %{friendly_count} vez
          other: Compartido y marcado como favorito %{friendly_count} veces
        title: Mensajes en tendencia
      tags:
        current_score: Puntuación actual %{score}
        dashboard:
          tag_accounts_measure: usos únicos
          tag_languages_dimension: Idiomas principales
          tag_servers_dimension: Servidores principales
          tag_servers_measure: diferentes servidores
          tag_uses_measure: usos totales
        description_html: Estas son etiquetas que están apareciendo en muchos mensajes que tu servidor ve. Esto puede ayudar a tus usuarios a averiguar de qué habla la gente en estos momentos. No hay etiquetas que se muestren públicamente hasta que las aprobés.
        listable: Pueden ser recomendadas
        no_tag_selected: No se cambió ninguna etiqueta, ya que ninguna fue seleccionada
        not_listable: No serán recomendadas
        not_trendable: No aparecerán en tendencias
        not_usable: No podrán ser usadas
        peaked_on_and_decaying: Alcanzó el pico el %{date}, ahora decreciendo
        title: Etiquetas en tendencia
        trendable: Pueden aparecer en tendencias
        trending_rank: 'Tendencia n.º %{rank}'
        usable: Pueden usarse
        usage_comparison: Usadas %{today} veces hoy, comparado con la/s %{yesterday} vez/veces de ayer
        used_by_over_week:
          one: Usada por una persona durante la última semana
          other: Usada por %{count} personas durante la última semana
      title: Tendencias
      trending: En tendencia
    warning_presets:
      add_new: Agregar nuevo
      delete: Eliminar
      edit_preset: Editar preajuste de advertencia
      empty: Aún no ha definido ningún preajuste de advertencia.
      title: Administrar preajustes de advertencia
    webhooks:
      add_new: Agregar punto final
      delete: Eliminar
      description_html: Un <strong>webhook</strong> habilita a Mastodon a enviar <strong>notificaciones en tiempo real</strong> sobre los eventos elegidos a tu propia aplicación, así la misma puede <strong>activar automáticamente las reacciones</strong>.
      disable: Deshabilitar
      disabled: Deshabilitada
      edit: Editar punto final
      empty: Todavía no tenés configurado ningún punto final de webhook.
      enable: Habilitar
      enabled: Activar
      enabled_events:
        one: 1 evento habilitado
        other: "%{count} eventos habilitados"
      events: Eventos
      new: Nuevo webhook
      rotate_secret: Rotar secreto
      secret: Firma secreta
      status: Estado
      title: Webhooks
      webhook: Webhook
  admin_mailer:
    new_appeal:
      actions:
        delete_statuses: para eliminar sus mensajes
        disable: para congelar su cuenta
        mark_statuses_as_sensitive: para marcar sus mensajes como sensibles
        none: una advertencia
        sensitive: para marcar su cuenta como sensible
        silence: para limitar su cuenta
        suspend: para suspender su cuenta
      body: "%{target} está apelando a una solicitud de moderación de %{action_taken_by} de %{date}, del tipo %{type}. Ellos escribieron:"
      next_steps: Podés aprobar la apelación para deshacer la solicitud de moderación, o ignorarla.
      subject: "%{username} está apelando a una solicitud de moderación en %{instance}"
    new_pending_account:
      body: Abajo están los detalles de la nueva cuenta. Podés aprobar o rechazar esta solicitud.
      subject: Nueva cuenta para revisión en %{instance} (%{username})
    new_report:
      body: "%{reporter} denunció a %{target}"
      body_remote: Alguien de %{domain} denunció a %{target}
      subject: 'Nueva denuncia para %{instance} (#%{id})'
    new_trends:
      body: 'Los siguientes elementos necesitan una revisión antes de que se puedan mostrar públicamente:'
      new_trending_links:
        title: Enlaces en tendencia
      new_trending_statuses:
        title: Mensajes en tendencia
      new_trending_tags:
        no_approved_tags: Actualmente no hay etiquetas en tendencia aprobadas.
        requirements: 'Cualquiera de estos candidatos podría superar la etiqueta en tendencia aprobada de #%{rank}, que actualmente es #%{lowest_tag_name} con una puntuación de %{lowest_tag_score}.'
        title: Etiquetas en tendencia
      subject: Nuevas tendencias para revisar en %{instance}
  aliases:
    add_new: Crear alias
    created_msg: El nuevo alias se creó exitosamente. Ahora podés empezar la mudanza desde la cuenta vieja.
    deleted_msg: Eliminaste el alias exitosamente. La mudanza de esa cuenta a ésta ya no será posible.
    empty: No tenés alias.
    hint_html: Si querés mudarte desde otra cuenta a esta, acá podés crear un alias, el cual es necesario antes de empezar a mudar seguidores de la cuenta vieja a ésta. Esta acción por sí misma es <strong>inofensiva y reversible</strong>. <strong>La migración de la cuenta se inicia desde la cuenta anterior</strong>.
    remove: Desvincular alias
  appearance:
    advanced_web_interface: Interface web avanzada
    advanced_web_interface_hint: 'Si querés hacer uso de todo el ancho de tu pantalla, la interface web avanzada te permite configurar varias columnas diferentes para ver tanta información al mismo tiempo como quieras: "Principal", "Notificaciones", "Línea temporal federada", y cualquier número de listas y etiquetas.'
    animations_and_accessibility: Animaciones y accesibilidad
    confirmation_dialogs: Diálogos de confirmación
    discovery: Descubrí
    localization:
      body: Mastodon es localizado por voluntarios.
      guide_link: https://es.crowdin.com/project/mastodon
      guide_link_text: Todos pueden contribuir.
    sensitive_content: Contenido sensible
    toot_layout: Diseño del mensaje
  application_mailer:
    notification_preferences: Cambiar configuración de correo electrónico
    salutation: "%{name}:"
    settings: 'Cambiar configuración de correo electrónico: %{link}'
    unsubscribe: Desuscribirse
    view: 'Visitá:'
    view_profile: Ver perfil
    view_status: Ver mensaje
  applications:
    created: Aplicación creada exitosamente
    destroyed: Aplicación eliminada exitosamente
    logout: Cerrar sesión
    regenerate_token: Regenerar clave de acceso
    token_regenerated: Clave de acceso regenerada exitosamente
    warning: Ojo con estos datos. ¡Nunca los compartas con nadie!
    your_token: Tu clave de acceso
  auth:
    apply_for_account: Solicitar una cuenta
<<<<<<< HEAD
=======
    captcha_confirmation:
      help_html: Si tenés problemas resolviendo la CAPTCHA, podés ponerte en contacto con nosotros a través de %{email} y te vamos a ayudar.
      hint_html: '¡Sólo una cosa más! Necesitamos confirmar que sos humano (¡esto es para que podamos mantener el spam fuera!). Resuelvé la CAPTCHA abajo y hacé clic en "Continuar".'
      title: Comprobación de seguridad
>>>>>>> 2f049281
    confirmations:
      wrong_email_hint: Si esa dirección de correo electrónico no es correcta, podés cambiarla en la configuración de la cuenta.
    delete_account: Eliminar cuenta
    delete_account_html: Si querés eliminar tu cuenta, podés <a href="%{path}">seguir por acá</a>. Se te va a pedir una confirmación.
    description:
      prefix_invited_by_user: "¡@%{name} te invita para que te unás a este servidor de Mastodon!"
      prefix_sign_up: '¡Unite a Mastodon hoy!'
      suffix: Con una cuenta vas a poder seguir a otras cuentas, escribir mensajes e intercambiarlos con usuarios de cualquier servidor de Mastodon, ¡y mucho más!
    didnt_get_confirmation: '¿No recibiste un enlace de confirmación?'
    dont_have_your_security_key: '¿No tenés tu llave de seguridad?'
    forgot_password: '¿Te olvidaste la contraseña?'
    invalid_reset_password_token: La clave para cambiar la contraseña no es válida o venció. Por favor, solicitá una nueva.
    link_to_otp: Ingresá un código de dos factores desde tu dispositivo o un código de recuperación
    link_to_webauth: Usá tu dispositivo de llave de seguridad
    log_in_with: Iniciar sesión con
    login: Iniciar sesión
    logout: Cerrar sesión
    migrate_account: Mudarse a otra cuenta
    migrate_account_html: Si querés redireccionar esta cuenta a otra distinta, podés <a href="%{path}">configurar eso acá</a>.
    or_log_in_with: O iniciar sesión con
    privacy_policy_agreement_html: Leí y acepto la <a href="%{privacy_policy_path}" target="_blank">política de privacidad</a>
    progress:
      confirm: Confirmar correo electrónico
      details: Tus detalles
      review: Nuestra reseña
      rules: Aceptar reglas
    providers:
      cas: CAS
      saml: SAML
    register: Registrarse
    registration_closed: "%{instance} no está aceptando nuevos miembros"
    resend_confirmation: Reenviar enlace de confirmación
    reset_password: Cambiar contraseña
    rules:
      accept: Aceptar
      back: Volver
      invited_by: 'Podés unirte a %{domain} gracias a la invitación que recibiste de:'
      preamble: Estas reglas son establecidas y aplicadas por los moderadores de %{domain}.
      preamble_invited: Antes de continuar, por favor, tené en cuenta las reglas básicas establecidas por los moderadores de %{domain}.
      title: Algunas reglas básicas.
      title_invited: Te invitaron.
    security: Seguridad
    set_new_password: Establecer nueva contraseña
    setup:
      email_below_hint_html: Revisá tu carpeta de correo no deseado / spam, o solicitá otro enlace de confirmación. Podés corregir tu dirección de correo electrónico si está mal.
      email_settings_hint_html: Hacé clic en el enlace que te enviamos para verificar %{email}. Te esperamos por acá.
      link_not_received: '¿No recibiste un enlace?'
      new_confirmation_instructions_sent: '¡Recibirás un nuevo correo electrónico con el enlace de confirmación en unos minutos!'
      title: Revisá tu bandeja de entrada
    sign_in:
      preamble_html: Iniciá sesión con tus credenciales de <strong>%{domain}</strong>. Si tu cuenta está alojada en un servidor diferente, no vas a poder iniciar sesión acá.
      title: Iniciar sesión en %{domain}
    sign_up:
      manual_review: Los registros en %{domain} pasan por la revisión manual de nuestros moderadores. Para ayudarnos a procesar tu registro, escribinos un poco sobre vos y contanos por qué querés una cuenta en %{domain}.
      preamble: Con una cuenta en este servidor de Mastodon, podrás seguir a cualquier otra cuenta en la red, independientemente de en qué servidor esté alojada esa cuenta.
      title: Dejá que te preparemos en %{domain}.
    status:
      account_status: Estado de la cuenta
      confirming: Esperando confirmación de correo electrónico.
      functional: Tu cuenta está totalmente operativa.
      pending: Tu solicitud está pendiente de revisión por nuestra administración. Eso puede tardar algún tiempo. Si se aprueba tu solicitud, vas a recibir un correo electrónico.
      redirecting_to: Tu cuenta se encuentra inactiva porque está siendo redirigida a %{acct}.
      view_strikes: Ver incumplimientos pasados contra tu cuenta
    too_fast: Formulario enviado demasiado rápido, probá de nuevo.
    use_security_key: Usar la llave de seguridad
  authorize_follow:
    already_following: Ya estás siguiendo a esta cuenta
    already_requested: Ya enviaste una solicitud de seguimiento a esa cuenta
    error: Lamentablemente, ocurrió un error buscando la cuenta remota
    follow: Seguir
    follow_request: 'Enviaste una solicitud de seguimiento a:'
    following: '¡Listo! Ahora estás siguiendo a:'
    post_follow:
      close: O simplemente podés cerrar esta ventana.
      return: Mostrar el perfil del usuario
      web: Ir a la web
    title: Seguir a %{acct}
  challenge:
    confirm: Continuar
    hint_html: "<strong>Dato:</strong> No volveremos a preguntarte por la contraseña durante la siguiente hora."
    invalid_password: Contraseña no válida
    prompt: Confirmar contraseña para seguir
  crypto:
    errors:
      invalid_key: no es una clave Ed25519 o Curve25519 válida
      invalid_signature: no es una firma Ed25519 válida
  date:
    formats:
      default: "%d de %b de %Y"
      with_month_name: "%d de %B de %Y"
  datetime:
    distance_in_words:
      about_x_hours: "%{count}hrs."
      about_x_months: "%{count}mes."
      about_x_years: "%{count}año."
      almost_x_years: "%{count}año."
      half_a_minute: Recién
      less_than_x_minutes: "%{count}min."
      less_than_x_seconds: Recién
      over_x_years: "%{count}año."
      x_days: "%{count}día."
      x_minutes: "%{count}min."
      x_months: "%{count}mes."
      x_seconds: "%{count}seg."
  deletes:
    challenge_not_passed: La información que ingresaste no es correcta
    confirm_password: Ingresá tu contraseña actual para verificar tu identidad
    confirm_username: Ingresá tu nombre de usuario para confirmar el procedimiento
    proceed: Eliminar cuenta
    success_msg: Tu cuenta fue eliminada exitosamente
    warning:
      before: 'Antes de proceder, por favor, leé estas notas cuidadosamente:'
      caches: El contenido que fue almacenado en caché por otros servidores puede persistir
      data_removal: Tus mensajes y el resto de los datos se eliminarán definitivamente
      email_change_html: Podés <a href="%{path}">cambiar tu dirección de correo electrónico</a> sin eliminar tu cuenta
      email_contact_html: Si todavía no llegó, podés escribir a <a href="mailto:%{email}">%{email}</a> para pedir ayuda
      email_reconfirmation_html: Si no te llegó el correo de confirmación, podés <a href="%{path}">solicitarlo de nuevo</a>
      irreversible: No podrás restaurar ni reactivar tu cuenta
      more_details_html: Para más detalles, leé la <a href="%{terms_path}">política de privacidad</a>.
      username_available: Tu nombre de usuario volverá a estar disponible
      username_unavailable: Tu nombre de usuario no estará disponible
  disputes:
    strikes:
      action_taken: Acción tomada
      appeal: Apelar
      appeal_approved: Este incumplimiento fue apelado exitosamente y ya no es válido
      appeal_rejected: Se rechazó la apelación
      appeal_submitted_at: Apelación enviada
      appealed_msg: Tu apelación fue enviada. Si se aprueba, se te notificará.
      appeals:
        submit: Enviar apelación
      approve_appeal: Aprobar apelación
      associated_report: Denuncia asociada
      created_at: Con fecha
      description_html: Estas son acciones tomadas contra tu cuenta y las advertencias que te han sido enviadas por el equipo de %{instance}.
      recipient: Dirigida a
      reject_appeal: Rechazar apelación
      status: 'Mensaje #%{id}'
      status_removed: Mensaje ya eliminado del sistema
      title: "%{action} de %{date}"
      title_actions:
        delete_statuses: Eliminación de mensaje
        disable: Congelación de cuenta
        mark_statuses_as_sensitive: Marcado de mensajes como sensibles
        none: Advertencia
        sensitive: Marcado de cuenta como sensible
        silence: Limitación de cuenta
        suspend: Suspensión de cuenta
      your_appeal_approved: Se aprobó tu apelación
      your_appeal_pending: Enviaste una apelación
      your_appeal_rejected: Se rechazó tu apelación
  domain_validator:
    invalid_domain: no es un nombre de dominio válido
  edit_profile:
    basic_information: Información básica
    hint_html: "<strong>Personalizá lo que la gente ve en tu perfil público y junto a tus publicaciones.</strong> Es más probable que otras personas te sigan e interactúen con vos cuando tengas un perfil completo y una foto de perfil."
    other: Otros
    safety_and_privacy: Seguridad y privacidad
  errors:
    '400': La solicitud que enviaste no era válida o estaba corrompida.
    '403': No tenés permiso para ver esta página.
    '404': La página que estabas buscando no está acá.
    '406': Esta página no está disponible en el formato solicitado.
    '410': La página que estabas buscando no existe más.
    '422':
      content: Falló la verificación de seguridad. ¿Estás bloqueando cookies?
      title: Falló la verificación de seguridad
    '429': Demasiadas solicitudes
    '500':
      content: Lo sentimos, pero algo salió mal en nuestro lado.
      title: Esta página no es correcta
    '503': La página no se pudo cargar debido a un fallo temporal del servidor.
    noscript_html: Para usar la aplicación web de Mastodon, por favor, activá Javascript. Alternativamente, probá alguna de las <a href="%{apps_path}">aplicaciones nativas</a> de Mastodon para tu plataforma.
  existing_username_validator:
    not_found: no se pudo encontrar un usuario local con ese nombre de usuario
    not_found_multiple: no se pudo encontrar a %{usernames}
  exports:
    archive_takeout:
      date: Fecha
      download: Descargá tu archivo historial
      hint_html: Podés solicitar un archivo historial de tus <strong>mensajes y medios subidos</strong>. Los datos exportados estarán en formato "ActivityPub", legibles por cualquier software compatible. Podés solicitar un archivo historial cada 7 días.
      in_progress: Compilando tu archivo historial...
      request: Solicitá tu archivo historial
      size: Tamaño
    blocks: Cuentas que bloqueaste
    bookmarks: Marcadores
    csv: CSV
    domain_blocks: Dominios bloqueados
    lists: Listas
    mutes: Cuentas que silenciaste
    storage: Almacenamiento de medios
  featured_tags:
    add_new: Agregar nueva
    errors:
      limit: Ya estableciste el número máximo de etiquetas
    hint_html: "<strong>Destacá tus etiquetas más importantes en tu perfil.</strong> Una gran herramienta para realizar un seguimiento de tus obras creativas y de tus proyectos a largo plazo. Las etiquetas destacadas se muestran de tal forma en tu perfil y permiten un acceso rápido a tus propios mensajes."
  filters:
    contexts:
      account: Perfiles
      home: Principal y listas
      notifications: Notificaciones
      public: Líneas temporales públicas
      thread: Conversaciones
    edit:
      add_keyword: Agregar palabra clave
      keywords: Palabras clave
      statuses: Mensajes individuales
      statuses_hint_html: Este filtro se aplica a la selección de mensajes individuales, independientemente de si coinciden con las palabras clave a continuación. <a href="%{path}">Revisar o quitar mensajes del filtro</a>.
      title: Editar filtro
    errors:
      deprecated_api_multiple_keywords: Estos parámetros no se pueden cambiar de esta aplicación porque se aplican a más de una palabra clave de filtro. Usá una aplicación más reciente o la interface web.
      invalid_context: Se suministró un contexto no válido o vacío
    index:
      contexts: Filtros en %{contexts}
      delete: Eliminar
      empty: No tenés filtros.
      expires_in: Caduca en %{distance}
      expires_on: Caduca en %{date}
      keywords:
        one: "%{count} palabra clave"
        other: "%{count} palabras clave"
      statuses:
        one: "%{count} mensaje"
        other: "%{count} mensajes"
      statuses_long:
        one: "%{count} mensaje individual oculto"
        other: "%{count} mensajes individuales ocultos"
      title: Filtros
    new:
      save: Guardar nuevo filtro
      title: Agregar nuevo filtro
    statuses:
      back_to_filter: Volver al filtro
      batch:
        remove: Quitar del filtro
      index:
        hint: Este filtro se aplica a la selección de mensajes individuales, independientemente de otros criterios. Podés agregar más mensajes a este filtro desde la interface web.
        title: Mensajes filtrados
  generic:
    all: Todas
    all_items_on_page_selected_html:
      one: "<strong>%{count}</strong> elemento en esta página está seleccionado."
      other: Todos los <strong>%{count}</strong> elementos en esta página están seleccionados.
    all_matching_items_selected_html:
      one: "<strong>%{count}</strong> elemento que coincide con tu búsqueda está seleccionado."
      other: Todos los <strong>%{count}</strong> elementos que coinciden con tu búsqueda están seleccionados.
    cancel: Cancelar
    changes_saved_msg: '¡Cambios guardados exitosamente!'
    confirm: Confirmar
    copy: Copiar
    delete: Eliminar
    deselect: Deseleccionar todo
    none: '[Ninguna]'
    order_by: Ordenar por
    save_changes: Guardar cambios
    select_all_matching_items:
      one: Seleccionar %{count} elemento que coincide con tu búsqueda.
      other: Seleccionar todos los %{count} elementos que coinciden con tu búsqueda.
    today: hoy
    validation_errors:
      one: '¡Falta algo! Por favor, revisá el error abajo'
      other: '¡Falta algo! Por favor, revisá los %{count} errores abajo'
  imports:
    errors:
      empty: Archivo CSV vacío
      incompatible_type: Incompatible con el tipo de importación seleccionado
      invalid_csv_file: 'Archivo CSV no válido. Error: %{error}'
      over_rows_processing_limit: contiene más de %{count} filas
      too_large: El archivo es demasiado grande
    failures: Fallos
    imported: Importadas
    mismatched_types_warning: Parece que podrías haber seleccionado el tipo incorrecto para esta importación; por favor, volvé a verificarlo.
    modes:
      merge: Combinar
      merge_long: Mantener registros existentes y agregar nuevos
      overwrite: Sobrescribir
      overwrite_long: Reemplazar registros actuales con los nuevos
    overwrite_preambles:
      blocking_html: Estás a punto de <strong>reemplazar tu lista de bloqueos</strong> por hasta <strong>%{total_items} cuentas</strong> provenientes de <strong>%{filename}</strong>.
      bookmarks_html: Estás a punto de <strong>reemplazar tus marcadores</strong> por hasta <strong>%{total_items} mensajes</strong> provenientes de <strong>%{filename}</strong>.
      domain_blocking_html: Estás a punto de <strong>reemplazar tu lista de bloqueos de dominio</strong> por hasta <strong>%{total_items} dominios</strong> provenientes de <strong>%{filename}</strong>.
      following_html: Estás a punto de <strong>seguir</strong> hasta <strong>%{total_items} cuentas</strong> provenientes de <strong>%{filename}</strong> y <strong>dejar de seguir a cualquier otra cuenta</strong>.
      muting_html: Estás a punto de <strong>reemplazar tu lista de cuentas silenciadas</strong> con hasta <strong>%{total_items} cuentas</strong> provenientes de <strong>%{filename}</strong>.
    preambles:
      blocking_html: Estás a punto de <strong>bloquear</strong> hasta <strong>%{total_items} cuentas</strong> provenientes de <strong>%{filename}</strong>.
      bookmarks_html: Está a punto de agregar hasta <strong>%{total_items} mensajes</strong> provenientes de <strong>%{filename}</strong> a tus <strong>marcadores</strong>.
      domain_blocking_html: Estás a punto de <strong>bloquear</strong> hasta <strong>%{total_items} dominios</strong> provenientes de <strong>%{filename}</strong>.
      following_html: Estás a punto de <strong>seguir</strong> hasta <strong>cuentas%{total_items}</strong> provenientes de <strong>%{filename}</strong>.
      muting_html: Estás a punto de <strong>silenciar</strong> hasta <strong>%{total_items} cuentas</strong> provenientes de <strong>%{filename}</strong>.
    preface: Podés importar ciertos datos que exportaste desde otro servidor, como una lista de las cuentas que estás siguiendo o bloqueando.
    recent_imports: Importaciones recientes
    states:
      finished: Finalizadas
      in_progress: En progreso
      scheduled: Programadas
      unconfirmed: Sin confirmar
    status: Estado
    success: Tus datos se subieron exitosamente y serán procesados en brevedad
    time_started: Comenzada el
    titles:
      blocking: Importación de cuentas bloqueadas
      bookmarks: Importación de marcadores
      domain_blocking: Importación de dominios bloqueados
      following: Importación de cuentas seguidas
      muting: Importación de cuentas silenciadas
    type: Importar tipo
    type_groups:
      constructive: Seguimientos y marcadores
      destructive: Bloqueos y silencios
    types:
      blocking: Lista de bloqueados
      bookmarks: Marcadores
      domain_blocking: Lista de dominios bloqueados
      following: Lista de seguidos
      muting: Lista de silenciados
    upload: Subir
  invites:
    delete: Desactivar
    expired: Vencidas
    expires_in:
      '1800': 30 minutos
      '21600': 6 horas
      '3600': 1 hora
      '43200': 12 horas
      '604800': 1 semana
      '86400': 1 día
    expires_in_prompt: Nunca
    generate: Generar enlace de invitación
    invited_by: 'Fuiste invitado por:'
    max_uses:
      one: 1 uso
      other: "%{count} usos"
    max_uses_prompt: Sin límite
    prompt: Generar y compartir enlaces con otros para ofrecer acceso a este servidor
    table:
      expires_at: Vence
      uses: Usos
    title: Invitar a gente
  lists:
    errors:
      limit: Alcanzaste el número máximo de listas
  login_activities:
    authentication_methods:
      otp: aplicación de autenticación de dos factores
      password: contraseña
      sign_in_token: código de seguridad por correo electrónico
      webauthn: llaves de seguridad
    description_html: Si ves actividad que no reconocés, considerá cambiar tu contraseña y habilitar la autenticación de dos factores.
    empty: No hay historial de autenticación disponible
    failed_sign_in_html: Intento de inicio de sesión fallido con %{method} desde %{ip} (%{browser})
    successful_sign_in_html: Inicio de sesión exitoso con %{method} desde %{ip} (%{browser})
    title: Historial de autenticación
  mail_subscriptions:
    unsubscribe:
      action: Sí, desuscribir
      complete: Desuscripto
      confirmation_html: '¿Estás seguro que querés dejar de recibir %{type} de Mastodon en %{domain} a tu correo electrónico %{email}? Siempre podrás volver a suscribirte desde la <a href="%{settings_path}"> configuración de notificaciones por correo electrónico.</a>.'
      emails:
        notification_emails:
          favourite: notificaciones de favoritos por correo electrónico
          follow: notificaciones de seguidores por correo electrónico
          follow_request: notificaciones de solicitudes de seguimiento por correo electrónico
          mention: notificaciones de menciones por correo electrónico
          reblog: notificaciones de adhesiones por correo electrónico
      resubscribe_html: Si te desuscribiste por error, podés resuscribirte desde la <a href="%{settings_path}">configuración de notificaciones por correo electrónico</a>.
      success_html: Ya no recibirás %{type} de mastodon en %{domain} a tu correo electrónico %{email}.
      title: Desuscribirse
  media_attachments:
    validations:
      images_and_video: No se puede adjuntar un video a un mensaje que ya contenga imágenes
      not_ready: No se pueden adjuntar archivos que no se han terminado de procesar. ¡Intentá de nuevo en un rato!
      too_many: No se pueden adjuntar más de 4 archivos
  migrations:
    acct: Mudada a
    cancel: Cancelar redireccionamiento
    cancel_explanation: Al cancelar el redireccionamiento se reactivará tu cuenta actual, pero no recuperarás los seguidores que hayan sido mudados a la otra cuenta.
    cancelled_msg: Se canceló exitosamente el redireccionamiento.
    errors:
      already_moved: es la misma cuenta a la que ya te mudaste
      missing_also_known_as: no está haciendo referencia a esta cuenta
      move_to_self: no puede ser la cuenta actual
      not_found: no se pudo encontrar
      on_cooldown: Estás en receso intermedio
    followers_count: Seguidores al momento de mudarse
    incoming_migrations: Mudarse desde una cuenta diferente
    incoming_migrations_html: Para mudarte de otra cuenta a esta, primero necesitás <a href="%{path}">crear un alias de la cuenta</a>.
    moved_msg: Ahora tu cuenta está siendo redirigida a %{acct} y tus seguidores se están mudando.
    not_redirecting: Actualmente, tu cuenta no está siendo redirigida a ninguna otra cuenta.
    on_cooldown: Recientemente mudaste tu cuenta. Esta función estará disponible de nuevo en %{count} días.
    past_migrations: Mudanzas pasadas
    proceed_with_move: Mudar seguidores
    redirected_msg: Tu cuenta ahora redirige a %{acct}.
    redirecting_to: Tu cuenta está siendo redirigida a %{acct}.
    set_redirect: Establecer redireccionamiento
    warning:
      backreference_required: La cuenta nueva debe ser configurada primero para hacer referencia a ésta
      before: 'Antes de proceder, por favor, leé estas notas cuidadosamente:'
      cooldown: Después de mudarte hay un período de receso intermedio durante el cual no podrás volver a mudarte
      disabled_account: Tu cuenta actual no será completamente utilizable luego de esto. Sin embargo, tendrás acceso a la exportación de datos así como a la reactivación.
      followers: Esta acción mudará a todos los seguidores de la cuenta actual a la cuenta nueva
      only_redirect_html: Alternativamente, podés <a href="%{path}">poner solamente un redireccionamiento en tu perfil</a>.
      other_data: No se mudarán otros datos automáticamente
      redirect: El perfil de tu cuenta actual se actualizará con un aviso de redireccionamiento y será excluido de las búsquedas
  moderation:
    title: Moderación
  move_handler:
    carry_blocks_over_text: Este usuario se mudó desde %{acct}, que habías bloqueado.
    carry_mutes_over_text: Este usuario se mudó desde %{acct}, que habías silenciado.
    copy_account_note_text: 'Este usuario se mudó desde %{acct}, acá están tus notas previas sobre él/ella:'
  navigation:
    toggle_menu: Cambiar menú
  notification_mailer:
    admin:
      report:
        subject: "%{name} envió una denuncia"
      sign_up:
        subject: "Se registró %{name}"
    favourite:
      body: 'Tu mensaje fue marcado como favorito por %{name}:'
      subject: "%{name} marcó tu mensaje como favorito"
      title: Nuevo favorito
    follow:
      body: "¡%{name} te está siguiendo!"
      subject: "%{name} te está siguiendo"
      title: Nuevo seguidor
    follow_request:
      action: Administrar solicitudes de seguimiento
      body: "%{name} solicitó seguirte"
      subject: 'Seguidor pendiente: %{name}'
      title: Nueva solicitud de seguimiento
    mention:
      action: Responder
      body: 'Fuiste mencionado por %{name} en:'
      subject: Fuiste mencionado por %{name}
      title: Nueva mención
    poll:
      subject: Terminó una encuesta de %{name}
    reblog:
      body: '%{name} adhirió a tu mensaje:'
      subject: "%{name} adhirió a tu mensaje"
      title: Nueva adhesión
    status:
      subject: "%{name} acaba de enviar un mensaje"
    update:
      subject: "%{name} editó un mensaje"
  notifications:
    email_events: Eventos para notificaciones por correo electrónico
    email_events_hint: 'Seleccioná los eventos para los que querés recibir notificaciones:'
    other_settings: Configuración de otras notificaciones
  number:
    human:
      decimal_units:
        format: "%n%u"
        units:
          billion: MM
          million: M
          quadrillion: C
          thousand: m
          trillion: T
  otp_authentication:
    code_hint: Ingresá el código generado por tu aplicación de autenticación para confirmar
    description_html: Si habilitás la <strong>autenticación de dos factores</strong> usando una aplicación de autenticación, entonces en el inicio de sesión se te pedirá que estés con tu dispositivo, el cual generará un código numérico ("token") para que lo ingresés.
    enable: Habilitar
    instructions_html: "<strong>Escaneá este código QR en Authy, Google Authenticator o en otra aplicación TOTP en tu dispositivo</strong>. A partir de ahora, esa aplicación generará un código numérico (\"token\") para que lo ingresés."
    manual_instructions: 'Si no podés escanear el código QR y necesitás ingresarlo manualmente, acá está el secreto en texto plano:'
    setup: Configurar
    wrong_code: '¡El código ingresado no es válido! ¿La hora del servidor y del dispositivo son correctas?'
  pagination:
    newer: Más recientes
    next: Siguiente
    older: Más antiguos
    prev: Anterior
    truncate: "&hellip;"
  polls:
    errors:
      already_voted: Ya votaste en esta encuesta
      duplicate_options: contiene elementos duplicados
      duration_too_long: está demasiado lejos en el futuro
      duration_too_short: es demasiado pronto
      expired: La encuesta ya finalizó
      invalid_choice: La opción elegida no existe
      over_character_limit: no puede ser más largo de %{max} caracteres, cada uno
      self_vote: No podés votar en tus propias encuestas
      too_few_options: debe tener más de un elemento
      too_many_options: no puede contener más de %{max} elementos
  preferences:
    other: Otras opciones
    posting_defaults: Configuración predeterminada de mensajes
    public_timelines: Líneas temporales públicas
  privacy_policy:
    title: Política de privacidad
  reactions:
    errors:
      limit_reached: Se alcanzó el límite de reacciones diferentes
      unrecognized_emoji: no es un emoji conocido
  relationships:
    activity: Actividad de la cuenta
    confirm_follow_selected_followers: '¿Estás seguro que querés seguir a los seguidores seleccionados?'
    confirm_remove_selected_followers: '¿Estás seguro que querés quitar a los seguidores seleccionados?'
    confirm_remove_selected_follows: '¿Estás seguro que querés quitar a las cuentas seguidas seleccionadas?'
    dormant: Inactivas
    follow_failure: No se pudieron seguir algunas de las cuentas seleccionadas.
    follow_selected_followers: Seguir a los seguidores seleccionados
    followers: Seguidores
    following: Siguiendo
    invited: Invitados
    last_active: Última actividad
    most_recent: Más recientes
    moved: Mudadas
    mutual: Mutuales
    primary: Principales
    relationship: Relación
    remove_selected_domains: Quitar todos los seguidores de los dominios seleccionados
    remove_selected_followers: Quitar los seguidores seleccionados
    remove_selected_follows: Dejar de seguir a los usuarios seleccionados
    status: Estado de la cuenta
  remote_follow:
    missing_resource: No se pudo encontrar la dirección web de redireccionamiento requerida para tu cuenta
  reports:
    errors:
      invalid_rules: no hace referencia a reglas válidas
  rss:
    content_warning: 'Advertencia de contenido:'
    descriptions:
      account: Mensajes públicos de @%{acct}
      tag: 'Mensajes públicos etiquetados #%{hashtag}'
  scheduled_statuses:
    over_daily_limit: Superaste el límite de %{limit} mensajes programados para ese día
    over_total_limit: Superaste el límite de %{limit} mensajes programados
    too_soon: La fecha programada debe estar en el futuro
  sessions:
    activity: Última actividad
    browser: Navegador web
    browsers:
      alipay: Alipay
      blackberry: BlackBerry
      chrome: Chrome
      edge: Edge
      electron: Electron
      firefox: Mozilla Firefox
      generic: '[Navegador web desconocido]'
      huawei_browser: Navegador Huawei
      ie: Internet Explorer
      micro_messenger: MicroMessenger
      nokia: Navegador web de Nokia S40 Ovi
      opera: Opera
      otter: Otter
      phantom_js: PhantomJS
      qq: QQ Browser
      safari: Safari
      uc_browser: UC Browser
      unknown_browser: '[Navegador web desconocido]'
      weibo: Weibo
    current_session: Sesión actual
    description: "%{browser} en %{platform}"
    explanation: Estos son los navegadores web en los que actualmente iniciaste sesión en tu cuenta de Mastodon.
    ip: Dirección IP
    platforms:
      adobe_air: Adobe Air
      android: Android
      blackberry: BlackBerry
      chrome_os: ChromeOS
      firefox_os: Firefox OS
      ios: iOS
      kai_os: KaiOS
      linux: GNU/Linux
      mac: macOS
      unknown_platform: '[Plataforma desconocida]'
      windows: Windows
      windows_mobile: Windows Mobile
      windows_phone: Windows Phone
    revoke: Revocar
    revoke_success: Sesión revocada exitosamente
    title: Sesiones
    view_authentication_history: Ver historial de autenticación de tu cuenta.
  settings:
    account: Cuenta
    account_settings: Config. de la cuenta
    aliases: Alias de la cuenta
    appearance: Apariencia
    authorized_apps: Aplicaciones autorizadas
    back: Volver a Mastodon
    delete: Eliminación de la cuenta
    development: Desarrollo
    edit_profile: Editar perfil
    export: Exportación de datos
    featured_tags: Etiquetas destacadas
    import: Importar
    import_and_export: Importación y exportación
    migrate: Migración de la cuenta
    notifications: Notificaciones
    preferences: Configuración
    profile: Perfil público
    relationships: Seguimientos
    statuses_cleanup: Eliminación auto. de mensajes
    strikes: Moderación de incumplimientos
    two_factor_authentication: Aut. de dos factores
    webauthn_authentication: Llaves de seguridad
  statuses:
    attached:
      audio:
        one: "%{count} audio"
        other: "%{count} audios"
      description: 'Adjunto: %{attached}'
      image:
        one: "%{count} imagen"
        other: "%{count} imágenes"
      video:
        one: "%{count} video"
        other: "%{count} videos"
    boosted_from_html: Adherido desde %{acct_link}
    content_warning: 'Advertencia de contenido: %{warning}'
    default_language: Igual que el idioma de la interface
    disallowed_hashtags:
      one: 'contenía una etiqueta no permitida: %{tags}'
      other: 'contenía las etiquetas no permitidas: %{tags}'
    edited_at_html: Editado el %{date}
    errors:
      in_reply_not_found: El mensaje al que intentás responder no existe.
    open_in_web: Abrir en la web
    over_character_limit: se excedió el límite de %{max} caracteres
    pin_errors:
      direct: Los mensajes que sólo son visibles para los usuarios mencionados no pueden ser fijados
      limit: Ya fijaste el número máximo de mensajes
      ownership: No se puede fijar el mensaje de otra cuenta
      reblog: No se puede fijar una adhesión
    poll:
      total_people:
        one: "%{count} persona"
        other: "%{count} personas"
      total_votes:
        one: "%{count} voto"
        other: "%{count} votos"
      vote: Votar
    show_more: Mostrar más
    show_newer: Mostrar más recientes
    show_older: Mostrar más antiguos
    show_thread: Mostrar hilo
    sign_in_to_participate: Iniciá sesión para participar en la conversación
    title: '%{name}: "%{quote}"'
    visibilities:
      direct: Directo
      private: Sólo a seguidores
      private_long: Sólo mostrar a seguidores
      public: Público
      public_long: Todos pueden ver
      unlisted: No listado
      unlisted_long: Todos pueden ver, pero no está listado en las líneas temporales públicas
  statuses_cleanup:
    enabled: Eliminar automáticamente mensajes antiguos
    enabled_hint: Elimina automáticamente tus mensajes una vez que alcancen un umbral de edad especificado, a menos que coincidan con una de las excepciones a continuación
    exceptions: Exepciones
    explanation: Debido a que la eliminación de mensajes es una operación costosa, esto se hace lentamente con el tiempo cuando el servidor no está ocupado. Por esta razón, tus mensajes pueden ser borrados un poco después de que alcancen el umbral de edad.
    ignore_favs: Ignorar mensajes marcados como favoritos
    ignore_reblogs: Ignorar adhesiones
    interaction_exceptions: Excepciones basadas en interacciones
    interaction_exceptions_explanation: Tené en cuenta que no hay garantía de que los mensajes se eliminen si van por debajo del umbral de los mensajes marcados como favorito o de las adhesiones después de haberlos superado una vez.
    keep_direct: Conservar mensajes directos
    keep_direct_hint: No elimina ninguno de tus mensajes directos
    keep_media: Conservar mensajes con archivos adjuntos
    keep_media_hint: No elimina ninguno de tus mensajes con archivos adjuntos
    keep_pinned: Conservar mensajes fijados
    keep_pinned_hint: No elimina ninguno de tus mensajes fijados
    keep_polls: Conservar encuestas
    keep_polls_hint: No elimina ninguna de tus encuestas
    keep_self_bookmark: Conservar mensajes que marcaste como favoritos
    keep_self_bookmark_hint: No elimina tus propios mensajes si los marcaste como favoritos
    keep_self_fav: Conservar mensajes marcados como favoritos
    keep_self_fav_hint: No elimina tus propios mensajes si los marcaste como favoritos
    min_age:
      '1209600': 2 semanas
      '15778476': 6 meses
      '2629746': 1 mes
      '31556952': 1 año
      '5259492': 2 meses
      '604800': 1 semana
      '63113904': 2 años
      '7889238': 3 meses
    min_age_label: Umbral de edad
    min_favs: Conservar mensajes marcados como favoritos de por lo menos
    min_favs_hint: No elimina ninguno de tus mensajes que haya recibido al menos esta cantidad de favoritos. Dejá en blanco para eliminar mensajes independientemente de su número de favoritos.
    min_reblogs: Conservar adhesiones de por lo menos
    min_reblogs_hint: No elimina ninguno de tus mensajes que haya recibido más de esta cantidad de adhesiones. Dejá en blanco para eliminar mensajes independientemente de su número de adhesiones.
  stream_entries:
    pinned: Mensaje fijado
    reblogged: adhirió a este mensaje
    sensitive_content: Contenido sensible
  strikes:
    errors:
      too_late: Es demasiado tarde para apelar este incumplimiento
  tags:
    does_not_match_previous_name: no coincide con el nombre anterior
  themes:
    contrast: Alto contraste
    default: Oscuro
    mastodon-light: Claro
  time:
    formats:
      default: "%Y.%b.%d, %H:%M"
      month: "%b de %Y"
      time: "%H:%M"
  two_factor_authentication:
    add: Agregar
    disable: Deshabilitar 2FA
    disabled_success: Autenticación de dos factores exitosamente deshabilitada
    edit: Editar
    enabled: La autenticación de dos factores está activada
    enabled_success: Se habilitó exitosamente la autenticación de dos factores
    generate_recovery_codes: Generar códigos de recuperación
    lost_recovery_codes: Los códigos de recuperación te permiten recuperar el acceso a tu cuenta, si no tenés acceso a la aplicación de 2FA. Si perdiste tus códigos de recuperación, podés regenerarlos acá. Tus antiguos códigos de recuperación serán invalidados.
    methods: Métodos de dos factores
    otp: Aplicación de autenticación
    recovery_codes: Resguardar códigos de recuperación
    recovery_codes_regenerated: Los códigos de recuperación se regeneraron exitosamente
    recovery_instructions_html: Si alguna vez perdés el acceso a tu aplicación de 2FA, podés usar uno de los siguientes códigos de recuperación para recuperar el acceso a tu cuenta. <strong>Mantenelos a salvo</strong>. Por ejemplo, podés imprimirlos y guardarlos con otros documentos importantes.
    webauthn: Llaves de seguridad
  user_mailer:
    appeal_approved:
      action: Ir a tu cuenta
      explanation: La apelación del incumplimiento contra tu cuenta del %{strike_date} que enviaste el %{appeal_date} fue aprobada. Tu cuenta se encuentra de nuevo en buen estado.
      subject: Tu apelación del %{date} fue aprobada
      title: Apelación aprobada
    appeal_rejected:
      explanation: La apelación del incumplimiento contra tu cuenta del %{strike_date} que enviaste el %{appeal_date} fue rechazada.
      subject: Tu apelación del %{date} fue rechazada
      title: Apelación rechazada
    backup_ready:
      explanation: Solicitaste un resguardo completo de tu cuenta de Mastodon. ¡Ya está listo para descargar!
      subject: Tu archivo historial está listo para descargar
      title: Descargar archivo historial
    suspicious_sign_in:
      change_password: cambiés tu contraseña
      details: 'Acá están los detalles del inicio de sesión:'
      explanation: Detectamos un inicio de sesión de tu cuenta desde una nueva dirección IP.
      further_actions_html: Si no fuiste vos, te recomendamos que %{action} inmediatamente y habilités la autenticación de dos factores para mantener tu cuenta segura.
      subject: Se accedió a tu cuenta desde una nueva dirección IP
      title: Un nuevo inicio de sesión
    warning:
      appeal: Enviar una apelación
      appeal_description: Si creés que esto es un error, podés enviar una apelación al equipo de %{instance}.
      categories:
        spam: Spam
        violation: El contenido viola las siguientes directrices de la comunidad
      explanation:
        delete_statuses: Algunos de tus mensajes se encontraron violando una o más directrices de la comunidad y fueron eliminados posteriormente por los moderadores de %{instance}.
        disable: Ya no podés usar tu cuenta, pero tu perfil y el resto de datos permanecen intactos. Podés solicitar una copia de seguridad de tus datos, cambiar la configuración de tu cuenta, o eliminarla.
        mark_statuses_as_sensitive: Algunos de tus mensajes fueron marcados como sensibles por los moderadores de %{instance}. Esto significa que la gente tendrá que hacer clic o darle un toque a los medios en los mensajes antes de que se muestre una vista previa. Podés marcar los medios como sensibles vos mismo cuando publiqués en el futuro.
        sensitive: A partir de ahora, todos tus archivos subidos serán marcados como sensibles y ocultos tras una advertencia en la que habrá que hacer clic.
        silence: Todavía podés usar tu cuenta, pero sólo las personas que te están siguiendo verán tus publicaciones en este servidor, y podrías ser excluido de varias funciones de descubrimiento. Sin embargo, otras cuentas podrán seguirte manualmente.
        suspend: Ya no podés usar tu cuenta, y tu perfil y el resto de datos ya no son accesibles. Todavía podés iniciar sesión para solicitar una copia de seguridad de tus datos, hasta que estos sean eliminados por completo en unos 30 días, aunque conservaremos algunos datos básicos para impedir que esquivés la suspensión.
      reason: 'Motivo:'
      statuses: 'Mensajes citados:'
      subject:
        delete_statuses: Se eliminaron tus mensajes en %{acct}
        disable: Tu cuenta %{acct} fue congelada
        mark_statuses_as_sensitive: Tus mensajes en %{acct} fueron marcados como sensibles
        none: Advertencia para %{acct}
        sensitive: Tus mensajes en %{acct} se marcarán como sensibles a partir de ahora
        silence: Tu cuenta %{acct} fue limitada
        suspend: Tu cuenta %{acct} fue suspendida
      title:
        delete_statuses: Mensajes eliminados
        disable: Cuenta congelada
        mark_statuses_as_sensitive: Mensajes marcados como sensibles
        none: Advertencia
        sensitive: Cuenta marcada como sensible
        silence: Cuenta limitada
        suspend: Cuenta suspendida
    welcome:
      edit_profile_action: Configurar perfil
      edit_profile_step: Podés personalizar tu perfil subiendo un avatar (imagen de perfil), cambiando tu nombre a mostrar y más. Podés optar por revisar a los nuevos seguidores antes de que puedan seguirte.
      explanation: Aquí hay algunos consejos para empezar
      final_action: Empezá a enviar mensajes
      final_step: '¡Empezá a enviar mensajes! Incluso sin seguidores, tus mensajes públicos pueden ser vistos por otros, por ejemplo en la linea temporal local o al usar etiquetas. Capaz que quieras presentarte al mundo con la etiqueta «#presentación».'
      full_handle: Tu nombre de usuario completo
      full_handle_hint: Esto es lo que le dirás a tus contactos para que ellos puedan enviarte mensajes o seguirte desde otro servidor.
      subject: Bienvenido a Mastodon
      title: '¡Bienvenido a bordo, %{name}!'
  users:
    follow_limit_reached: No podés seguir a más de %{limit} cuentas
    go_to_sso_account_settings: Andá a la configuración de cuenta de tu proveedor de identidad
    invalid_otp_token: Código de dos factores no válido
    otp_lost_help_html: Si perdiste al acceso a ambos, podés ponerte en contacto con %{email}
    seamless_external_login: Iniciaste sesión desde un servicio externo, así que la configuración de contraseña y correo electrónico no están disponibles.
    signed_in_as: 'Iniciaste sesión como:'
  verification:
<<<<<<< HEAD
=======
    extra_instructions_html: <strong>Dato:</strong> El enlace en tu sitio web puede ser invisible. La parte importante es <code>rel="me"</code>, que evita la suplantación de identidad en sitios con contenido generado por el usuario. Incluso podés usar una etiqueta <code>link</code> en el encabezado de la página en vez de <code>a</code>, pero el HTML debe ser accesible sin ejecutar JavaScript.
    here_is_how: Así es cómo se hace
    hint_html: "<strong>La verificación de tu identidad en Mastodon es válida para todos.</strong> Está basada en estándares web abiertos, y es gratis ahora y para siempre. Todo lo que necesitás es un sitio web propio que la gente reconozca. Cuando enlacés a este sitio web desde tu perfil, comprobaremos que el sitio web se enlaza a tu perfil y mostraremos un indicador visual en él."
    instructions_html: Copiá y pegá el siguiente código en el HTML de tu sitio web. Luego, agregá la dirección de tu sitio web en uno de los campos extras de tu perfil desde la pestaña "Editar perfil" y guardá los cambios.
>>>>>>> 2f049281
    verification: Verificación
    verified_links: Tus enlaces verificados
  webauthn_credentials:
    add: Agregar nueva llave de seguridad
    create:
      error: Hubo un problema al agregar tu llave de seguridad. Por favor, intentá de nuevo.
      success: Se agregó exitosamente tu llave de seguridad.
    delete: Eliminar
    delete_confirmation: '¿Estás seguro que querés eliminar esta llave de seguridad?'
    description_html: Si habilitás la <strong>autenticación de llave de seguridad</strong>, entonces en el inicio de sesión se te pedirá que usés una de tus llaves de seguridad.
    destroy:
      error: Hubo un problema al eliminar tu llave de seguridad. Por favor, intentá de nuevo.
      success: Se eliminó exitosamente tu llave de seguridad.
    invalid_credential: Llave de seguridad no válida
    nickname_hint: Ingresá el apodo de tu nueva llave de seguridad
    not_enabled: Todavía no habilitaste WebAuthn
    not_supported: Este navegador web no soporta llaves de seguridad
    otp_required: Para usar llaves de seguridad, por favor, primero habilitá la autenticación de dos factores.
    registered_on: Registrado el %{date}<|MERGE_RESOLUTION|>--- conflicted
+++ resolved
@@ -991,13 +991,10 @@
     your_token: Tu clave de acceso
   auth:
     apply_for_account: Solicitar una cuenta
-<<<<<<< HEAD
-=======
     captcha_confirmation:
       help_html: Si tenés problemas resolviendo la CAPTCHA, podés ponerte en contacto con nosotros a través de %{email} y te vamos a ayudar.
       hint_html: '¡Sólo una cosa más! Necesitamos confirmar que sos humano (¡esto es para que podamos mantener el spam fuera!). Resuelvé la CAPTCHA abajo y hacé clic en "Continuar".'
       title: Comprobación de seguridad
->>>>>>> 2f049281
     confirmations:
       wrong_email_hint: Si esa dirección de correo electrónico no es correcta, podés cambiarla en la configuración de la cuenta.
     delete_account: Eliminar cuenta
@@ -1784,13 +1781,10 @@
     seamless_external_login: Iniciaste sesión desde un servicio externo, así que la configuración de contraseña y correo electrónico no están disponibles.
     signed_in_as: 'Iniciaste sesión como:'
   verification:
-<<<<<<< HEAD
-=======
     extra_instructions_html: <strong>Dato:</strong> El enlace en tu sitio web puede ser invisible. La parte importante es <code>rel="me"</code>, que evita la suplantación de identidad en sitios con contenido generado por el usuario. Incluso podés usar una etiqueta <code>link</code> en el encabezado de la página en vez de <code>a</code>, pero el HTML debe ser accesible sin ejecutar JavaScript.
     here_is_how: Así es cómo se hace
     hint_html: "<strong>La verificación de tu identidad en Mastodon es válida para todos.</strong> Está basada en estándares web abiertos, y es gratis ahora y para siempre. Todo lo que necesitás es un sitio web propio que la gente reconozca. Cuando enlacés a este sitio web desde tu perfil, comprobaremos que el sitio web se enlaza a tu perfil y mostraremos un indicador visual en él."
     instructions_html: Copiá y pegá el siguiente código en el HTML de tu sitio web. Luego, agregá la dirección de tu sitio web en uno de los campos extras de tu perfil desde la pestaña "Editar perfil" y guardá los cambios.
->>>>>>> 2f049281
     verification: Verificación
     verified_links: Tus enlaces verificados
   webauthn_credentials:
