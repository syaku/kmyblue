ru:
  activerecord:
    attributes:
      doorkeeper/application:
        name: Название приложения
        redirect_uri: URI перенаправления
        scopes: Разрешения
        website: Веб-сайт приложения
    errors:
      models:
        doorkeeper/application:
          attributes:
            redirect_uri:
              fragment_present: не может содержать фрагмент.
              invalid_uri: должен быть правильным URI.
              relative_uri: должен быть абсолютным URI.
              secured_uri: должен быть HTTPS/SSL URI.
  doorkeeper:
    applications:
      buttons:
        authorize: Авторизовать
        cancel: Отменить
        destroy: Удалить
        edit: Изменить
        submit: Принять
      confirmations:
        destroy: Вы уверены?
      edit:
        title: Изменить приложение
      form:
        error: Ой! Проверьте Вашу форму на возможные ошибки
      help:
        native_redirect_uri: Используйте %{native_redirect_uri} для локального тестирования
        redirect_uri: Используйте по одной строке на URI
        scopes: Разделяйте список разрешений пробелами. Оставьте незаполненным для использования разрешений по умолчанию.
      index:
        application: Приложение
        callback_url: URL-адреса обратного вызова
        delete: Удалить
        empty: У вас нет созданных приложений.
        name: Название
        new: Новое приложение
        scopes: Разрешения
        show: Показывать
        title: Ваши приложения
      new:
        title: Создание приложения
      show:
        actions: Действия
        application_id: Ключ клиента
        callback_urls: URL-адреса обратного вызова
        scopes: Разрешения
        secret: Секрет
        title: 'Приложение: %{name}'
    authorizations:
      buttons:
        authorize: Авторизовать
        deny: Отказать
      error:
        title: Произошла ошибка
      new:
        prompt_html: "%{client_name} хочет получить доступ к вашему аккаунту. Это стороннее приложение. <strong>Если вы ему не доверяете, не разрешайте доступ.</strong>"
        review_permissions: Просмотр разрешений
        title: Требуется авторизация
      show:
        title: Скопируйте этот код авторизации и вставьте его в приложении.
    authorized_applications:
      buttons:
        revoke: Отозвать авторизацию
      confirmations:
        revoke: Вы уверены?
      index:
        authorized_at: Доступ получен %{date}
        description_html: Это приложения, которые могут получить доступ к вашей учетной записи с помощью API. Если здесь есть приложения, которые вы не узнаете, или приложения, работающие неправильно, вы можете отозвать их доступ.
        last_used_at: Последнее использование %{date}
        never_used: Не использовалось
        scopes: Разрешения
        superapp: Внутреннее
        title: Ваши авторизованные приложения
    errors:
      messages:
        access_denied: Владелец ресурса или сервер авторизации ответил отказом на Ваш запрос.
        credential_flow_not_configured: Поток с предоставлением клиенту пароля завершился неудачей, поскольку параметр Doorkeeper.configure.resource_owner_from_credentials не был сконфигурирован.
        invalid_client: Клиентская аутентификация завершилась неудачей (неизвестный клиент, не включена клиентская аутентификация, или метод аутентификации не поддерживается.
        invalid_grant: Предоставленный доступ некорректен, истек, отозван, не совпадает с URI перенаправления, использованным в запросе авторизации, или был выпущен для другого клиента.
        invalid_redirect_uri: Включенный URI перенаправления некорректен.
        invalid_request:
          missing_param: 'Отсутствует обязательный параметр: %{value}.'
          request_not_authorized: Запрос должен быть авторизован. Обязательный параметр для авторизации запроса отсутствует или недействителен.
          unknown: В запросе отсутствует обязательный параметр, включено неподдерживаемое значение параметра или он имеет иной формат.
        invalid_resource_owner: Предоставленные данные владельца ресурса некорректны, или владелец ресурса не может быть найден
        invalid_scope: Запрошенное разрешение некорректно, неизвестно или неверно сформировано.
        invalid_token:
          expired: Токен доступа истек
          revoked: Токен доступа был отменен
          unknown: Токен доступа некорректен
        resource_owner_authenticator_not_configured: Поиск владельца ресурса завершился неудачей, поскольку параметр Doorkeeper.configure.resource_owner_authenticator не был сконфигурирован.
        server_error: Сервер авторизации встретился с неожиданной ошибкой, не позволившей ему выполнить запрос.
        temporarily_unavailable: Сервер авторизации в данный момент не может выполнить запрос по причине временной перегрузки или профилактики.
        unauthorized_client: Клиент не авторизован для выполнения этого запроса с использованием этого метода.
        unsupported_grant_type: Тип авторизации не поддерживается сервером авторизации.
        unsupported_response_type: Сервер авторизации не поддерживает этот тип ответа.
    flash:
      applications:
        create:
          notice: Приложение создано.
        destroy:
          notice: Приложение удалено.
        update:
          notice: Приложение обновлено.
      authorized_applications:
        destroy:
          notice: Авторизация приложения отозвана.
    grouped_scopes:
      access:
        read: Доступ только для чтения
        read/write: Доступ на чтение и запись
        write: Доступ только для записи
      title:
        accounts: Учётные записи
        admin/accounts: Управление учётными записями
        admin/all: Все административные функции
        admin/reports: Управление отчётами
        all: Полный доступ к вашей учетной записи Mastodon
        blocks: Блокировки
        bookmarks: Закладки
        conversations: Диалоги
        crypto: Сквозное шифрование
        favourites: Избранные
        filters: Фильтры
        follow: Подписки, заглушенные и заблокированные
        follows: Подписки
        lists: Списки
        media: Медиафайлы
        mutes: Игнорирует
        notifications: Уведомления
        push: Push-уведомления
        reports: Обращения
        search: Поиск
        statuses: Посты
    layouts:
      admin:
        nav:
          applications: Приложения
          oauth2_provider: Провайдер OAuth2
      application:
        title: Требуется авторизация OAuth
    scopes:
      "admin:read": читать все данные на сервере
      "admin:read:accounts": читать конфиденциальную информацию всех учётных записей
      "admin:read:canonical_email_blocks": чтение конфиденциальной информации всех канонических блоков электронной почты
      "admin:read:domain_allows": чтение конфиденциальной информации для всего домена позволяет
      "admin:read:domain_blocks": чтение конфиденциальной информации для всего домена позволяет
      "admin:read:email_domain_blocks": читать конфиденциальную информацию обо всех блоках домена электронной почты
      "admin:read:ip_blocks": читать конфиденциальную информацию обо всех IP-блоках
      "admin:read:reports": читать конфиденциальную информацию о всех жалобах и учётных записях с жалобами
      "admin:write": модифицировать все данные на сервере
      "admin:write:accounts": производить модерацию учётных записей
      "admin:write:canonical_email_blocks": выполнять действия по модерации канонических блоков электронной почты
      "admin:write:domain_allows": производить модерацию учётных записей
      "admin:write:domain_blocks": выполнять модерационные действия над блокировкой домена
      "admin:write:email_domain_blocks": выполнять действия по модерации блоков домена электронной почты
      "admin:write:ip_blocks": выполнять модерационные действия над блокировками IP
      "admin:write:reports": производить модерацию жалоб
      crypto: использ. сквозное шифрование
      follow: управлять подписками и списком блокировок
      push: получать push-уведомления
      read: просматривать данные вашей учётной записи
      "read:accounts": видеть информацию об учётных записях
      "read:blocks": видеть ваши блокировки
      "read:bookmarks": видеть ваши закладки
      "read:favourites": видеть ваше избранное
      "read:filters": видеть ваши фильтры
      "read:follows": видеть ваши подписки
      "read:lists": видеть ваши списки
      "read:mutes": смотреть список игнорируемых
      "read:notifications": получать уведомления
      "read:reports": видеть ваши жалобы
      "read:search": использовать поиск
      "read:statuses": видеть все ваши посты
      write: изменять все данные вашей учётной записи
<<<<<<< HEAD
      "write:accounts": редактировать ваш профиль
      "write:blocks": блокировать учётные записи и домены
      "write:bookmarks": добавлять посты в закладки
      "write:conversations": игнорировать и удалить разговоры
      "write:favourites": отмечать посты как избранные
      "write:filters": создавать фильтры
      "write:follows": подписываться на людей
      "write:lists": создавать списки
      "write:media": загружать медиафайлы
      "write:mutes": игнорировать людей и обсуждения
      "write:notifications": очищать список уведомлений
      "write:reports": отправлять жалобы на других
      "write:statuses": публиковать посты
=======
      write:accounts: редактировать ваш профиль
      write:blocks: блокировать учётные записи и домены
      write:bookmarks: добавлять посты в закладки
      write:conversations: игнорировать и удалить разговоры
      write:favourites: добавить посты в избранное
      write:filters: создавать фильтры
      write:follows: подписываться на людей
      write:lists: создавать списки
      write:media: загружать медиафайлы
      write:mutes: игнорировать людей и обсуждения
      write:notifications: очищать список уведомлений
      write:reports: отправлять жалобы на других
      write:statuses: публиковать посты
>>>>>>> fd284311
<|MERGE_RESOLUTION|>--- conflicted
+++ resolved
@@ -179,21 +179,6 @@
       "read:search": использовать поиск
       "read:statuses": видеть все ваши посты
       write: изменять все данные вашей учётной записи
-<<<<<<< HEAD
-      "write:accounts": редактировать ваш профиль
-      "write:blocks": блокировать учётные записи и домены
-      "write:bookmarks": добавлять посты в закладки
-      "write:conversations": игнорировать и удалить разговоры
-      "write:favourites": отмечать посты как избранные
-      "write:filters": создавать фильтры
-      "write:follows": подписываться на людей
-      "write:lists": создавать списки
-      "write:media": загружать медиафайлы
-      "write:mutes": игнорировать людей и обсуждения
-      "write:notifications": очищать список уведомлений
-      "write:reports": отправлять жалобы на других
-      "write:statuses": публиковать посты
-=======
       write:accounts: редактировать ваш профиль
       write:blocks: блокировать учётные записи и домены
       write:bookmarks: добавлять посты в закладки
@@ -206,5 +191,4 @@
       write:mutes: игнорировать людей и обсуждения
       write:notifications: очищать список уведомлений
       write:reports: отправлять жалобы на других
-      write:statuses: публиковать посты
->>>>>>> fd284311
+      write:statuses: публиковать посты