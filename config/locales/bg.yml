--- conflicted
+++ resolved
@@ -1633,12 +1633,7 @@
     show_newer: Показване на по-нови
     show_older: Показване на по-стари
     show_thread: Показване на нишката
-<<<<<<< HEAD
-    sign_in_to_participate: Влезте, за да участвате в разговора
-    title: '%{name}: „%{quote}“'
-=======
     title: "%{name}: „%{quote}“"
->>>>>>> 42698b4c
     visibilities:
       direct: Директно
       private: Покажи само на последователите си
