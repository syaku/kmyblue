bg:
  about:
    about_mastodon_html: 'Социалната мрежа на бъдещето: Без реклами, без корпоративно наблюдение, с нравствено оформление и децентрализиране! Притежавайте данните си с Mastodon!'
    contact_missing: Не е зададено
    contact_unavailable: Не е приложимо
    hosted_on: Mastodon е разположен на хост %{domain}
    title: Относно
  accounts:
    follow: Последвай
    followers:
      one: Последовател
      other: Последователи
    following: Следва
    instance_actor_flash: Акаунтът е виртуално действащо лице, представляващо сървъра, а не отделен потребител. Използва се за федерацията и не бива да се спира.
    last_active: последна дейност
    link_verified_on: Собствеността върху тази връзка е проверена на %{date}
    nothing_here: Тук няма нищо!
    pin_errors:
      following: Трябва вече да следвате човека, когото искате да подкрепите
    posts:
      one: Публикация
      other: Публикации
    posts_tab_heading: Публикации
  admin:
    account_actions:
      action: Изпълняване на действие
      title: Извършване на модериращо действие за %{acct}
    account_moderation_notes:
      create: Оставяне на бележка
      created_msg: Бележката за модерация е създадена успешно!
      destroyed_msg: Успешно унищожена бележка за модериране!
    accounts:
      add_email_domain_block: Блокиране на домейн на имейл
      approve: Одобряване
      approved_msg: Успешно одобрена заявка за регистриране на %{username}
      are_you_sure: Сигурни ли сте?
      avatar: Аватар
      by_domain: Домейн
      change_email:
        changed_msg: Успешно променен имейл!
        current_email: Текущ имейл
        label: Промяна на имейл
        new_email: Нов имейл
        submit: Промяна на имейл
        title: Промяна на имейл за %{username}
      change_role:
        changed_msg: Успешно променена роля!
        label: Промяна на ролята
        no_role: Без роля
        title: Промяна на ролята за %{username}
      confirm: Потвърждаване
      confirmed: Потвърдено
      confirming: Потвърждаване
      custom: Потребителско
      delete: Изтриване на данни
      deleted: Изтрито
      demote: Понижаване
      destroyed_msg: "Данните на %{username} вече са на опашка за незабавно изтриване"
      disable: Замразяване
      disable_sign_in_token_auth: Изключване на удостоверяването с маркер по имейл
      disable_two_factor_authentication: Изключване на 2факт. удостов.
      disabled: Замразено
      display_name: Име на показ
      domain: Домейн
      edit: Редактиране
      email: Имейл
      email_status: Състояние на имейл
      enable: Размразяване
      enable_sign_in_token_auth: Включване на удостоверяването с маркер по имейл
      enabled: Включено
      enabled_msg: Успешно размразяване на акаунта на %{username}
      followers: Последователи
      follows: Последвания
      header: Заглавка
      inbox_url: Входящ URL
      invite_request_text: Причини за присъединяване
      invited_by: Покана от
      ip: IP адрес
      joined: Присъединено
      location:
        all: Всичко
        local: Локално
        remote: Отдалечено
        title: Местоположение
      login_status: Състояние на вход
      media_attachments: Прикачена мултимедия
      memorialize: Възпоминание
      memorialized: Възпоминато
      memorialized_msg: Успещно превръщане на %{username} във възпоминателен профил
      moderation:
        active: Дейно
        all: Всичко
        disabled: Изключено
        pending: Чака
        silenced: Ограничено
        suspended: Спряно
        title: Модериране
      moderation_notes: Бележки за модериране
      most_recent_activity: Последна дейност
      most_recent_ip: Последен IP
      no_account_selected: Нито променени акаунти, тъй като нито един не е бил избран
      no_limits_imposed: Няма наложени ограничения
      no_role_assigned: Няма поставена роля
      not_subscribed: Без абонамент
      pending: Чака се преглед
      perform_full_suspension: Спиране
      previous_strikes: Предишни предупреждения
      previous_strikes_description_html:
        one: Този акаунт има <strong>едно</strong> нарушение.
        other: Този акунт има <strong>%{count}</strong> нарушения.
      promote: Повишаване
      protocol: Протокол
      public: Публично
      push_subscription_expires: PuSH абонаментът изтича
      redownload: Опресняване на профил
      redownloaded_msg: Успешно опреснен профил на %{username} от източника
      reject: Отхвърляне
      rejected_msg: Успешно отхвърлена заявка за регистрация на приложението на %{username}
      remote_suspension_irreversible: Данните на този акаунт са необратимо изтрити.
      remote_suspension_reversible_hint_html: Акаунтът е бил преустановен на своя сървър и данните ще бъдат напълно премахнати на %{date}. Дотогава отдалеченият сървър може да възстанови този акаунт без щети. Ако желаете да премахнете всички данни за акаунта незабавно, можете да го сторите по-долу.
      remove_avatar: Премахване на аватар
      remove_header: Премахване на заглавката
      removed_avatar_msg: Успешно премахнат образ на аватара на %{username}
      removed_header_msg: Успешно премахнат образ на заглавката на %{username}
      resend_confirmation:
        already_confirmed: Потребителят вече е потвърден
        send: Изпращане пак на връзка за потвърждение
        success: Успешно изпратена връзка за потвърждение!
      reset: Нулиране
      reset_password: Нулиране на паролата
      resubscribe: Абониране пак
      role: Роля
      search: Търсене
      search_same_email_domain: Други потребители със същия домейн за имейл
      search_same_ip: Други потребители със същия IP
      security: Сигурност
      security_measures:
        only_password: Само парола
        password_and_2fa: Парола и двуфакторно удостоверяване
      sensitive: Деликатен
      sensitized: Отбелязано като деликатно
      shared_inbox_url: URL адрес на споделена входяща кутия
      show:
        created_reports: Докладвания
        targeted_reports: Докладвано от други
      silence: Ограничение
      silenced: Ограничено
      statuses: Публикации
      strikes: Предишни провинения
      subscribe: Абониране
      suspend: Спиране
      suspended: Спряно
      suspension_irreversible: Данните на този акаунт са безвъзвратно изтрити. Може да възстановите достъпа до акаунта, за да може да се използва пак, но предишните данни няма да се възстановят.
      suspension_reversible_hint_html: Акаунтът е спрян и данните от него ще бъдат напълно премахнати на %{date}. До тогава акаунтът може да се възстанови без лоши ефекти. Ако желаете, по-долу може да премахнете всички данни от акаунта незабавно.
      title: Акаунти
      unblock_email: Отблокиране на адреса на имейла
      unblocked_email_msg: Успешно отблокиран адрес на имейла на %{username}
      unconfirmed_email: Непотвърден имейл
      undo_sensitized: Нeчувствителен
      undo_silenced: Отмяна на ограничението
      undo_suspension: Отмяна на спирането
      unsilenced_msg: Успешна отмяна на ограниченията върху акаунта на %{username}
      unsubscribe: Без абонамент
      unsuspended_msg: Успешно връщане на достъпа до акаунта на %{username}
      username: Потребителско име
      view_domain: Преглед на обобщение за домейна
      warn: Предупреждение
      web: Уеб
      whitelisted: Позволено за федерацията
    action_logs:
      action_types:
        approve_appeal: Одобряване на обжалването
        approve_user: Одобряване на потребител
        assigned_to_self_report: Назначете доклад
        change_email_user: Промяна на имейл за потребител
        change_role_user: Промяна на роля за потребител
        confirm_user: Потвърждаване на потребител
        create_account_warning: Създаване на предупреждение
        create_announcement: Създаване на оповестяване
        create_canonical_email_block: Създаване на блокировка на имейл
        create_custom_emoji: Създаване на персонализирано емоджи
        create_domain_allow: Създаване на позволение за домейна
        create_domain_block: Създаване на блокиране за домейна
        create_email_domain_block: Създаване за блокиране на имейл домейна
        create_ip_block: Създаване на правило за IP
        create_unavailable_domain: Създаване на недостъпен домейн
        create_user_role: Създаване на роля
        demote_user: Понижаване на потребител
        destroy_announcement: Изтриване на оповестяване
        destroy_canonical_email_block: Изтриване на блокировка за имейл
        destroy_custom_emoji: Изтриване на персонализирано емоджи
        destroy_domain_allow: Изтриване на позволението за домейн
        destroy_domain_block: Изтриване на блокирането за домейна
        destroy_email_domain_block: Изтриване на блокирането за домейн на имейла
        destroy_instance: Чистка на домейна
        destroy_ip_block: Изтриване на правило за IP
        destroy_status: Изтриване на публикация
        destroy_unavailable_domain: Изтриване на недостъпен домейн
        destroy_user_role: Унищожаване на роля
        disable_2fa_user: Изкл. на 2факт.удостов.
        disable_custom_emoji: Деактивиране на персонализирано емоджи
        disable_sign_in_token_auth_user: Изключване на удостоверяването с код по имейл за потребителя
        disable_user: Изключване на потребител
        enable_custom_emoji: Включване на персонализирано емоджи
        enable_sign_in_token_auth_user: Включване на удостоверяването с код по имейл за потребителя
        enable_user: Активиране на потребител
        memorialize_account: Възпоменаване на акаунта
        promote_user: Повишаване на потребител
        reject_appeal: Отхвърляне на обжалването
        reject_user: Отхвърляне на потребителя
        remove_avatar_user: Премахване на аватара
        reopen_report: Отваряне пак на доклад
        resend_user: Изпращане пак на е-писмо за потвърждение
        reset_password_user: Задаване на нова парола
        resolve_report: Отстраняване на доклада
        sensitive_account: Деликатен акаунт
        silence_account: Ограничаване на акаунта
        suspend_account: Преустановяване на акаунта
        unassigned_report: Оттегляне на доклада
        unblock_email_account: Отблокиране на адреса на имейла
        unsensitive_account: Отмяна на акаунта като деликатен
        unsilence_account: Отмяна на ограничението за акаунта
        unsuspend_account: Връщане на акаунта
        update_announcement: Обновяване на оповестяването
        update_custom_emoji: Обновяване на персонализираното емоджи
        update_domain_block: Обновяване на блокирането за домейна
        update_ip_block: Обновяване на правило за IP
        update_status: Обновяване на публикация
        update_user_role: Обновяване на ролята
      actions:
        approve_appeal_html: "%{name} одобри обжалването на решение за модериране от %{target}"
        approve_user_html: "%{name} одобри регистрирането от %{target}"
        assigned_to_self_report_html: "%{name} възложи на себе си доклад %{target}"
        change_email_user_html: "%{name} промени адреса на имейла на потребителя %{target}"
        change_role_user_html: "%{name} промени ролята на %{target}"
        confirm_user_html: "%{name} потвърди адреса на имейла на потребителя %{target}"
        create_account_warning_html: "%{name} изпрати предупреждение до %{target}"
        create_announcement_html: "%{name} създаде ново оповестяване %{target}"
        create_canonical_email_block_html: "%{name} блокира имейл с хеш %{target}"
        create_custom_emoji_html: "%{name} качи ново емоджи %{target}"
        create_domain_allow_html: "%{name} позволи федерирането с домейн %{target}"
        create_domain_block_html: "%{name} блокира домейн %{target}"
        create_email_domain_block_html: "%{name} блокира домейн на имейл %{target}"
        create_ip_block_html: "%{name} създаде правило за IP %{target}"
        create_unavailable_domain_html: "%{name} спря доставянето до домейн %{target}"
        create_user_role_html: "%{name} създаде роля %{target}"
        demote_user_html: "%{name} понижи потребителя %{target}"
        destroy_announcement_html: "%{name} изтри оповестяване %{target}"
        destroy_canonical_email_block_html: "%{name} отблокира имейла с хеш %{target}"
        destroy_custom_emoji_html: "%{name} изтри емоджито %{target}"
        destroy_domain_allow_html: "%{name} забрани федерирация с домейн %{target}"
        destroy_domain_block_html: "%{name} отблокира домейн %{target}"
        destroy_email_domain_block_html: "%{name} отблокира домейн на имейл %{target}"
        destroy_instance_html: "%{name} прочисти домейн %{target}"
        destroy_ip_block_html: "%{name} изтри правило за IP %{target}"
        destroy_status_html: "%{name} премахна публикация от %{target}"
        destroy_unavailable_domain_html: "%{name} възобнови доставката до домейн %{target}"
        destroy_user_role_html: "%{name} изтри роля %{target}"
        disable_2fa_user_html: "%{name} изключи двуфакторното изискване за потребител %{target}"
        disable_custom_emoji_html: "%{name} изключи емоджито %{target}"
        disable_sign_in_token_auth_user_html: "%{name} деактивира удостоверението с код по имейл за %{target}"
        disable_user_html: "%{name} изключи влизането за потребител %{target}"
        enable_custom_emoji_html: "%{name} включи емоджито %{target}"
        enable_sign_in_token_auth_user_html: "%{name} активира удостоверението с код по имейл за %{target}"
        enable_user_html: "%{name} включи влизането за потребител %{target}"
        memorialize_account_html: "%{name} превърна акаунта на %{target} във възпоменателна страница"
        promote_user_html: "%{name} повиши потребителя %{target}"
        reject_appeal_html: "%{name} отхвърли обжалването на решение за модериране от %{target}"
        reject_user_html: "%{name} отхвърли регистрирането от %{target}"
        remove_avatar_user_html: "%{name} премахна аватара на %{target}"
        reopen_report_html: "%{name} отвори пак доклада на %{target}"
        resend_user_html: "%{name} изпрати пак е-писмо за потвърждение за %{target}"
        reset_password_user_html: "%{name} нулира паролата на потребител %{target}"
        resolve_report_html: "%{name} разреши случая с доклада от %{target}"
        sensitive_account_html: "%{name} означи мултимедия на %{target} като деликатна"
        silence_account_html: "%{name} сложи ограничения на акаунта на %{target}"
        suspend_account_html: "%{name} преустанови акаунта на %{target}"
        unassigned_report_html: "%{name} оттегли доклада на %{target}"
        unblock_email_account_html: "%{name} разблокира адреса на имейла на %{target}"
        unsensitive_account_html: "%{name} размаркира мултимедия на %{target} като деликатна"
        unsilence_account_html: "%{name} отмени ограниченията на акаунта на %{target}"
        unsuspend_account_html: "%{name} върна обратно акаунта на %{target}"
        update_announcement_html: "%{name} обнови оповестяването на %{target}"
        update_custom_emoji_html: "%{name} обнови емоджито %{target}"
        update_domain_block_html: "%{name} обнови блокирането на домейна за %{target}"
        update_ip_block_html: "%{name} промени правило за IP на %{target}"
        update_status_html: "%{name} обнови публикация от %{target}"
        update_user_role_html: "%{name} промени ролята %{target}"
      deleted_account: изтрит акаунт
      empty: Няма намерени дневници.
      filter_by_action: Филтриране по действие
      filter_by_user: Филтриране по потребител
      title: Одитен дневник
    announcements:
      destroyed_msg: Успешно изтрито оповестяване!
      edit:
        title: Редактиране на оповестянето
      empty: Няма намерени оповестявания.
      live: На живо
      new:
        create: Създаване на оповестяване
        title: Ново оповестяване
      publish: Публикуване
      published_msg: Успешно публикувано оповестяване!
      scheduled_for: Насрочено за %{time}
      scheduled_msg: Насрочено оповестяване за публикуване!
      title: Оповестявания
      unpublish: Без публикуване
      unpublished_msg: Успешно скрито оповестяване!
      updated_msg: Успешно осъвременено оповестяване!
    custom_emojis:
      assign_category: Категоризиране
      by_domain: Домейн
      copied_msg: Успешно създадено локално копие на емоджито
      copy: Копиране
      copy_failed_msg: Не можа да се направи локално копие на това емоджи
      create_new_category: Създаване на нова категория
      created_msg: Успешно сътворено емоджи!
      delete: Изтриване
      destroyed_msg: Успешно унищожено емоджи!
      disable: Изключване
      disabled: Изключено
      disabled_msg: Успешно изключване на това емоджи
      emoji: Емоджи
      enable: Включване
      enabled: Включено
      enabled_msg: Успешно включване на това емоджи
      image_hint: PNG или GIF до %{size}
      list: Списък
      listed: В списъка
      new:
        title: Добавяне на ново потребителско емоджи
      no_emoji_selected: Нито едно емоджи не е променено, тъй като нито едно не е избрано
      not_permitted: Нямате право да извършвате действието
      overwrite: Презаписване
      shortcode: Кратък код
      shortcode_hint: Поне 2 символа, само азбучно-цифрови символи и долни черти
      title: Потребителски емоджита
      uncategorized: Некатегоризирано
      unlist: Премахване от списъка
      unlisted: Извънсписъчно
      update_failed_msg: Не може да се обнови това емоджи
      updated_msg: Успешно осъвременено емоджи!
      upload: Качване
    dashboard:
      active_users: дейни потребители
      interactions: взаимодействия
      media_storage: Мултимедийно хранилище
      new_users: нови потребители
      opened_reports: отворени доклади
      pending_appeals_html:
        one: "<strong>%{count}</strong> чакащо обжалване"
        other: "<strong>%{count}</strong> чакащи обжалвания"
      pending_reports_html:
        one: "<strong>%{count}</strong> чакащ доклад"
        other: "<strong>%{count}</strong> чакащи доклади"
      pending_tags_html:
        one: "<strong>%{count}</strong> чакащ хаштаг"
        other: "<strong>%{count}</strong> чакащи хаштагове"
      pending_users_html:
        one: "<strong>%{count}</strong> чакащ потребител"
        other: "<strong>%{count}</strong> чакащи потребители"
      resolved_reports: разрешени доклади
      software: Софтуер
      sources: Източници на регистрации
      space: Използвано място
      title: Табло за управление
      top_languages: Водещи дейни езици
      top_servers: Водещи дейни сървъри
      website: Уебсайт
    disputes:
      appeals:
        empty: Няма намерени обжалвания.
        title: Жалби
    domain_allows:
      add_new: Позволявам федериране с домейна
      created_msg: Успешно позволен домейн за федерацията
      destroyed_msg: Домейнът е забранен от федерацията
      export: Износ
      import: Внос
      undo: Забрана на федерацията с домейна
    domain_blocks:
      add_new: Добавяне на ново блокиране за домейна
      confirm_suspension:
        cancel: Отказ
        confirm: Спиране
        permanent_action: Отменянето на спирането няма да възстанови никакви данни или отношения.
        preamble_html: На път сте да спрете <strong>%{domain}</strong> и поддомейните му.
        remove_all_data: Това ще премахне всичкото съдържание, мултимедия, и данни на профила за акаунтите на този домейн от сървъра ви.
        stop_communication: Вашият сървър ще спре да общува с тези сървъри.
        title: Потвърждаване на блокирането на домейна за %{domain}
        undo_relationships: Това ще отмени всякакви отношения за последване между акаунтите на тези сървъри и вашия.
      created_msg: Блокирането на домейна се обработва
      destroyed_msg: Блокирането на домейна е отменено
      domain: Домейн
      edit: Редактиране на блокирането на домейна
      existing_domain_block: Вече сте наложили строги ограничения на %{name}.
      existing_domain_block_html: Вече сте наложили строги ограничения за %{name} и трябва първо да <a href="%{unblock_url}">премахнете блокирането</a>.
      export: Износ
      import: Внос
      new:
        create: Създаване на блокада
        hint: Блокирането на домейн няма да предотврати създаването на записи на акаунти в базата от данни, но със задна дата и автоматично ще се приложат определени методи за модериране на тези акаунти.
        severity:
          desc_html: "<strong>Ограничаване</strong> ще скрие публикациите от акаунти в този домейн за всеки, който не ги следва. <strong>Преустановяване</strong> ще премахне всякакво съдържание, мултимедия и профилни данни за акаунтите в този домейн от вашия сървър. Използвайте <strong>Без</strong>, ако искате просто да забраните мултимедийни файлове."
          noop: Без
          silence: Ограничаване
          suspend: Преустановяване
        title: Ново блокиране на домейн
      no_domain_block_selected: Нищо не е променяно, защото няма избрани блокирания на домейн
      not_permitted: Нямате право да извършвате действието
      obfuscate: Замъгляване на името на домейна
      obfuscate_hint: Частично замъгляване на името на домейна в списъка, ако е включено рекламирането на списъка с ограничения на домейни
      private_comment: Личен коментар
      private_comment_hint: Коментирането за това ограничение на домейна е за вътрешна употреба от модераторите.
      public_comment: Публичен коментар
      public_comment_hint: Оставяне на коментар за ограничението на домейна за широката публика, ако рекламирането на списъка с ограниченията на домейни е включено.
      reject_media: Отхвърляне на мултимедийните файлове
      reject_media_hint: Премахва локално запазени мултимедийни файлове и отказва да сваля такива в бъдеще. Неподходящо в случай на преустановяване
      reject_reports: Отхвърляне на докладите
      reject_reports_hint: Пренебрегване на всички доклади, идващи от този домейн. Неподходящо в случай на преустановяване
      undo: Отмяна на блокиране на домейн
      view: Преглед на блокиране на домейн
    email_domain_blocks:
      add_new: Добавяне на ново
      attempts_over_week:
        one: "%{count} опит за изминалата седмица"
        other: "%{count} опита за регистрация през изминалата седмица"
      created_msg: Успешно блокиран домейн на е-поща
      delete: Изтриване
      dns:
        types:
          mx: Запис MX
      domain: Домейн
      new:
        create: Добавяне на домейн
        resolve: Преобразуване на домейна
        title: Блокиране на нов домейн на имейл
      no_email_domain_block_selected: Няма промяна, тъй като няма избрани блокирания на имейл домейн
      not_permitted: Няма позволение
      resolved_dns_records_hint_html: Името на домейна се преобразува към следните MX домейни, които са основно отговорни за получаване на имейл. Блокирането на MX домейн блокира записването от всеки имейл, използващ същия MX домейн, дори видимото име на домейна да е различно. <strong>Бъдете внимателни и не блокирайте често-срещани доставчици на имейл</strong>
      resolved_through_html: Преобразувано чрез %{domain}
      title: Блокирани домейни на имейл
    export_domain_allows:
      new:
        title: Внасяне на позволенията на домейни
      no_file: Няма избран файл
    export_domain_blocks:
      import:
        description_html: На път сте да внесете списък с блокирания на домейни. Прегледайте списъка много внимателно, особено ако самите вие не сте автор на този списък.
        existing_relationships_warning: Съществуващи отношения във вид на следване
        private_comment_description_html: 'За по-лесно проследяване откъде идват внесените блокирания, те ще се създадат със следния личен коментар: <q>%{comment}</q>'
        private_comment_template: Внесено от %{source} на %{date}
        title: Внос на блокирания на домейни
      invalid_domain_block: 'Едно или повече блокирания на домейн са прескочени поради следнате грешки: %{error}'
      new:
        title: Внос на блокирания на домейни
      no_file: Няма избран файл
    follow_recommendations:
      description_html: "<strong>Препоръките за следване помагат на новите потребители бързо да намерят ново съдържание</strong>. Когато един потребител не е създавал достатъчно връзки, за да формира свои собствени препоръки за следване, тези акаунти ще бъдат препоръчани. Акаунтите ще бъдат генерирани всеки ден на базата на най-голяма скорошна ангажираност и най-голям брой местни последователи за даден език."
      language: За език
      status: Състояние
      suppress: Забрана на препоръките за следване
      suppressed: Забранени
      title: Препоръки за следване
      unsuppress: Възстановяване на препоръките за следване
    instances:
      availability:
        description_html:
          one: Ако доставянето до домейна не е успешно за <strong>%{count} ден</strong>, няма да има последващи опити, докато не се получи доставка <em>от</em> домейна.
          other: Ако доставянето до домейна не е успешно за <strong>%{count} дни</strong>, няма да има последващи опити, докато не се получи доставка <em>от</em> домейна.
        failure_threshold_reached: Прагът за броя грешки е достигнат на %{date}.
        failures_recorded:
          one: Неуспешен опит в %{count} ден.
          other: Неуспешни опити в %{count} различни дни.
        no_failures_recorded: Няма записани неуспешни опити.
        title: Наличност
        warning: Последният опит за свързване с този сървър беше неуспешен
      back_to_all: Всичко
      back_to_limited: Ограничено
      back_to_warning: Предупреждение
      by_domain: Домейн
      confirm_purge: Наистина ли искате завинаги да изтриете данните от този домейн?
      content_policies:
        comment: Вътрешна бележка
        description_html: Може да определите политиките за съдържание, които ще се приложат към всички акаунти от този домейн и всеки от поддомейните му.
        limited_federation_mode_description_html: Може да избирате дали да позволите федарацията с този домейн.
        policies:
          reject_media: Отхвърляне на мултимедия
          reject_reports: Отхвърляне на докладите
          silence: Ограничение
          suspend: Преустановяване
        policy: Политика
        reason: Обществена причина
        title: Политика на съдържанието
      dashboard:
        instance_accounts_dimension: Най-следвани акаунти
        instance_accounts_measure: запазени акаунти
        instance_followers_measure: наши последователи там
        instance_follows_measure: техни последователи тук
        instance_languages_dimension: Водещи езици
        instance_media_attachments_measure: запазена прикачена мултимедия
        instance_reports_measure: доклади за тях
        instance_statuses_measure: съхранени публикации
      delivery:
        all: Всичко
        clear: Изчистване на грешките за доставка
        failing: Неуспех
        restart: Рестартиране на доставката
        stop: Спиране на доставката
        unavailable: Неналично
      delivery_available: Доставката е налична
      delivery_error_days: Грешни дни на доставяне
      delivery_error_hint: Ако доставката не е възможна за %{count} дни, автоматично ще бъде маркирана като невъзможно за доставка.
      destroyed_msg: Данните от %{domain} са добавени към опашката за незабавно изтриване.
      empty: Няма намерени домейни.
      known_accounts:
        one: "%{count} известен акаунт"
        other: "%{count} известни акаунти"
      moderation:
        all: Всичко
        limited: Ограничено
        title: Mодериране
      private_comment: Личен коментар
      public_comment: Публичен коментар
      purge: Чистка
      purge_description_html: Ако считате, че този домейн е офлайн завинаги, можете да изтриете всички записи за акаунти и прилежащи данни за този домейн от вашата памет. Това може да отнеме известно време.
      title: Федерация
      total_blocked_by_us: Блокирано от нас
      total_followed_by_them: Последвани от тях
      total_followed_by_us: Последвано от нас
      total_reported: Доклади за тях
      total_storage: Прикачена мултимедия
      totals_time_period_hint_html: Общите стойности, показани по-долу, включват данни за всички времена.
    invites:
      deactivate_all: Деактивиране на всички
      filter:
        all: Всичко
        available: Налично
        expired: Изтекло
        title: Филтър
      title: Покани
    ip_blocks:
      add_new: Създаване на правило
      created_msg: Успешно добавено ново правило за IP
      delete: Изтриване
      expires_in:
        '1209600': 2 седмици
        '15778476': 6 месеца
        '2629746': 1 месец
        '31556952': 1 година
        '86400': 1 ден
        '94670856': 3 години
      new:
        title: Създаване на ново правило за IP
      no_ip_block_selected: Няма променени правила за IP, тъй като нито едно не бе избрано
      title: Правила за IP
    relationships:
      title: "Отношения на %{acct}"
    relays:
      add_new: Добавяне на нов предаващ сървър
      delete: Изтриване
      description_html: <strong>Федериращ предаващ сървър</strong> е междинен сървър, който обменя огромни количества публични публикации между сървъри, които са записани и публикуват на него. <strong>Може да помогне на малки и средно-големи сървъри да открият съдържание от федивселената</strong>, който процес иначе би изискал от локалните потребители да следват хора от отдалечени сървъри.
      disable: Изключване
      disabled: Изключено
      enable: Включване
      enable_hint: Щом бъде включена настройката, вашият сървър ще се запише за всички публични публикации от този предаващ сървър и ще започне да изпраща към него публичните публикации от вашия сървър.
      enabled: Включено
      inbox_url: URL на предаващия сървър
      pending: Изчакване на одобрение от предаващия сървър
      save_and_enable: Запазване и включване
      setup: Настройка на връзка с предаващия сървър
      signatures_not_enabled: Предаващите сървъри може да не работят коректно, докато са включени режима за сигурност или режима за ограничено федериране
      status: Състояние
      title: Препредаватели
    report_notes:
      created_msg: Успешно създадена бележка за доклад!
      destroyed_msg: Успешно изтрита бележка за доклад!
    reports:
      account:
        notes:
          one: "%{count} бележка"
          other: "%{count} бележки"
      action_log: Одитен дневник
      action_taken_by: Действие, предприето от
      actions:
        delete_description_html: Докладваните публикации ще се изтрият и ще бъде записано нарушение, за да ви помогне при изострянето на бъдещи нарушения от същия акаунт.
        mark_as_sensitive_description_html: Мултимедията в докладваните публикации ще се означи като деликатна, за да ви помогне при изострянето на бъдещи нарушения от същия акаунт.
        other_description_html: Показване на повече възможности за управляване на поведението на акаунта и за персонализиране на комуникацията с доклвадвания акаунт.
        resolve_description_html: Няма да се предприеме действие срещу докладвания акаунт, няма да се записва нарушение и докладът ще се затвори.
        silence_description_html: Профилът ще е видим само за последователите му или търсещите го ръчно, което драстично ограничава обсега му. Настройката може да бъде отменена по всяко време. Затваря всички доклади срещу акаунта.
        suspend_description_html: Акаунтът и неговото съдържание ще бъдат недостъпни и евентуално изтрити и взаимодействието с него ще е невъзможно. Обрамотимо до 30 дни. Затваря всички доклади срещу този акаунт.
      actions_description_html: Решете какво действие може да се предприеме, за да бъде отхвърлен докладът. Ако предприемете наказателно действие срещу докладвания акаунт, към него ще бъде изпратено известие по имейл, освен ако <strong>Спам</strong> категорията не е била избрана.
      actions_description_remote_html: Преценете с какво действие да решите този доклад. Това ще има ефекет върху това как <strong>вашият</strong> сървър комуникира с този отдалечен акаунт и се справя с неговото съдържание.
      add_to_report: Добавяне на още към доклада
      are_you_sure: Сигурни ли сте?
      assign_to_self: Назначаване на мен
      assigned: Назначен модератор
      by_target_domain: Домейн на докладвания акаунт
      cancel: Отказ
      category: Категория
      category_description_html: Причината, поради която акаунтът и/или съдържанието е докладвано ще се цитира в комуникацията с докладвания акаунт
      comment:
        none: Нищо
      comment_description_html: 'За да предостави повече информация, %{name} написа:'
      confirm: Потвърждаване
      confirm_action: Потвърждаване на модераторско действие срещу @%{acct}
      created_at: Докладвано
      delete_and_resolve: Изтриване на публикациите
      forwarded: Препратено
      forwarded_to: Препратено до %{domain}
      mark_as_resolved: Маркиране като решено
      mark_as_sensitive: Означаване като деликатно
      mark_as_unresolved: Отбелязване като нерешено
      no_one_assigned: Никого
      notes:
        create: Добавяне на бележка
        create_and_resolve: Разрешаване с бележка
        create_and_unresolve: Отваряне пак с бележка
        delete: Изтриване
        placeholder: Опишете какви действия са били предприети или всякакви други свързани нови неща...
        title: Бележки
      notes_description_html: Прегледайте и оставете бележки за други модератори и за вас самите след време
      processed_msg: 'Доклад №%{id} успешно обработен'
      quick_actions_description_html: 'Предприемете бързо действие или превъртете надолу, за да видите докладваното съдържание:'
      remote_user_placeholder: отдалеченият потребител от %{instance}
      reopen: Отваряне пак на доклад
      report: 'Докладване на #%{id}'
      reported_account: Докладван акаунт
      reported_by: Докладвано от
      resolved: Разрешено
      resolved_msg: Успешно разрешен доклад!
      skip_to_actions: Прескок към действия
      status: Състояние
      statuses: Докладвано съдържание
      statuses_description_html: Обидно съдържание ще се цитира в общуването с докладвания акаунт
      summary:
        action_preambles:
          delete_html: 'На път сте да <strong>премахнете</strong> някои от публикациите на <strong>@%{acct}</strong>. Това ще:'
          mark_as_sensitive_html: 'На път сте да <strong>означите</strong> някои от публикациите на <strong>@%{acct}</strong> като <strong>деликатни</strong>. Това ще:'
          silence_html: 'На път сте да <strong>ограничите</strong> акаунта на <strong>@%{acct}</strong>. Това ще:'
          suspend_html: 'На път сте да <strong>спрете</strong> акаунта на <strong>@%{acct}</strong>. Това ще:'
        actions:
          delete_html: Премахване на обидните публикации
          mark_as_sensitive_html: Означаване на мултимедийните обидни публикации като деликатни
          silence_html: Силно ограничаване достигането на <strong>@%{acct}</strong>, което прави профилът и съдържанието на това лице видимо само до хората, които са го последвали или ръчно търсещите профила
          suspend_html: Спирането на <strong>@%{acct}</strong> ще направи профилът и съдържанието недостъпни и невъзможни за взаимодействие
        close_report: 'Отбелязване на доклад №%{id} като решен'
        close_reports_html: Означаване на <strong>всички</strong> доклади срещу <strong>@%{acct}</strong> като решени
        delete_data_html: Изтриване на профила и съдържанието на <strong>@%{acct}</strong> за 30 дни от сега, освен ако междувременно не получи спиране
        preview_preamble_html: "<strong>@%{acct}</strong> ще получи предупреждение със следното съдържание:"
        record_strike_html: Запис на предупреждение против <strong>@%{acct}</strong>, за да ви помогне при изострянето на бъдещи нарушения от този акаунт
        send_email_html: Изпращане на предупредително е-писмо на <strong>@%{acct}</strong>
        warning_placeholder: Незадължителни допълнителни причини за модераторско действие.
      target_origin: Произход на докладвания акаунт
      title: Доклади
      unassign: Освобождаване
      unknown_action_msg: 'Незнайно деяние: %{action}'
      unresolved: Неразрешено
      updated_at: Обновено
      view_profile: Преглед на профила
    roles:
      add_new: Добавяне на роля
      assigned_users:
        one: "%{count} потребител"
        other: "%{count} потребители"
      categories:
        administration: Администрация
        devops: Развитие и операции
        invites: Покани
        moderation: Mодериране
        special: Специални
      delete: Изтриване
      description_html: С <strong>потребителските роли</strong> може да персонализирате до кои функции и области на Mastodon имат достъп потребителите ви.
      edit: Промяна на ролята „%{name}“
      everyone: Разрешения по подразбиране
      everyone_full_description_html: Това е <strong>основната роля</strong>, засягаща <strong>всички потребители</strong>, дори тези без назначена роля. Всички други роли наследяват разрешения за достъп от нея.
      permissions_count:
        one: "%{count} разрешение"
        other: "%{count} разрешения"
      privileges:
        administrator: Администратор
        administrator_description: Потребители с това разрешение ще заобиколят всички разрешения
        delete_user_data: Изтриване на потребителските данни
        delete_user_data_description: Позволяване на потребителите да трият данни на други потребители без отлагане
        invite_users: Поканване на потребители
        invite_users_description: Позволява на потребителите да канят нови хора в сървъра
        manage_announcements: Управляване на оповестяванията
        manage_announcements_description: Позволява на потребителите да управляват оповестяванията в сървъра
        manage_appeals: Управление на жалбите
        manage_appeals_description: Позволява на потребителите да разглеждат обжалвания срещу модераторски действия
        manage_blocks: Управляване на блокиранията
        manage_blocks_description: Позволява на потребителите да блокират доставчици на е-поща и IP адреси
        manage_custom_emojis: Управляване на персонализирани емоджита
        manage_custom_emojis_description: Позволява на потребителите да управляват персонализирани емоджита в сървъра
        manage_federation: Управление на Федерацията
        manage_federation_description: Позволява на потребители да блокират или позволяват федерация с други домейни, а и управление на доставаемостта
        manage_invites: Управление на поканите
        manage_invites_description: Позволява на потребители да разглеждат и деактивират връзки за покана
        manage_reports: Управление на докладите
        manage_reports_description: Позволява на потребители да преглеждат доклади и да извършват модериращи действия срещу тях
        manage_roles: Управление на ролите
        manage_roles_description: Позволява на потребителите да управляват и назначават роли под техните
        manage_rules: Управление на правилата
        manage_rules_description: Позволява на потребителите да променят правилата на сървъра
        manage_settings: Управление на настройките
        manage_settings_description: Позволява на потребителите да променят настройки на сайта
        manage_taxonomies: Управление на класификации
        manage_taxonomies_description: Позволяване на потребителите да преглеждат нашумяло съдържание и да обновяват настройките за хаштагове
        manage_user_access: Управление на потребителския достъп
        manage_user_access_description: Позволяване на потребителите да изключват двуфакторното удостоверяване, да променят имейл адресите и да подновяват паролите на други потребители
        manage_users: Управление на потребителите
        manage_users_description: Позволяване на потребителите да виждат подробностите за други потребители и да извършват модераторски действия срещу тях
        manage_webhooks: Управление на уебкуките
        manage_webhooks_description: Позволява на потребителите да настройват уебкуки за административни събития
        view_audit_log: Преглед на одитния дневник
        view_audit_log_description: Позволява на потребителите да виждат историята на административни действия в сървъра
        view_dashboard: Преглед на таблото
        view_dashboard_description: Даване на потребителите достъп до таблото и различни метрики
        view_devops: Развитие и операции
        view_devops_description: Позволява на потребителите да имат достъп до таблото за управл. на Sidekiq и pgHero
      title: Роли
    rules:
      add_new: Добавяне на правило
      delete: Изтриване
      description_html: Дори повечето хора да отбелязват, че са прочели и са съгласни с условията на услугата, обикновено хората не ги четат, докато не се сблъскат с проблем. <strong>Улеснете четенето на правилата за сървъра си, представяйки ги като списък с точки.</strong> Опитайте да се придържате към кратки и прости правила, но не ги разпилявайте в премного точки.
      edit: Промяна на правило
      empty: Още няма определени правила на сървъра.
      title: Сървърни правила
    settings:
      about:
        manage_rules: Управление на правилата на сървъра
        preamble: Предложете задълбочена информация за това как вашият сървър се управлява, модерира и финансира.
        rules_hint: Съществува специална част за правилата, които се очаква вашите потребители да спазват.
        title: Относно
      appearance:
        preamble: Настройване на мрежовия интерфейс на Mastodon.
        title: Външен вид
      branding:
        preamble: Брандирането на вашия сървър го различава от другите сървъри в мрежата. Тази информация може да се види на различни места, като уеб интерфейса на Mastodon, собствени приложения, в прегледите на линкове от други сайтове и в приложения за съобщения, и т.н. По тази причина е добре тази информация да е кратка и ясна.
        title: Брандиране
      captcha_enabled:
        desc_html: Това разчита на външни скриптове от hCaptcha, което може да е проблем за сигурността и поверителността. В допълнение <strong>това може да направи процеса на регистриране значимо по-малко достъпно за някои хора (особено с увреждания).</strong>. Заради тези причини, то обмислете алтернативни мерки такива като регистрация на базата на одобрение или на покана.
        title: Изисква се новите потребители да разгадават капчата, за да потвърдят акаунтите си
      content_retention:
        preamble: Управление на това как съдържание, породено от потребители, се съхранява в Mastodon.
        title: Задържане на съдържание
      default_noindex:
        desc_html: Влияе на всички потребители, които не са променили тази настройка за себе си
        title: По подразбиране изключете индексирането от търсачки за вашите потребители
      discovery:
        follow_recommendations: Препоръки за следване
        preamble: За потребители, които са нови и не познават никого в Mastodon, показването на интересно съдържание е ключово. Настройте начина, по който различни функции по откриване на съдържание работят на вашия сървър.
        profile_directory: Указател на профила
        public_timelines: Публични часови оси
        publish_discovered_servers: Публикуване на откритите сървъри
        publish_statistics: Публикуване на статистиката
        title: Откриване
        trends: Изгряващи
      domain_blocks:
        all: До всеки
        disabled: До никого
        users: До влезнали локални потребители
      registrations:
        preamble: Управлява кой може да създава акаунт на сървъра ви.
        title: Регистрации
      registrations_mode:
        modes:
          approved: Изисква се одобрение за регистриране
          none: Никой не може да се регистрира
          open: Всеки може да се регистрира
      title: Настройки на сървъра
    site_uploads:
      delete: Изтриване на качения файл
      destroyed_msg: Успешно изтриване на качването на сайта!
    statuses:
      account: Автор
      application: Приложение
      back_to_account: Назад към страницата на акаунта
      back_to_report: Назад към страницата на доклада
      batch:
        remove_from_report: Премахване от доклада
        report: Докладване
      deleted: Изтрито
      favourites: Любими
      history: История на версиите
      in_reply_to: Отговор до
      language: Език
      media:
        title: Мултимедия
      metadata: Метаданни
      no_status_selected: Няма промяна, тъй като няма избрани публикации
      open: Отваряне на публикация
      original_status: Първообразна публикация
      reblogs: Блогване пак
      status_changed: Публикацията променена
      title: Публикации на акаунта
      trending: Изгряващи
      visibility: Видимост
      with_media: С мултимедия
    strikes:
      actions:
        delete_statuses: "%{name} изтри публикации на %{target}"
        disable: "%{name} замрази акаунта на %{target}"
        mark_statuses_as_sensitive: "%{name} означи публикациите на %{target} като деликатни"
        none: "%{name} изпрати предупреждение до %{target}"
        sensitive: "%{name} означи акаунта на %{target} като деликатен"
        silence: "%{name} сложи ограничения на акаунта на %{target}"
        suspend: "%{name} преустанови акаунта на %{target}"
      appeal_approved: Обжалвано
      appeal_pending: Чака се обжалването
      appeal_rejected: Отхвърлено обжалване
    system_checks:
      database_schema_check:
        message_html: Има миграции на базата данни, които чакат да бъдат изпълнени. Моля, изпълнете ги, за да осигурите изправността на приложението
      elasticsearch_running_check:
        message_html: Не можа да се свърже с Elasticsearch. Проверете дали работи или изключете пълнотекстовото търсене
      elasticsearch_version_check:
        message_html: 'Несъвместима версия на Elasticsearch: %{value}'
        version_comparison: Работи Elasticsearch на %{running_version}, докато се изисква %{required_version}
      rules_check:
        action: Управление на правилата на сървъра
        message_html: Не сте определили никакви правила на сървъра.
      sidekiq_process_check:
        message_html: Не работи процес Sidekiq за %{value} опашка/и. Прегледайте настройките си за Sidekiq
      upload_check_privacy_error:
        action: Щракнете тук за повече информация
        message_html: "<strong>Вашият уеб сървър е погрешно конфигуриран. Поверителността на потребителите ви е изложена на риск.</strong>"
      upload_check_privacy_error_object_storage:
        action: Щракнете тук за повече информация
        message_html: "<strong>Вашето съхранение на предмети е погрешно конфигурирано. Поверителността на потребителите ви е изложена на риск.</strong>"
    tags:
      review: Преглед на състояние
      updated_msg: Успешно осъвременени настройки на хаштага
    title: Администрация
    trends:
      allow: Позволяване
      approved: Одобрено
      disallow: Забранявам
      links:
        allow: Позволяване на връзка
        allow_provider: Позволяване на публикуващия
        description_html: Това са връзки, които в момента са много пъти споделяни от акаунти, чиито публикации сървърът ви вижда. Може да помогне на потребителите ви да разберат какво се случва по света. Никоя връзка няма да се показва публично, докато не одобрите публикуващия. Може още и да одобрявате или отхвърляте отделни връзки.
        disallow: Забранявам връзката
        disallow_provider: Забраняване на публикуващия
        no_link_selected: Няма променени връзки, тъй като нито една не е била избрана
        publishers:
          no_publisher_selected: Няма промяна, тъй като няма избрани публикуващи
        shared_by_over_week:
          one: Споделено от един човек през последната седмица
          other: Споделено от %{count} души през последната седмица
        title: Изгряващи линкове
        usage_comparison: Споделено %{today} пъти днес, в сравнение с %{yesterday} пъти вчера
      not_allowed_to_trend: Не е позволено да са изгряващи
      only_allowed: Само позволените
      pending_review: Чака се преглед
      preview_card_providers:
        allowed: Линкове от този публикуващ може да са изгряващи
        description_html: Това са домейни, линковете от които са често споделяни на вашия сървър. Линковете няма да се показват в нашумели, докато домейнът на линка не бъде одобрен. Вашите одобрения (забрани) влияят и на поддомейни.
        rejected: Връзки от този публикуващ няма да са изгряващи
        title: Публикуващи
      rejected: Отхвърлено
      statuses:
        allow: Позволяване на публикацията
        allow_account: Позволяване на автора
        description_html: Има публикации, за които сървърът ви знае, че в момента са често споделяни или означавани като любими. Биха помогнали на вашите нови и завръщащи се потребители да открият повече хора за последване. Никоя от публикациите няма да бъде показана публично, докато не одобрите автора и докато авторът не позволи акаунтът му да бъде предлган на другите. Може още да позволявате или отхвърляте отделни публикации.
        disallow: Забраняване на публикацията
        disallow_account: Забрана на автора
        no_status_selected: Няма промяна, тъй като няма избрана нашумяла публикация
        not_discoverable: Авторът не е избрал да е откриваем
        shared_by:
          one: Споделено или сложено веднъж в любими
          other: Споделено или сложено в любими %{friendly_count} пъти
        title: Налагащи се публикации
      tags:
        current_score: Текущ резултат %{score}
        dashboard:
          tag_accounts_measure: неповторими употреби
          tag_languages_dimension: Водещи езици
          tag_servers_dimension: Водещи сървъри
          tag_servers_measure: различни сървъри
          tag_uses_measure: обща употреба
        description_html: Има хаштагове, появяващи се в момента в много публикации, които сървърът ви вижда. Помага на вашите потребители да виждат за какво говорят другите в момента. Хаштаговете не се показват публично, докато не ги одобрите.
        listable: Може да бъде предложено
        no_tag_selected: Няма промяна, тъй като няма избран таг
        not_listable: Няма да бъде препоръчан
        not_trendable: Няма да се появи под налагащи се
        not_usable: Не може да се употребява
        peaked_on_and_decaying: Връх на актуалността на %{date}, сега е в спад
        title: Изгряващи хаштагове
        trendable: Може да се появи под налагащи се
        trending_rank: 'Налагащи се #%{rank}'
        usable: Може да се употребява
        usage_comparison: Използвано %{today} пъти днес, в сравнение с %{yesterday} пъти вчера
        used_by_over_week:
          one: Употребено от един човек през последната седмица
          other: Използвано от %{count} души през последната седмица
      title: Изгряващи
      trending: Изгряващи
    warning_presets:
      add_new: Добавяне на ново
      delete: Изтриване
      edit_preset: Редакция на предварителните настройки
      empty: Все още няма предварителни настройки за предупрежденията.
      title: Управление на предварителните настройки
    webhooks:
      add_new: Добавяне на крайна точка
      delete: Изтриване
      description_html: <strong>Уеб обратно повикване</strong> позволява на Mastodon да насочи <strong>известия в реално време</strong> за избрани събития към вашето приложение, така че то да може да <strong>активира реакции автоматично</strong>.
      disable: Деактивиране
      disabled: Деактивирано
      edit: Редактиране на крайната точка
      empty: Все още нямате настроени крайни точки за уеб обратни повиквания.
      enable: Включване
      enabled: Активно
      enabled_events:
        one: Едно активирано събитие
        other: "%{count} активирани събития"
      events: Събития
      new: Ново уеб обратно повикване
      rotate_secret: Смяна на тайната
      secret: Записване на тайната
      status: Състояние
      title: Уебкуки
      webhook: Уебкука
  admin_mailer:
    new_appeal:
      actions:
        delete_statuses: за изтриване на публикациите им
        disable: за замразяване на акаунтите им
        mark_statuses_as_sensitive: за означаване на публикациите им като деликатни
        none: предупреждение
        sensitive: за означаване на акаунтите като деликатни
        silence: за слагане на органичение на акаунтите им
        suspend: за спиране на акаунтите им
      body: "%{target} обжалва модераторското решение от %{action_taken_by} на %{date}, което е било %{type}. Жалбата гласи:"
      next_steps: Можете да одобрите жалбата и да отмените модераторското решение или да я игнорирате.
      subject: "%{username} обжалва модераторското решение в %{instance}"
    new_pending_account:
      body: Подробностите за новия акаунт са по-долу. Може да одобрите или отхвърлите заявлението.
      subject: Нов акаунт за преглед на %{instance} (%{username})
    new_report:
      body: "%{reporter} докладва %{target}"
      body_remote: Някого от %{domain} докладва %{target}
      subject: 'Нов доклад за %{instance} (#%{id})'
    new_trends:
      body: 'Следните елементи се нуждаят от преглед преди да могат да бъдат показани публично:'
      new_trending_links:
        title: Налагащи се връзки
      new_trending_statuses:
        title: Налагащи се публикации
      new_trending_tags:
        no_approved_tags: Сега няма одобрени налагащи се хаштагове.
        requirements: 'Всеки от тези кандидати може да надмине #%{rank} одобрен актуален хаштаг, който в момента е #%{lowest_tag_name} с резултат %{lowest_tag_score}.'
        title: Налагащи се хаштагове
      subject: Нови нашумели, готови за преглед в %{instance}
  aliases:
    add_new: Създаване на псевдоним
    created_msg: Успешно създадохте нов псевдоним. Сега вече може да започнете преместването от стария акаунт.
    deleted_msg: Успешно премахнахте псевдонима. Преместването от онзи акаунт към този вече не е възможно.
    empty: Нямате псевдоними.
    hint_html: Ако желаете да се преместите от друг акаунт към този, тук можете да създадете псевдоним, което се изисква преди да можете да пристъпите към преместване на последователите си от стария акаунт към този. Това действие е <strong>безопасно и възстановимо</strong>. <strong>Миграцията към новия акаунт се инициира от стария акаунт</strong>.
    remove: Разкачвне на псевдонима
  appearance:
    advanced_web_interface: Разширен уеб интерфейс
    advanced_web_interface_hint: 'Ако желаете да се възползвате от пълната ширина на своя екран, разширеният уеб интерфейс ще ви позволи да настроите най-различни колони, за да виждате едновременно множество информация: Начало, известия, федериран инфопоток, множество списъци и хаштагове.'
    animations_and_accessibility: Анимация и достъпност
    confirmation_dialogs: Диалогов прозорец за потвърждение
    discovery: Откриване
    localization:
      body: Mastodon е преведено от доброволци.
      guide_link: https://ru.crowdin.com/project/mastodon
      guide_link_text: Всеки може да участва.
    sensitive_content: Деликатно съдържание
    toot_layout: Оформление на публикацията
  application_mailer:
    notification_preferences: Промяна на предпочитанията за имейл
    salutation: "%{name},"
    settings: 'Промяна на предпочитанията за имейл: %{link}'
    unsubscribe: Стоп на абонамента
    view: 'Преглед:'
    view_profile: Преглед на профила
    view_status: Преглед на публикацията
  applications:
    created: Успешно създадено приложение
    destroyed: Успешно изтрито приложение
    logout: Излизане
    regenerate_token: Регенериране на кода за достъп
    token_regenerated: Успешно генериране на код за достъп
    warning: Бъдете внимателни с тези данни. Никога не ги споделяйте с никого!
    your_token: Вашият код за достъп
  auth:
    apply_for_account: Заявка за акаунт
<<<<<<< HEAD
=======
    captcha_confirmation:
      help_html: Ако имате проблем с разгадаването на капчата, то може да се свържете с нас през %{email} и можем да ви помогнем.
      hint_html: Просто още едно нещо! Трябва да потвърдим, че сте човек (това е с цел предпазване на нежелани съобщения!). Разгадайте капчата долу и щракнете на "Продължаване".
      title: Проверка за сигурност
>>>>>>> 2f049281
    confirmations:
      wrong_email_hint: Ако този адрес на е-поща не е правилен, то може да го промените в настройки на акаунта.
    delete_account: Изтриване на акаунта
    delete_account_html: Ако желаете да изтриете акаунта си, може <a href="%{path}">да сторите това тук</a>. Ще ви се поиска потвърждение.
    description:
      prefix_invited_by_user: "@%{name} ви покани да се присъедините към този сървър на Mastodon!"
      prefix_sign_up: Регистрирайте се днес в Mastodon!
      suffix: Със свой акаунт ще можете да следвате хора, да публикувате актуализации, да обменяте съобщения с потребители от всеки сървър на Mastodon и много повече!
    didnt_get_confirmation: Не сте ли получили връзка за потвърждение?
    dont_have_your_security_key: Нямате ли си ключ за сигурност?
    forgot_password: Забравена парола
    invalid_reset_password_token: Кодът за възстановяване на паролата е невалиден или с изтекъл срок. Моля, поръчайте нов.
    link_to_otp: Въведете двуфакторния код от телефона си или кода за възстановяване
    link_to_webauth: Използвайте ключа си за сигурност на устройството
    log_in_with: Влизане с
    login: Влизане
    logout: Излизане
    migrate_account: Преместване в различен акаунт
    migrate_account_html: Ако желаете да пренасочите този акаунт към друг, можете да <a href="%{path}">настроите това тук</a>.
    or_log_in_with: Или влизане с помощта на
    privacy_policy_agreement_html: Прочетох и има съгласието ми за <a href="%{privacy_policy_path}" target="_blank">политиката за поверителност</a>
    progress:
      confirm: Потвърждаване на имейл
      details: Вашите подробности
      review: Нашият преглед
      rules: Приемане на правилата
    providers:
      cas: CAS
      saml: SAML
    register: Регистрация
    registration_closed: "%{instance} не приема нови членуващи"
    resend_confirmation: Изпращане пак на връзка за потвърждение
    reset_password: Нулиране на паролата
    rules:
      accept: Приемам
      back: Назад
      invited_by: 'Може да се присъедините към %{domain} благодарение на поканата, която получихте от:'
      preamble: Тези са зададени и наложени от модераторите на %{domain}.
      preamble_invited: Преди да продължите вземете под внимание основните правила зададени от модераторите на %{domain}.
      title: Някои основни правила.
      title_invited: Поканени сте.
    security: Сигурност
    set_new_password: Задаване на нова парола
    setup:
      email_below_hint_html: Проверете папката си за спам или поискайте друго. Може да поправите адреса на имейла си, ако е грешен.
      email_settings_hint_html: Щракнете на връзката за потвърждаване, която ви изпратихме до %{email}. Ще ви почакаме тук.
      link_not_received: Не получихте ли връзка?
      new_confirmation_instructions_sent: За няколко минути ще получите ново е-писмо с връзка за потвърждение!
      title: Проверете входящата си поща
    sign_in:
      preamble_html: Влезте с идентификационните данни за <strong>%{domain}</strong>. Ако вашият акаунт е хостван на различен сървър, няма да можете да влезете в този.
      title: Влизане в %{domain}
    sign_up:
      manual_review: Регистрирането в %{domain} преминава през ръчен преглед от модераторите ни. Напишете малко за себе си и защо искате акаунт в %{domain}, за да ни помогнете в процеса на регистрацията си.
      preamble: С акаунт на този съвър в Mastodon ще може да последвате всекиго в мрежата, независимо къде се намира акаунтът му.
      title: Първоначални настройки за %{domain}.
    status:
      account_status: Състояние на акаунта
      confirming: Чакане завършването на потвърждение на имейла.
      functional: Вашият акаунт е в изправност.
      pending: Вашето приложение чака преглед от нашия екип. Това може да отнеме време. Ще получите имейл, ако приложението е одобрено.
      redirecting_to: Вашият акаунт е бездеен, защото сега се пренасочва към %{acct}.
      view_strikes: Преглед на предишните предупреждения против акаунта ви
    too_fast: Образецът подаден пребързо, опитайте пак.
    use_security_key: Употреба на ключ за сигурност
  authorize_follow:
    already_following: Вече следвате този акаунт
    already_requested: Вече сте изпратили заявка за последване до този акаунт
    error: Възникна грешка, търсейки отдалечения акаунт
    follow: Последвай
    follow_request: 'Изпратихте следната заявка до:'
    following: 'Успешно! Сега сте последвали:'
    post_follow:
      close: Или просто затворете този прозорец.
      return: Показване на профила на потребителя
      web: Към мрежата
    title: Последвай %{acct}
  challenge:
    confirm: Продължаване
    hint_html: "<strong>Съвет</strong>: няма да ви питаме пак за паролата през следващия час."
    invalid_password: Невалидна парола
    prompt: Потвърдете паролата, за да продължите
  crypto:
    errors:
      invalid_key: не е валиден ключ Ed25519 или Curve25519
      invalid_signature: не е валиден подпис Ed25519
  date:
    formats:
      default: "%b %d, %Y"
      with_month_name: "%B %d, %Y"
  datetime:
    distance_in_words:
      about_x_hours: "%{count} ч."
      about_x_months: "%{count} м."
      about_x_years: "%{count} г."
      almost_x_years: "%{count} г."
      half_a_minute: Току-що
      less_than_x_minutes: "%{count} мин."
      less_than_x_seconds: Току-що
      over_x_years: "%{count} г"
      x_days: "%{count} дни"
      x_minutes: "%{count} мин"
      x_months: "%{count} м"
      x_seconds: "%{count} сек"
  deletes:
    challenge_not_passed: Въвели сте неправилна информация
    confirm_password: Въведете текущата си парола, за да потвърдите самоличността си
    confirm_username: Въведете потребителското си име, за да потвърдите процедурата
    proceed: Изтриване на акаунта
    success_msg: Вашият акаунт е успешно изтрит
    warning:
      before: 'Прочетете внимателно тези бележки преди да продължите:'
      caches: Съдържание, което може да е кеширано от други сървъри, може да се задържи
      data_removal: Ваши публикации и други данни ще бъдат завинаги премахнати
      email_change_html: Може да <a href="%{path}">промените адреса на имейла си</a>, без да изтривате акаунта си
      email_contact_html: Ако все още не сте го получили, обърнете се за помощ към <a href="mailto:%{email}">%{email}</a>
      email_reconfirmation_html: Ако не сте получили имейл за потвърждение, можете да го <a href="%{path}">заявите отново</a>
      irreversible: Няма да може да възстановите или да задействате пак акаунта си
      more_details_html: За повече детайли прегледайте <a href="%{terms_path}">декларацията за поверителност</a>.
      username_available: Вашето потребителско име ще стане налично отново
      username_unavailable: Вашето потребителско име ще остане неналично
  disputes:
    strikes:
      action_taken: Предприето действие
      appeal: Обжалване
      appeal_approved: Това предупреждение беше успешно обжалвано и е вече невалидно
      appeal_rejected: Обжалването е отхвърлено
      appeal_submitted_at: Подадено обжалване
      appealed_msg: Вашето обжалване е отхвърлено. Ако е одобрено, то ще бъдете известени.
      appeals:
        submit: Изпращане на жалбата
      approve_appeal: Одобряване на обжалването
      associated_report: Свързан доклад
      created_at: Остаряло
      description_html: Това са действията, предприети срещу вашия акаунт и предупрежденията, които са били изпратени до вас от екипа на %{instance}.
      recipient: Адресирано до
      reject_appeal: Отхвърляне на обжалването
      status: 'Публикация #%{id}'
      status_removed: Публикацията вече е премахната от системата
      title: "%{action} от %{date}"
      title_actions:
        delete_statuses: Премахване на публикацията
        disable: Замразяване на акаунта
        mark_statuses_as_sensitive: Означаване на публикациите като деликатни
        none: Предупреждение
        sensitive: Означаване на акаунта като деликатен
        silence: Ограничаване на акаунта
        suspend: Преустановяване на акаунта
      your_appeal_approved: Вашето обжалване е одобрено
      your_appeal_pending: Подадохте обжалване
      your_appeal_rejected: Вашето обжалване е отхвърлено
  domain_validator:
    invalid_domain: не е валидно име на домейн
  edit_profile:
    basic_information: Основна информация
    hint_html: "<strong>Персонализирайте какво хората виждат в обществения ви профил и до публикациите ви.</strong> Другите хора са по-склонни да ви последват и да взаимодействат с вас, когато имате попълнен профил и снимка на профила."
    other: Друго
    safety_and_privacy: Безопасност и поверителност
  errors:
    '400': Подадохте невалидна или деформирана заявка.
    '403': Нямате позволение да разгледате тази страница.
    '404': Търсената от вас страница не е тук.
    '406': Страницата не е налична в искания формат.
    '410': Страницата, която търсехте, вече не съществува тук.
    '422':
      content: Провали се проверката за сигурността. Блокирате ли бисквитките?
      title: Неуспешна проверка за сигурност
    '429': Премного заявки
    '500':
      content: Съжаляваме, но нещо се обърка в нашия край.
      title: Страницата не е правилна
    '503': Страницата не може да се обслужва заради временен провал на сървъра.
    noscript_html: Включете JavaScript, за да използвате уеб приложението Mastodon. Като алтернатива опитайте някое от <a href="%{apps_path}">естествените приложения</a> за Mastodon за платформата ви.
  existing_username_validator:
    not_found: не можа да се намери местен потребител с това потребителско име
    not_found_multiple: не можа да намери %{usernames}
  exports:
    archive_takeout:
      date: Дата
      download: Изтегляне на архива ви
      hint_html: Можете да поръчате архив с вашите <strong>публикации и качена мултимедия</strong>. Експортираните данни ще бъдат във формат ActivityPub, който е четим от всеки съвместим софтуер. Можете да поръчате такъв архив на всеки 7 дни.
      in_progress: Съставяне на архива ви...
      request: Искане на архива ви
      size: Размер
    blocks: Вашите блокирания
    bookmarks: Отметки
    csv: CSV
    domain_blocks: Блокирания на домейна
    lists: Списъци
    mutes: Заглушавания
    storage: Съхранение на мултимедия
  featured_tags:
    add_new: Добавяне на нов
    errors:
      limit: Вече достигнахте максималния брой хаштагове
    hint_html: "<strong>Какво представляват актуалните хаштагове?</strong> Те се показват ясно на вашия публичен профил и позволяват на хората да преглеждат публичните ви публикации с тези хаштагове. Те са чудесен инструмент, с който може да се следи творческа работа или дългосрочни проекти."
  filters:
    contexts:
      account: Профили
      home: Начало и списъци
      notifications: Известия
      public: Публични инфопотоци
      thread: Разговори
    edit:
      add_keyword: Добавяне на ключова дума
      keywords: Ключови думи
      statuses: Отделни публикации
      statuses_hint_html: Филтърът се прилага за избрани отделни публикации независимо дали съвпада с ключовите думи по-долу. <a href="%{path}">Прегледайте или премахнете публикации от филтъра</a>.
      title: Редактиране на филтър
    errors:
      deprecated_api_multiple_keywords: Тези параметри не може да се променят от това приложение, защото се прилагат към повече от една ключова дума за филтър. Употребяйвате по-нови версии на приложението или уебинтерфейса.
      invalid_context: Липсващ или неправилно снабден контекст
    index:
      contexts: Филтри в %{contexts}
      delete: Изтриване
      empty: Нямате филтри.
      expires_in: Изтича след %{distance}
      expires_on: Изтича на %{date}
      keywords:
        one: "%{count} ключова дума"
        other: "%{count} ключови думи"
      statuses:
        one: "%{count} публикация"
        other: "%{count} публикации"
      statuses_long:
        one: "%{count} скрита отделна публикация"
        other: "%{count} скрити отделни публикации"
      title: Филтри
    new:
      save: Запазване на нов филтър
      title: Добавяне на нов филтър
    statuses:
      back_to_filter: Обратно към филтъра
      batch:
        remove: Премахване от филтъра
      index:
        hint: Този филтър се прилага за избор на отделни публикации, независимо от други критерии. Може да добавите още публикации в този филтър от уебинтерфейса.
        title: Филтрирани публикации
  generic:
    all: Всичко
    all_items_on_page_selected_html:
      one: "<strong>%{count}</strong> елемент от тази страница е избран."
      other: Всички <strong>%{count}</strong> елементи от тази страница са избрани.
    all_matching_items_selected_html:
      one: "<strong>%{count}</strong> елементи, съвпадащи с вашето търсене, са избрани."
      other: Всички <strong>%{count}</strong> елементи, съвпадащи с вашето търсене, са избрани.
    cancel: Отказ
    changes_saved_msg: Успешно запазване на промените!
    confirm: Потвърждаване
    copy: Копиране
    delete: Изтриване
    deselect: Размаркиране на всичко
    none: Нищо
    order_by: Подреждане по
    save_changes: Запази промените
    select_all_matching_items:
      one: Избор на %{count} елемент, съвпадащ с вашето търсене.
      other: Избор на %{count} елементи, съвпадащи с вашето търсене.
    today: днес
    validation_errors:
      one: Нещо още не е напълно наред! Прегледайте грешката долу
      other: Нещо още не е напълно наред! Прегледайте %{count} грешки долу
  imports:
    errors:
      empty: Празен файл CSV
      incompatible_type: Несъвместимо с избрания вид на внасяне
      invalid_csv_file: 'Невалиден файл CSV. Грешка: %{error}'
      over_rows_processing_limit: съдържа повече от %{count} реда
      too_large: Преголям файл
    failures: Неуспехи
    imported: Внесено
    mismatched_types_warning: Изглежда сте избрали грешния вид за това внасяне, така че проверете пак.
    modes:
      merge: Сливане
      merge_long: Пази текущите записи и добавя нови
      overwrite: Презаписване
      overwrite_long: Заменя текущите записи с новите
    overwrite_preambles:
      blocking_html: На път сте да <strong>замените списъка си с блокирани</strong> с до <strong>%{total_items} акаунта</strong> от <strong>%{filename}</strong>.
      bookmarks_html: На път сте да <strong>замените списъка си с отметки</strong> с до <strong>%{total_items} публикации</strong> от <strong>%{filename}</strong>.
      domain_blocking_html: На път сте да <strong>замените списъка си с блокирани домейни</strong> с до <strong>%{total_items} домейна</strong> от <strong>%{filename}</strong>.
      following_html: На път сте да <strong>последвате</strong> до <strong>%{total_items} акаунта</strong> от <strong>%{filename}</strong> и <strong>да спрете да следвате някой друг</strong>.
      muting_html: На път сте да <strong>замените списъка си със заглушени акаунти</strong> с до <strong>%{total_items} акаунта</strong> от <strong>%{filename}</strong>.
    preambles:
      blocking_html: На път сте да <strong>блокирате</strong> до <strong>%{total_items} акаунта</strong> от <strong>%{filename}</strong>.
      bookmarks_html: На път сте да добавите до <strong>%{total_items} публикации</strong> от <strong>%{filename}</strong> в <strong>отметките</strong> си.
      domain_blocking_html: На път сте да <strong>блокирате</strong> до <strong>%{total_items} домейна</strong> от <strong>%{filename}</strong>.
      following_html: На път сте да <strong>последвате</strong> до <strong>%{total_items} акаунта</strong> от <strong>%{filename}</strong>.
      muting_html: На път сте да <strong>заглушите</strong> до <strong>%{total_items} акаунта</strong> от <strong>%{filename}</strong>.
    preface: Можеш да импортираш някои данни, като например всички хора, които следваш или блокираш в акаунта си на тази инстанция, от файлове, създадени чрез експорт в друга инстанция.
    recent_imports: Скорошни внасяния
    states:
      finished: Завършено
      in_progress: В ход
      scheduled: Планирано
      unconfirmed: Непотвърдено
    status: Състояние
    success: Твоите данни бяха успешно качени и ще бъдат обработени впоследствие
    time_started: Започна в
    titles:
      blocking: Внасяне на блокираните акаунти
      bookmarks: Внасяне на отметките
      domain_blocking: Внасяне на блокираните домейни
      following: Внасяне на последваните акаунти
      muting: Внасяне на заглушените акаунти
    type: Тип на внасяне
    type_groups:
      constructive: Последвания и отметки
      destructive: Блокирания и заглушавания
    types:
      blocking: Списък на блокираните
      bookmarks: Отметки
      domain_blocking: Списък с блокирания на домейни
      following: Списък на последователите
      muting: Списък заглушавания
    upload: Качване
  invites:
    delete: Деактивиране
    expired: Изтекло
    expires_in:
      '1800': 30 минути
      '21600': 6 часа
      '3600': 1 час
      '43200': 12 часа
      '604800': 1 седмица
      '86400': 1 ден
    expires_in_prompt: Никога
    generate: Генериране на линк за покана
    invited_by: 'Бяхте поканени от:'
    max_uses:
      one: 1 използване
      other: "%{count} използвания"
    max_uses_prompt: Без ограничение
    prompt: Генериране на линкове, които можете да споделите, за да предоставите достъп до този сървър
    table:
      expires_at: Изтича на
      uses: Използвания
    title: Поканете хора
  lists:
    errors:
      limit: Достигнахте максималния брой списъци
  login_activities:
    authentication_methods:
      otp: приложение за двуфакторно удостоверяване
      password: парола
      sign_in_token: код за сигурност на имейла
      webauthn: ключове за сигурност
    description_html: Ако забележите неузнаваема дейност, то обмислете смяна на паролата си и включване на двуфакторното удостоверяване.
    empty: Няма налична история на удостоверяване
    failed_sign_in_html: Неуспешен опит за влизане с %{method} от %{ip} (%{browser})
    successful_sign_in_html: Успешно влизане с %{method} от %{ip} (%{browser})
    title: Историята на удостоверяване
  mail_subscriptions:
    unsubscribe:
      action: Да, да се спре абонамента
      complete: Спрян абонамент
      confirmation_html: Наистина ли искате да спрете абонамента от получаването на %{type} за Mastodon в %{domain} към имейла си при %{email}? Може винаги пак да се абонирате от своите <a href="%{settings_path}">настройки за известяване по е-поща</a>.
      emails:
        notification_emails:
          favourite: е-писма с любими известия
          follow: е-писма с известия за последване
          follow_request: е-писма със заявки за следване
          mention: е-писма с известия за споменаване
          reblog: е-писма с известия за подсилване
      resubscribe_html: Ако погрешка сте спрели абонамента, то може пак да се абонирате от своите <a href="%{settings_path}">настройки за известия по е-поща</a>.
      success_html: Повече няма да получавате %{type} за Mastodon в %{domain} към имейла си при %{email}.
      title: Спиране на абонамента
  media_attachments:
    validations:
      images_and_video: Не мога да прикача видеоклип към публикация, която вече съдържа изображения
      not_ready: Не е възможно закачането на файлове, който все още се обработват. Опитайте отново след малко!
      too_many: Не мога да прикача повече от 4 файла
  migrations:
    acct: Преместено в
    cancel: Отмяна на пренасочването
    cancel_explanation: Отмяната на преместването ще активира наново текущия ви акаунт, но няма да върне последователите, преместени от него.
    cancelled_msg: Успешно отменено пренасочване.
    errors:
      already_moved: е същият акаунт, към който вече сте се преместили
      missing_also_known_as: не е псевдоним на този акаунт
      move_to_self: не може да е текущия акаунт
      not_found: не може да се намери
      on_cooldown: В процес на охлаждане
    followers_count: Последователи по време на преместването
    incoming_migrations: Преместване от различен акаунт
    incoming_migrations_html: За да се преместите от друг акаунт към този, първо трябва да<a href="%{path}">създадете псевдоним за акаунта</a>.
    moved_msg: Вашият акаунт се пренасочва и последователите ви биват преместени към %{acct}.
    not_redirecting: В момента вашият акаунт не се пренасочва към друг.
    on_cooldown: Пренасочили сте акаунта си наскоро. Това действие ще бъде отново достъпно след %{count} дни.
    past_migrations: Минали миграции
    proceed_with_move: Още последователи
    redirected_msg: Вашият акаунт сега се пренасочва към %{acct}.
    redirecting_to: Вашият акаунт е пренасочен към %{acct}.
    set_redirect: Задаване на пренасочване
    warning:
      backreference_required: Новият акаунт трябва да бъде настроен така че да препраща обратно към този
      before: 'Прочетете внимателно тези бележки преди да продължите:'
      cooldown: След едно преместване има период на изчакване, по време на който няма да можете да се преместите отново
      disabled_account: След това, текущият ви акаунт няма да бъде напълно използваем. Но ще имате достъп до експортиране на данни от него и до повторното му активиране.
      followers: Това действие ще премести всички последователи от текущия към новия акаунт
      only_redirect_html: Иначе, можете да <a href="%{path}">просто да оставите пренасочване в своя профил</a>.
      other_data: Други данни няма да бъдат автоматично пренасочени
      redirect: Текущият профил на вашия акаунт ще бъде обновен с бележка за пренасочване и няма да се появява при търсене
  moderation:
    title: Mодериране
  move_handler:
    carry_blocks_over_text: Този потребител се премести от %{acct}, който сте блокирали.
    carry_mutes_over_text: Този потребител се премести от %{acct}, който сте заглушили.
    copy_account_note_text: 'Този потребител се премести от %{acct}; това са вашите бележки относно потребителя:'
  navigation:
    toggle_menu: Превключване на менюто
  notification_mailer:
    admin:
      report:
        subject: "%{name} подаде доклад"
      sign_up:
        subject: "%{name} се регистрира"
    favourite:
      body: 'Вашата публикация беше добавена в любими от %{name}:'
      subject: "%{name} хареса вашата публикация"
      title: Нова любима публикация
    follow:
      body: "%{name} те последва!"
      subject: "%{name} те последва"
      title: Нов последовател
    follow_request:
      action: Управляване на следните заявки
      body: "%{name} помоли за разрешение да те последва"
      subject: 'Чакащ последовател: %{name}'
      title: Нови заявки за последване
    mention:
      action: Отговор
      body: '%{name} те спомена в:'
      subject: '%{name} те спомена'
      title: Ново споменаване
    poll:
      subject: Анкетата от %{name} приключи
    reblog:
      body: 'Ваша публикация беше подсилена от %{name}:'
      subject: "%{name} подсили ваша публикация"
      title: Ново подсилване
    status:
      subject: "%{name} току-що публикува"
    update:
      subject: "%{name} промени публикация"
  notifications:
    email_events: Събития за известия по имейл
    email_events_hint: 'Изберете събития, за които искате да получавате известия:'
    other_settings: Настройки за други известия
  number:
    human:
      decimal_units:
        format: "%n %u"
        units:
          billion: млрд
          million: млн
          quadrillion: квдрлн
          thousand: хил
          trillion: трлн
  otp_authentication:
    code_hint: Въведете кода, генериран от вашето приложение за удостоверяване, за да потвърдите
    description_html: Ако включите <strong>двустепенното удостоверяване</strong> с помощта на приложение за удостоверяване, всеки път, когато влизате, ще трябва да разполагате с телефона си, който ще генерира код за влизане.
    enable: Включване
    instructions_html: "<strong>Сканирайте този QR код с Google Authenticator или подобно приложение от своя телефон</strong>. Oтсега нататък, това приложение ще генерира код, който ще трябва да въвеждате при всяко влизане."
    manual_instructions: 'Ако не може да сканирате QR-кода и трябва да го въведете ръчно, то ето го:'
    setup: Настройване
    wrong_code: Въведеният код е невалиден! Времето на сървъра и времето на устройството правилни ли са?
  pagination:
    newer: По-ново
    next: Напред
    older: По-старо
    prev: Назад
    truncate: "&hellip;"
  polls:
    errors:
      already_voted: Вече сте гласували в тази анкета
      duplicate_options: съдържа повтарящи се елементи
      duration_too_long: е твърде далеч в бъдещето
      duration_too_short: е твърде скоро
      expired: Анкетата вече е приключила
      invalid_choice: Избраната възможност за гласуване не съществува
      over_character_limit: не може по-дълго от %{max} символа всяко
      self_vote: Не може да гласувате в свои анкети
      too_few_options: трябва да има повече от един елемент
      too_many_options: не може да съдържа повече от %{max} елемента
  preferences:
    other: Друго
    posting_defaults: По подразбиране за публикации
    public_timelines: Публични инфопотоци
  privacy_policy:
    title: Политика за поверителност
  reactions:
    errors:
      limit_reached: Ограничението на различни реакции е достигнат
      unrecognized_emoji: не е разпознато емоджи
  relationships:
    activity: Дейност на акаунта
    confirm_follow_selected_followers: Наистина ли искате да последвате избраните последователи?
    confirm_remove_selected_followers: Наистина ли искате да премахнете избраните последователи?
    confirm_remove_selected_follows: Наистина ли искате да премахнете избраните последвания?
    dormant: Неактивен
    follow_failure: Не може да се последват някои от избраните акаунти.
    follow_selected_followers: Последване на избраните последователи
    followers: Последователи
    following: Последвани
    invited: С покана
    last_active: Последна дейност
    most_recent: Най-наскоро
    moved: Преместен
    mutual: Взаимни
    primary: Основен
    relationship: Отношение
    remove_selected_domains: Премахване на всички последователи от избраните домейни
    remove_selected_followers: Премахване на избраните последователи
    remove_selected_follows: Стоп на следването на избраните потребители
    status: Състояние на акаунта
  remote_follow:
    missing_resource: Не можа да се намери искания URL за пренасочване за акаунта ви
  reports:
    errors:
      invalid_rules: не се отнася до валидни правила
  rss:
    content_warning: 'Предупреждение за съдържанието:'
    descriptions:
      account: Публични публикации от @%{acct}
      tag: 'Публични публикации с таг #%{hashtag}'
  scheduled_statuses:
    over_daily_limit: Завишили сте ограничението от %{limit} планирани публикации за днес
    over_total_limit: Завишили сте ограничението от %{limit} планирани публикации
    too_soon: Заплануваната дата трябва да е в бъдеще
  sessions:
    activity: Последна активност
    browser: Браузър
    browsers:
      alipay: Alipay
      blackberry: BlackBerry
      chrome: Chrome
      edge: Edge на Майкрософт
      electron: Electron
      firefox: Firefox
      generic: Неизвестен браузър
      huawei_browser: Браузър Хуауей
      ie: Internet Explorer
      micro_messenger: MicroMessenger
      nokia: Браузър Nokia S40 Ovi
      opera: Опера
      otter: Otter
      phantom_js: PhantomJS
      qq: Браузър QQ
      safari: Safari
      uc_browser: Браузър UC
      unknown_browser: Неизвестен браузър
      weibo: Weibo
    current_session: Текуща сесия
    description: "%{browser} на %{platform}"
    explanation: Това са уеб браузърите, от които в момента сте влезли с вашия Mastodon акаунт.
    ip: IP адрес
    platforms:
      adobe_air: Adobe Air
      android: Android
      blackberry: BlackBerry
      chrome_os: ChromeOS
      firefox_os: Оп. сист. Firefox
      ios: iOS
      kai_os: KaiOS
      linux: Линукс
      mac: macOS
      unknown_platform: Неизвестна платформа
      windows: Windows
      windows_mobile: Windows Mobile
      windows_phone: Windows Phone
    revoke: Анулирaне
    revoke_success: Успешно анулирана сесия
    title: Сесии
    view_authentication_history: Преглед на историята на удостоверяване на акаунта ви
  settings:
    account: Акаунт
    account_settings: Настройки на акаунта
    aliases: Псевдоними за акаунта
    appearance: Външен вид
    authorized_apps: Упълномощени приложения
    back: Обратно към Mastodon
    delete: Изтриване на акаунта
    development: Разработка
    edit_profile: Редактирай профила си
    export: Експортиране на данни
    featured_tags: Актуални хаштагове
    import: Импортиране
    import_and_export: Импортиране и експортиране
    migrate: Миграция на акаунта
    notifications: Известия
    preferences: Предпочитания
    profile: Профил
    relationships: Последвания и последователи
    statuses_cleanup: Автоматично изтриване на публикации
    strikes: Модериране на предупреждения
    two_factor_authentication: Двустепенно удостоверяване
    webauthn_authentication: Ключове за сигурност
  statuses:
    attached:
      audio:
        one: "%{count} звукозапис"
        other: "%{count} звукозаписа"
      description: 'Прикачено: %{attached}'
      image:
        one: "%{count} образ"
        other: "%{count} образа"
      video:
        one: "%{count} видео"
        other: "%{count} видеозаписа"
    boosted_from_html: Подсилено от %{acct_link}
    content_warning: 'Предупреждение за съдържание: %{warning}'
    default_language: Същият като езика на интерфейса
    disallowed_hashtags:
      one: 'съдържа непозволен хаштаг: %{tags}'
      other: 'съдържа непозволени хаштагове: %{tags}'
    edited_at_html: Редактирано на %{date}
    errors:
      in_reply_not_found: Изглежда, че публикацията, на която се опитвате да отговорите, не съществува.
    open_in_web: Отвори в уеб
    over_character_limit: прехвърлен лимит от %{max} символа
    pin_errors:
      direct: Публикациите, които са видими само за споменати потребители не може да се закачат
      limit: Вече сте закачили максималния брой публикации
      ownership: Публикация на някого другиго не може да се закачи
      reblog: Подсилване не може да се закача
    poll:
      total_people:
        one: "%{count} човек"
        other: "%{count} души"
      total_votes:
        one: "%{count} глас"
        other: "%{count} гласа"
      vote: Гласуване
    show_more: Покажи повече
    show_newer: Показване на по-нови
    show_older: Показване на по-стари
    show_thread: Показване на нишката
    sign_in_to_participate: Влезте, за да участвате в разговора
    title: '%{name}: „%{quote}“'
    visibilities:
      direct: Директно
      private: Покажи само на последователите си
      private_long: Видими само за последователи
      public: Публично
      public_long: Всеки ги вижда
      unlisted: Публично, но не показвай в публичния канал
      unlisted_long: Всеки ги вижда, но са скрити от публичните инфопотоци
  statuses_cleanup:
    enabled: Автоматично изтриване на стари публикации
    enabled_hint: От само себе си трие публикациите ви, щом достигнат указания възрастов праг, освен ако не съвпаднат с някое от изключенията долу
    exceptions: Изключения
    explanation: Тъй като изтриването на публикации е скъпа операция, това се прави бавно във времето, когато сървърът иначе не е зает. Поради тази причина публикациите ви може да се изтрият известно време след като достигнат възрастовия праг.
    ignore_favs: Игнориране на харесвания
    ignore_reblogs: Игнориране на подсилвания
    interaction_exceptions: Изключения въз основа на взаимодействия
    interaction_exceptions_explanation: Забележете, че няма гаранция, че публикацията ще се изтрият, ако паднат под прага на брой маркирания като любими/подсилвания, след като са го надвишили.
    keep_direct: Запазване на директните съобщения
    keep_direct_hint: Директните ви съобщения не се изтриват
    keep_media: Задържане на публикации с прикачена мултимедия
    keep_media_hint: Не изтрива публикации, които съдържат мултимедийни прикачвания
    keep_pinned: Запазване на закачените публикации
    keep_pinned_hint: Не изтрива закачени публикации
    keep_polls: Запазване на запитванията
    keep_polls_hint: Не изтрива запитвания
    keep_self_bookmark: Запазване на публикации, добавени в отметки
    keep_self_bookmark_hint: Не се изтриват ваши публикации, ако сте ги добавили към отметки
    keep_self_fav: Запазване на публикации, които сте маркирали като любими
    keep_self_fav_hint: Не се изтриват публикации, които сте харесали
    min_age:
      '1209600': 2 седмици
      '15778476': 6 месеца
      '2629746': 1 месец
      '31556952': 1 година
      '5259492': 2 месеца
      '604800': 1 седмица
      '63113904': 2 години
      '7889238': 3 месеца
    min_age_label: Възрастов праг
    min_favs: Запазване на публикации, маркирани като любими поне
    min_favs_hint: Не се изтриват никоя от публикациите ви, маркирани като любими поне толкова пъти. Оставете празно, за да изтриете публикациите независимо от броя маркирания като любими
    min_reblogs: Запазване на публикации с поне толкова споделяния
    min_reblogs_hint: Не се изтриват ваши публикации, споделени поне толкова пъти. Оставете празно, за да изтриете публикациите независимо от техния брой споделяния
  stream_entries:
    pinned: Закачена публикация
    reblogged: подсилено
    sensitive_content: Деликатно съдържание
  strikes:
    errors:
      too_late: Твърде късно е за обжалване на това предупреждение
  tags:
    does_not_match_previous_name: не съвпада с предишното име
  themes:
    contrast: Mastodon (висок контраст)
    default: Mastodon (тъмно)
    mastodon-light: Mastodon (светло)
  time:
    formats:
      default: "%d %b, %Y, %H:%M"
      month: "%b %Y"
      time: "%H:%M"
  two_factor_authentication:
    add: Добавяне
    disable: Деактивирай
    disabled_success: Двуфакторното удостоверяване е успешно изключено
    edit: Редактиране
    enabled: Двуфакторното удостоверяване е включено
    enabled_success: Двуфакторното удостоверяване е успешно включено
    generate_recovery_codes: Генериране на кодове за възстановяване
    lost_recovery_codes: Кодовете за възстановяване ви позволяват да възвърнете достъпа до акаунта си, ако загубите телефона си. Ако загубите кодовете си за възстановяване, то може да ги породите тук. Старите ви кодове за възстановяване ще станат невалидни.
    methods: Двуфакторни начини
    otp: Приложение за удостоверяване
    recovery_codes: Резервни кодове за възстановяване
    recovery_codes_regenerated: Успешно генериране на кодовете за възстановяване
    recovery_instructions_html: Ако изгубите достъп до телефона си, може да използвате долните кодовете за възстановяване, за да достъп до акаунта си. <strong>Запазете тези кодове на сигурно място</strong>. Например, можете да ги отпечатате и да ги складирате заедно с други важни документи.
    webauthn: Ключове за сигурност
  user_mailer:
    appeal_approved:
      action: Към акаунта ви
      explanation: Жалбата, която изпратихте на %{appeal_date}, срещу нарушението за вашия акаунт, направено на %{strike_date}, е приета. Вашият акаунт е отново с добра репутация.
      subject: Вашето обжалване от %{date} е било одобрено
      title: Одобрено обжалване
    appeal_rejected:
      explanation: Жалбата, която изпратихте на %{appeal_date}, срещу нарушението за вашия акаунт, направено на %{strike_date}, е отхвърлена.
      subject: Вашето обжалване от %{date} е било отхвърлено
      title: Отхвърлено обжалване
    backup_ready:
      explanation: Изискахте пълно резервно копиране на акаунта си в Mastodon. Вече е готово за изтегляне!
      subject: Вашият архив е готов за изтегляне
      title: Сваляне на архива
    suspicious_sign_in:
      change_password: промяна на паролата ви
      details: 'Ето подробности при вход:'
      explanation: Засякохме влизане в акаунта ви от нов IP адрес.
      further_actions_html: Ако това не сте били вие, препоръчваме да извършите действие %{action} незабавно и да включите двуфакторното удостоверяване, за да запазите сигурността на своя акаунт.
      subject: Вашият акаунт е използвал достъп от нов IP адрес
      title: Нов вход
    warning:
      appeal: Подаване на обжалване
      appeal_description: Ако вярвате, че това е грешка, то може да подадете обжалване до щаба на %{instance}.
      categories:
        spam: Спам
        violation: Съдържанието нарушава следните ръководни линии
      explanation:
        delete_statuses: Някои от публикациите ви са нарушили една или повече от ръководните линии на общността и впоследствие бяха премахнати от модераторите на %{instance}.
        disable: Не можете повече да използвате своя акаунт. Но профилът и другите ваши данни са непокътнати. Можете да подадете молба за архивиране на вашите данни, да промените настройките по акаунта или да го изтриете.
        mark_statuses_as_sensitive: Някои от публикациите ви са отбелязани като деликатни от модераторите на %{instance}. Това означава, че хората трябва да почукнат на мултимедията в публикацията преди да се показва нагледно. Може сами да отбелязвате мултимедия като деликатна, публикувайки в бъдеще.
        sensitive: От сега нататък, всички качени мултимедийни файлове ще се означават като деликатни и скрити зад предупреждение за щракване.
        silence: Още може да употребявате акаунта си, но само хора, които вече са ви последвали ще виждат публикациите ви на този сървър, а и може да бъдете изключени от различни функции за откриване. Въпреки това, други все още могат да ви последват ръчно.
        suspend: Не можете повече да използвате своя акаунт. Профилът и другите ви данни също са вече недостъпни. Все още можете да влезете и да подадете молба за архивиране на вашите данни, преди те да бъдат изтрити след около 30 дни. Част от основните ви данни ще бъдат запазени, за да не ви бъде позволено да избегнете преустановяването.
      reason: 'Причина:'
      statuses: 'Цитирани публ.:'
      subject:
        delete_statuses: Ваши публикации в %{acct} са били премахнати
        disable: Вашият акаунт %{acct} е бил замразен
        mark_statuses_as_sensitive: Вашите публикации в %{acct} са означени като деликатни
        none: Предупреждение за %{acct}
        sensitive: Вашите публикации в %{acct} ще се означават като деликатни от сега нататък
        silence: Вашият акаунт %{acct} е бил ограничен
        suspend: Вашият акаунт %{acct} е бил преустановен
      title:
        delete_statuses: Публикацията е премахната
        disable: Акаунтът е замразен
        mark_statuses_as_sensitive: Публикацията отбелязана като деликатна
        none: Предупреждение
        sensitive: Акаунтът е означен като деликатен
        silence: Акаунтът има ограничение
        suspend: Акаунтът е спрян
    welcome:
      edit_profile_action: Настройване на профила
      edit_profile_step: Може да настроите профила си, качвайки снимката на профила, променяйки показваното си име и други неща. Може да се включите за преглед на нови последователи преди да бъдат позволени да ви последват.
      explanation: Ето няколко стъпки за начало
      final_action: Начало на публикуване
      final_step: 'Публикувайте! Дори без последователи, вашите публични публикации ще бъдат видени от други, например в местния инфопоток или под хаштагове. Не забравяйте да се представите с хаштаг #introductions.'
      full_handle: Пълното ви име
      full_handle_hint: Ето какво бихте казали на приятелите си, за да могат да ви изпращат съобщения или да ви последват от друг сървър.
      subject: Добре дошли в Mastodon
      title: Добре дошли на борда, %{name}!
  users:
    follow_limit_reached: Не може да последвате повече от %{limit} души
    go_to_sso_account_settings: Отидете при настройките на акаунта на своя доставчик на идентичност
    invalid_otp_token: Невалиден код
    otp_lost_help_html: Ако загубите достъп до двете, то може да се свържете с %{email}
    seamless_external_login: Влезли сте чрез външна услуга, така че настройките за парола и имейл не са налични.
    signed_in_as: 'Влезли като:'
  verification:
<<<<<<< HEAD
=======
    extra_instructions_html: <strong>Съвет:</strong>Връзката в уебсайта ви може да е невидима. Важна част е <code>rel="me"</code>, която предотврятява имитирането на уебсайтове с породено от потребителите съдържание. Може дори да употребите етикет за <code>връзката</code> в заглавката на странице вместо <code>а</code>, но HTML трябва да достъпен без изпълнение на JavaScript.
    here_is_how: Ето как
    hint_html: "<strong>Потвърждаването на самоличността ви в Mastodon е за всеки.</strong> Въз основа на отворени уеб стандарти, сега и завинаги безплатно. Всичко което ви трябва е личен уебсайт, по който хората да ви разпознават. Свързвайки се с този уебсайт от профила си, то ще проверим дали уебсайтът води обратно към профила ви и ще покажем визуален показател в него."
    instructions_html: Копипейстнете кода долу в HTML на уебсайта си. Тогава добавете адреса на уебсайта си в едно от допълнителните полета на профила ви от раздела "Редактиране на профила" и запазане на промените.
>>>>>>> 2f049281
    verification: Проверка
    verified_links: Вашите потвърдени връзки
  webauthn_credentials:
    add: Добавяне на нов ключ за сигурност
    create:
      error: Възникна проблем, добавяйки ключ за сигурност. Опитайте пак.
      success: Вашият ключ за сигурност беше добавен успешно.
    delete: Изтриване
    delete_confirmation: Наистина ли искате да изтриете този ключ за сигурност?
    description_html: Ако включите <strong>ключ за сигурност при удостоверяване</strong>, то влизането ще изисква да употребите един от ключовете ви за сигурност.
    destroy:
      error: Възникна проблем, изтривайки ключа си за сигурност. Опитайте пак.
      success: Вашият ключ за сигурност беше изтрит успешно.
    invalid_credential: Невалиден ключ за сигурност
    nickname_hint: Въведете прякор на новия си ключ за сигурност
    not_enabled: Още не сте включили WebAuthn
    not_supported: Този браузър не поддържа ключове за сигурност
    otp_required: Първо включете двуфакторното удостоверяване, за да използвате ключовете за сигурност.
    registered_on: Регистрирано на %{date}<|MERGE_RESOLUTION|>--- conflicted
+++ resolved
@@ -991,13 +991,10 @@
     your_token: Вашият код за достъп
   auth:
     apply_for_account: Заявка за акаунт
-<<<<<<< HEAD
-=======
     captcha_confirmation:
       help_html: Ако имате проблем с разгадаването на капчата, то може да се свържете с нас през %{email} и можем да ви помогнем.
       hint_html: Просто още едно нещо! Трябва да потвърдим, че сте човек (това е с цел предпазване на нежелани съобщения!). Разгадайте капчата долу и щракнете на "Продължаване".
       title: Проверка за сигурност
->>>>>>> 2f049281
     confirmations:
       wrong_email_hint: Ако този адрес на е-поща не е правилен, то може да го промените в настройки на акаунта.
     delete_account: Изтриване на акаунта
@@ -1784,13 +1781,10 @@
     seamless_external_login: Влезли сте чрез външна услуга, така че настройките за парола и имейл не са налични.
     signed_in_as: 'Влезли като:'
   verification:
-<<<<<<< HEAD
-=======
     extra_instructions_html: <strong>Съвет:</strong>Връзката в уебсайта ви може да е невидима. Важна част е <code>rel="me"</code>, която предотврятява имитирането на уебсайтове с породено от потребителите съдържание. Може дори да употребите етикет за <code>връзката</code> в заглавката на странице вместо <code>а</code>, но HTML трябва да достъпен без изпълнение на JavaScript.
     here_is_how: Ето как
     hint_html: "<strong>Потвърждаването на самоличността ви в Mastodon е за всеки.</strong> Въз основа на отворени уеб стандарти, сега и завинаги безплатно. Всичко което ви трябва е личен уебсайт, по който хората да ви разпознават. Свързвайки се с този уебсайт от профила си, то ще проверим дали уебсайтът води обратно към профила ви и ще покажем визуален показател в него."
     instructions_html: Копипейстнете кода долу в HTML на уебсайта си. Тогава добавете адреса на уебсайта си в едно от допълнителните полета на профила ви от раздела "Редактиране на профила" и запазане на промените.
->>>>>>> 2f049281
     verification: Проверка
     verified_links: Вашите потвърдени връзки
   webauthn_credentials:
