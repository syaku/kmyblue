--- conflicted
+++ resolved
@@ -4,11 +4,7 @@
       account:
         display_name: Tu nombre completo o tu apodo.
         fields: Tu carta de presentación, pronombres, edad, lo que quieras.
-<<<<<<< HEAD
-        note: 'Puedes mencionar a otra gente o etiquetas.'
-=======
         note: Puedes mencionar a otra gente o etiquetas.
->>>>>>> 42698b4c
       account_alias:
         acct: Especifique su nombre de usuario@dominio de la cuenta de donde se desea migrar
       account_migration:
