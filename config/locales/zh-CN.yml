zh-CN:
  about:
    about_mastodon_html: '来自未来的社交网络：无广告、无监视、去中心化、合乎道德！使用 Mastodon 夺回你的数据！'
    contact_missing: 未设定
    contact_unavailable: 未公开
    hosted_on: 运行在 %{domain} 上的 Mastodon 实例
    title: 关于本站
  accounts:
    follow: 关注
    followers:
      other: 关注者
    following: 正在关注
    instance_actor_flash: 该账号用来代表虚拟角色，并不代表个人用户，仅代表服务器本身。该账号用于达成互联之目的，不应该被停用。
    last_active: 最近活动
    link_verified_on: 此链接的所有权已在 %{date} 检查
    nothing_here: 空空如也！
    pin_errors:
      following: 你必须关注你要推荐的人
    posts:
      other: 嘟文
    posts_tab_heading: 嘟文
  admin:
    account_actions:
      action: 执行操作
      title: 在 %{acct} 上执行管理操作
    account_moderation_notes:
      create: 新建记录
      created_msg: 管理记录创建成功！
      destroyed_msg: 管理记录删除成功！
    accounts:
      add_email_domain_block: 封禁电子邮箱域名
      approve: 批准
      approved_msg: 已批准 %{username} 的注册申请
      are_you_sure: 你确定吗？
      avatar: 头像
      by_domain: 域名
      change_email:
        changed_msg: 已成功更改电子邮件地址！
        current_email: 当前的电子邮箱
        label: 更改电子邮箱
        new_email: 新的电子邮箱
        submit: 更改电子邮件地址
        title: 更改 %{username} 的电子邮箱
      change_role:
        changed_msg: 已成功更改角色！
        label: 更改角色
        no_role: 没有角色
        title: 更改 %{username} 的角色
      confirm: 确认
      confirmed: 已确认
      confirming: 等待确认
      custom: 自定义
      delete: 删除数据
      deleted: 已删除
      demote: 降任
      destroyed_msg: "%{username} 的数据已被安排至删除队列"
      disable: 冻结
      disable_sign_in_token_auth: 禁用电子邮件令牌认证
      disable_two_factor_authentication: 停用双重认证
      disabled: 已冻结
      display_name: 昵称
      domain: 域名
      edit: 编辑
      email: 电子邮箱地址
      email_status: 电子邮件地址状态
      enable: 解冻
      enable_sign_in_token_auth: 启用电子邮件令牌认证
      enabled: 已启用
      enabled_msg: 成功解冻 %{username} 的账号
      followers: 关注者
      follows: 正在关注
      header: 个人资料页横幅图片
      inbox_url: 收件箱（Inbox）URL
      invite_request_text: 加入理由
      invited_by: 邀请者为
      ip: IP 地址
      joined: 加入于
      location:
        all: 全部
        local: 本站
        remote: 远端实例
        title: 位置
      login_status: 登录状态
      media_attachments: 媒体文件
      memorialize: 设置为追悼账户
      memorialized: 被悼念
      memorialized_msg: 成功将 %{username} 转换为悼念账号
      moderation:
        active: 活跃
        all: 全部
        disabled: 已禁用
        pending: 待审核
        silenced: 受限
        suspended: 已封禁
        title: 管理
      moderation_notes: 管理记录
      most_recent_activity: 最后一次活跃的时间
      most_recent_ip: 最后一次活跃的 IP 地址
      no_account_selected: 因为没有选中任何账号，所以没有更改
      no_limits_imposed: 无限制
      no_role_assigned: 未定角色
      not_subscribed: 未订阅
      pending: 待审核
      perform_full_suspension: 封禁
      previous_strikes: 既往处罚
      previous_strikes_description_html:
        other: 此账号已有<strong>%{count}</strong>次处罚。
      promote: 升任
      protocol: 协议
      public: 公开页面
      push_subscription_expires: PuSH 订阅过期时间
      redownload: 刷新个人资料
      redownloaded_msg: 成功从来源处刷新 %{username} 的用户资料
      reject: 拒绝
      rejected_msg: 已拒绝 %{username} 的注册申请
      remote_suspension_irreversible: 此账户的数据已被不可逆转地删除。
      remote_suspension_reversible_hint_html: 账号已在他们的服务器上封禁，数据将在 %{date} 完全删除。 在此之前，远程服务器仍可恢复此账号，并且没有任何不良影响。 如果你想立即移除该账号的所有数据，可以在下面进行。
      remove_avatar: 删除头像
      remove_header: 删除横幅图片
      removed_avatar_msg: 成功删除 %{username} 的头像
      removed_header_msg: 成功删除了 %{username} 的横幅图片
      resend_confirmation:
        already_confirmed: 该用户已被确认
        send: 重新发送确认链接
        success: 确认链接发送成功！
      reset: 重置
      reset_password: 重置密码
      resubscribe: 重新订阅
      role: 角色
      search: 搜索
      search_same_email_domain: 其他具有相同电子邮箱域名的用户
      search_same_ip: 具有相同IP的其他用户
      security: 安全性
      security_measures:
        only_password: 仅密码
        password_and_2fa: 密码和双重认证
      sensitive: 敏感内容
      sensitized: 已标记为敏感内容
      shared_inbox_url: 公用收件箱（Shared Inbox）URL
      show:
        created_reports: 这个账户提交的举报
        targeted_reports: 针对这个账户的举报
      silence: 隐藏
      silenced: 已隐藏
      statuses: 嘟文
      strikes: 既往处罚
      subscribe: 订阅
      suspend: 封禁
      suspended: 已封禁
      suspension_irreversible: 该账号的数据已被不可逆转地删除。你可以取消暂停该账号以使其可用，但它不会恢复以前拥有的任何数据。
      suspension_reversible_hint_html: 账号已封禁，数据将在 %{date} 完全删除。 在此之前，账号仍可恢复，并且没有任何不良影响。 如果你想立即移除该账号的所有数据，可以在下面进行。
      title: 用户
      unblock_email: 取消屏蔽邮件地址
      unblocked_email_msg: 成功取消屏蔽了 %{username} 的邮件地址
      unconfirmed_email: 待验证的电子邮件地址
      undo_sensitized: 去除敏感内容标记
      undo_silenced: 解除隐藏
      undo_suspension: 解除封禁
      unsilenced_msg: 成功解除 %{username} 的账号限制
      unsubscribe: 取消订阅
      unsuspended_msg: 已成功取消封禁 %{username} 的账号
      username: 用户名
      view_domain: 查看域名摘要
      warn: 警告
      web: 站内页面
      whitelisted: 允许跨站交互
    action_logs:
      action_types:
        approve_appeal: 批准申诉
        approve_user: 批准用户
        assigned_to_self_report: 指派举报
        change_email_user: 为用户修改邮箱地址
        change_role_user: 更改用户角色
        confirm_user: 确认用户
        create_account_warning: 创建警告
        create_announcement: 创建公告
        create_canonical_email_block: 新增 E-mail 屏蔽
        create_custom_emoji: 创建自定义表情符号
        create_domain_allow: 允许新域名
        create_domain_block: 封禁新域名
        create_email_domain_block: 封禁电子邮箱域名
        create_ip_block: 新建 IP 规则
        create_unavailable_domain: 创建不可用域名
        create_user_role: 创建角色
        demote_user: 给用户降职
        destroy_announcement: 删除公告
        destroy_canonical_email_block: 删除 E-mail 封禁
        destroy_custom_emoji: 删除自定义表情符号
        destroy_domain_allow: 解除域名允许
        destroy_domain_block: 解除域名封禁
        destroy_email_domain_block: 解除电子邮箱域名封禁
        destroy_instance: 删除实例
        destroy_ip_block: 删除 IP 规则
        destroy_status: 删除嘟文
        destroy_unavailable_domain: 删除不可用域名
        destroy_user_role: 销毁角色
        disable_2fa_user: 停用双重认证
        disable_custom_emoji: 禁用自定义表情符号
        disable_sign_in_token_auth_user: 为用户禁用电子邮件令牌认证
        disable_user: 禁用用户
        enable_custom_emoji: 启用自定义表情符号
        enable_sign_in_token_auth_user: 为用户启用电子邮件令牌认证
        enable_user: 启用用户
        memorialize_account: 将账户设为追悼模式
        promote_user: 给用户升任
        reject_appeal: 驳回申诉
        reject_user: 拒绝用户
        remove_avatar_user: 移除头像
        reopen_report: 重开举报
        resend_user: 重新发送确认电子邮件
        reset_password_user: 重置密码
        resolve_report: 处理举报
        sensitive_account: 将你账号中的媒体标记为敏感内容
        silence_account: 隐藏用户
        suspend_account: 封禁用户
        unassigned_report: 取消举报的指派
        unblock_email_account: 取消屏蔽邮件地址
        unsensitive_account: 去除你账号中媒体的敏感内容标记
        unsilence_account: 解除账号隐藏
        unsuspend_account: 解除账号封禁
        update_announcement: 更新公告
        update_custom_emoji: 更新自定义表情符号
        update_domain_block: 更新域名屏蔽
        update_ip_block: 编辑 IP 封禁规则
        update_status: 更新嘟文
        update_user_role: 更新角色
      actions:
        approve_appeal_html: "%{name} 批准了 %{target} 对审核结果的申诉"
        approve_user_html: "%{name} 批准了用户 %{target} 的注册"
        assigned_to_self_report_html: "%{name} 接管了举报 %{target}"
        change_email_user_html: "%{name} 更改了用户 %{target} 的电子邮件地址"
        change_role_user_html: "%{name} 更改了 %{target} 的角色"
        confirm_user_html: "%{name} 确认了用户 %{target} 的电子邮件地址"
        create_account_warning_html: "%{name} 向 %{target} 发送了警告"
        create_announcement_html: "%{name} 创建了新公告 %{target}"
        create_canonical_email_block_html: "%{name} 屏蔽了 hash 为 %{target} 的电子邮箱"
        create_custom_emoji_html: "%{name} 添加了新的自定义表情 %{target}"
        create_domain_allow_html: "%{name} 允许了和域名 %{target} 的跨站交互"
        create_domain_block_html: "%{name} 屏蔽了域名 %{target}"
        create_email_domain_block_html: "%{name} 屏蔽了电子邮件域名 %{target}"
        create_ip_block_html: "%{name} 为 IP %{target} 创建了规则"
        create_unavailable_domain_html: "%{name} 停止了向域名 %{target} 的投递"
        create_user_role_html: "%{name} 创建了 %{target} 角色"
        demote_user_html: "%{name} 对用户 %{target} 进行了降任操作"
        destroy_announcement_html: "%{name} 删除了公告 %{target}"
        destroy_canonical_email_block_html: "%{name} 解除屏蔽了 hash 为 %{target} 的电子邮箱"
        destroy_custom_emoji_html: "%{name} 删除了自定义表情 %{target}"
        destroy_domain_allow_html: "%{name} 拒绝了和 %{target} 跨站交互"
        destroy_domain_block_html: "%{name} 解除了对域名 %{target} 的屏蔽"
        destroy_email_domain_block_html: "%{name} 解除了对电子邮件域名 %{target} 的屏蔽"
        destroy_instance_html: "%{name} 删除了实例 %{target}"
        destroy_ip_block_html: "%{name} 删除了 IP %{target} 的规则"
        destroy_status_html: "%{name} 删除了 %{target} 的嘟文"
        destroy_unavailable_domain_html: "%{name} 恢复了向域名 %{target} 的投递"
        destroy_user_role_html: "%{name} 删除了 %{target} 角色"
        disable_2fa_user_html: "%{name} 停用了用户 %{target} 的双重认证"
        disable_custom_emoji_html: "%{name} 停用了自定义表情 %{target}"
        disable_sign_in_token_auth_user_html: "%{name} 已为 %{target} 禁用电子邮件令牌认证"
        disable_user_html: "%{name} 将用户 %{target} 设置为禁止登录"
        enable_custom_emoji_html: "%{name} 启用了自定义表情 %{target}"
        enable_sign_in_token_auth_user_html: "%{name} 已为 %{target} 启用电子邮件令牌认证"
        enable_user_html: "%{name} 将用户 %{target} 设置为允许登录"
        memorialize_account_html: "%{name} 将 %{target} 设置为追悼账户"
        promote_user_html: "%{name} 对用户 %{target} 进行了升任操作"
        reject_appeal_html: "%{name} 驳回了 %{target} 对审核结果的申诉"
        reject_user_html: "%{name} 拒绝了用户 %{target} 的注册"
        remove_avatar_user_html: "%{name} 删除了 %{target} 的头像"
        reopen_report_html: "%{name} 重开了举报 %{target}"
        resend_user_html: "%{name} 给 %{target} 重新发送了确认电子邮件"
        reset_password_user_html: "%{name} 重置了用户 %{target} 的密码"
        resolve_report_html: "%{name} 处理了举报 %{target}"
        sensitive_account_html: "%{name} 将 %{target} 的媒体标记为敏感内容"
        silence_account_html: "%{name} 隐藏了用户 %{target}"
        suspend_account_html: "%{name} 封禁了用户 %{target}"
        unassigned_report_html: "%{name} 放弃接管举报 %{target}"
        unblock_email_account_html: "%{name} 取消屏蔽了 %{target} 的邮件地址"
        unsensitive_account_html: "%{name} 去除了 %{target} 的媒体的敏感内容标记"
        unsilence_account_html: "%{name} 解除了用户 %{target} 的隐藏状态"
        unsuspend_account_html: "%{name} 解封了用户 %{target}"
        update_announcement_html: "%{name} 更新了公告 %{target}"
        update_custom_emoji_html: "%{name} 更新了自定义表情 %{target}"
        update_domain_block_html: "%{name} 更新了对 %{target} 的域名屏蔽"
        update_ip_block_html: "%{name} 修改了对 IP %{target} 的规则"
        update_status_html: "%{name} 刷新了 %{target} 的嘟文"
        update_user_role_html: "%{name} 更改了 %{target} 角色"
      deleted_account: 账号已注销
      empty: 没有找到日志
      filter_by_action: 根据行为过滤
      filter_by_user: 根据用户过滤
      title: 运营日志
    announcements:
      destroyed_msg: 公告已删除！
      edit:
        title: 编辑公告
      empty: 尚未发布任何公告。
      live: 当前
      new:
        create: 创建公告
        title: 新公告
      publish: 发布
      published_msg: 公告已发布！
      scheduled_for: 定时在 %{time}
      scheduled_msg: 定时公告已创建！
      title: 公告
      unpublish: 取消发布
      unpublished_msg: 公告已取消发布！
      updated_msg: 公告已成功更新！
    custom_emojis:
      assign_category: 指定类别
      by_domain: 域名
      copied_msg: 已成功将表情复制到本站
      copy: 复制
      copy_failed_msg: 无法将表情复制到本站
      create_new_category: 新建类别
      created_msg: 表情添加成功！
      delete: 删除
      destroyed_msg: 表情删除成功！
      disable: 停用
      disabled: 已停用
      disabled_msg: 表情停用成功
      emoji: 表情
      enable: 启用
      enabled: 已启用
      enabled_msg: 表情启用成功
      image_hint: 最大 %{size} 的 PNG 或 GIF
      list: 列表
      listed: 已显示
      new:
        title: 添加新的自定义表情
      no_emoji_selected: 因为没有选中任何表情，所以没有更改
      not_permitted: 你没有权限进行此操作
      overwrite: 覆盖
      shortcode: 短代码
      shortcode_hint: 至少 2 个字符，只能使用字母、数字和下划线
      title: 自定义表情
      uncategorized: 未分类
      unlist: 不公开
      unlisted: 已隐藏
      update_failed_msg: 表情更新失败
      updated_msg: 表情更新成功！
      upload: 上传新表情
    dashboard:
      active_users: 活跃用户
      interactions: 互动数
      media_storage: 媒体存储
      new_users: 新用户
      opened_reports: 收到的举报
      pending_appeals_html:
        other: "<strong>%{count}</strong> 个待处理申诉"
      pending_reports_html:
        other: "<strong>%{count}</strong> 个待处理举报"
      pending_tags_html:
        other: "<strong>%{count}</strong> 个待处理话题标签"
      pending_users_html:
        other: "<strong>%{count}</strong> 个待处理用户"
      resolved_reports: 已处理的举报
      software: 软件
      sources: 注册来源
      space: 存储使用情况
      title: 信息面板
      top_languages: 最活跃的语言
      top_servers: 最活跃的服务器
      website: 网页端
    disputes:
      appeals:
        empty: 没有发现申诉。
        title: 申诉
    domain_allows:
      add_new: 允许和域名跨站交互
      created_msg: 域名已被允许跨站交互
      destroyed_msg: 域名已被禁止跨站交互
      export: 导出
      import: 导入
      undo: 不允许和该域名跨站交互
    domain_blocks:
      add_new: 添加新屏蔽域名
      confirm_suspension:
        cancel: 取消
        confirm: 封禁
        permanent_action: 撤销暂停不会恢复任何数据或关系。
        preamble_html: 您将要暂停 <strong>%{domain}</strong> 及其子域。
        remove_all_data: 这将从您的实例上删除此域名下账户的所有内容、媒体和个人资料数据。
        stop_communication: 您的实例将停止与这些实例的通信。
        title: 确认对 %{domain} 的封锁
        undo_relationships: 这将解除你的实例与这些实例上账户之间的任何关注。
      created_msg: 正在进行域名屏蔽
      destroyed_msg: 域名屏蔽已撤销
      domain: 域名
      edit: 编辑域名屏蔽
      existing_domain_block: 您已经对 %{name} 设置了更严格的限制。
      existing_domain_block_html: 你已经对 %{name} 施加了更严格的限制，你需要先 <a href="%{unblock_url}">解封</a>。
      export: 导出
      import: 导入
      new:
        create: 添加屏蔽
        hint: 域名屏蔽不会阻止该域名下的帐户进入本站的数据库，但是会对来自这个域名的帐户自动进行预先设置的管理操作。
        severity:
          desc_html: "选择<strong>隐藏</strong>会将该域名下帐户发送的嘟文设置为仅关注者可见；选择<strong>封禁</strong>会将该域名下帐户发送的嘟文、媒体文件以及个人资料数据从本实例上删除；如果你只是想拒绝接收来自该域名的任何媒体文件，请选择<strong>无</strong>。"
          noop: 无
          silence: 隐藏
          suspend: 封禁
        title: 新增域名屏蔽
      no_domain_block_selected: 由于没有选中，域名列表没有被改变。
      not_permitted: 你没有权限进行此操作
      obfuscate: 混淆域名
      obfuscate_hint: 如果启用了域名列表公开限制，就部分混淆列表中的域名
      private_comment: 私密评论
      private_comment_hint: 给这一域名限制添加备注，供监察员内部使用
      public_comment: 公开评论
      public_comment_hint: 给这一域名限制添加公开的评论，在公告域名限制列表开启时这些评论将会公开可见。
      reject_media: 拒绝接收媒体文件
      reject_media_hint: 删除本站已缓存的媒体文件，并且不再接收来自该域名的任何媒体文件。此选项不影响封禁
      reject_reports: 拒绝接收举报
      reject_reports_hint: 忽略来自此域名的所有举报。这和封禁无关。
      undo: 撤销屏蔽域名
      view: 查看域名屏蔽
    email_domain_blocks:
      add_new: 添加新条目
      attempts_over_week:
        other: "上周有 %{count} 次注册尝试"
      created_msg: 成功屏蔽电子邮件域名
      delete: 删除
      dns:
        types:
          mx: MX 记录
      domain: 域名
      new:
        create: 添加域名
        resolve: 解析域名
        title: 添加电子邮件域名屏蔽
      no_email_domain_block_selected: 没有任何项目被选中，因此未能更改电子邮件域名屏蔽列表
      not_permitted: 未允许
      resolved_dns_records_hint_html: 该域名解析的 MX 记录所指向的域名如下，这些域名被用于接收电子邮件。 即使电子邮件地址域名与 MX 域名不同，屏蔽一个 MX 域名意味着阻止任何使用相同 MX 域名的电子邮件地址注册本站账户。 <strong>请小心不要误屏蔽主要的电子邮件提供商。</strong>
      resolved_through_html: 通过 %{domain} 解析
      title: 电子邮件域名屏蔽
    export_domain_allows:
      new:
        title: 导入域名允许列表
      no_file: 没有选择文件
    export_domain_blocks:
      import:
        description_html: 您即将导入域名列表，如果您不是此域名列表的作者，请仔细检查核对。
        existing_relationships_warning: 现有的关注关系
        private_comment_description_html: '为了帮助您追踪域名列表来源，导入的域名列表将被添加如下的私人注释：<q>%{comment}</q>'
        private_comment_template: 从 %{source} 导入 %{date}
        title: 导入域名列表
      invalid_domain_block: '由于以下错误，一个或多个域名屏蔽被跳过： %{error}'
      new:
        title: 导入域名列表
      no_file: 没有选择文件
    follow_recommendations:
      description_html: "<strong>“关注推荐”可帮助新用户快速找到有趣的内容</strong>。 当用户与他人的互动不足以形成个性化的建议时，就会推荐关注这些账户。推荐会每日更新，基于选定语言的近期最高互动数和最多本站关注者数综合评估得出。"
      language: 选择语言
      status: 嘟文
      suppress: 禁用推荐关注
      suppressed: 已禁用
      title: 关注推荐
      unsuppress: 恢复推荐关注
    instances:
      availability:
        description_html:
          other: 如果连续 <strong>%{count} 天</strong> 均无法成功向该域名投递消息，则将不再尝试向其投递，直至收到<em>来自</em>该域名的消息。
        failure_threshold_reached: 于 %{date} 达到失败阈值。
        failures_recorded:
          other: 在 %{count} 天中尝试失败。
        no_failures_recorded: 没有失败记录。
        title: 可用性
        warning: 上一次尝试连接此服务器失败
      back_to_all: 全部
      back_to_limited: 受限
      back_to_warning: 警告
      by_domain: 域名
      confirm_purge: 你确认要从这个实例中永久地删除数据吗？
      content_policies:
        comment: 内部备注
        description_html: 你可以设置应用于此域名所有账号和其所有子域名的内容策略。
        limited_federation_mode_description_html: 您可以选择是否允许与该联邦联合。
        policies:
          reject_media: 拒收媒体
          reject_reports: 拒收举报
          silence: 隐藏
          suspend: 封禁
        policy: 策略
        reason: 公开理由
        title: 本站点内容发布规则
      dashboard:
        instance_accounts_dimension: 被关注最多的账号
        instance_accounts_measure: 存储的账号
        instance_followers_measure: 本站关注者
        instance_follows_measure: 对方关注者
        instance_languages_dimension: 语言排行
        instance_media_attachments_measure: 存储的媒体文件
        instance_reports_measure: 关于对方的举报
        instance_statuses_measure: 存储的嘟文
      delivery:
        all: 全部
        clear: 清理投递错误
        failing: 发送失败
        restart: 重新投递
        stop: 停止投递
        unavailable: 不可用
      delivery_available: 可投递
      delivery_error_days: 投递错误天数
      delivery_error_hint: 如果投递已不可用 %{count} 天，它将被自动标记为无法投递。
      destroyed_msg: '%{domain} 中的数据现在正在排队等待被立刻删除。'
      empty: 暂无域名。
      known_accounts:
        other: "%{count} 个已知账号"
      moderation:
        all: 全部
        limited: 受限的
        title: 运营
      private_comment: 私密评论
      public_comment: 公开评论
      purge: 删除
      purge_description_html: 如果你确认此域名已永久离线，可以从存储中删除此域名的所有账号记录和相关数据。这将会需要一段时间。
      title: 已知实例
      total_blocked_by_us: 被我站屏蔽的
      total_followed_by_them: 被对方关注的
      total_followed_by_us: 被我站关注的
      total_reported: 关于对方的举报
      total_storage: 媒体文件
      totals_time_period_hint_html: 下方显示的总数来自全部历史数据。
    invites:
      deactivate_all: 撤销所有邀请链接
      filter:
        all: 全部
        available: 可用
        expired: 已失效
        title: 筛选
      title: 邀请用户
    ip_blocks:
      add_new: 新建规则
      created_msg: 成功添加新 IP 规则
      delete: 删除
      expires_in:
        '1209600': 两周
        '15778476': 6个月
        '2629746': 1个月
        '31556952': 1年
        '86400': 1天
        '94670856': 3年
      new:
        title: 创建新 IP 规则
      no_ip_block_selected: 因为没有 IP 规则被选中，所以没有更改
      title: IP 规则
    relationships:
      title: "%{acct} 的关系"
    relays:
      add_new: 订阅新的中继站
      delete: 删除
      description_html: <strong>中继服务器</strong>是一个信息统合服务器，各服务器可以通过订阅中继服务器和向中继服务器推送信息来大量交换公开嘟文。<strong>它可以帮助中小型服务器发现联邦宇宙中的其他服务器的内容</strong>，而无需本站用户手动关注其他远程服务器上的用户。
      disable: 禁用
      disabled: 已禁用
      enable: 启用
      enable_hint: 启用此功能后，你的实例会订阅此中继站的所有公开嘟文，并同时向其推送本服务器的公开嘟文。
      enabled: 已启用
      inbox_url: 中继站 URL
      pending: 等待中继站的确认
      save_and_enable: 保存并启用
      setup: 设置中继连接
      signatures_not_enabled: 安全模式或限联模式启用时，中继将不会正常工作
      status: 状态
      title: 中继站
    report_notes:
      created_msg: 举报记录建立成功！
      destroyed_msg: 举报记录删除成功！
    reports:
      account:
        notes:
          other: "%{count} 条笔记"
      action_log: 审计日志
      action_taken_by: 操作执行者
      actions:
        delete_description_html: 被举报的嘟文将被删除，同时该账号将被标记一次处罚，以供未来同一账号再次违规时参考。
        mark_as_sensitive_description_html: 被举报的嘟文将被标记为敏感，同时该账号将被标记一次处罚，以供未来同一账号再次违规时参考。
        other_description_html: 查看更多控制该账号行为的选项，并自定义编写与被举报账号的通信。
        resolve_description_html: 不会对被举报账号采取任何动作，举报将被关闭，也不会留下处罚记录。
        silence_description_html: 只有关注或手工搜索此账号才能查看其资料，将严重限制其触达范围。可随时撤销。关闭针对此帐户的所有举报。
        suspend_description_html: 该帐户及其所有内容将无法访问并最终被删除，且无法与该帐户进行互动。 在 30 天内可随时撤销。关闭针对此帐户的所有举报。
      actions_description_html: 决定采取何种措施处理此举报。如果对被举报账号采取惩罚性措施，将向其发送一封电子邮件通知。但若选中<strong>垃圾信息</strong>类别则不会发送通知。
      actions_description_remote_html: 决定采取何种行动来解决此举报。 这只会影响<strong>您的</strong>服务器如何与该远程帐户的通信并处理其内容。
      add_to_report: 增加更多举报内容
      are_you_sure: 你确定吗？
      assign_to_self: 接管
      assigned: 已接管的监察员
      by_target_domain: 被举报账户的域名
      cancel: 取消
      category: 类别
      category_description_html: 在与被举报账户的通信时，将引用该账号和/或内容被举报的原因
      comment:
        none: 没有
      comment_description_html: '%{name} 补充道：'
      confirm: 确认
      confirm_action: 确认对 @%{acct} 的管理操作
      created_at: 举报时间
      delete_and_resolve: 删除嘟文
      forwarded: 已转发
      forwarded_to: 转发举报至 %{domain}
      mark_as_resolved: 标记为已处理
      mark_as_sensitive: 标记为敏感内容
      mark_as_unresolved: 标记为未处理
      no_one_assigned: 未分派
      notes:
        create: 添加记录
        create_and_resolve: 添加记录并标记为“已处理”
        create_and_unresolve: 添加记录并重开
        delete: 删除
        placeholder: 描述已经执行的操作，或其他任何相关的跟进情况…
        title: 备注
      notes_description_html: 查看备注或向其他监察员留言
      processed_msg: '举报 #%{id} 处理成功'
      quick_actions_description_html: '快捷选择操作或向下滚动以查看举报内容：'
      remote_user_placeholder: 来自 %{instance} 的远程实例用户
      reopen: 重开举报
      report: '举报 #%{id}'
      reported_account: 举报用户
      reported_by: 举报人
      resolved: 已处理
      resolved_msg: 举报处理成功！
      skip_to_actions: 跳转到操作
      status: 状态
      statuses: 被举报内容
      statuses_description_html: 在与该账号的通信中将引用违规内容
      summary:
        action_preambles:
          delete_html: '您即将<strong>删除</strong> <strong>@%{acct}</strong> 的一些帖子。 这将：'
          mark_as_sensitive_html: '您即将 <strong>标记</strong> <strong>@%{acct}</strong> 的帖一些子为 <strong>敏感</strong>。这将：'
          silence_html: '您即将<strong>限制</strong> <strong>@%{acct}</strong> 的帐户。 这将：'
          suspend_html: '您即将<strong>暂停</strong> <strong>@%{acct}</strong> 的帐户。 这将：'
        actions:
          delete_html: 删除违规帖子
          mark_as_sensitive_html: 将违规帖子的媒体标记为敏感
          silence_html: 严格限制 <strong>@%{acct}</strong> 的影响力，方法是让他们的个人资料和内容仅对已经关注他们的人可见，或手动查找其个人资料时
          suspend_html: 暂停 <strong>@%{acct}</strong>，使他们的个人资料和内容无法访问，也无法与之互动
        close_report: '将报告 #%{id} 标记为已解决'
        close_reports_html: 将针对 <strong>@%{acct}</strong> 的<strong>所有</strong> 报告标记为已解决
        delete_data_html: 从现在起 30 天后删除 <strong>@%{acct}</strong> 的个人资料和内容，除非他们同时解除暂停。
        preview_preamble_html: "<strong>@%{acct}</strong> 将收到包含以下内容的警告："
        record_strike_html: 记录一次针对 <strong>@%{acct}</strong> 的警示，以帮助您在这个帐户上的未来违规事件中得到重视。
        send_email_html: 向 <strong>@%{acct}</strong> 发送警告电子邮件
        warning_placeholder: 可选的补充理由，以说明调整的情况。
      target_origin: 被举报账号的来源
      title: 举报
      unassign: 取消接管
      unknown_action_msg: '未知操作：%{action}'
      unresolved: 未处理
      updated_at: 更新时间
      view_profile: 查看资料
    roles:
      add_new: 添加角色
      assigned_users:
        other: "%{count} 用户"
      categories:
        administration: 管理
        devops: 开发运维
        invites: 邀请
        moderation: 监察
        special: 特殊
      delete: 刪除
      description_html: 使用 <strong>用户角色</strong>，您可以自定义您的用户可以访问的功能和区域。
      edit: 编辑 '%{name}' 角色
      everyone: 默认权限
      everyone_full_description_html: 这是影响到 <strong>所有用户</strong>的<strong>基础角色</strong>，包括未指定角色的用户。 其他所有的角色都继承着它的权限。
      permissions_count:
        other: "%{count} 权限"
      privileges:
        administrator: 管理员
        administrator_description: 拥有此权限的用户将绕过每个权限
        delete_user_data: 删除用户数据
        delete_user_data_description: 允许用户立即删除其他用户的数据
        invite_users: 邀请用户
        invite_users_description: 允许用户邀请新人加入服务器
        manage_announcements: 管理公告
        manage_announcements_description: 允许用户管理服务器上的通知
        manage_appeals: 管理申诉
        manage_appeals_description: 允许用户审阅针对管理操作的申诉
        manage_blocks: 管理地址段
        manage_blocks_description: 允许用户屏蔽电子邮件提供商和IP地址
        manage_custom_emojis: 管理自定义表情
        manage_custom_emojis_description: 允许用户管理服务器上的自定义表情
        manage_federation: 管理邦联
        manage_federation_description: 允许用户屏蔽或允许同其他域名的邦联，并控制消息投递能力
        manage_invites: 管理邀请
        manage_invites_description: 允许用户浏览和停用邀请链接
        manage_reports: 管理举报
        manage_reports_description: 允许用户审核举报并执行管理操作
        manage_roles: 管理角色
        manage_roles_description: 允许用户管理和分配比他们权限低的角色
        manage_rules: 管理规则
        manage_rules_description: 允许用户更改服务器规则
        manage_settings: 管理设置
        manage_settings_description: 允许用户更改站点设置
        manage_taxonomies: 管理分类
        manage_taxonomies_description: 允许用户查看热门内容并更新标签设置
        manage_user_access: 管理访问
        manage_user_access_description: 允许用户禁用其他用户的双重身份验证, 更改他们的电子邮件地址, 并重置他们的密码
        manage_users: 管理用户
        manage_users_description: 允许用户查看其他用户的信息并执行管理操作
        manage_webhooks: 管理 Webhooks
        manage_webhooks_description: 允许用户为管理事件配置 Webhook
        view_audit_log: 查看审核日志
        view_audit_log_description: 允许用户查看此服务器上的管理操作记录
        view_dashboard: 查看仪表板
        view_dashboard_description: 允许用户访问仪表盘和各种指标
        view_devops: 开发运维
        view_devops_description: 允许用户访问 Sidekiq 和 pgHero 仪表板
      title: 角色
    rules:
      add_new: 添加规则
      delete: 删除
      description_html: 虽然大多数人都声称已经阅读并同意服务条款，但通常人们只有在出现问题后才会阅读。<strong>所以写一个简单的要点列表吧，能让大家一目了然。</strong>试着让每条规则尽量简单明了，但也别分出太多条目来。
      edit: 编辑规则
      empty: 尚未定义服务器规则。
      title: 实例规则
    settings:
      about:
        manage_rules: 管理服务器规则
        preamble: 提供此服务器如何运营、资金状况等的深入信息。
        rules_hint: 有一个专门区域用于显示用户需要遵守的规则。
        title: 关于本站
      appearance:
        preamble: 自定义 Mastodon 的网页界面。
        title: 外观
      branding:
        preamble: 你的服务器与网络中其他服务器的招牌区别。此信息将可能在多种环境下显示，包括 Mastodon 网页界面、原生应用和其他网站的链接预览等。因此应尽量简明扼要。
        title: 招牌
      captcha_enabled:
        desc_html: 这依赖于来自hCaptcha的外部脚本，可能会带来安全和隐私问题。此外，<strong>这可能使注册过程对某些人（尤其是残疾人）的注册简易程度大幅下降</strong>。出于这些原因，请考虑采取其他措施，如基于批准或邀请的注册方式。
        title: 要求新用户输入验证码以确认他们的账户
      content_retention:
        preamble: 控制用户生成的内容在 Mastodon 中如何存储。
        title: 内容保留
      default_noindex:
        desc_html: 影响所有尚未更改此设置的用户
        title: 默认不让用户被搜索引擎索引
      discovery:
        follow_recommendations: 关注推荐
        preamble: 露出有趣的内容有助于新加入 Mastodon 的用户融入。可在这里控制多种发现功能如何在你的服务器上工作。
        profile_directory: 个人资料目录
        public_timelines: 公共时间轴
        publish_discovered_servers: 已公开实例的服务器
        publish_statistics: 发布统计数据
        title: 发现
        trends: 流行趋势
      domain_blocks:
        all: 对所有人
        disabled: 不对任何人
        users: 对本地已登录用户
      registrations:
        preamble: 控制谁可以在你的服务器上创建账号。
        title: 注册
      registrations_mode:
        modes:
          approved: 注册时需要批准
          none: 关闭注册
          open: 开放注册
      title: 服务器设置
    site_uploads:
      delete: 删除已上传的文件
      destroyed_msg: 站点上传的文件已经成功删除！
    statuses:
      account: 作者
      application: 应用
      back_to_account: 返回帐户信息页
      back_to_report: 返回举报页
      batch:
        remove_from_report: 从报告中移除
        report: 举报
      deleted: 已删除
      favourites: 喜欢
      history: 版本历史记录
      in_reply_to: 回复给
      language: 语言
      media:
        title: 媒体文件
      metadata: 元数据
      no_status_selected: 因为没有嘟文被选中，所以没有更改
      open: 展开嘟文
      original_status: 原始嘟文
      reblogs: 转发
      status_changed: 嘟文已编辑
      title: 帐户嘟文
      trending: 当前热门
      visibility: 可见性
      with_media: 含有媒体文件
    strikes:
      actions:
        delete_statuses: "%{name} 刪除了 %{target} 的嘟文"
        disable: "%{name} 冻结了用户 %{target}"
        mark_statuses_as_sensitive: "%{name} 已将 %{target} 的嘟文标记为敏感内容"
        none: "%{name} 向 %{target} 发送了警告"
        sensitive: "%{name} 将 %{target} 的账号标记为敏感内容"
        silence: "%{name} 限制了用户 %{target}"
        suspend: "%{name} 封禁了用户 %{target}"
      appeal_approved: 已申诉
      appeal_pending: 申诉待处理
      appeal_rejected: 申诉已驳回
    system_checks:
      database_schema_check:
        message_html: 有待处理的数据库迁移。请运行它们以确保应用程序正常运行。
      elasticsearch_running_check:
        message_html: 无法连接到 Elasticsearch。请检查它是否正在运行，或禁用全文搜索
      elasticsearch_version_check:
        message_html: '不兼容的 Elasticsearch 版本: %{value}'
        version_comparison: Elasticsearch 最低版本要求 %{required_version}，正在运行的版本是 %{running_version}
      rules_check:
        action: 管理服务器规则
        message_html: 你没有定义任何服务器规则。
      sidekiq_process_check:
        message_html: '%{value} 队列未运行任何 Sidekiq 进程。请检查你的 Sidekiq 配置'
      upload_check_privacy_error:
        action: 点击这里查看更多信息
        message_html: "<strong>您的网站服务器配置错误，您用户的隐私处于危险中。</strong>"
      upload_check_privacy_error_object_storage:
        action: 点击这里查看更多信息
        message_html: "<strong>您的对象存储空间配置错误，您用户的隐私处于危险中。</strong>"
    tags:
      review: 审核状态
      updated_msg: 话题标签设置更新成功
    title: 管理
    trends:
      allow: 允许
      approved: 已批准
      disallow: 不允许
      links:
        allow: 允许链接
        allow_provider: 允许发布者
        description_html: 这些是当前此服务器可见账号的嘟文中被大量分享的链接。它可以帮助用户了解正在发生的事情。发布者获得批准前不会公开显示任何链接。你也可以批准或拒绝个别链接。
        disallow: 不允许链接
        disallow_provider: 不允许发布者
        no_link_selected: 因为没有选中任何链接，所以没有更改
        publishers:
          no_publisher_selected: 因为没有选中任何发布者，所以没有更改
        shared_by_over_week:
          other: 过去一周内被 %{count} 个人分享过
        title: 热门链接
        usage_comparison: 今日被分享 %{today} 次，前一日为 %{yesterday} 次
      not_allowed_to_trend: 不允许的趋势
      only_allowed: 仅显示已允许的内容
      pending_review: 待审核
      preview_card_providers:
        allowed: 来自此发布者的链接可进入流行列表
        description_html: 这些域名所属的链接经常在此服务器上被分享。在对应域名获得批准前链接不会公开显示在热门中。批准和拒绝操作也会对子域名生效。
        rejected: 来自此发布者的链接不会进入热门列表
        title: 发布者
      rejected: 已拒绝
      statuses:
        allow: 允许嘟文
        allow_account: 允许发布者
        description_html: 这些是当前此服务器可见的被大量分享和喜欢的嘟文。这些嘟文可以帮助新老用户找到更多可关注的账号。批准发布者且发布者允许将其账号推荐给其他用户前，不会公开显示任何嘟文。你也可以批准或拒绝个别嘟文。
        disallow: 禁止嘟文
        disallow_account: 禁止发布者
        no_status_selected: 因为没有选中任何热门嘟文，所以没有更改
        not_discoverable: 发布者选择不被发现
        shared_by:
          other: 被分享和喜欢%{friendly_count}次
        title: 热门嘟文
      tags:
        current_score: 当前 %{score} 分
        dashboard:
          tag_accounts_measure: 独立使用
          tag_languages_dimension: 语言排行
          tag_servers_dimension: 服务器排行
          tag_servers_measure: 不同服务器
          tag_uses_measure: 总使用
        description_html: 这些是当前此服务器可见嘟文中大量出现的标签。它可以帮助用户发现其他人正关注的话题。在获得批准前不会公开显示任何标签。
        listable: 可被推荐
        no_tag_selected: 因为没有选中任何标签，所以没有更改
        not_listable: 不会被推荐
        not_trendable: 不会出现在热门列表中
        not_usable: 不可使用
        peaked_on_and_decaying: 在 %{date} 达到峰值，下降中
        title: 热门标签
        trendable: 可显示在热门列表中
        trending_rank: '热门 #%{rank}'
        usable: 可以使用
        usage_comparison: 今日被使用 %{today} 次，前一日为 %{yesterday} 次
        used_by_over_week:
          other: 过去一周内被 %{count} 个人使用过
      title: 流行趋势
      trending: 当前热门
    warning_presets:
      add_new: 添加新条目
      delete: 删除
      edit_preset: 编辑预置警告
      empty: 你尚未定义任何警告预设。
      title: 管理预设警告
    webhooks:
      add_new: 新增对端
      delete: 删除
      description_html: <strong>Webhook</strong> 使 Mastodon 能够推送 <strong>关于所选事件的实时通知</strong> 到你自己的应用程序，进而由你的应用程序<strong>自动触发反应</strong>。
      disable: 禁用
      disabled: 已禁用
      edit: 编辑对端
      empty: 你尚未配置任何 Webhook 对端。
      enable: 启用
      enabled: 活跃
      enabled_events:
        other: "%{count} 启用的事件"
      events: 事件
      new: 新建 Webhook
      rotate_secret: 轮换密钥
      secret: 签名密钥
      status: 状态
      title: Webhooks
      webhook: Webhook
  admin_mailer:
    new_appeal:
      actions:
        delete_statuses: 删除其嘟文
        disable: 冻结其账号
        mark_statuses_as_sensitive: 标记其嘟文为敏感内容
        none: 警告
        sensitive: 标记其账号为敏感内容
        silence: 限制其账号
        suspend: 停用其账号
      body: "%{target} 对 %{action_taken_by} 于 %{date} 做出的 %{type} 审核结果提出申诉，写道："
      next_steps: 你可以批准此申诉并撤销该审核结果，也可以忽略此申诉。
      subject: "%{username} 对 %{instance} 的审核结果提出了申诉"
    new_pending_account:
      body: 新账户的详细信息如下。你可以批准或拒绝此申请。
      subject: 在 %{instance} 上有新账号 (%{username}) 需要审核
    new_report:
      body: "%{reporter} 举报了用户 %{target}"
      body_remote: 来自 %{domain} 的用户举报了用户 %{target}
      subject: '来自 %{instance} 的用户举报（#%{id}）'
    new_trends:
      body: '以下项目需要审核才能公开显示：'
      new_trending_links:
        title: 热门链接
      new_trending_statuses:
        title: 热门嘟文
      new_trending_tags:
        no_approved_tags: 目前没有经批准的热门标签。
        requirements: '这些候选人都可能会超过#%{rank} 批准的热门标签，目前是 #%{lowest_tag_name} ，分数为 %{lowest_tag_score}。'
        title: 热门标签
      subject: '%{instance} 上有新热门等待审核'
  aliases:
    add_new: 创建别名
    created_msg: 成功创建了一个新别名。你现在可以从旧账户开始迁移了。
    deleted_msg: 成功移除别名。已经无法从该帐户移动到此帐户了。
    empty: 你没有设置别名
    hint_html: 如果你想从另一个账号迁移到这里，可以先在这里创建一个别名。要把旧账号的关注者迁移过来，这一步是必须的。设置别名的操作是<strong>无害且可撤销的</strong>。<strong>账号迁移的操作会从旧账号发起</strong>。
    remove: 取消关联别名
  appearance:
    advanced_web_interface: 高级 Web 界面
    advanced_web_interface_hint: '如果你想使用整个屏幕宽度，高级 web 界面允许您配置多个不同的栏目，可以同时看到更多的信息：主页、通知、跨站时间轴、任意数量的列表和话题标签。'
    animations_and_accessibility: 动画和访问选项
    confirmation_dialogs: 确认对话框
    discovery: 发现
    localization:
      body: Mastodon 由志愿者翻译。
      guide_link: https://crowdin.com/project/mastodon
      guide_link_text: 每个人都可以参与翻译。
    sensitive_content: 敏感内容
  application_mailer:
    notification_preferences: 更改电子邮件首选项
    salutation: "%{name}："
    settings: 使用此链接更改你的电子邮件首选项：%{link}
    unsubscribe: 取消订阅
    view: 点此链接查看详情：
    view_profile: 查看个人资料页
    view_status: 查看嘟文
  applications:
    created: 应用创建成功
    destroyed: 应用删除成功
    logout: 退出登录
    regenerate_token: 重置访问令牌
    token_regenerated: 访问令牌重置成功
    warning: 一定小心，千万不要把它分享给任何人！
    your_token: 你的访问令牌
  auth:
    apply_for_account: 申请账号
    captcha_confirmation:
      help_html: 如果您在输入验证码时遇到问题，可以通过%{email} 与我们联系，我们将为您提供帮助。
      hint_html: 只剩最后一件事了！我们需要确认您是一个人类（这样我们才能阻止恶意访问！）。请输入下面的验证码，然后点击“继续”。
      title: 安全检查
    confirmations:
      wrong_email_hint: 如果该电子邮件地址不正确，您可以在帐户设置中进行更改。
    delete_account: 删除帐户
    delete_account_html: 如果你想删除你的帐户，请<a href="%{path}">点击这里继续</a>。你需要确认你的操作。
    description:
      prefix_invited_by_user: "@%{name} 邀请你加入这个Mastodon服务器！"
      prefix_sign_up: 现在就注册 Mastodon！
      suffix: 注册一个账号，你就可以关注他人、发布嘟文、并和其它任何 Mastodon 服务器上的用户交流，而且还有其它更多功能！
    didnt_get_confirmation: 没有收到确认链接？
    dont_have_your_security_key: 没有你的安全密钥？
    forgot_password: 忘记密码？
    invalid_reset_password_token: 密码重置令牌无效或已过期。请重新发起重置密码请求。
    link_to_otp: 输入从手机中获得的两步验证代码或恢复代码
    link_to_webauth: 使用你的安全密钥设备
    log_in_with: 通过外部服务登录
    login: 登录
    logout: 退出登录
    migrate_account: 迁移到另一个账户
    migrate_account_html: 如果你希望引导他人关注另一个账号，请<a href="%{path}">点击这里进行设置</a>。
    or_log_in_with: 或通过外部服务登录
    privacy_policy_agreement_html: 我已阅读并同意 <a href="%{privacy_policy_path}" target="_blank">隐私政策</a>
    progress:
      confirm: 确认电子邮件地址
      details: 您的详情
      review: 我们的复审
      rules: 接受规则
    providers:
      cas: CAS
      saml: SAML
    register: 注册
    registration_closed: "%{instance} 目前不接收新成员"
    resend_confirmation: 重新发送确认链接
    reset_password: 重置密码
    rules:
      accept: 接受
      back: 返回
      invited_by: 你可以加入%{domain}，这是由于你收到了他人的邀请，邀请来自：
      preamble: 这些由 %{domain} 监察员设置和执行。
      preamble_invited: 在您继续之前，请考虑 %{domain} 的管理员设定的基本规则。
      title: 一些基本规则。
      title_invited: 您已经被邀请。
    security: 账户安全
    set_new_password: 设置新密码
    setup:
      email_below_hint_html: 请检查的垃圾邮件文件夹，或请求再次发送一次。如果您的电子邮件地址不对，您可以更正您的电子邮件地址。
      email_settings_hint_html: 请点击我们发送给 %{email} 地址中的确认链接。我在这儿等着您。
      link_not_received: 没有收到链接？
      new_confirmation_instructions_sent: 您将在几分钟内收到一封带有确认链接的新邮件！
      title: 请检查你的电子邮件收件箱
    sign_in:
      preamble_html: 使用您在 <strong>%{domain}</strong> 的账户和密码登录。如果您的账户托管在其他的服务器上，您将无法在此登录。
      title: 登录到 %{domain}
    sign_up:
      manual_review: 您在 %{domain} 上的注册需要经由管理人员手动审核。 为了帮助我们处理您的注册，请稍微介绍一下您为什么想在 %{domain} 上注册。
      preamble: 有了这个Mastodon服务器上的账户，您就可以关注Mastodon网络上的任何其他人，无论他们的账户在哪里。
      title: 让我们在 %{domain} 上开始。
    status:
      account_status: 账户状态
      confirming: 等待电子邮件确认完成。
      functional: 你的账号可以正常使用了。
      pending: 工作人员正在审核你的申请。这需要花点时间。在申请被批准后，你将收到一封电子邮件。
      redirecting_to: 你的账户无效，因为它已被设置为跳转到 %{acct}
      view_strikes: 查看针对你账号的记录
    too_fast: 表单提交过快，请重试。
    use_security_key: 使用安全密钥
<<<<<<< HEAD
  authorize_follow:
    already_following: 你已经在关注此用户了
    already_requested: 你已经向那个账户发送过关注请求了
    error: 对不起，寻找这个跨站用户时出错
    follow: 关注
    follow_request: '关注请求已发送给：'
    following: '成功！你正在关注：'
    post_follow:
      close: 你也可以直接关闭这个窗口。
      return: 查看用户个人资料
      web: 返回本站
    title: 关注 %{acct}
=======
>>>>>>> fd284311
  challenge:
    confirm: 继续
    hint_html: "<strong>注意：</strong>接下来一小时内我们不会再次要求你输入密码。"
    invalid_password: 无效密码
    prompt: 确认密码以继续
  crypto:
    errors:
      invalid_key: 不是有效的 Ed25519 或者 Curve25519 密钥
      invalid_signature: 不是有效的 Ed25519 签名
  date:
    formats:
      default: "%Y年%m月%d日"
      with_month_name: "%Y年%m月%d日"
  datetime:
    distance_in_words:
      about_x_hours: "%{count}时"
      about_x_months: "%{count}个月"
      about_x_years: "%{count}年"
      almost_x_years: "%{count}年"
      half_a_minute: 刚刚
      less_than_x_minutes: "%{count}分"
      less_than_x_seconds: 刚刚
      over_x_years: "%{count}年"
      x_days: "%{count}天"
      x_minutes: "%{count}分"
      x_months: "%{count}个月"
      x_seconds: "%{count}秒"
  deletes:
    challenge_not_passed: 你输入的信息不正确
    confirm_password: 输入你当前的密码来验证身份
    confirm_username: 输入你的用户名以继续
    proceed: 删除账户
    success_msg: 你的账户已成功删除
    warning:
      before: '在删除前，请仔细阅读下列说明：'
      caches: 已被其他服务器缓存的内容可能还会保留
      data_removal: 你的嘟文和其他数据将被永久删除
      email_change_html: 你可以 <a href="%{path}">更换邮箱地址</a> 无需删除账号
      email_contact_html: 如果它还没送到，你可以发邮件给 <a href="mailto:%{email}">%{email}</a> 寻求帮助。
      email_reconfirmation_html: 如果你没有收到确认邮件，请点击 <a href="%{path}">重新发送</a> 。
      irreversible: 你将无法恢复或重新激活你的账户
      more_details_html: 更多细节，请查看 <a href="%{terms_path}">隐私政策</a> 。
      username_available: 你的用户名现在又可以使用了
      username_unavailable: 你的用户名仍将无法使用
  disputes:
    strikes:
      action_taken: 采取的措施
      appeal: 申诉
      appeal_approved: 此次处罚已申诉成功并不再生效
      appeal_rejected: 此次申诉已被驳回
      appeal_submitted_at: 已提出申诉
      appealed_msg: 你的申诉已经提交。如果申诉通过，你将收到通知。
      appeals:
        submit: 提交申诉
      approve_appeal: 批准申诉
      associated_report: 相关举报
      created_at: 日期
      description_html: 这些是针对您的账户采取的行动和警告，已经由 %{instance} 的工作人员发送给您。
      recipient: 发送至
      reject_appeal: 驳回申诉
      status: '嘟文 #%{id}'
      status_removed: 嘟文已从系统中删除
      title: "%{action} 于 %{date}"
      title_actions:
        delete_statuses: 嘟文删除
        disable: 账号冻结
        mark_statuses_as_sensitive: 标记嘟文有敏感内容
        none: 警告
        sensitive: 标记账号有敏感内容
        silence: 账号限制
        suspend: 账号封禁
      your_appeal_approved: 你的申诉已被批准
      your_appeal_pending: 你已提交申诉
      your_appeal_rejected: 你的申诉已被驳回
  domain_validator:
    invalid_domain: 不是一个有效的域名
  edit_profile:
    basic_information: 基本信息
    hint_html: "<strong>自定义公开资料和帖子旁边显示的内容。</strong>当您填写完整的个人资料并设置了头像时，其他人更有可能关注您并与您互动。"
    other: 其他
    safety_and_privacy: 安全和隐私
  errors:
    '400': 你提交的请求无效或格式不正确。
    '403': 你没有访问这个页面的权限。
    '404': 无法找到你所要访问的页面。
    '406': 页面无法处理请求。
    '410': 你所要访问的页面此处已不存在。
    '422':
      content: 无法确认登录信息。你是不是屏蔽了 Cookie？
      title: 无法确认登录信息
    '429': 请求被限制
    '500':
      content: 抱歉，我们的后台出错了。
      title: 这个页面有问题
    '503': 服务暂时不可用，无法请求该页面。
    noscript_html: 使用 Mastodon 网页版应用需要启用 JavaScript。你也可以选择适用于你的平台的 <a href="%{apps_path}">Mastodon 应用</a>。
  existing_username_validator:
    not_found: 在本站找不到此用户
    not_found_multiple: 找不到 %{usernames}
  exports:
    archive_takeout:
      date: 日期
      download: 下载你的存档
      hint_html: 你可以请求一份账户数据存档，其中包含你的<strong>嘟文和已上传的媒体文件</strong>。导出的数据为 ActivityPub 格式，因而可以被兼容的软件读取。每次允许请求存档的间隔至少为 7 天。
      in_progress: 正在准备你的存档……
      request: 请求你的存档
      size: 大小
    blocks: 屏蔽的用户
    bookmarks: 书签
    csv: CSV
    domain_blocks: 域名屏蔽
    lists: 列表
    mutes: 已被你隐藏的
    storage: 媒体文件存储
  featured_tags:
    add_new: 添加新条目
    errors:
      limit: 您所推荐的话题标签数已达上限
    hint_html: "<strong>什么是精选话题标签？</strong> 它们被显示在你的公开个人资料中的突出位置，人们可以在这些标签下浏览你的公共嘟文。 它们是跟踪创作或长期项目的进度的重要工具。"
  filters:
    contexts:
      account: 个人资料
      home: 主页时间轴
      notifications: 通知
      public: 公共时间轴
      thread: 对话
    edit:
      add_keyword: 添加关键词
      keywords: 关键词
      statuses: 个别嘟文
      statuses_hint_html: 无论是否匹配下列关键词，此过滤器适用于选用个别嘟文。<a href="%{path}">从过滤器中审核嘟文或移除嘟文</a>。
      title: 编辑过滤器
    errors:
      deprecated_api_multiple_keywords: 这些参数不能从此应用程序更改，因为它们应用于一个以上的过滤关键字。 使用较新的应用程序或网页界面。
      invalid_context: 提供的过滤器环境没有或无效
    index:
      contexts: 在 %{contexts} 中的过滤器
      delete: 删除
      empty: 你没有过滤器。
      expires_in: 在 %{distance} 后过期
      expires_on: '%{date} 后到期'
      keywords:
        other: "%{count} 关键词"
      statuses:
        other: "%{count} 条嘟文"
      statuses_long:
        other: "%{count} 条个别嘟文已隐藏"
      title: 过滤器
    new:
      save: 保存新过滤器
      title: 添加新的过滤器
    statuses:
      back_to_filter: 返回过滤器
      batch:
        remove: 从过滤器中移除
      index:
        hint: 无论其他条件如何，此过滤器适用于选用个别嘟文。你可以从网页界面中向此过滤器加入更多嘟文。
        title: 过滤的嘟文
  generic:
    all: 全部
    all_items_on_page_selected_html:
      other: 此页面上的所有 <strong>%{count}</strong> 项目已被选中。
    all_matching_items_selected_html:
      other: 所有 <strong>%{count}</strong> 匹配您搜索的项目都已被选中。
    cancel: 取消
    changes_saved_msg: 更改保存成功！
    confirm: 确认
    copy: 复制
    delete: 删除
    deselect: 取消全选
    none: 无
    order_by: 排序方式
    save_changes: 保存更改
    select_all_matching_items:
      other: 选择匹配您搜索的所有 %{count} 个项目。
    today: 今天
    validation_errors:
      other: 出错啦！检查一下下面 %{count} 处出错的地方吧
  imports:
    errors:
      empty: CSV 文件为空
      incompatible_type: 与所选导入类型不兼容
      invalid_csv_file: '无效的 CSV 文件。错误: %{error}'
      over_rows_processing_limit: 包含行数超过了 %{count}
      too_large: 文件过大
    failures: 失败
    imported: 已导入
    mismatched_types_warning: 您似乎选择了导入错误的类型，请再次检查。
    modes:
      merge: 合并
      merge_long: 保留现有记录并添加新的记录
      overwrite: 覆盖
      overwrite_long: 将当前记录替换为新记录
    overwrite_preambles:
      blocking_html: 您即将使用来自<strong> %{filename} </strong>的最多<strong> %{total_items} 个账户</strong>替换您的屏蔽列表。
      bookmarks_html: 您即将使用来自<strong> %{filename} </strong>的<strong> %{total_items} 篇嘟文</strong>替换您的书签。
      domain_blocking_html: 您即将使用来自<strong> %{filename} </strong>的最多<strong> %{total_items} 个域名</strong>替换您的域名屏蔽列表。
      following_html: 您即将从<strong> %{filename} </strong>关注<strong> %{total_items} 个账户</strong>，并停止关注其他任何人。
      lists_html: 你即将用<strong> %{filename} </strong>的内容<strong>替换你的列表</strong>。新列表中将添加<strong> %{total_items} 个账户</strong>。
      muting_html: 您即将使用来自<strong> %{filename} </strong>的最多<strong> %{total_items} 个账户</strong>替换您已隐藏的账户列表。
    preambles:
      blocking_html: 您即将从<strong> %{filename} </strong>中<strong>封锁</strong>多达<strong> %{total_items} </strong>个账户。
      bookmarks_html: 您即将把来自<strong> %{filename} </strong>的<strong> %{total_items} 篇嘟文</strong>添加到您的<strong>书签</strong>中。
      domain_blocking_html: 您即将从<strong> %{filename} </strong>中<strong>屏蔽</strong><strong> %{total_items} 个域名</strong>。
      following_html: 您即将从<strong> %{filename} </strong><strong>关注</strong>最多<strong> %{total_items} 个账户</strong>。
      lists_html: 你即将从<strong> %{filename} </strong>中添加最多<strong> %{total_items} 个账户</strong>到你的<strong>列表</strong>中。如果没有可用列表，将创建新的列表。
      muting_html: 您即将从<strong> %{filename} </strong>中<strong>隐藏</strong><strong> %{total_items} 个账户</strong>。
    preface: 你可以在此导入你在其他实例导出的数据，比如你所关注或屏蔽的用户列表。
    recent_imports: 最近导入
    states:
      finished: 已完成
      in_progress: 导入中
      scheduled: 已预定
      unconfirmed: 未确认
    status: 状态
    success: 数据上传成功，正在处理中
    time_started: 开始于
    titles:
      blocking: 正在导入被屏蔽的账户
      bookmarks: 正在导入书签
      domain_blocking: 正在导入被屏蔽的域名
      following: 正在导入关注的账户
      lists: 导入列表
      muting: 正在导入隐藏的账户
    type: 导入类型
    type_groups:
      constructive: 关注和书签
      destructive: 屏蔽和隐藏
    types:
      blocking: 屏蔽列表
      bookmarks: 书签
      domain_blocking: 域名屏蔽列表
      following: 关注列表
      lists: 列表
      muting: 隐藏列表
    upload: 上传
  invites:
    delete: 停用
    expired: 已失效
    expires_in:
      '1800': 30 分钟后
      '21600': 6 小时后
      '3600': 1 小时后
      '43200': 12 小时后
      '604800': 1 周后
      '86400': 1 天后
    expires_in_prompt: 永不过期
    generate: 生成邀请链接
    invited_by: '你的邀请人是：'
    max_uses:
      other: "%{count} 次"
    max_uses_prompt: 无限制
    prompt: 生成分享链接，邀请他人在本服务器注册
    table:
      expires_at: 失效时间
      uses: 已使用次数
    title: 邀请用户
  lists:
    errors:
      limit: 您已达到列表数量的上限
  login_activities:
    authentication_methods:
      otp: 双因素认证应用
      password: 密码
      sign_in_token: 电子邮件安全代码
      webauthn: 安全密钥
    description_html: 如有您无法识别的活动，请考虑更改密码并启用双因素认证。
    empty: 没有可用的认证记录
    failed_sign_in_html: 失败的 %{method} 登录尝试，来自 %{ip} (%{browser})
    successful_sign_in_html: 通过 %{method} 成功登录，来自 %{ip} (%{browser})
    title: 认证历史
  mail_subscriptions:
    unsubscribe:
      action: 是，取消订阅
      complete: 已取消订阅
      confirmation_html: 您确定要取消订阅来自 %{domain} 上的 Mastodon 的 %{type} 到您的邮箱 %{email} 吗？您可以随时在<a href="%{settings_path}">电子邮件通知设置</a>重新订阅。
      emails:
        notification_emails:
          favourite: 嘟文被点赞邮件通知
          follow: 账户被关注邮件通知
          follow_request: 关注请求邮件通知
          mention: 账户被提及邮件通知
          reblog: 被转嘟邮件通知
      resubscribe_html: 如果您不小心取消订阅，可以从您的<a href="%{settings_path}">电子邮件通知设置</a>重新订阅。
      success_html: 您将不会在您的邮箱 %{email} 中收到 %{domain} 上的 Mastodon的 %{type}
      title: 取消订阅
  media_attachments:
    validations:
      images_and_video: 无法在嘟文中同时插入视频和图片
      not_ready: 不能附加还在处理中的文件。请稍后再试！
      too_many: 最多只能添加 4 张图片
  migrations:
    acct: 新账户的 用户名@域名
    cancel: 取消跳转
    cancel_explanation: 取消跳转将会重新激活你当前的账号，但是已经迁移到新账号的关注者不会回来。
    cancelled_msg: 成功取消跳转
    errors:
      already_moved: 和你已经迁移过的账号相同
      missing_also_known_as: 没有引用此账号
      move_to_self: 不能是当前账户
      not_found: 找不到
      on_cooldown: 你正处于冷却状态
    followers_count: 迁移时的关注者
    incoming_migrations: 从其它账号迁入
    incoming_migrations_html: 要把另一个账号移动到本账号，首先你需要<a href="%{path}">创建一个账号别名</a> 。
    moved_msg: 你的账号现在会跳转到 %{acct} ，同时关注者也会一并迁移 。
    not_redirecting: 你的账号当前未跳转到其它账号。
    on_cooldown: 你最近已经迁移过你的账号。此功能将在%{count} 天后再次可用。
    past_migrations: 迁移记录
    proceed_with_move: 移动关注者
    redirected_msg: 你的账号现在会跳转至 %{acct}
    redirecting_to: 你的账户正在跳转到 %{acct}。
    set_redirect: 设置跳转
    warning:
      backreference_required: 新账号必须先引用当前账号
      before: '在继续前，请仔细阅读下列说明：'
      cooldown: 移动后会有一个冷却期，在此期间你将无法再次移动
      disabled_account: 此后，你的当前账户将无法使用。但是，你仍然有权导出数据或者重新激活。
      followers: 这步操作将把所有关注者从当前账户移动到新账户
      only_redirect_html: 或者，你可以<a href="%{path}">只在你的账号资料上设置一个跳转</a>。
      other_data: 不会自动移动其它数据
      redirect: 在收到一个跳转通知后，你当前的账号资料将会更新，并被排除在搜索范围外
  moderation:
    title: 运营
  move_handler:
    carry_blocks_over_text: 这个用户迁移自你屏蔽过的 %{acct}
    carry_mutes_over_text: 这个用户由你隐藏过的 %{acct} 迁移而来
    copy_account_note_text: 这个用户迁移自 %{acct}，你曾为其添加备注：
  navigation:
    toggle_menu: 隐藏/显示菜单
  notification_mailer:
    admin:
      report:
        subject: "%{name} 提交了举报"
      sign_up:
        subject: "%{name} 注册了"
    favourite:
      body: '你的嘟文被 %{name} 喜欢了：'
      subject: "%{name} 喜欢了你的嘟文"
      title: 新的喜欢
    follow:
      body: "%{name} 关注了你！"
      subject: "%{name} 关注了你"
      title: 新的关注者
    follow_request:
      action: 处理关注请求
      body: "%{name} 向你发送了关注请求"
      subject: '来自 %{name} 的关注请求'
      title: 新的关注请求
    mention:
      action: 回复
      body: '%{name} 在嘟文中提到了你：'
      subject: '%{name} 提到了你'
      title: 新的提及
    poll:
      subject: '%{name} 创建的一个投票已经结束'
    reblog:
      body: '你的嘟文被 %{name} 转嘟了：'
      subject: "%{name} 转嘟了你的嘟文"
      title: 新的转嘟
    status:
      subject: "%{name} 刚刚发布嘟文"
    update:
      subject: "%{name} 编辑了嘟文"
  notifications:
    email_events: 电子邮件通知事件
    email_events_hint: '选择你想要收到通知的事件：'
    other_settings: 其它通知设置
  number:
    human:
      decimal_units:
        format: "%n%u"
        units:
          billion: B
          million: M
          quadrillion: Q
          thousand: K
          trillion: T
  otp_authentication:
    code_hint: 输入认证应用生成的代码以确认操作
    description_html: 如果你使用身份验证应用启用了 <strong>双重身份验证</strong>， 登录将需要用到你的手机，它将生成你需要的令牌。
    enable: 启用
    instructions_html: "<strong>请使用 Google 身份验证器或其他的TOTP双重认证手机应用扫描此处的二维码</strong>。启用双重认证后，在登录时，你需要输入该应用生成的代码。"
    manual_instructions: '如果你无法扫描二维码，请手动输入下列文本：'
    setup: 设置
    wrong_code: 输入的认证码无效！请确认服务器时间与设备时间是否正确？
  pagination:
    newer: 更新
    next: 下一页
    older: 更早
    prev: 上一页
    truncate: "&hellip;"
  polls:
    errors:
      already_voted: 你已经在这里投过票了
      duplicate_options: 包含重复的项目
      duration_too_long: 期限过长
      duration_too_short: 期限过短
      expired: 投票已经结束
      invalid_choice: 被选中的投票选项不存在
      over_character_limit: 每条不能超过 %{max} 个字符
      self_vote: 您不能参与自己发起的投票
      too_few_options: 至少需要两个选项
      too_many_options: 不能超过 %{max} 项
  preferences:
    other: 其他
    posting_defaults: 发布默认值
    public_timelines: 公共时间轴
  privacy_policy:
    title: 隐私政策
  reactions:
    errors:
      limit_reached: 互动种类的限制
      unrecognized_emoji: 不是一个可识别的表情
  relationships:
    activity: 账号活动
    confirm_follow_selected_followers: 您确定想要关注所选的关注者吗？
    confirm_remove_selected_followers: 您确定想要取关所选的关注者吗？
    confirm_remove_selected_follows: 您确定要删除选定的关注着吗？
    dormant: 休眠
    follow_failure: 无法关注选中的部分账户。
    follow_selected_followers: 关注选中的关注者
    followers: 关注者
    following: 正在关注
    invited: 已邀请
    last_active: 最近活动
    most_recent: 最近的
    moved: 已迁移
    mutual: 互相关注
    primary: 主要
    relationship: 关系
    remove_selected_domains: 从选定的域名中删除所有关注者
    remove_selected_followers: 移除选中的关注者
    remove_selected_follows: 取消关注所选用户
    status: 账户状态
  remote_follow:
    missing_resource: 无法确定你的账户的跳转 URL
  reports:
    errors:
      invalid_rules: 没有引用有效的规则
  rss:
    content_warning: '内容警告：'
    descriptions:
      account: '@%{acct} 的公开嘟文'
      tag: '#%{hashtag} 标签下的公开嘟文'
  scheduled_statuses:
    over_daily_limit: 你已超出每日定时嘟文的上限（%{limit} 条）
    over_total_limit: 你已超出定时嘟文的上限（%{limit} 条）
    too_soon: 所定的时间必须在未来
  sessions:
    activity: 最后一次活跃的时间
    browser: 浏览器
    browsers:
      alipay: 支付宝
      blackberry: 黑莓
      chrome: Chrome
      edge: 微软 Edge
      electron: Electron
      firefox: Firefox
      generic: 未知浏览器
      huawei_browser: 华为浏览器
      ie: IE 浏览器
      micro_messenger: 微信
      nokia: Nokia S40 Ovi 浏览器
      opera: 欧朋浏览器
      otter: Otter
      phantom_js: PhantomJS
      qq: QQ浏览器
      safari: Safari
      uc_browser: UC 浏览器
      unknown_browser: 未知浏览器
      weibo: 新浪微博
    current_session: 当前会话
    description: "%{platform} 上的 %{browser}"
    explanation: 你的 Mastodon 账户目前已在这些浏览器上登录。
    ip: IP 地址
    platforms:
      adobe_air: Adobe Air
      android: Android
      blackberry: 黑莓
      chrome_os: ChromeOS
      firefox_os: Firefox OS
      ios: iOS
      kai_os: KaiOS
      linux: Linux
      mac: Mac
      unknown_platform: 未知平台
      windows: Windows
      windows_mobile: Windows Mobile
      windows_phone: Windows Phone
    revoke: 注销
    revoke_success: 会话注销成功
    title: 会话
    view_authentication_history: 查看账户的认证历史
  settings:
    account: 账号
    account_settings: 账户设置
    aliases: 账号别名
    appearance: 外观
    authorized_apps: 已授权的应用
    back: 返回 Mastodon
    delete: 删除账户
    development: 开发
    edit_profile: 更改个人资料
    export: 导出
    featured_tags: 精选的话题标签
    import: 导入
    import_and_export: 导入和导出
    migrate: 账户迁移
    notifications: 通知
    preferences: 首选项
    profile: 个人资料
    relationships: 关注管理
    statuses_cleanup: 自动删除嘟文
    strikes: 操作记录
    two_factor_authentication: 双重认证
    webauthn_authentication: 安全密钥
  statuses:
    attached:
      audio:
        other: "%{count} 条音频"
      description: '附加媒体：%{attached}'
      image:
        other: "%{count} 张图片"
      video:
        other: "%{count} 段视频"
    boosted_from_html: 转嘟自 %{acct_link}
    content_warning: '内容警告：%{warning}'
    default_language: 与界面显示语言相同
    disallowed_hashtags:
      other: '包含了这些禁止的话题标签：%{tags}'
    edited_at_html: 编辑于 %{date}
    errors:
      in_reply_not_found: 你回复的嘟文似乎不存在
    open_in_web: 在站内打开
    over_character_limit: 超过了 %{max} 字的限制
    pin_errors:
      direct: 仅对被提及的用户可见的帖子不能被置顶
      limit: 你所固定的嘟文数量已达到上限
      ownership: 不能置顶别人的嘟文
      reblog: 不能置顶转嘟
    poll:
      total_people:
        other: "%{count} 人"
      total_votes:
        other: "%{count} 票"
      vote: 投票
    show_more: 显示更多
    show_newer: 显示更新内容
    show_older: 显示更早内容
    show_thread: 显示全部对话
    title: "%{name}：“%{quote}”"
    visibilities:
      direct: 私信
      private: 仅关注者
      private_long: 只有关注你的用户能看到
      public: 公开
      public_long: 所有人可见，并会出现在公共时间轴上
      unlisted: 不公开
      unlisted_long: 所有人可见，但不会出现在公共时间轴上
  statuses_cleanup:
    enabled: 自动删除旧嘟文
    enabled_hint: 达到指定过期时间后自动删除您的嘟文，除非满足下列条件之一
    exceptions: 例外
    explanation: 删除嘟文是一个消耗系统资源的耗时操作，所以这个操作会在服务器空闲时完成。因此，您的嘟文可能会在达到过期阈值之后一段时间才会被删除。
    ignore_favs: 取消喜欢
    ignore_reblogs: 忽略转嘟
    interaction_exceptions: 基于互动的例外
    interaction_exceptions_explanation: 请注意，如果嘟文超出转嘟和喜欢的阈值之后，又降到阈值以下，则可能不会被删除。
    keep_direct: 保留私信
    keep_direct_hint: 不会删除你的任何私信
    keep_media: 保留带媒体附件的嘟文
    keep_media_hint: 不会删除任何包含媒体附件的嘟文
    keep_pinned: 保留置顶嘟文
    keep_pinned_hint: 不会删除你的任何置顶嘟文
    keep_polls: 保留投票
    keep_polls_hint: 不会删除你的任何投票
    keep_self_bookmark: 保存被你加入书签的嘟文
    keep_self_bookmark_hint: 如果你已将自己的嘟文添加书签，就不会删除这些嘟文
    keep_self_fav: 保留你点赞的嘟文
    keep_self_fav_hint: 如果你喜欢了自己的嘟文，则不会删除这些嘟文
    min_age:
      '1209600': 2周
      '15778476': 6个月
      '2629746': 1个月
      '31556952': 1年
      '5259492': 2个月
      '604800': 一周
      '63113904': 两年
      '7889238': 3个月
    min_age_label: 过期阈值
    min_favs: 保留如下嘟文：点赞数超过
    min_favs_hint: 点赞数超过该阈值的的嘟文都不会被删除。如果留空，则无论嘟文获得多少点赞，都将被删除。
    min_reblogs: 保留如下嘟文：转嘟数超过
    min_reblogs_hint: 转嘟数超过该阈值的的嘟文不会被删除。如果留空，则无论嘟文获得多少转嘟，都将被删除。
  stream_entries:
    sensitive_content: 敏感内容
  strikes:
    errors:
      too_late: 已来不及对此次处罚提出申诉
  tags:
    does_not_match_previous_name: 和之前的名称不匹配
  themes:
    contrast: Mastodon（高对比度）
    default: Mastodon（暗色主题）
    mastodon-light: Mastodon（亮色主题）
  time:
    formats:
      default: "%Y年%m月%d日 %H:%M"
      month: "%Y年%m月"
      time: "%H:%M"
  two_factor_authentication:
    add: 添加
    disable: 停用双重认证
    disabled_success: 双重身份验证成功禁用
    edit: 编辑
    enabled: 双重认证已启用
    enabled_success: 双重认证启用成功
    generate_recovery_codes: 生成恢复代码
    lost_recovery_codes: 如果你的手机不慎丢失，你可以使用恢复代码来重新获得对账户的访问权。如果你遗失了恢复代码，可以在此处重新生成。之前使用的恢复代码将会失效。
    methods: 双重认证
    otp: 身份验证应用
    recovery_codes: 备份恢复代码
    recovery_codes_regenerated: 恢复代码重新生成成功
    recovery_instructions_html: 如果你的手机无法使用，你可以使用下列任意一个恢复代码来重新获得对账户的访问权。<strong>请妥善保管好你的恢复代码</strong>（例如，你可以将它们打印出来，然后和其他重要的文件放在一起）。
    webauthn: 安全密钥
  user_mailer:
    appeal_approved:
      action: 前往你的账号
      explanation: 你于 %{appeal_date} 对 %{strike_date} 在你账号上做出的处罚提出的申诉已被批准，你的账号已回到正常状态。
      subject: 你于 %{date} 提出的申诉已被批准
      title: 申诉已批准
    appeal_rejected:
      explanation: 你于 %{appeal_date} 对 %{strike_date} 在你账号上做出的处罚提出的申诉已被驳回。
      subject: 你于 %{date} 提出的申诉已被驳回
      title: 申诉已驳回
    backup_ready:
      explanation: 你请求了一份 Mastodon 账户的完整备份。现在你可以下载了！
      subject: 你的存档已经准备完毕
      title: 存档导出
    suspicious_sign_in:
      change_password: 更改密码
      details: '以下是该次登录的详细信息：'
      explanation: 我们检测到有新 IP 地址登录了您的账号。
      further_actions_html: 如果不是您自己的操作，我们建议您立即 %{action} 并启用双重验证，确保账号安全。
      subject: 已有新 IP 地址访问了您的账号
      title: 新登录
    warning:
      appeal: 提交申诉
      appeal_description: 如果你认为此结果有误，可以向 %{instance} 的工作人员提交申诉。
      categories:
        spam: 垃圾信息
        violation: 内容违反了以下社区准则
      explanation:
        delete_statuses: 你的一些嘟文被发现违反了一条或多条社区准则，并已被 %{instance} 的监察员删除。
        disable: 你不能再使用你的账户，但你的个人资料和其他数据保持不变。你可以请求数据备份，更改账户设置或删除账户。
        mark_statuses_as_sensitive: 你的一些嘟文已经被 %{instance} 检察员标记为敏感内容。这意味着别人需要在嘟文中点击媒体，才能显示媒体预览。你可以在今后发布嘟文时自行将媒体标记为敏感内容。
        sensitive: 即刻起，你上传的所有媒体文件都将被标记为敏感内容并隐藏，在点击警告后才能查看。
        silence: 你可以继续使用你的账号，但只有已关注你的人才能在看到你在此服务器上的嘟文，并且你会被排除在各类公共列表之外。其他用户仍可以手动关注你。
        suspend: 你不能再使用你的账户，并且你的个人资料和其他数据都将无法访问。在大约30天内，你仍可以登录并请求数据备份，之后相关数据将被完全删除。我们会保留一些基础数据以避免封禁失效。
      reason: '理由：'
      statuses: '被引用的嘟文：'
      subject:
        delete_statuses: 你在 %{acct} 的嘟文已被删除
        disable: 你的账户 %{acct} 已被冻结
        mark_statuses_as_sensitive: 你在 %{acct} 的嘟文已被标记为敏感内容
        none: 对 %{acct} 的警告
        sensitive: 你在 %{acct} 的嘟文今后将被标记为敏感内容
        silence: 你的账户 %{acct} 已被隐藏
        suspend: 你的账户 %{acct} 已被封禁
      title:
        delete_statuses: 嘟文已删除
        disable: 账号已冻结
        mark_statuses_as_sensitive: 嘟文已被标记为敏感内容
        none: 警示
        sensitive: 账户已被标记为敏感内容
        silence: 账户被隐藏
        suspend: 账号被封禁
    welcome:
      edit_profile_action: 设置个人资料
      edit_profile_step: 您可以通过上传个人资料图片、更改您的昵称等来自定义您的个人资料。 您可以选择在新关注者关注您之前对其进行审核。
      explanation: 下面是几个小贴士，希望它们能帮到你
      final_action: 开始嘟嘟
      final_step: '开始发布嘟文！ 即使没有关注者，您的公开嘟文也可能会被其他人看到，例如在本地时间轴或话题标签中。 您可能想在 #introductions 话题标签上介绍自己。'
      full_handle: 你的完整用户地址
      full_handle_hint: 你需要把这个告诉你的朋友们，这样他们就能从另一台服务器向你发送信息或者关注你。
      subject: 欢迎来到 Mastodon
      title: '%{name}，欢迎你的加入！'
  users:
    follow_limit_reached: 你不能关注超过 %{limit} 个人
    go_to_sso_account_settings: 转到您的身份提供商进行账户设置
    invalid_otp_token: 输入的双重认证代码无效
    otp_lost_help_html: 如果你不慎丢失了所有的代码，请联系 %{email} 寻求帮助
    seamless_external_login: 因为你是通过外部服务登录的，所以密码和电子邮件地址设置都不可用。
    signed_in_as: '当前登录的账户：'
  verification:
    extra_instructions_html: <strong>提示：</strong>您网站上的链接可能是不可见的。重要的部分是 <code>rel="me"</code>，它可以防止在具有用户生成内容的网站上冒充身份。您甚至可以在页面头部使用 <code>link</code> 标签而不是 <code>a</code>，但 HTML 必须能够在不执行 JavaScript 的情况下访问。
    here_is_how: 具体方法如下：
    hint_html: "<strong>在Mastodon上验证您的身份对每个人都是必要的。</strong>基于开放网络标准，现在和将来永远免费。您只需要一个被人们认可的个人网站。当您在个人资料中链接到这个网站时，我们会检查该网站是否回链到您的资料，并显示一个指示符号。"
    instructions_html: 将下面的代码复制并粘贴到您网站的HTML中。然后在“编辑个人资料”选项卡中的附加字段之一添加您网站的地址，并保存更改。
    verification: 验证
    verified_links: 您已验证的链接
  webauthn_credentials:
    add: 添加新的安全密钥
    create:
      error: 添加你的安全密钥时出错。请重试。
      success: 你的安全密钥已成功添加。
    delete: 删除
    delete_confirmation: 你确认要删除这个安全密钥吗？
    description_html: 如果你启用 <strong>安全密钥身份验证</strong>，登录将需要你使用你的安全密钥。
    destroy:
      error: 删除你的安全密钥时出错。请重试。
      success: 你的安全密钥已成功删除。
    invalid_credential: 无效的安全密钥
    nickname_hint: 输入你的新安全密钥的昵称
    not_enabled: 你尚未启用WebAuthn
    not_supported: 此浏览器不支持安全密钥
    otp_required: 要使用安全密钥，请先启用两步验证。
    registered_on: 注册于 %{date}<|MERGE_RESOLUTION|>--- conflicted
+++ resolved
@@ -1041,21 +1041,6 @@
       view_strikes: 查看针对你账号的记录
     too_fast: 表单提交过快，请重试。
     use_security_key: 使用安全密钥
-<<<<<<< HEAD
-  authorize_follow:
-    already_following: 你已经在关注此用户了
-    already_requested: 你已经向那个账户发送过关注请求了
-    error: 对不起，寻找这个跨站用户时出错
-    follow: 关注
-    follow_request: '关注请求已发送给：'
-    following: '成功！你正在关注：'
-    post_follow:
-      close: 你也可以直接关闭这个窗口。
-      return: 查看用户个人资料
-      web: 返回本站
-    title: 关注 %{acct}
-=======
->>>>>>> fd284311
   challenge:
     confirm: 继续
     hint_html: "<strong>注意：</strong>接下来一小时内我们不会再次要求你输入密码。"
