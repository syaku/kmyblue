---
en:
  about:
    about_mastodon_html: 'The social network of the future: No ads, no corporate surveillance, ethical design, and decentralization! Own your data with Mastodon!'
    contact_missing: Not set
    contact_unavailable: N/A
    hosted_on: Mastodon hosted on %{domain}
    title: About
  accounts:
    follow: Follow
    followers:
      one: Follower
      other: Followers
    following: Following
    instance_actor_flash: This account is a virtual actor used to represent the server itself and not any individual user. It is used for federation purposes and should not be suspended.
    last_active: last active
    link_verified_on: Ownership of this link was checked on %{date}
    nothing_here: There is nothing here!
    pin_errors:
      following: You must be already following the person you want to endorse
    posts:
      one: Post
      other: Posts
    posts_tab_heading: Posts
  admin:
    account_actions:
      action: Perform action
      title: Perform moderation action on %{acct}
    account_moderation_notes:
      create: Leave note
      created_msg: Moderation note successfully created!
      destroyed_msg: Moderation note successfully destroyed!
    accounts:
      add_email_domain_block: Block e-mail domain
      approve: Approve
      approved_msg: Successfully approved %{username}'s sign-up application
      are_you_sure: Are you sure?
      avatar: Avatar
      by_domain: Domain
      change_email:
        changed_msg: Email successfully changed!
        current_email: Current email
        label: Change email
        new_email: New email
        submit: Change email
        title: Change email for %{username}
      change_role:
        changed_msg: Role successfully changed!
        label: Change role
        no_role: No role
        title: Change role for %{username}
      confirm: Confirm
      confirmed: Confirmed
      confirming: Confirming
      custom: Custom
      delete: Delete data
      deleted: Deleted
      demote: Demote
      destroyed_msg: "%{username}'s data is now queued to be deleted imminently"
      disable: Freeze
      disable_sign_in_token_auth: Disable e-mail token authentication
      disable_two_factor_authentication: Disable 2FA
      disabled: Frozen
      display_name: Display name
      domain: Domain
      edit: Edit
      email: Email
      email_status: Email status
      enable: Unfreeze
      enable_sign_in_token_auth: Enable e-mail token authentication
      enabled: Enabled
      enabled_msg: Successfully unfroze %{username}'s account
      followers: Followers
      follows: Follows
      header: Header
      inbox_url: Inbox URL
      invite_request_text: Reasons for joining
      invited_by: Invited by
      ip: IP
      joined: Joined
      location:
        all: All
        local: Local
        remote: Remote
        title: Location
      login_status: Login status
      media_attachments: Media attachments
      memorialize: Turn into memoriam
      memorialized: Memorialized
      memorialized_msg: Successfully turned %{username} into a memorial account
      moderation:
        active: Active
        all: All
        disabled: Disabled
        pending: Pending
        silenced: Limited
        suspended: Suspended
        title: Moderation
      moderation_notes: Moderation notes
      most_recent_activity: Most recent activity
      most_recent_ip: Most recent IP
      no_account_selected: No accounts were changed as none were selected
      no_limits_imposed: No limits imposed
      no_role_assigned: No role assigned
      not_subscribed: Not subscribed
      pending: Pending review
      perform_full_suspension: Suspend
      previous_strikes: Previous strikes
      previous_strikes_description_html:
        one: This account has <strong>one</strong> strike.
        other: This account has <strong>%{count}</strong> strikes.
      promote: Promote
      protocol: Protocol
      public: Public
      push_subscription_expires: PuSH subscription expires
      redownload: Refresh profile
      redownloaded_msg: Successfully refreshed %{username}'s profile from origin
      reject: Reject
      rejected_msg: Successfully rejected %{username}'s sign-up application
      remote_suspension_irreversible: The data of this account has been irreversibly deleted.
      remote_suspension_reversible_hint_html: The account has been suspended on their server, and the data will be fully removed on %{date}. Until then, the remote server can restore this account without any ill effects. If you wish to remove all of the account's data immediately, you can do so below.
      remove_avatar: Remove avatar
      remove_header: Remove header
      removed_avatar_msg: Successfully removed %{username}'s avatar image
      removed_header_msg: Successfully removed %{username}'s header image
      resend_confirmation:
        already_confirmed: This user is already confirmed
        send: Resend confirmation link
        success: Confirmation link successfully sent!
      reset: Reset
      reset_password: Reset password
      resubscribe: Resubscribe
      role: Role
      search: Search
      search_same_email_domain: Other users with the same e-mail domain
      search_same_ip: Other users with the same IP
      security: Security
      security_measures:
        only_password: Only password
        password_and_2fa: Password and 2FA
      sensitive: Force-sensitive
      sensitized: Marked as sensitive
      shared_inbox_url: Shared inbox URL
      show:
        created_reports: Made reports
        targeted_reports: Reported by others
      silence: Limit
      silenced: Limited
      statuses: Posts
      strikes: Previous strikes
      subscribe: Subscribe
      suspend: Suspend
      suspended: Suspended
      suspension_irreversible: The data of this account has been irreversibly deleted. You can unsuspend the account to make it usable but it will not recover any data it previously had.
      suspension_reversible_hint_html: The account has been suspended, and the data will be fully removed on %{date}. Until then, the account can be restored without any ill effects. If you wish to remove all of the account's data immediately, you can do so below.
      title: Accounts
      unblock_email: Unblock email address
      unblocked_email_msg: Successfully unblocked %{username}'s email address
      unconfirmed_email: Unconfirmed email
      undo_sensitized: Undo force-sensitive
      undo_silenced: Undo limit
      undo_suspension: Undo suspension
      unsilenced_msg: Successfully undid limit of %{username}'s account
      unsubscribe: Unsubscribe
      unsuspended_msg: Successfully unsuspended %{username}'s account
      username: Username
      view_domain: View summary for domain
      warn: Warn
      web: Web
      whitelisted: Allowed for federation
    action_logs:
      action_types:
        approve_appeal: Approve Appeal
        approve_user: Approve User
        assigned_to_self_report: Assign Report
        change_email_user: Change E-mail for User
        change_role_user: Change Role of User
        confirm_user: Confirm User
        create_account_warning: Create Warning
        create_announcement: Create Announcement
        create_canonical_email_block: Create E-mail Block
        create_custom_emoji: Create Custom Emoji
        create_domain_allow: Create Domain Allow
        create_domain_block: Create Domain Block
        create_email_domain_block: Create E-mail Domain Block
        create_ip_block: Create IP rule
        create_unavailable_domain: Create Unavailable Domain
        create_user_role: Create Role
        demote_user: Demote User
        destroy_announcement: Delete Announcement
        destroy_canonical_email_block: Delete E-mail Block
        destroy_custom_emoji: Delete Custom Emoji
        destroy_domain_allow: Delete Domain Allow
        destroy_domain_block: Delete Domain Block
        destroy_email_domain_block: Delete E-mail Domain Block
        destroy_instance: Purge Domain
        destroy_ip_block: Delete IP rule
        destroy_status: Delete Post
        destroy_unavailable_domain: Delete Unavailable Domain
        destroy_user_role: Destroy Role
        disable_2fa_user: Disable 2FA
        disable_custom_emoji: Disable Custom Emoji
        disable_sign_in_token_auth_user: Disable E-mail Token Authentication for User
        disable_user: Disable User
        enable_custom_emoji: Enable Custom Emoji
        enable_sign_in_token_auth_user: Enable E-mail Token Authentication for User
        enable_user: Enable User
        memorialize_account: Memorialize Account
        promote_user: Promote User
        reject_appeal: Reject Appeal
        reject_user: Reject User
        remove_avatar_user: Remove Avatar
        reopen_report: Reopen Report
        resend_user: Resend Confirmation Mail
        reset_password_user: Reset Password
        resolve_report: Resolve Report
        sensitive_account: Force-Sensitive Account
        silence_account: Limit Account
        suspend_account: Suspend Account
        unassigned_report: Unassign Report
        unblock_email_account: Unblock email address
        unsensitive_account: Undo Force-Sensitive Account
        unsilence_account: Undo Limit Account
        unsuspend_account: Unsuspend Account
        update_announcement: Update Announcement
        update_custom_emoji: Update Custom Emoji
        update_domain_block: Update Domain Block
        update_ip_block: Update IP rule
        update_status: Update Post
        update_user_role: Update Role
      actions:
        approve_appeal_html: "%{name} approved moderation decision appeal from %{target}"
        approve_user_html: "%{name} approved sign-up from %{target}"
        assigned_to_self_report_html: "%{name} assigned report %{target} to themselves"
        change_email_user_html: "%{name} changed the e-mail address of user %{target}"
        change_role_user_html: "%{name} changed role of %{target}"
        confirm_user_html: "%{name} confirmed e-mail address of user %{target}"
        create_account_warning_html: "%{name} sent a warning to %{target}"
        create_announcement_html: "%{name} created new announcement %{target}"
        create_canonical_email_block_html: "%{name} blocked e-mail with the hash %{target}"
        create_custom_emoji_html: "%{name} uploaded new emoji %{target}"
        create_domain_allow_html: "%{name} allowed federation with domain %{target}"
        create_domain_block_html: "%{name} blocked domain %{target}"
        create_email_domain_block_html: "%{name} blocked e-mail domain %{target}"
        create_ip_block_html: "%{name} created rule for IP %{target}"
        create_unavailable_domain_html: "%{name} stopped delivery to domain %{target}"
        create_user_role_html: "%{name} created %{target} role"
        demote_user_html: "%{name} demoted user %{target}"
        destroy_announcement_html: "%{name} deleted announcement %{target}"
        destroy_canonical_email_block_html: "%{name} unblocked e-mail with the hash %{target}"
        destroy_custom_emoji_html: "%{name} deleted emoji %{target}"
        destroy_domain_allow_html: "%{name} disallowed federation with domain %{target}"
        destroy_domain_block_html: "%{name} unblocked domain %{target}"
        destroy_email_domain_block_html: "%{name} unblocked e-mail domain %{target}"
        destroy_instance_html: "%{name} purged domain %{target}"
        destroy_ip_block_html: "%{name} deleted rule for IP %{target}"
        destroy_status_html: "%{name} removed post by %{target}"
        destroy_unavailable_domain_html: "%{name} resumed delivery to domain %{target}"
        destroy_user_role_html: "%{name} deleted %{target} role"
        disable_2fa_user_html: "%{name} disabled two factor requirement for user %{target}"
        disable_custom_emoji_html: "%{name} disabled emoji %{target}"
        disable_sign_in_token_auth_user_html: "%{name} disabled e-mail token authentication for %{target}"
        disable_user_html: "%{name} disabled login for user %{target}"
        enable_custom_emoji_html: "%{name} enabled emoji %{target}"
        enable_sign_in_token_auth_user_html: "%{name} enabled e-mail token authentication for %{target}"
        enable_user_html: "%{name} enabled login for user %{target}"
        force_cw_status_html: "%{name} turned post by %{target} cw"
        force_sensitive_status_html: "%{name} turned post by %{target} sensitive"
        memorialize_account_html: "%{name} turned %{target}'s account into a memoriam page"
        promote_user_html: "%{name} promoted user %{target}"
        reject_appeal_html: "%{name} rejected moderation decision appeal from %{target}"
        reject_user_html: "%{name} rejected sign-up from %{target}"
        remove_avatar_user_html: "%{name} removed %{target}'s avatar"
        remove_history_status_html: "%{name} removed post edit histories by %{target}"
        remove_media_status_html: "%{name} removed post medias by %{target}"
        remove_status_status_html: "%{name} removed post by %{target}"
        reopen_report_html: "%{name} reopened report %{target}"
        resend_user_html: "%{name} resent confirmation e-mail for %{target}"
        reset_password_user_html: "%{name} reset password of user %{target}"
        resolve_report_html: "%{name} resolved report %{target}"
        sensitive_account_html: "%{name} marked %{target}'s media as sensitive"
        silence_account_html: "%{name} limited %{target}'s account"
        suspend_account_html: "%{name} suspended %{target}'s account"
        unassigned_report_html: "%{name} unassigned report %{target}"
        unblock_email_account_html: "%{name} unblocked %{target}'s email address"
        unsensitive_account_html: "%{name} unmarked %{target}'s media as sensitive"
        unsilence_account_html: "%{name} undid limit of %{target}'s account"
        unsuspend_account_html: "%{name} unsuspended %{target}'s account"
        update_announcement_html: "%{name} updated announcement %{target}"
        update_custom_emoji_html: "%{name} updated emoji %{target}"
        update_domain_block_html: "%{name} updated domain block for %{target}"
        update_ip_block_html: "%{name} changed rule for IP %{target}"
        update_status_html: "%{name} updated post by %{target}"
        update_user_role_html: "%{name} changed %{target} role"
      deleted_account: deleted account
      empty: No logs found.
      filter_by_action: Filter by action
      filter_by_user: Filter by user
      title: Audit log
    announcements:
      destroyed_msg: Announcement successfully deleted!
      edit:
        title: Edit announcement
      empty: No announcements found.
      live: Live
      new:
        create: Create announcement
        title: New announcement
      publish: Publish
      published_msg: Announcement successfully published!
      scheduled_for: Scheduled for %{time}
      scheduled_msg: Announcement scheduled for publication!
      title: Announcements
      unpublish: Unpublish
      unpublished_msg: Announcement successfully unpublished!
      updated_msg: Announcement successfully updated!
    custom_emojis:
      assign_category: Assign category
      by_domain: Domain
      copied_msg: Successfully created local copy of the emoji
      copy: Copy
      copy_failed_msg: Could not make a local copy of that emoji
      create_new_category: Create new category
      created_msg: Emoji successfully created!
      delete: Delete
      destroyed_msg: Emojo successfully destroyed!
      disable: Disable
      disabled: Disabled
      disabled_msg: Successfully disabled that emoji
      emoji: Emoji
      enable: Enable
      enabled: Enabled
      enabled_msg: Successfully enabled that emoji
      image_hint: PNG or GIF up to %{size}
      list: List
      listed: Listed
      new:
        title: Add new custom emoji
      no_emoji_selected: No emojis were changed as none were selected
      not_permitted: You are not permitted to perform this action
      overwrite: Overwrite
      shortcode: Shortcode
      shortcode_hint: At least 2 characters, only alphanumeric characters and underscores
      title: Custom emojis
      uncategorized: Uncategorized
      unlist: Unlist
      unlisted: Unlisted
      update_failed_msg: Could not update that emoji
      updated_msg: Emoji successfully updated!
      upload: Upload
    dashboard:
      active_users: active users
      interactions: interactions
      media_storage: Media storage
      new_users: new users
      opened_reports: reports opened
      pending_appeals_html:
        one: "<strong>%{count}</strong> pending appeal"
        other: "<strong>%{count}</strong> pending appeals"
      pending_reports_html:
        one: "<strong>%{count}</strong> pending report"
        other: "<strong>%{count}</strong> pending reports"
      pending_tags_html:
        one: "<strong>%{count}</strong> pending hashtag"
        other: "<strong>%{count}</strong> pending hashtags"
      pending_users_html:
        one: "<strong>%{count}</strong> pending user"
        other: "<strong>%{count}</strong> pending users"
      resolved_reports: reports resolved
      software: Software
      sources: Sign-up sources
      space: Space usage
      title: Dashboard
      top_languages: Top active languages
      top_servers: Top active servers
      website: Website
    disputes:
      appeals:
        empty: No appeals found.
        title: Appeals
    domain_allows:
      add_new: Allow federation with domain
      created_msg: Domain has been successfully allowed for federation
      destroyed_msg: Domain has been disallowed from federation
      export: Export
      import: Import
      undo: Disallow federation with domain
    domain_blocks:
      add_new: Add new domain block
      confirm_suspension:
        cancel: Cancel
        confirm: Suspend
        permanent_action: Undoing the suspension will not restore any data or relationship.
        preamble_html: You are about to suspend <strong>%{domain}</strong> and its subdomains.
        remove_all_data: This will remove all content, media, and profile data for this domain's accounts from your server.
        stop_communication: Your server will stop communicating with these servers.
        title: Confirm domain block for %{domain}
        undo_relationships: This will undo any follow relationship between accounts of these servers and yours.
      created_msg: Domain block is now being processed
      destroyed_msg: Domain block has been undone
      detect_invalid_subscription: 不正な購読を行うサーバーとしてマークする
      detect_invalid_subscription_hint: Misskey、Calckeyなどは購読機能で未フォローユーザーの未収載投稿を拾います。これをマークしたサーバーは、ユーザーが任意で配送を拒否できます。停止とは無関係です
      domain: Domain
      edit: Edit domain block
      existing_domain_block: You have already imposed stricter limits on %{name}.
      existing_domain_block_html: You have already imposed stricter limits on %{name}, you need to <a href="%{unblock_url}">unblock it</a> first.
      export: Export
      import: Import
      new:
        create: Create block
        hint: The domain block will not prevent creation of account entries in the database, but will retroactively and automatically apply specific moderation methods on those accounts.
        severity:
          desc_html: "<strong>Limit</strong> will make posts from accounts at this domain invisible to anyone who isn't following them. <strong>Suspend</strong> will remove all content, media, and profile data for this domain's accounts from your server. Use <strong>None</strong> if you just want to reject media files."
          noop: None
          silence: Limit
          suspend: Suspend
        title: New domain block
      no_domain_block_selected: No domain blocks were changed as none were selected
      not_permitted: You are not permitted to perform this action
      obfuscate: Obfuscate domain name
      obfuscate_hint: Partially obfuscate the domain name in the list if advertising the list of domain limitations is enabled
      private_comment: Private comment
      private_comment_hint: Comment about this domain limitation for internal use by the moderators.
      public_comment: Public comment
      public_comment_hint: Comment about this domain limitation for the general public, if advertising the list of domain limitations is enabled.
      reject_favourite: Reject favorites
      reject_favourite_hint: Reject favorites or emoji-reaction in the future
      reject_hashtag: Reject hashtags
      reject_hashtag_hint: Reject hashtags in the future
      reject_media: Reject media files
      reject_media_hint: Removes locally stored media files and refuses to download any in the future. Irrelevant for suspensions
      reject_new_follow: Reject follows
      reject_new_follow_hint: Reject follows in the future
      reject_reply: Reject replies
      reject_reply_exclude_followers: Reject replies exclude followers
      reject_reply_hint: Reject replies in the future
      reject_reply_exclude_followers_hint: Reject replies exclude followers in the future
      reject_reports: Reject reports
      reject_reports_hint: Ignore all reports coming from this domain. Irrelevant for suspensions
      reject_send_dissubscribable: 購読拒否アカウントの投稿を配送しない
      reject_send_dissubscribable_hint: 相手サーバーからのフェッチは防げません。停止とは無関係です
      reject_send_media: 画像付き投稿を配送しない
      reject_send_media_hint: 相手サーバーからのフェッチは防げません。停止とは無関係です
      reject_send_not_public_searchability: 検索許可が「公開」でない投稿を配送しない
      reject_send_not_public_searchability_hint: 相手サーバーからのフェッチは防げません。停止とは無関係です
      reject_send_public_unlisted: ローカル公開投稿を配送しない
      reject_send_public_unlisted_hint: 相手サーバーからのフェッチは防げません。停止とは無関係です
      reject_send_sensitive: センシティブな投稿を配送しない
      reject_send_sensitive_hint: 相手サーバーからのフェッチは防げません。停止とは無関係です
      reject_send_unlisted_dissubscribable: 購読拒否アカウントの未収載投稿を配送しない
      reject_send_unlisted_dissubscribable_hint: 相手サーバーからのフェッチは防げません。停止とは無関係です
      reject_straight_follow: Reject straight follow
      reject_straight_follow_hint: The server accounts must be authenticated when follow our accounts
      undo: Undo domain block
      view: View domain block
    email_domain_blocks:
      add_new: Add new
      attempts_over_week:
        one: "%{count} attempt over the last week"
        other: "%{count} sign-up attempts over the last week"
      created_msg: Successfully blocked e-mail domain
      delete: Delete
      dns:
        types:
          mx: MX record
      domain: Domain
      new:
        create: Add domain
        resolve: Resolve domain
        title: Block new e-mail domain
      no_email_domain_block_selected: No e-mail domain blocks were changed as none were selected
      not_permitted: Not permitted
      resolved_dns_records_hint_html: The domain name resolves to the following MX domains, which are ultimately responsible for accepting e-mail. Blocking an MX domain will block sign-ups from any e-mail address which uses the same MX domain, even if the visible domain name is different. <strong>Be careful not to block major e-mail providers.</strong>
      resolved_through_html: Resolved through %{domain}
      title: Blocked e-mail domains
    export_domain_allows:
      new:
        title: Import domain allows
      no_file: No file selected
    export_domain_blocks:
      import:
        description_html: You are about to import a list of domain blocks. Please review this list very carefully, especially if you have not authored this list yourself.
        existing_relationships_warning: Existing follow relationships
        private_comment_description_html: 'To help you track where imported blocks come from, imported blocks will be created with the following private comment: <q>%{comment}</q>'
        private_comment_template: Imported from %{source} on %{date}
        title: Import domain blocks
      invalid_domain_block: 'One or more domain blocks were skipped because of the following error(s): %{error}'
      new:
        title: Import domain blocks
      no_file: No file selected
    follow_recommendations:
      description_html: "<strong>Follow recommendations help new users quickly find interesting content</strong>. When a user has not interacted with others enough to form personalized follow recommendations, these accounts are recommended instead. They are re-calculated on a daily basis from a mix of accounts with the highest recent engagements and highest local follower counts for a given language."
      language: For language
      status: Status
      suppress: Suppress follow recommendation
      suppressed: Suppressed
      title: Follow recommendations
      unsuppress: Restore follow recommendation
    instances:
      availability:
        description_html:
          one: If delivering to the domain fails <strong>%{count} day</strong> without succeeding, no further delivery attempts will be made unless a delivery <em>from</em> the domain is received.
          other: If delivering to the domain fails on <strong>%{count} different days</strong> without succeeding, no further delivery attempts will be made unless a delivery <em>from</em> the domain is received.
        failure_threshold_reached: Failure threshold reached on %{date}.
        failures_recorded:
          one: Failed attempt on %{count} day.
          other: Failed attempts on %{count} different days.
        no_failures_recorded: No failures on record.
        title: Availability
        warning: The last attempt to connect to this server has been unsuccessful
      back_to_all: All
      back_to_limited: Limited
      back_to_warning: Warning
      by_domain: Domain
      confirm_purge: Are you sure you want to permanently delete data from this domain?
      content_policies:
        comment: Internal note
        description_html: You can define content policies that will be applied to all accounts from this domain and any of its subdomains.
        limited_federation_mode_description_html: You can chose whether to allow federation with this domain.
        policies:
          reject_favourite: Reject favorite
          reject_hashtag: Reject hashtags
          reject_media: Reject media
          reject_new_follow: Reject follows
          reject_straight_follow: Reject straight follow
          reject_reply: Reject reply
          reject_reply_exclude_followers: Reject reply exclude followers
          reject_reports: Reject reports
          silence: Limit
          suspend: Suspend
        policy: Policy
        reason: Public reason
        title: Content policies
      dashboard:
        instance_accounts_dimension: Most followed accounts
        instance_accounts_measure: stored accounts
        instance_followers_measure: our followers there
        instance_follows_measure: their followers here
        instance_languages_dimension: Top languages
        instance_media_attachments_measure: stored media attachments
        instance_reports_measure: reports about them
        instance_statuses_measure: stored posts
      delivery:
        all: All
        clear: Clear delivery errors
        failing: Failing
        restart: Restart delivery
        stop: Stop delivery
        unavailable: Unavailable
      delivery_available: Delivery is available
      delivery_error_days: Delivery error days
      delivery_error_hint: If delivery is not possible for %{count} days, it will be automatically marked as undeliverable.
      destroyed_msg: Data from %{domain} is now queued for imminent deletion.
      empty: No domains found.
      known_accounts:
        one: "%{count} known account"
        other: "%{count} known accounts"
      moderation:
        all: All
        limited: Limited
        title: Moderation
      private_comment: Private comment
      public_comment: Public comment
      purge: Purge
      purge_description_html: If you believe this domain is offline for good, you can delete all account records and associated data from this domain from your storage. This may take a while.
      title: Federation
      total_blocked_by_us: Blocked by us
      total_followed_by_them: Followed by them
      total_followed_by_us: Followed by us
      total_reported: Reports about them
      total_storage: Media attachments
      totals_time_period_hint_html: The totals displayed below include data for all time.
    invites:
      deactivate_all: Deactivate all
      filter:
        all: All
        available: Available
        expired: Expired
        title: Filter
      title: Invites
    ip_blocks:
      add_new: Create rule
      created_msg: Successfully added new IP rule
      delete: Delete
      expires_in:
        '1209600': 2 weeks
        '15778476': 6 months
        '2629746': 1 month
        '31556952': 1 year
        '86400': 1 day
        '94670856': 3 years
      new:
        title: Create new IP rule
      no_ip_block_selected: No IP rules were changed as none were selected
      title: IP rules
    media_attachments:
      title: Media attachments
    ng_words:
      enable_block_emoji_reaction_settings: Enable block emoji reactions settings for users
      hide_local_users_for_anonymous: Hide timeline local user posts from anonymous
      keywords: Reject keywords
      post_hash_tags_max: Hash tags max for posts
      test_error: Testing is returned any errors
      title: NG words and against spams
    relationships:
      title: "%{acct}'s relationships"
    relays:
      add_new: Add new relay
      delete: Delete
      description_html: A <strong>federation relay</strong> is an intermediary server that exchanges large volumes of public posts between servers that subscribe and publish to it. <strong>It can help small and medium servers discover content from the fediverse</strong>, which would otherwise require local users manually following other people on remote servers.
      disable: Disable
      disabled: Disabled
      enable: Enable
      enable_hint: Once enabled, your server will subscribe to all public posts from this relay, and will begin sending this server's public posts to it.
      enabled: Enabled
      inbox_url: Relay URL
      pending: Waiting for relay's approval
      save_and_enable: Save and enable
      setup: Setup a relay connection
      signatures_not_enabled: Relays may not work correctly while secure mode or limited federation mode is enabled
      status: Status
      title: Relays
    report_notes:
      created_msg: Report note successfully created!
      destroyed_msg: Report note successfully deleted!
    reports:
      account:
        notes:
          one: "%{count} note"
          other: "%{count} notes"
      action_log: Audit log
      action_taken_by: Action taken by
      actions:
        delete_description_html: The reported posts will be deleted and a strike will be recorded to help you escalate on future infractions by the same account.
        mark_as_sensitive_description_html: The media in the reported posts will be marked as sensitive and a strike will be recorded to help you escalate on future infractions by the same account.
        other_description_html: See more options for controlling the account's behaviour and customize communication to the reported account.
        resolve_description_html: No action will be taken against the reported account, no strike recorded, and the report will be closed.
        silence_description_html: The account will be visible only to those who already follow it or manually look it up, severely limiting its reach. Can always be reverted. Closes all reports against this account.
        suspend_description_html: The account and all its contents will be inaccessible and eventually deleted, and interacting with it will be impossible. Reversible within 30 days. Closes all reports against this account.
      actions_description_html: Decide which action to take to resolve this report. If you take a punitive action against the reported account, an e-mail notification will be sent to them, except when the <strong>Spam</strong> category is selected.
      actions_description_remote_html: Decide which action to take to resolve this report. This will only affect how <strong>your</strong> server communicates with this remote account and handle its content.
      add_to_report: Add more to report
      are_you_sure: Are you sure?
      assign_to_self: Assign to me
      assigned: Assigned moderator
      by_target_domain: Domain of reported account
      cancel: Cancel
      category: Category
      category_description_html: The reason this account and/or content was reported will be cited in communication with the reported account
      comment:
        none: None
      comment_description_html: 'To provide more information, %{name} wrote:'
      confirm: Confirm
      confirm_action: Confirm moderation action against @%{acct}
      created_at: Reported
      delete_and_resolve: Delete posts
      forwarded: Forwarded
      forwarded_to: Forwarded to %{domain}
      mark_as_resolved: Mark as resolved
      mark_as_sensitive: Mark as sensitive
      mark_as_unresolved: Mark as unresolved
      no_one_assigned: No one
      notes:
        create: Add note
        create_and_resolve: Resolve with note
        create_and_unresolve: Reopen with note
        delete: Delete
        placeholder: Describe what actions have been taken, or any other related updates...
        title: Notes
      notes_description_html: View and leave notes to other moderators and your future self
      processed_msg: 'Report #%{id} successfully processed'
      quick_actions_description_html: 'Take a quick action or scroll down to see reported content:'
      remote_user_placeholder: the remote user from %{instance}
      reopen: Reopen report
      report: 'Report #%{id}'
      reported_account: Reported account
      reported_by: Reported by
      resolved: Resolved
      resolved_msg: Report successfully resolved!
      skip_to_actions: Skip to actions
      status: Status
      statuses: Reported content
      statuses_description_html: Offending content will be cited in communication with the reported account
      summary:
        action_preambles:
          delete_html: 'You are about to <strong>remove</strong> some of <strong>@%{acct}</strong>''s posts. This will:'
          mark_as_sensitive_html: 'You are about to <strong>mark</strong> some of <strong>@%{acct}</strong>''s posts as <strong>sensitive</strong>. This will:'
          silence_html: 'You are about to <strong>limit</strong> <strong>@%{acct}</strong>''s account. This will:'
          suspend_html: 'You are about to <strong>suspend</strong> <strong>@%{acct}</strong>''s account. This will:'
        actions:
          delete_html: Remove the offending posts
          mark_as_sensitive_html: Mark the offending posts' media as sensitive
          silence_html: Severely limit <strong>@%{acct}</strong>'s reach by making their profile and contents only visible to people already following them or manually looking it profile up
          suspend_html: Suspend <strong>@%{acct}</strong>, making their profile and contents inaccessible and impossible to interact with
        close_report: 'Mark report #%{id} as resolved'
        close_reports_html: Mark <strong>all</strong> reports against <strong>@%{acct}</strong> as resolved
        delete_data_html: Delete <strong>@%{acct}</strong>'s profile and contents 30 days from now unless they get unsuspended in the meantime
        preview_preamble_html: "<strong>@%{acct}</strong> will receive a warning with the following contents:"
        record_strike_html: Record a strike against <strong>@%{acct}</strong> to help you escalate on future violations from this account
        send_email_html: Send <strong>@%{acct}</strong> a warning e-mail
        warning_placeholder: Optional additional reasoning for the moderation action.
      target_origin: Origin of reported account
      title: Reports
      unassign: Unassign
      unknown_action_msg: 'Unknown action: %{action}'
      unresolved: Unresolved
      updated_at: Updated
      view_profile: View profile
    roles:
      add_new: Add role
      assigned_users:
        one: "%{count} user"
        other: "%{count} users"
      categories:
        administration: Administration
        devops: DevOps
        invites: Invites
        moderation: Moderation
        special: Special
      delete: Delete
      description_html: With <strong>user roles</strong>, you can customize which functions and areas of Mastodon your users can access.
      edit: Edit '%{name}' role
      everyone: Default permissions
      everyone_full_description_html: This is the <strong>base role</strong> affecting <strong>all users</strong>, even those without an assigned role. All other roles inherit permissions from it.
      permissions_count:
        one: "%{count} permission"
        other: "%{count} permissions"
      privileges:
        administrator: Administrator
        administrator_description: Users with this permission will bypass every permission
        delete_user_data: Delete User Data
        delete_user_data_description: Allows users to delete other users' data without delay
        invite_users: Invite Users
        invite_users_description: Allows users to invite new people to the server
        manage_announcements: Manage Announcements
        manage_announcements_description: Allows users to manage announcements on the server
        manage_appeals: Manage Appeals
        manage_appeals_description: Allows users to review appeals against moderation actions
        manage_blocks: Manage Blocks
        manage_blocks_description: Allows users to block e-mail providers and IP addresses
        manage_custom_emojis: Manage Custom Emojis
        manage_custom_emojis_description: Allows users to manage custom emojis on the server
        manage_federation: Manage Federation
        manage_federation_description: Allows users to block or allow federation with other domains, and control deliverability
        manage_invites: Manage Invites
        manage_invites_description: Allows users to browse and deactivate invite links
        manage_reports: Manage Reports
        manage_reports_description: Allows users to review reports and perform moderation actions against them
        manage_roles: Manage Roles
        manage_roles_description: Allows users to manage and assign roles below theirs
        manage_rules: Manage Rules
        manage_rules_description: Allows users to change server rules
        manage_settings: Manage Settings
        manage_settings_description: Allows users to change site settings
        manage_taxonomies: Manage Taxonomies
        manage_taxonomies_description: Allows users to review trending content and update hashtag settings
        manage_user_access: Manage User Access
        manage_user_access_description: Allows users to disable other users' two-factor authentication, change their e-mail address, and reset their password
        manage_users: Manage Users
        manage_users_description: Allows users to view other users' details and perform moderation actions against them
        manage_webhooks: Manage Webhooks
        manage_webhooks_description: Allows users to set up webhooks for administrative events
        view_audit_log: View Audit Log
        view_audit_log_description: Allows users to see a history of administrative actions on the server
        view_dashboard: View Dashboard
        view_dashboard_description: Allows users to access the dashboard and various metrics
        view_devops: DevOps
        view_devops_description: Allows users to access Sidekiq and pgHero dashboards
      title: Roles
    rules:
      add_new: Add rule
      delete: Delete
      description_html: While most claim to have read and agree to the terms of service, usually people do not read through until after a problem arises. <strong>Make it easier to see your server's rules at a glance by providing them in a flat bullet point list.</strong> Try to keep individual rules short and simple, but try not to split them up into many separate items either.
      edit: Edit rule
      empty: No server rules have been defined yet.
      title: Server rules
    sensitive_words:
      alert: This post contains sensitive words, so alert added
      hint: This keywords is applied to public posts only..
      keywords: Sensitive keywords
      keywords_for_all: Sensitive keywords (Contains CW alert)
      title: Sensitive words and moderation options
    settings:
      about:
        manage_rules: Manage server rules
        preamble: Provide in-depth information about how the server is operated, moderated, funded.
        rules_hint: There is a dedicated area for rules that your users are expected to adhere to.
        title: About
      appearance:
        preamble: Customize Mastodon's web interface.
        title: Appearance
      branding:
        preamble: Your server's branding differentiates it from other servers in the network. This information may be displayed across a variety of environments, such as Mastodon's web interface, native applications, in link previews on other websites and within messaging apps, and so on. For this reason, it is best to keep this information clear, short and concise.
        title: Branding
      captcha_enabled:
        desc_html: This relies on external scripts from hCaptcha, which may be a security and privacy concern. In addition, <strong>this can make the registration process significantly less accessible to some (especially disabled) people</strong>. For these reasons, please consider alternative measures such as approval-based or invite-based registration.
        title: Require new users to solve a CAPTCHA to confirm their account
      content_retention:
        preamble: Control how user-generated content is stored in Mastodon.
        title: Content retention
      default_noindex:
        desc_html: Affects all users who have not changed this setting themselves
        title: Opt users out of search engine indexing by default
      discovery:
        follow_recommendations: Follow recommendations
        preamble: Surfacing interesting content is instrumental in onboarding new users who may not know anyone Mastodon. Control how various discovery features work on your server.
        profile_directory: Profile directory
        public_timelines: Public timelines
        publish_discovered_servers: Publish discovered servers
        publish_statistics: Publish statistics
        title: Discovery
        trends: Trends
      domain_blocks:
        all: To everyone
        disabled: To no one
        users: To logged-in local users
      registrations:
        preamble: Control who can create an account on your server.
        title: Registrations
      registrations_mode:
        modes:
          approved: Approval required for sign up
          none: Nobody can sign up
          open: Anyone can sign up
      title: Server settings
    site_uploads:
      delete: Delete uploaded file
      destroyed_msg: Site upload successfully deleted!
    statuses:
      account: Author
      application: Application
      are_you_sure: Are you sure?
      back_to_account: Back to account page
      back_to_report: Back to report page
      batch:
        remove_from_report: Remove from report
        report: Report
      deleted: Deleted
      favourites: Favorites
      force_cw: Force CW
      force_nsfw: Force NSFW
      history: Version history
      in_reply_to: Replying to
      language: Language
      media:
        title: Media
      metadata: Metadata
      no_status_selected: No posts were changed as none were selected
      open: Open post
      original_status: Original post
      reblogs: Reblogs
      remove: Remove post
      remove_media: Remove medias
      remove_history: Remove edit history
      searchability: Searchability
      status_changed: Post changed
      title: Account posts
      trending: Trending
      visibility: Visibility
      with_media: With media
    strikes:
      actions:
        delete_statuses: "%{name} deleted %{target}'s posts"
        disable: "%{name} froze %{target}'s account"
        mark_statuses_as_sensitive: "%{name} marked %{target}'s posts as sensitive"
        none: "%{name} sent a warning to %{target}"
        sensitive: "%{name} marked %{target}'s account as sensitive"
        silence: "%{name} limited %{target}'s account"
        suspend: "%{name} suspended %{target}'s account"
      appeal_approved: Appealed
      appeal_pending: Appeal pending
      appeal_rejected: Appeal rejected
    system_checks:
      database_schema_check:
        message_html: There are pending database migrations. Please run them to ensure the application behaves as expected
      elasticsearch_running_check:
        message_html: Could not connect to Elasticsearch. Please check that it is running, or disable full-text search
      elasticsearch_version_check:
        message_html: 'Incompatible Elasticsearch version: %{value}'
        version_comparison: Elasticsearch %{running_version} is running while %{required_version} is required
      rules_check:
        action: Manage server rules
        message_html: You haven't defined any server rules.
      sidekiq_process_check:
        message_html: No Sidekiq process running for the %{value} queue(s). Please review your Sidekiq configuration
      upload_check_privacy_error:
        action: Check here for more information
        message_html: "<strong>Your web server is misconfigured. The privacy of your users is at risk.</strong>"
      upload_check_privacy_error_object_storage:
        action: Check here for more information
        message_html: "<strong>Your object storage is misconfigured. The privacy of your users is at risk.</strong>"
    tags:
      review: Review status
      updated_msg: Hashtag settings updated successfully
    title: Administration
    trends:
      allow: Allow
      approved: Approved
      disallow: Disallow
      links:
        allow: Allow link
        allow_provider: Allow publisher
        description_html: These are links that are currently being shared a lot by accounts that your server sees posts from. It can help your users find out what's going on in the world. No links are displayed publicly until you approve the publisher. You can also allow or reject individual links.
        disallow: Disallow link
        disallow_provider: Disallow publisher
        no_link_selected: No links were changed as none were selected
        publishers:
          no_publisher_selected: No publishers were changed as none were selected
        shared_by_over_week:
          one: Shared by one person over the last week
          other: Shared by %{count} people over the last week
        title: Trending links
        usage_comparison: Shared %{today} times today, compared to %{yesterday} yesterday
      not_allowed_to_trend: Not allowed to trend
      only_allowed: Only allowed
      pending_review: Pending review
      preview_card_providers:
        allowed: Links from this publisher can trend
        description_html: These are domains from which links are often shared on your server. Links will not trend publicly unless the domain of the link is approved. Your approval (or rejection) extends to subdomains.
        rejected: Links from this publisher won't trend
        title: Publishers
      rejected: Rejected
      statuses:
        allow: Allow post
        allow_account: Allow author
        description_html: These are posts that your server knows about that are currently being shared and favorited a lot at the moment. It can help your new and returning users to find more people to follow. No posts are displayed publicly until you approve the author, and the author allows their account to be suggested to others. You can also allow or reject individual posts.
        disallow: Disallow post
        disallow_account: Disallow author
        no_status_selected: No trending posts were changed as none were selected
        not_discoverable: Author has not opted-in to being discoverable
        shared_by:
          one: Shared or favorited one time
          other: Shared and favorited %{friendly_count} times
        title: Trending posts
      tags:
        current_score: Current score %{score}
        dashboard:
          tag_accounts_measure: unique uses
          tag_languages_dimension: Top languages
          tag_servers_dimension: Top servers
          tag_servers_measure: different servers
          tag_uses_measure: total uses
        description_html: These are hashtags that are currently appearing in a lot of posts that your server sees. It can help your users find out what people are talking the most about at the moment. No hashtags are displayed publicly until you approve them.
        listable: Can be suggested
        no_tag_selected: No tags were changed as none were selected
        not_listable: Won't be suggested
        not_trendable: Won't appear under trends
        not_usable: Cannot be used
        peaked_on_and_decaying: Peaked on %{date}, now decaying
        title: Trending hashtags
        trendable: Can appear under trends
        trending_rank: 'Trending #%{rank}'
        usable: Can be used
        usage_comparison: Used %{today} times today, compared to %{yesterday} yesterday
        used_by_over_week:
          one: Used by one person over the last week
          other: Used by %{count} people over the last week
      title: Trends
      trending: Trending
    warning_presets:
      add_new: Add new
      delete: Delete
      edit_preset: Edit warning preset
      empty: You haven't defined any warning presets yet.
      title: Manage warning presets
    webhooks:
      add_new: Add endpoint
      delete: Delete
      description_html: A <strong>webhook</strong> enables Mastodon to push <strong>real-time notifications</strong> about chosen events to your own application, so your application can <strong>automatically trigger reactions</strong>.
      disable: Disable
      disabled: Disabled
      edit: Edit endpoint
      empty: You don't have any webhook endpoints configured yet.
      enable: Enable
      enabled: Active
      enabled_events:
        one: 1 enabled event
        other: "%{count} enabled events"
      events: Events
      new: New webhook
      rotate_secret: Rotate secret
      secret: Signing secret
      status: Status
      title: Webhooks
      webhook: Webhook
  admin_mailer:
    new_appeal:
      actions:
        delete_statuses: to delete their posts
        disable: to freeze their account
        mark_statuses_as_sensitive: to mark their posts as sensitive
        none: a warning
        sensitive: to mark their account as sensitive
        silence: to limit their account
        suspend: to suspend their account
      body: "%{target} is appealing a moderation decision by %{action_taken_by} from %{date}, which was %{type}. They wrote:"
      next_steps: You can approve the appeal to undo the moderation decision, or ignore it.
      subject: "%{username} is appealing a moderation decision on %{instance}"
    new_pending_account:
      body: The details of the new account are below. You can approve or reject this application.
      subject: New account up for review on %{instance} (%{username})
    new_report:
      body: "%{reporter} has reported %{target}"
      body_remote: Someone from %{domain} has reported %{target}
      subject: New report for %{instance} (#%{id})
    new_trends:
      body: 'The following items need a review before they can be displayed publicly:'
      new_trending_links:
        title: Trending links
      new_trending_statuses:
        title: Trending posts
      new_trending_tags:
        no_approved_tags: There are currently no approved trending hashtags.
        requirements: 'Any of these candidates could surpass the #%{rank} approved trending hashtag, which is currently #%{lowest_tag_name} with a score of %{lowest_tag_score}.'
        title: Trending hashtags
      subject: New trends up for review on %{instance}
  aliases:
    add_new: Create alias
    created_msg: Successfully created a new alias. You can now initiate the move from the old account.
    deleted_msg: Successfully removed the alias. Moving from that account to this one will no longer be possible.
    empty: You have no aliases.
    hint_html: If you want to move from another account to this one, here you can create an alias, which is required before you can proceed with moving followers from the old account to this one. This action by itself is <strong>harmless and reversible</strong>. <strong>The account migration is initiated from the old account</strong>.
    remove: Unlink alias
  antennas:
    beta: This function is in beta.
    contexts:
      account: Accounts
      domain: Domains
      keyword: Keywords
      tag: Tags
    edit:
      accounts_hint: \@askyq or @askyq@example.com
      accounts_raw: Account list
      available: Available
      description: アンテナは、サーバーが認識した全ての公開・ローカル公開投稿のうち、検索許可が「公開」または明示的に設定されていないもの(検索許可システムに対応していないサーバーからの投稿)、かつ購読を拒否していないすべてのアカウントからの投稿が対象です。検出された投稿は、指定したリストに追加されます。
      domains_hint: ドメインとは、アカウントIDやサイトのURLのうち「kmy.blue」「example.com」に該当する部分です。自身のサーバーを指定することはできません
      domains_raw: Domain list
      exclude_accounts_raw: Excluding account list
      exclude_domains_raw: Excluding domain list
      exclude_keywords_raw: Excluding keyword list
      exclude_tags_raw: Excluding hashtag list
      hint: 下のリストに、絞り込み条件・除外条件を入力します。条件は複数指定することができます。1行につき1つずつ入力してください。空行、コメント、重複を含めることはできません。
      ignore_reblog: Ignore BTs
      keywords_hint: キーワードは1つあたり最低2文字です。キーワードによる絞り込みを指定した場合、検索許可に対応しているサーバーからの投稿は、検索許可が「公開」以外のものは掲載されなくなります
      keywords_raw: Keyword list
      list: Destination list
      stl: Enable stl (Social timeline) mode
      stl_hint: All of under settings will be ignored, but rejecting subscription settings are ignored
      tags_raw: Hashtag list
      title: Edit antenna
      with_media_only: With media only
    errors:
      deprecated_api_multiple_keywords: These parameters cannot be changed from this application because they apply to more than one filter keyword. Use a more recent application or the web interface.
      empty_contexts: No contexts! You must set any context filters
      invalid_context: None or invalid context supplied
      invalid_list_owner: This list is not yours
      over_limit: You have exceeded the limit of %{limit} antennas
      over_stl_limit: You have exceeded the limit of %{limit} stl antennas
      remove_list_with_antenna: Cannot remove list because this list is related to antenna.
    index:
      contexts: Antennas in %{contexts}
      delete: Delete
      disabled: Disabled
      empty: You have no antennas.
      expires_in: Expires in %{distance}
      expires_on: Expires on %{date}
      stl: This antenna is in STL mode, ignoring reject-subscription settings.
      title: Antennas
    new:
      save: Save new antenna
      title: Add new antenna
  appearance:
    advanced_web_interface: Advanced web interface
    advanced_web_interface_hint: 'If you want to make use of your entire screen width, the advanced web interface allows you to configure many different columns to see as much information at the same time as you want: Home, notifications, federated timeline, any number of lists and hashtags.'
    animations_and_accessibility: Animations and accessibility
    confirmation_dialogs: Confirmation dialogs
    discovery: Discovery
    localization:
      body: Mastodon is translated by volunteers.
      guide_link: https://crowdin.com/project/mastodon
      guide_link_text: Everyone can contribute.
    sensitive_content: Sensitive content
  application_mailer:
    notification_preferences: Change e-mail preferences
    salutation: "%{name},"
    settings: 'Change e-mail preferences: %{link}'
    unsubscribe: Unsubscribe
    view: 'View:'
    view_profile: View profile
    view_status: View post
  applications:
    created: Application successfully created
    destroyed: Application successfully deleted
    logout: Logout
    regenerate_token: Regenerate access token
    token_regenerated: Access token successfully regenerated
    warning: Be very careful with this data. Never share it with anyone!
    your_token: Your access token
  auth:
    apply_for_account: Request an account
    captcha_confirmation:
      help_html: If you have issues solving the CAPTCHA, you can get in touch with us through %{email} and we can assist you.
      hint_html: Just one more thing! We need to confirm you're a human (this is so we can keep the spam out!). Solve the CAPTCHA below and click "Continue".
      title: Security check
    cloudflare_with_registering: With cloudflare on auth
    confirmations:
      wrong_email_hint: If that e-mail address is not correct, you can change it in account settings.
    delete_account: Delete account
    delete_account_html: If you wish to delete your account, you can <a href="%{path}">proceed here</a>. You will be asked for confirmation.
    description:
      prefix_invited_by_user: "@%{name} invites you to join this server of Mastodon!"
      prefix_sign_up: Sign up on Mastodon today!
      suffix: With an account, you will be able to follow people, post updates and exchange messages with users from any Mastodon server and more!
    didnt_get_confirmation: Didn't receive a confirmation link?
    dont_have_your_security_key: Don't have your security key?
    forgot_password: Forgot your password?
    invalid_reset_password_token: Password reset token is invalid or expired. Please request a new one.
    link_to_otp: Enter a two-factor code from your phone or a recovery code
    link_to_webauth: Use your security key device
    log_in_with: Log in with
    login: Log in
    logout: Logout
    migrate_account: Move to a different account
    migrate_account_html: If you wish to redirect this account to a different one, you can <a href="%{path}">configure it here</a>.
    or_log_in_with: Or log in with
    privacy_policy_agreement_html: I have read and agree to the <a href="%{privacy_policy_path}" target="_blank">privacy policy</a>
    progress:
      confirm: Confirm e-mail
      details: Your details
      review: Our review
      rules: Accept rules
    providers:
      cas: CAS
      saml: SAML
    register: Sign up
    registration_closed: "%{instance} is not accepting new members"
    resend_confirmation: Resend confirmation link
    reset_password: Reset password
    rules:
      accept: Accept
      back: Back
      invited_by: 'You can join %{domain} thanks to the invitation you have received from:'
      preamble: These are set and enforced by the %{domain} moderators.
      preamble_invited: Before you proceed, please consider the ground rules set by the moderators of %{domain}.
      title: Some ground rules.
      title_invited: You've been invited.
    security: Security
    set_new_password: Set new password
    setup:
      email_below_hint_html: Check your spam folder, or request another one. You can correct your e-mail address if it's wrong.
      email_settings_hint_html: Click the link we sent you to verify %{email}. We'll wait right here.
      link_not_received: Didn't get a link?
      new_confirmation_instructions_sent: You will receive a new e-mail with the confirmation link in a few minutes!
      title: Check your inbox
    sign_in:
      preamble_html: Login with your <strong>%{domain}</strong> credentials. If your account is hosted on a different server, you will not be able to log in here.
      title: Login to %{domain}
    sign_up:
      manual_review: Sign-ups on %{domain} go through manual review by our moderators. To help us process your registration, write a bit about yourself and why you want an account on %{domain}.
      preamble: With an account on this Mastodon server, you'll be able to follow any other person on the network, regardless of where their account is hosted.
      title: Let's get you set up on %{domain}.
    status:
      account_status: Account status
      confirming: Waiting for e-mail confirmation to be completed.
      functional: Your account is fully operational.
      pending: Your application is pending review by our staff. This may take some time. You will receive an e-mail if your application is approved.
      redirecting_to: Your account is inactive because it is currently redirecting to %{acct}.
      view_strikes: View past strikes against your account
    too_fast: Form submitted too fast, try again.
    use_security_key: Use security key
  challenge:
    confirm: Continue
    hint_html: "<strong>Tip:</strong> We won't ask you for your password again for the next hour."
    invalid_password: Invalid password
    prompt: Confirm password to continue
  crypto:
    errors:
      invalid_key: is not a valid Ed25519 or Curve25519 key
      invalid_signature: is not a valid Ed25519 signature
  date:
    formats:
      default: "%b %d, %Y"
      with_month_name: "%B %d, %Y"
  datetime:
    distance_in_words:
      about_x_hours: "%{count}h"
      about_x_months: "%{count}mo"
      about_x_years: "%{count}y"
      almost_x_years: "%{count}y"
      half_a_minute: Just now
      less_than_x_minutes: "%{count}m"
      less_than_x_seconds: Just now
      over_x_years: "%{count}y"
      x_days: "%{count}d"
      x_minutes: "%{count}m"
      x_months: "%{count}mo"
      x_seconds: "%{count}s"
  deletes:
    challenge_not_passed: The information you entered was not correct
    confirm_password: Enter your current password to verify your identity
    confirm_username: Enter your username to confirm the procedure
    proceed: Delete account
    success_msg: Your account was successfully deleted
    warning:
      before: 'Before proceeding, please read these notes carefully:'
      caches: Content that has been cached by other servers may persist
      data_removal: Your posts and other data will be permanently removed
      email_change_html: You can <a href="%{path}">change your e-mail address</a> without deleting your account
      email_contact_html: If it still doesn't arrive, you can e-mail <a href="mailto:%{email}">%{email}</a> for help
      email_reconfirmation_html: If you are not receiving the confirmation e-mail, you can <a href="%{path}">request it again</a>
      irreversible: You will not be able to restore or reactivate your account
      more_details_html: For more details, see the <a href="%{terms_path}">privacy policy</a>.
      username_available: Your username will become available again
      username_unavailable: Your username will remain unavailable
  disputes:
    strikes:
      action_taken: Action taken
      appeal: Appeal
      appeal_approved: This strike has been successfully appealed and is no longer valid
      appeal_rejected: The appeal has been rejected
      appeal_submitted_at: Appeal submitted
      appealed_msg: Your appeal has been submitted. If it is approved, you will be notified.
      appeals:
        submit: Submit appeal
      approve_appeal: Approve appeal
      associated_report: Associated report
      created_at: Dated
      description_html: These are actions taken against your account and warnings that have been sent to you by the staff of %{instance}.
      recipient: Addressed to
      reject_appeal: Reject appeal
      status: 'Post #%{id}'
      status_removed: Post already removed from system
      title: "%{action} from %{date}"
      title_actions:
        delete_statuses: Post removal
        disable: Freezing of account
        mark_statuses_as_sensitive: Marking of posts as sensitive
        none: Warning
        sensitive: Marking of account as sensitive
        silence: Limitation of account
        suspend: Suspension of account
      your_appeal_approved: Your appeal has been approved
      your_appeal_pending: You have submitted an appeal
      your_appeal_rejected: Your appeal has been rejected
  domain_validator:
    invalid_domain: is not a valid domain name
  edit_profile:
    basic_information: Basic information
    hint_html: "<strong>Customize what people see on your public profile and next to your posts.</strong> Other people are more likely to follow you back and interact with you when you have a filled out profile and a profile picture."
    other: Other
  errors:
    '400': The request you submitted was invalid or malformed.
    '403': You don't have permission to view this page.
    '404': The page you are looking for isn't here.
    '406': This page is not available in the requested format.
    '410': The page you were looking for doesn't exist here anymore.
    '422':
      content: Security verification failed. Are you blocking cookies?
      title: Security verification failed
    '429': Too many requests
    '500':
      content: We're sorry, but something went wrong on our end.
      title: This page is not correct
    '503': The page could not be served due to a temporary server failure.
    noscript_html: To use the Mastodon web application, please enable JavaScript. Alternatively, try one of the <a href="%{apps_path}">native apps</a> for Mastodon for your platform.
  existing_username_validator:
    not_found: could not find a local user with that username
    not_found_multiple: could not find %{usernames}
  exports:
    archive_takeout:
      date: Date
      download: Download your archive
      hint_html: You can request an archive of your <strong>posts and uploaded media</strong>. The exported data will be in the ActivityPub format, readable by any compliant software. You can request an archive every 7 days.
      in_progress: Compiling your archive...
      request: Request your archive
      size: Size
    blocks: You block
    bookmarks: Bookmarks
    csv: CSV
    domain_blocks: Domain blocks
    lists: Lists
    mutes: You mute
    storage: Media storage
  featured_tags:
    add_new: Add new
    errors:
      limit: You have already featured the maximum number of hashtags
    hint_html: "<strong>Feature your most important hashtags on your profile.</strong> A great tool for keeping track of your creative works and long-term projects, featured hashtags are displayed prominently on your profile and allow quick access to your own posts."
  filters:
    contexts:
      account: Profiles
      home: Home and lists
      notifications: Notifications
      public: Public timelines
      thread: Conversations
    edit:
      add_keyword: Add keyword
      keywords: Keywords
      statuses: Individual posts
      statuses_hint_html: This filter applies to select individual posts regardless of whether they match the keywords below. <a href="%{path}">Review or remove posts from the filter</a>.
      title: Edit filter
    errors:
      deprecated_api_multiple_keywords: These parameters cannot be changed from this application because they apply to more than one filter keyword. Use a more recent application or the web interface.
      invalid_context: None or invalid context supplied
    index:
      contexts: Filters in %{contexts}
      delete: Delete
      empty: You have no filters.
      expires_in: Expires in %{distance}
      expires_on: Expires on %{date}
      keywords:
        one: "%{count} keyword"
        other: "%{count} keywords"
      statuses:
        one: "%{count} post"
        other: "%{count} posts"
      statuses_long:
        one: "%{count} individual post hidden"
        other: "%{count} individual posts hidden"
      title: Filters
    new:
      save: Save new filter
      title: Add new filter
    statuses:
      back_to_filter: Back to filter
      batch:
        remove: Remove from filter
      index:
        hint: This filter applies to select individual posts regardless of other criteria. You can add more posts to this filter from the web interface.
        title: Filtered posts
  generic:
    all: All
    all_items_on_page_selected_html:
      one: "<strong>%{count}</strong> item on this page is selected."
      other: All <strong>%{count}</strong> items on this page are selected.
    all_matching_items_selected_html:
      one: "<strong>%{count}</strong> item matching your search is selected."
      other: All <strong>%{count}</strong> items matching your search are selected.
    cancel: Cancel
    changes_saved_msg: Changes successfully saved!
    confirm: Confirm
    copy: Copy
    delete: Delete
    deselect: Deselect all
    none: None
    order_by: Order by
    save_changes: Save changes
    select_all_matching_items:
      one: Select %{count} item matching your search.
      other: Select all %{count} items matching your search.
    today: today
    validation_errors:
      one: Something isn't quite right yet! Please review the error below
      other: Something isn't quite right yet! Please review %{count} errors below
  imports:
    errors:
      empty: Empty CSV file
      incompatible_type: Incompatible with the selected import type
      invalid_csv_file: 'Invalid CSV file. Error: %{error}'
      over_rows_processing_limit: contains more than %{count} rows
      too_large: File is too large
    failures: Failures
    imported: Imported
    mismatched_types_warning: It appears you may have selected the wrong type for this import, please double-check.
    modes:
      merge: Merge
      merge_long: Keep existing records and add new ones
      overwrite: Overwrite
      overwrite_long: Replace current records with the new ones
    overwrite_preambles:
      blocking_html: You are about to <strong>replace your block list</strong> with up to <strong>%{total_items} accounts</strong> from <strong>%{filename}</strong>.
      bookmarks_html: You are about to <strong>replace your bookmarks</strong> with up to <strong>%{total_items} posts</strong> from <strong>%{filename}</strong>.
      domain_blocking_html: You are about to <strong>replace your domain block list</strong> with up to <strong>%{total_items} domains</strong> from <strong>%{filename}</strong>.
      following_html: You are about to <strong>follow</strong> up to <strong>%{total_items} accounts</strong> from <strong>%{filename}</strong> and <strong>stop following anyone else</strong>.
      lists_html: You are about to <strong>replace your lists</strong> with contents of <strong>%{filename}</strong>. Up to <strong>%{total_items} accounts</strong> will be added to new lists.
      muting_html: You are about to <strong>replace your list of muted accounts</strong> with up to <strong>%{total_items} accounts</strong> from <strong>%{filename}</strong>.
    preambles:
      blocking_html: You are about to <strong>block</strong> up to <strong>%{total_items} accounts</strong> from <strong>%{filename}</strong>.
      bookmarks_html: You are about to add up to <strong>%{total_items} posts</strong> from <strong>%{filename}</strong> to your <strong>bookmarks</strong>.
      domain_blocking_html: You are about to <strong>block</strong> up to <strong>%{total_items} domains</strong> from <strong>%{filename}</strong>.
      following_html: You are about to <strong>follow</strong> up to <strong>%{total_items} accounts</strong> from <strong>%{filename}</strong>.
      lists_html: You are about to add up to <strong>%{total_items} accounts</strong> from <strong>%{filename}</strong> to your <strong>lists</strong>. New lists will be created if there is no list to add to.
      muting_html: You are about to <strong>mute</strong> up to <strong>%{total_items} accounts</strong> from <strong>%{filename}</strong>.
    preface: You can import data that you have exported from another server, such as a list of the people you are following or blocking.
    recent_imports: Recent imports
    states:
      finished: Finished
      in_progress: In progress
      scheduled: Scheduled
      unconfirmed: Unconfirmed
    status: Status
    success: Your data was successfully uploaded and will be processed in due time
    time_started: Started at
    titles:
      blocking: Importing blocked accounts
      bookmarks: Importing bookmarks
      domain_blocking: Importing blocked domains
      following: Importing followed accounts
      lists: Importing lists
      muting: Importing muted accounts
    type: Import type
    type_groups:
      constructive: Follows & Bookmarks
      destructive: Blocks & mutes
    types:
      blocking: Blocking list
      bookmarks: Bookmarks
      domain_blocking: Domain blocking list
      following: Following list
      lists: Lists
      muting: Muting list
    upload: Upload
  invites:
    delete: Deactivate
    expired: Expired
    expires_in:
      '1800': 30 minutes
      '21600': 6 hours
      '3600': 1 hour
      '43200': 12 hours
      '604800': 1 week
      '86400': 1 day
    expires_in_prompt: Never
    generate: Generate invite link
    invited_by: 'You were invited by:'
    max_uses:
      one: 1 use
      other: "%{count} uses"
    max_uses_prompt: No limit
    prompt: Generate and share links with others to grant access to this server
    table:
      expires_at: Expires
      uses: Uses
    title: Invite people
  lists:
    errors:
      limit: You have reached the maximum number of lists
  login_activities:
    authentication_methods:
      otp: two-factor authentication app
      password: password
      sign_in_token: e-mail security code
      webauthn: security keys
    description_html: If you see activity that you don't recognize, consider changing your password and enabling two-factor authentication.
    empty: No authentication history available
    failed_sign_in_html: Failed sign-in attempt with %{method} from %{ip} (%{browser})
    successful_sign_in_html: Successful sign-in with %{method} from %{ip} (%{browser})
    title: Authentication history
  mail_subscriptions:
    unsubscribe:
      action: Yes, unsubscribe
      complete: Unsubscribed
      confirmation_html: Are you sure you want to unsubscribe from receiving %{type} for Mastodon on %{domain} to your e-mail at %{email}? You can always re-subscribe from your <a href="%{settings_path}">e-mail notification settings</a>.
      emails:
        notification_emails:
          favourite: favorite notification e-mails
          follow: follow notification e-mails
          follow_request: follow request e-mails
          mention: mention notification e-mails
          reblog: boost notification e-mails
      resubscribe_html: If you've unsubscribed by mistake, you can re-subscribe from your <a href="%{settings_path}">e-mail notification settings</a>.
      success_html: You'll no longer receive %{type} for Mastodon on %{domain} to your e-mail at %{email}.
      title: Unsubscribe
  media_attachments:
    validations:
      images_and_video: Cannot attach a video to a post that already contains images
      not_ready: Cannot attach files that have not finished processing. Try again in a moment!
      too_many: Cannot attach more than 4 files
  migrations:
    acct: Moved to
    cancel: Cancel redirect
    cancel_explanation: Cancelling the redirect will re-activate your current account, but will not bring back followers that have been moved to that account.
    cancelled_msg: Successfully cancelled the redirect.
    errors:
      already_moved: is the same account you have already moved to
      missing_also_known_as: is not an alias of this account
      move_to_self: cannot be current account
      not_found: could not be found
      on_cooldown: You are on cooldown
    followers_count: Followers at time of move
    incoming_migrations: Moving from a different account
    incoming_migrations_html: To move from another account to this one, first you need to <a href="%{path}">create an account alias</a>.
    moved_msg: Your account is now redirecting to %{acct} and your followers are being moved over.
    not_redirecting: Your account is not redirecting to any other account currently.
    on_cooldown: You have recently migrated your account. This function will become available again in %{count} days.
    past_migrations: Past migrations
    proceed_with_move: Move followers
    redirected_msg: Your account is now redirecting to %{acct}.
    redirecting_to: Your account is redirecting to %{acct}.
    set_redirect: Set redirect
    warning:
      backreference_required: The new account must first be configured to back-reference this one
      before: 'Before proceeding, please read these notes carefully:'
      cooldown: After moving there is a waiting period during which you will not be able to move again
      disabled_account: Your current account will not be fully usable afterwards. However, you will have access to data export as well as re-activation.
      followers: This action will move all followers from the current account to the new account
      only_redirect_html: Alternatively, you can <a href="%{path}">only put up a redirect on your profile</a>.
      other_data: No other data will be moved automatically
      redirect: Your current account's profile will be updated with a redirect notice and be excluded from searches
  moderation:
    title: Moderation
  move_handler:
    carry_blocks_over_text: This user moved from %{acct}, which you had blocked.
    carry_mutes_over_text: This user moved from %{acct}, which you had muted.
    copy_account_note_text: 'This user moved from %{acct}, here were your previous notes about them:'
  navigation:
    toggle_menu: Toggle menu
  notification_mailer:
    admin:
      report:
        subject: "%{name} submitted a report"
      sign_up:
        subject: "%{name} signed up"
    favourite:
      body: 'Your post was favorited by %{name}:'
      subject: "%{name} favorited your post"
      title: New favorite
    emoji_reaction:
      body: 'Your post was stamped by %{name}:'
      subject: "%{name} stamped your post"
      title: New stamp
    follow:
      body: "%{name} is now following you!"
      subject: "%{name} is now following you"
      title: New follower
    follow_request:
      action: Manage follow requests
      body: "%{name} has requested to follow you"
      subject: 'Pending follower: %{name}'
      title: New follow request
    mention:
      action: Reply
      body: 'You were mentioned by %{name} in:'
      subject: You were mentioned by %{name}
      title: New mention
    poll:
      subject: A poll by %{name} has ended
    reblog:
      body: 'Your post was boosted by %{name}:'
      subject: "%{name} boosted your post"
      title: New boost
    status:
      subject: "%{name} just posted"
    update:
      subject: "%{name} edited a post"
  notifications:
    email_events: Events for e-mail notifications
    email_events_hint: 'Select events that you want to receive notifications for:'
    other_settings: Other notifications settings
  number:
    human:
      decimal_units:
        format: "%n%u"
        units:
          billion: B
          million: M
          quadrillion: Q
          thousand: K
          trillion: T
          unit: ''
  otp_authentication:
    code_hint: Enter the code generated by your authenticator app to confirm
    description_html: If you enable <strong>two-factor authentication</strong> using an authenticator app, logging in will require you to be in possession of your phone, which will generate tokens for you to enter.
    enable: Enable
    instructions_html: "<strong>Scan this QR code into Google Authenticator or a similar TOTP app on your phone</strong>. From now on, that app will generate tokens that you will have to enter when logging in."
    manual_instructions: 'If you can''t scan the QR code and need to enter it manually, here is the plain-text secret:'
    setup: Set up
    wrong_code: The entered code was invalid! Are server time and device time correct?
  pagination:
    newer: Newer
    next: Next
    older: Older
    prev: Prev
    truncate: "&hellip;"
  polls:
    errors:
      already_voted: You have already voted on this poll
      duplicate_options: contain duplicate items
      duration_too_long: is too far into the future
      duration_too_short: is too soon
      expired: The poll has already ended
      invalid_choice: The chosen vote option does not exist
      over_character_limit: cannot be longer than %{max} characters each
      self_vote: You cannot vote in your own polls
      too_few_options: must have more than one item
      too_many_options: can't contain more than %{max} items
  preferences:
    other: Other
    posting_defaults: Posting defaults
    public_timelines: Public timelines
<<<<<<< HEAD
    stop_deliver: Stop delivering
=======
  privacy:
    hint_html: "<strong>Customize how you want your profile and your posts to be found.</strong> A variety of features in Mastodon can help you reach a wider audience when enabled. Take a moment to review these settings to make sure they fit your use case."
    privacy: Privacy
    privacy_hint_html: Control how much you want to disclose for the benefit of others. People discover interesting profiles and cool apps by browsing other people's follows and seeing which apps they post from, but you may prefer to keep it hidden.
    reach: Reach
    reach_hint_html: Control whether you want to be discovered and followed by new people. Do you want your posts to appear on the Explore screen? Do you want other people to see you in their follow recommendations? Do you want to accept all new followers automatically, or have granular control over each one?
    search: Search
    search_hint_html: Control how you want to be found. Do you want people to find you by what you've publicly posted about? Do you want people outside Mastodon to find your profile when searching the web? Please mind that total exclusion from all search engines cannot be guaranteed for public information.
    title: Privacy and reach
>>>>>>> fc5ab2dc
  privacy_policy:
    title: Privacy Policy
  reactions:
    errors:
      banned: Banned reaction from the user
      duplication: Cannot react same things
      limit_reached: Limit of different reactions reached
      unrecognized_emoji: is not a recognized emoji
  relationships:
    activity: Account activity
    confirm_follow_selected_followers: Are you sure you want to follow selected followers?
    confirm_remove_selected_followers: Are you sure you want to remove selected followers?
    confirm_remove_selected_follows: Are you sure you want to remove selected follows?
    dormant: Dormant
    follow_failure: Could not follow some of the selected accounts.
    follow_selected_followers: Follow selected followers
    followers: Followers
    following: Following
    invited: Invited
    last_active: Last active
    most_recent: Most recent
    moved: Moved
    mutual: Mutual
    primary: Primary
    relationship: Relationship
    remove_selected_domains: Remove all followers from the selected domains
    remove_selected_followers: Remove selected followers
    remove_selected_follows: Unfollow selected users
    status: Account status
  remote_follow:
    missing_resource: Could not find the required redirect URL for your account
  reports:
    errors:
      invalid_rules: does not reference valid rules
  rss:
    content_warning: 'Content warning:'
    descriptions:
      account: Public posts from @%{acct}
      tag: 'Public posts tagged #%{hashtag}'
  scheduled_statuses:
    over_daily_limit: You have exceeded the limit of %{limit} scheduled posts for today
    over_total_limit: You have exceeded the limit of %{limit} scheduled posts
    too_soon: The scheduled date must be in the future
  sessions:
    activity: Last activity
    browser: Browser
    browsers:
      alipay: Alipay
      blackberry: BlackBerry
      chrome: Chrome
      edge: Microsoft Edge
      electron: Electron
      firefox: Firefox
      generic: Unknown browser
      huawei_browser: Huawei Browser
      ie: Internet Explorer
      micro_messenger: MicroMessenger
      nokia: Nokia S40 Ovi Browser
      opera: Opera
      otter: Otter
      phantom_js: PhantomJS
      qq: QQ Browser
      safari: Safari
      uc_browser: UC Browser
      unknown_browser: Unknown Browser
      weibo: Weibo
    current_session: Current session
    description: "%{browser} on %{platform}"
    explanation: These are the web browsers currently logged in to your Mastodon account.
    ip: IP
    platforms:
      adobe_air: Adobe Air
      android: Android
      blackberry: BlackBerry
      chrome_os: ChromeOS
      firefox_os: Firefox OS
      ios: iOS
      kai_os: KaiOS
      linux: Linux
      mac: macOS
      unknown_platform: Unknown Platform
      windows: Windows
      windows_mobile: Windows Mobile
      windows_phone: Windows Phone
    revoke: Revoke
    revoke_success: Session successfully revoked
    title: Sessions
    view_authentication_history: View authentication history of your account
  settings:
    account: Account
    account_settings: Account settings
    aliases: Account aliases
    appearance: Appearance
    authorized_apps: Authorized apps
    back: Back to Mastodon
    delete: Account deletion
    development: Development
    edit_profile: Edit profile
    export: Data export
    featured_tags: Featured hashtags
    import: Import
    import_and_export: Import and export
    migrate: Account migration
    notifications: Notifications
    preferences: Preferences
    profile: Public profile
    relationships: Follows and followers
    statuses_cleanup: Automated post deletion
    strikes: Moderation strikes
    two_factor_authentication: Two-factor Auth
    webauthn_authentication: Security keys
  statuses:
    attached:
      audio:
        one: "%{count} audio"
        other: "%{count} audio"
      description: 'Attached: %{attached}'
      image:
        one: "%{count} image"
        other: "%{count} images"
      video:
        one: "%{count} video"
        other: "%{count} videos"
    boosted_from_html: Boosted from %{acct_link}
    contains_ng_words: The post contains NG words
    content_warning: 'Content warning: %{warning}'
    default_language: Same as interface language
    disallowed_hashtags:
      one: 'contained a disallowed hashtag: %{tags}'
      other: 'contained the disallowed hashtags: %{tags}'
    edited_at_html: Edited %{date}
    errors:
      in_reply_not_found: The post you are trying to reply to does not appear to exist.
    open_in_web: Open in web
    over_character_limit: character limit of %{max} exceeded
    pin_errors:
      direct: Posts that are only visible to mentioned users cannot be pinned
      limit: You have already pinned the maximum number of posts
      ownership: Someone else's post cannot be pinned
      reblog: A boost cannot be pinned
    poll:
      total_people:
        one: "%{count} person"
        other: "%{count} people"
      total_votes:
        one: "%{count} vote"
        other: "%{count} votes"
      vote: Vote
    searchabilities:
      direct: Reactionners
      direct_long: Reacter of this post can find
      limited: Self only
      limited_long: Nobody can find, but you can
      private: Followers and reactionners
      private_long: Your followers and reactionners can find
      public: Public
      public_long: Anyone can find
    show_more: Show more
    show_newer: Show newer
    show_older: Show older
    show_thread: Show thread
    title: '%{name}: "%{quote}"'
    too_many_hashtags: Too many hashtags
    visibilities:
      direct: Direct
      private: Followers-only
      private_long: Only show to followers
      public: Public
      public_long: Everyone can see
      unlisted: Unlisted
      unlisted_long: Everyone can see, but not listed on public timelines
  statuses_cleanup:
    enabled: Automatically delete old posts
    enabled_hint: Automatically deletes your posts once they reach a specified age threshold, unless they match one of the exceptions below
    exceptions: Exceptions
    explanation: Because deleting posts is an expensive operation, this is done slowly over time when the server is not otherwise busy. For this reason, your posts may be deleted a while after they reach the age threshold.
    ignore_emojis: Ignore stamps
    ignore_favs: Ignore favorites
    ignore_reblogs: Ignore boosts
    interaction_exceptions: Exceptions based on interactions
    interaction_exceptions_explanation: Note that there is no guarantee for posts to be deleted if they go below the favorite or boost threshold after having once gone over them.
    keep_direct: Keep direct messages
    keep_direct_hint: Doesn't delete any of your direct messages
    keep_media: Keep posts with media attachments
    keep_media_hint: Doesn't delete any of your posts that have media attachments
    keep_pinned: Keep pinned posts
    keep_pinned_hint: Doesn't delete any of your pinned posts
    keep_polls: Keep polls
    keep_polls_hint: Doesn't delete any of your polls
    keep_self_bookmark: Keep posts you bookmarked
    keep_self_bookmark_hint: Doesn't delete your own posts if you have bookmarked them
    keep_self_fav: Keep posts you favorited
    keep_self_fav_hint: Doesn't delete your own posts if you have favorited them
    min_age:
      '1209600': 2 weeks
      '15778476': 6 months
      '2629746': 1 month
      '31556952': 1 year
      '5259492': 2 months
      '604800': 1 week
      '63113904': 2 years
      '7889238': 3 months
    min_age_label: Age threshold
    min_emojis: Keep posts stamped at least
    min_emojis_hint: Doesn't delete any of your posts that has received at least this number of stamps. Leave blank to delete posts regardless of their number of emojis
    min_favs: Keep posts favorited at least
    min_favs_hint: Doesn't delete any of your posts that has received at least this number of favorites. Leave blank to delete posts regardless of their number of favorites
    min_reblogs: Keep posts boosted at least
    min_reblogs_hint: Doesn't delete any of your posts that has been boosted at least this number of times. Leave blank to delete posts regardless of their number of boosts
  stream_entries:
    sensitive_content: Sensitive content
  strikes:
    errors:
      too_late: It is too late to appeal this strike
  tags:
    does_not_match_previous_name: does not match the previous name
  themes:
    contrast: Mastodon (High contrast)
    default: Mastodon (Dark)
    mastodon-light: Mastodon (Light)
  time:
    formats:
      default: "%b %d, %Y, %H:%M"
      month: "%b %Y"
      time: "%H:%M"
  two_factor_authentication:
    add: Add
    disable: Disable 2FA
    disabled_success: Two-factor authentication successfully disabled
    edit: Edit
    enabled: Two-factor authentication is enabled
    enabled_success: Two-factor authentication successfully enabled
    generate_recovery_codes: Generate recovery codes
    lost_recovery_codes: Recovery codes allow you to regain access to your account if you lose your phone. If you've lost your recovery codes, you can regenerate them here. Your old recovery codes will be invalidated.
    methods: Two-factor methods
    otp: Authenticator app
    recovery_codes: Backup recovery codes
    recovery_codes_regenerated: Recovery codes successfully regenerated
    recovery_instructions_html: If you ever lose access to your phone, you can use one of the recovery codes below to regain access to your account. <strong>Keep the recovery codes safe</strong>. For example, you may print them and store them with other important documents.
    webauthn: Security keys
  user_mailer:
    appeal_approved:
      action: Go to your account
      explanation: The appeal of the strike against your account on %{strike_date} that you submitted on %{appeal_date} has been approved. Your account is once again in good standing.
      subject: Your appeal from %{date} has been approved
      title: Appeal approved
    appeal_rejected:
      explanation: The appeal of the strike against your account on %{strike_date} that you submitted on %{appeal_date} has been rejected.
      subject: Your appeal from %{date} has been rejected
      title: Appeal rejected
    backup_ready:
      explanation: You requested a full backup of your Mastodon account. It's now ready for download!
      subject: Your archive is ready for download
      title: Archive takeout
    suspicious_sign_in:
      change_password: change your password
      details: 'Here are details of the sign-in:'
      explanation: We've detected a sign-in to your account from a new IP address.
      further_actions_html: If this wasn't you, we recommend that you %{action} immediately and enable two-factor authentication to keep your account secure.
      subject: Your account has been accessed from a new IP address
      title: A new sign-in
    warning:
      appeal: Submit an appeal
      appeal_description: If you believe this is an error, you can submit an appeal to the staff of %{instance}.
      categories:
        spam: Spam
        violation: Content violates the following community guidelines
      explanation:
        delete_statuses: Some of your posts have been found to violate one or more community guidelines and have been subsequently removed by the moderators of %{instance}.
        disable: You can no longer use your account, but your profile and other data remains intact. You can request a backup of your data, change account settings or delete your account.
        force_cw: Some of your posts have been added warning (CW) by the moderators of %{instance}. This means that people will need to tap the text in the posts before a preview is displayed. You can add posts warning yourself when posting in the future.
        mark_statuses_as_sensitive: Some of your posts have been marked as sensitive by the moderators of %{instance}. This means that people will need to tap the media in the posts before a preview is displayed. You can mark media as sensitive yourself when posting in the future.
        sensitive: From now on, all your uploaded media files will be marked as sensitive and hidden behind a click-through warning.
        silence: You can still use your account but only people who are already following you will see your posts on this server, and you may be excluded from various discovery features. However, others may still manually follow you.
        suspend: You can no longer use your account, and your profile and other data are no longer accessible. You can still login to request a backup of your data until the data is fully removed in about 30 days, but we will retain some basic data to prevent you from evading the suspension.
      reason: 'Reason:'
      statuses: 'Posts cited:'
      subject:
        delete_statuses: Your posts on %{acct} have been removed
        disable: Your account %{acct} has been frozen
        force_cw: Your posts on %{acct} have been added warning
        mark_statuses_as_sensitive: Your posts on %{acct} have been marked as sensitive
        none: Warning for %{acct}
        sensitive: Your posts on %{acct} will be marked as sensitive from now on
        silence: Your account %{acct} has been limited
        suspend: Your account %{acct} has been suspended
      title:
        delete_statuses: Posts removed
        disable: Account frozen
        force_cw: Posts added warning
        mark_statuses_as_sensitive: Posts marked as sensitive
        none: Warning
        sensitive: Account marked as sensitive
        silence: Account limited
        suspend: Account suspended
    welcome:
      edit_profile_action: Setup profile
      edit_profile_step: You can customize your profile by uploading a profile picture, changing your display name and more. You can opt-in to review new followers before they’re allowed to follow you.
      explanation: Here are some tips to get you started
      final_action: Start posting
      final_step: 'Start posting! Even without followers, your public posts may be seen by others, for example on the local timeline or in hashtags. You may want to introduce yourself on the #introductions hashtag.'
      full_handle: Your full handle
      full_handle_hint: This is what you would tell your friends so they can message or follow you from another server.
      subject: Welcome to Mastodon
      title: Welcome aboard, %{name}!
  users:
    follow_limit_reached: You cannot follow more than %{limit} people
    go_to_sso_account_settings: Go to your identity provider's account settings
    invalid_otp_token: Invalid two-factor code
    otp_lost_help_html: If you lost access to both, you may get in touch with %{email}
    seamless_external_login: You are logged in via an external service, so password and e-mail settings are not available.
    signed_in_as: 'Signed in as:'
  verification:
    extra_instructions_html: <strong>Tip:</strong> The link on your website can be invisible. The important part is <code>rel="me"</code> which prevents impersonation on websites with user-generated content. You can even use a <code>link</code> tag in the header of the page instead of <code>a</code>, but the HTML must be accessible without executing JavaScript.
    here_is_how: Here's how
    hint_html: "<strong>Verifying your identity on Mastodon is for everyone.</strong> Based on open web standards, now and forever free. All you need is a personal website that people recognize you by. When you link to this website from your profile, we will check that the website links back to your profile and show a visual indicator on it."
    instructions_html: Copy and paste the code below into the HTML of your website. Then add the address of your website into one of the extra fields on your profile from the "Edit profile" tab and save changes.
    verification: Verification
    verified_links: Your verified links
  webauthn_credentials:
    add: Add new security key
    create:
      error: There was a problem adding your security key. Please try again.
      success: Your security key was successfully added.
    delete: Delete
    delete_confirmation: Are you sure you want to delete this security key?
    description_html: If you enable <strong>security key authentication</strong>, logging in will require you to use one of your security keys.
    destroy:
      error: There was a problem deleting you security key. Please try again.
      success: Your security key was successfully deleted.
    invalid_credential: Invalid security key
    nickname_hint: Enter the nickname of your new security key
    not_enabled: You haven't enabled WebAuthn yet
    not_supported: This browser doesn't support security keys
    otp_required: To use security keys please enable two-factor authentication first.
    registered_on: Registered on %{date}<|MERGE_RESOLUTION|>--- conflicted
+++ resolved
@@ -1588,9 +1588,7 @@
     other: Other
     posting_defaults: Posting defaults
     public_timelines: Public timelines
-<<<<<<< HEAD
     stop_deliver: Stop delivering
-=======
   privacy:
     hint_html: "<strong>Customize how you want your profile and your posts to be found.</strong> A variety of features in Mastodon can help you reach a wider audience when enabled. Take a moment to review these settings to make sure they fit your use case."
     privacy: Privacy
@@ -1600,7 +1598,6 @@
     search: Search
     search_hint_html: Control how you want to be found. Do you want people to find you by what you've publicly posted about? Do you want people outside Mastodon to find your profile when searching the web? Please mind that total exclusion from all search engines cannot be guaranteed for public information.
     title: Privacy and reach
->>>>>>> fc5ab2dc
   privacy_policy:
     title: Privacy Policy
   reactions:
