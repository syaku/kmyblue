be:
  about:
    about_mastodon_html: 'Сацыяльная сетка будучыні: без рэкламы, без карпаратыўнага назірання, этычны дызайн і дэцэнтралізацыя! Валодайце сваімі данымі з Mastodon!'
    contact_missing: Не зададзены
    contact_unavailable: Недаступна
    hosted_on: Mastodon месціцца на %{domain}
    title: Пра нас
  accounts:
    follow: Падпісацца
    followers:
      one: Падпісчык
      few: Падпісчыка
      many: Падпісчыкаў
      other: Падпісчыкі
    following: Падпісаны
    instance_actor_flash: Гэты ўліковы запіс - лічбавы аватар, неабходны для рэпрэзентацыі самога сервера, а не якой-небудзь асобы. Ён выкарыстоўваецца для федэралізацыі і не можа быць замарожаны.
    last_active: апошняя актыўнасць
    link_verified_on: Права ўласнасці на гэтую спасылку праверана %{date}
    nothing_here: Тут нічога няма!
    pin_errors:
      following: Вы павінны быць падпісаны на чалавека, якога жадаеце рэкамендаваць
    posts:
      one: Допіс
      few: Допісы
      many: Допісаў
      other: Допісы
    posts_tab_heading: Допісы
  admin:
    account_actions:
      action: Выканаць дзеянне
      title: Мадэраваць %{acct}
    account_moderation_notes:
      create: Пакінуць нататку
      created_msg: Нататка мадэратара паспяхова створана!
      destroyed_msg: Нататка мадэратара паспяхова выдалена!
    accounts:
      add_email_domain_block: Заблакіраваць дамен эл. пошты
      approve: Пацвердзіць
      approved_msg: Заяўка на рэгістрацыю %{username} ухваленая
      are_you_sure: Вы ўпэўнены?
      avatar: Аватар
      by_domain: Дамен
      change_email:
        changed_msg: Пошта паспяхова зменена!
        current_email: Бягучая эл. пошта
        label: Змяніць адрас эл. пошты
        new_email: Новая эл. пошта
        submit: Змяніць адрас эл. пошты
        title: Змяніць адрас эл. пошты для %{username}
      change_role:
        changed_msg: Роля паспяхова зменена!
        label: Змяніць ролю
        no_role: Няма ролі
        title: Змяніць ролю для %{username}
      confirm: Пацвердзіць
      confirmed: Пацверджаны
      confirming: Ідзе пацвярджэнне
      custom: Уласнае
      delete: Выдаліць даныя
      deleted: Выдалены
      demote: Панізіць у правах
      destroyed_msg: "Даныя %{username} цяпер у чарзе на прымусовае выдаленне"
      disable: Замарозіць
      disable_sign_in_token_auth: Выключыць аўтэнтыфікацыю па e-mail токену
      disable_two_factor_authentication: Адключыць 2FA
      disabled: Замарожаны
      display_name: Бачнае імя
      domain: Дамен
      edit: Рэдагаваць
      email: Электронная пошта
      email_status: Статус электроннай пошты
      enable: Размарозіць
      enable_sign_in_token_auth: Уключыць аўтэнтыфікацыю па e-mail токену
      enabled: Уключана
      enabled_msg: Уліковы запіс %{username} размарожаны
      followers: Падпісчыкі
      follows: Падпіскі
      header: Загаловак
      inbox_url: URL уваходных
      invite_request_text: Прычына далучэння
      invited_by: Запрошаны
      ip: IP
      joined: Далучыўся
      location:
        all: Усе
        local: Лакальны
        remote: Адлеглы
        title: Месцазнаходжанне
      login_status: Стан уваходу
      media_attachments: Медыя дадаткі
      memorialize: Даданае да памяці
      memorialized: Запомненае
      memorialized_msg: Уліковы запіс %{username} ператвораны ў мемарыяльны
      moderation:
        active: Актыўны
        all: Усе
        disabled: Адключана
        pending: Чакаюць
        silenced: Абмежаваны
        suspended: Прыпынены
        title: Мадэрацыя
      moderation_notes: Нататкі мадэратару
      most_recent_activity: Апошняя актыўнасць
      most_recent_ip: Нядаўнія IP
      no_account_selected: Ніякіх уліковых запісаў не было зменена таму што ні адзін не быў выбраны
      no_limits_imposed: Без абмежаванняў
      no_role_assigned: Роля не прызначана
      not_subscribed: Не падпісаны
      pending: Чакае праверкі
      perform_full_suspension: Выключыць
      previous_strikes: Ранейшыя скаргі
      previous_strikes_description_html:
        one: Гэты ўліковы запіс мае <strong>адну</strong> скаргу.
        few: Гэты ўліковы запіс мае <strong>%{count}</strong> скаргі.
        many: Гэты ўліковы запіс мае <strong>%{count}</strong> скарг.
        other: Гэты ўліковы запіс мае <strong>%{count}</strong> скаргаў.
      promote: Павысіць
      protocol: Пратакол
      public: Публічны
      push_subscription_expires: Падпіска PuSH канчаецца
      redownload: Абнавіць профіль
      redownloaded_msg: Профіль %{username} паспяхова абноўлены за арыгіналу
      reject: Адхіліць
      rejected_msg: Заяўка на рэгістрацыю %{username} адхіленая
      remote_suspension_irreversible: Даныя гэтага уліковага запісу былі незваротна выдалены.
      remote_suspension_reversible_hint_html: Уліковы запіс быў прыпынены на сваім серверы і даныя будуць цалкам выдалены ад %{date}. Да гэтага аддалёны сервер можа аднавіць гэты уліковы запіс без якіх-небудзь шкодных наступстваў. Калі вы хочаце выдаліць усе даныя ўліковага запісу зараз, вы можаце зрабіць гэта ніжэй.
      remove_avatar: Выдаліць аватар
      remove_header: Выдаліць шапку
      removed_avatar_msg: Аватар %{username} выдалены
      removed_header_msg: Выява загалоўку %{username} выдаленая
      resend_confirmation:
        already_confirmed: Гэты карыстальнік ужо пацверджаны
        send: Даслаць пацвярджальную спасылку зноў
        success: Ліст з пацвярджальнай спасылкай паспяхова дасланы!
      reset: Скінуць
      reset_password: Скід паролю
      resubscribe: Аднавіць падпіску
      role: Роля
      search: Пошук
      search_same_email_domain: Іншыя карыстальнікі з такім жа даменам эл. пошты
      search_same_ip: Іншыя карыстальнікі з гэтым IP
      security: Бяспека
      security_measures:
        only_password: Толькі пароль
        password_and_2fa: Пароль і 2FA
      sensitive: Прымусова пазначыць як далікатны
      sensitized: Пазначаны як далікатны
      shared_inbox_url: URL супольных уваходных
      show:
        created_reports: Створана скарг
        targeted_reports: Атрымана скарг
      silence: Абмежаваць
      silenced: Абмежаванае
      statuses: Допісы
      strikes: Ранейшыя скаргі
      subscribe: Падпіска
      suspend: Прыпыніць
      suspended: Прыпынена
      suspension_irreversible: Даныя гэтага ўліковага запісу былі канчаткова выдалены. Вы можаце аднавіць уліковы запіс, каб зрабіць яго зноў працоўным, але гэта не адновіць даныя якія былі змешчаны на ім раней.
      suspension_reversible_hint_html: Уліковы запіс быў прыпынены і даныя будуць цалкам выдалены ад %{date}. Да гэтага ўліковы запіс можа быць адноўлены без якіх-небудзь шкодных наступстваў. Калі вы хочаце выдаліць усе даныя ўліковага запісу зараз, вы можаце зрабіць гэта ніжэй.
      title: Уліковыя запісы
      unblock_email: Разблакіраваць адрас эл. пошты
      unblocked_email_msg: Электронная пошта %{username} паспяхова разблакіраваная
      unconfirmed_email: Непацверджаны адрас эл. пошты
      undo_sensitized: Прыбраць прымусовую пазнаку далікатнасці
      undo_silenced: Адмяніць ліміт
      undo_suspension: Разблакаваць карыстальніка
      unsilenced_msg: З уліковага запісу %{username} зняты абмежаванні
      unsubscribe: Адпісацца
      unsuspended_msg: Уліковы запіс %{username} адноўлены
      username: Імя карыстальніка
      view_domain: Паглядзець падсумаванне дамену
      warn: Папярэдзіць
      web: Інтэрнэт
      whitelisted: Дазволена для федэрацыі
    action_logs:
      action_types:
        approve_appeal: Ухваліць абскарджанне
        approve_user: Зацвердзіць карыстальніка
        assigned_to_self_report: Прызначыць скаргу
        change_email_user: Змяніць E-mail карыстальніка
        change_role_user: Змяніць ролю карыстальніка
        confirm_user: Пацвердзіць карыстальніка
        create_account_warning: Стварыць папярэджанне
        create_announcement: Стварыць аб'яву
        create_canonical_email_block: Стварыць блакіроўку электроннай пошты
        create_custom_emoji: Стварыць адвольны эмодзі
        create_domain_allow: Стварыць даменны дазвол
        create_domain_block: Стварыць даменны блок
        create_email_domain_block: Стварыць даменны блок электроннай пошты
        create_ip_block: Стварыць IP правіла
        create_unavailable_domain: Стварыць недаступны Дамен
        create_user_role: Стварыць ролю
        demote_user: Панізіць карыстальніка
        destroy_announcement: Выдаліць аб'яву
        destroy_canonical_email_block: Выдаліць блакіроўку электроннай пошты
        destroy_custom_emoji: Выдаліць адвольны эмодзі
        destroy_domain_allow: Выдаліць дамены дазвол
        destroy_domain_block: Выдаліць даменны блок
        destroy_email_domain_block: Выдаліць даменны блок электроннай пошты
        destroy_instance: Вычысціць дамен
        destroy_ip_block: Выдаліць IP правіла
        destroy_status: Выдаліць допіс
        destroy_unavailable_domain: Выдаліць недаступны дамен
        destroy_user_role: Выдаліць ролю
        disable_2fa_user: Адключыць двухэтапнае спраўджанне
        disable_custom_emoji: Адключыць адвольныя эмодзі
        disable_sign_in_token_auth_user: Адключыць аўтарызацыю праз электронную пошту для Карыстальніка
        disable_user: Адключыць карыстальніка
        enable_custom_emoji: Уключыць адвольныя эмодзі
        enable_sign_in_token_auth_user: Адключыць аўтарызацыю праз электронную пошту для Карыстальніка
        enable_user: Уключыць карыстальніка
        memorialize_account: Запомніць уліковы запіс
        promote_user: Павысіць правы Карыстальніка
        reject_appeal: Адхіліць абскарджанне
        reject_user: Адмовіць карыстальніку
        remove_avatar_user: Выдаліць аватар
        reopen_report: Пераадкрыць скаргу
        resend_user: Даслаць пацвярджальны ліст зноў
        reset_password_user: Скінуць пароль
        resolve_report: Вырашыць скаргу
        sensitive_account: Уліковы запіс прымусова пазначаны як далікатны
        silence_account: Абмежаваць уліковы запіс
        suspend_account: Выключыць уліковы запіс
        unassigned_report: Прыбраць прызначэнне скаргі
        unblock_email_account: Разблакіраваць электронны адрас
        unsensitive_account: Прымусовая пазнака далікатнасці прыбраная
        unsilence_account: Уліковы запіс больш не абмежаваны
        unsuspend_account: Аднавіць уліковы запіс
        update_announcement: Абнавіць аб'яву
        update_custom_emoji: Абнавіць адвольныя эмодзі
        update_domain_block: Актуалізаваць блакіроўку дамена 
        update_ip_block: Абнавіць IP правіла
        update_status: Абнавіць допіс
        update_user_role: Абнавіць ролю
      actions:
        approve_appeal_html: "Карыстальнік %{name} ухваліў запыт на мадэрацыю %{target}"
        approve_user_html: "%{name} пацвердзіў рэгістрацыю ад %{target}"
        assigned_to_self_report_html: "%{name} прызначыў справаздачу %{target} на сябе\n"
        change_email_user_html: "%{name} змяніў паштовы адрас карыстальніка %{target}"
        change_role_user_html: "%{name} змяніў ролю %{target}"
        confirm_user_html: "%{name} пацвердзіў паштовы адрас %{target}"
        create_account_warning_html: "%{name} накіраваў папярэджанне %{target}"
        create_announcement_html: "%{name} зрабіў новую аб'яву %{target}"
        create_canonical_email_block_html: "%{name} заблакаваў імэйл з хэшам %{target}"
        create_custom_emoji_html: "%{name} загрузіў новы смайлік %{target}\n\n"
        create_domain_allow_html: "%{name} дазволіў федэрацыю з даменам %{target}"
        create_domain_block_html: "%{name} заблакіраваў дамен %{target}"
        create_email_domain_block_html: "%{name} заблакіраваў дамен эл. пошты %{target}"
        create_ip_block_html: "%{name} стварыў правіла для IP %{target}"
        create_unavailable_domain_html: "%{name} прыпыніў дастаўку да дамена %{target}"
        create_user_role_html: "%{name} зрабіў ролю %{target}"
        demote_user_html: "%{name} прыбраў карыстальніка %{target}"
        destroy_announcement_html: "%{name} выдаліў аб'яву %{target}"
        destroy_canonical_email_block_html: "%{name} разблакаваў імэйл з хэшам %{target}"
        destroy_custom_emoji_html: "%{name} выдаліў(а) эмоджі %{target}"
        destroy_domain_allow_html: "%{name} зняў дазвол на аб'яднанне з даменам %{target}\n"
        destroy_domain_block_html: "%{name} разблакаваў дамен %{target}"
        destroy_email_domain_block_html: "%{name} зняў блакіроўку імэйла дамена %{target}\n"
        destroy_instance_html: "%{name} цалкам прыбраў дамен %{target}"
        destroy_ip_block_html: "%{name} выдаліў правіла для IP %{target}"
        destroy_status_html: "%{name} выдаліў допіс %{target}"
        destroy_unavailable_domain_html: "%{name} дазволіў працягнуць адпраўку на дамен %{target}"
        destroy_user_role_html: "%{name} выдаліў ролю %{target}"
        disable_2fa_user_html: "%{name} амяніў абавязковую двухфактарную верыфікацыю для карыстальніка %{target}"
        disable_custom_emoji_html: "%{name} заблакіраваў эмодзі %{target}"
        disable_sign_in_token_auth_user_html: "%{name} выключыў токен аўэнтыфікацыі e-mail для %{target}"
        disable_user_html: "%{name} адключыў уваход для карыстальніка %{target}"
        enable_custom_emoji_html: "%{name} уключыў эмодзі %{target}"
        enable_sign_in_token_auth_user_html: "%{name} уключыў(ла) такенную e-mail праверку для %{target}"
        enable_user_html: "%{name} уключыў уваход для карыстальніка %{target}"
        memorialize_account_html: "Карыстальнік %{name} пераключыў уліковы запіс %{target} у старонку памяці"
        promote_user_html: "%{name} павысіў карыстальніка %{target}"
        reject_appeal_html: "%{name} адхіліў запыт на абскарджанне %{target}"
        reject_user_html: "%{name} адхіліў рэгістрацыю з %{target}"
        remove_avatar_user_html: "%{name} выдаліў аватар %{target}"
        reopen_report_html: "%{name} зноў адкрыў скаргу %{target}"
        resend_user_html: "%{name} зноў адправіў ліст з пацвярджэннем для %{target}"
        reset_password_user_html: "%{name} скінул(а) пароль для %{target}"
        resolve_report_html: "%{name} вырашыў скаргу %{target}"
        sensitive_account_html: "%{name} адзначыў медыя %{target} як далікатнае"
        silence_account_html: "%{name} абмежаваў уліковы запіс %{target}"
        suspend_account_html: "Уліковы запіс %{target} выключаны %{name}"
        unassigned_report_html: "%{name} знял(а) прызначэнне скаргі %{target}"
        unblock_email_account_html: "%{name} разблакіраваў эл. пошту %{target}"
        unsensitive_account_html: "%{name} зняў адзнаку далікатнае з медыя %{target}"
        unsilence_account_html: "%{name} зняў ліміт з уліковага запісу %{target}"
        unsuspend_account_html: "Уліковы запіс %{target} адноўлены %{name}"
        update_announcement_html: "%{name} абнавіў аб'яву %{target}"
        update_custom_emoji_html: "%{name} абнавіў эмодзі %{target}"
        update_domain_block_html: "%{name} абнавіў блакіроўку дамена для %{target}"
        update_ip_block_html: "%{name} змяніў правіла для IP %{target}"
        update_status_html: "%{name} абнавіў допіс %{target}"
        update_user_role_html: "%{name} змяніў ролю %{target}"
      deleted_account: выдалены ўліковы запіс
      empty: Логі не знойдзены.
      filter_by_action: Фільтраваць па дзеянню
      filter_by_user: Адфільтраваць па карыстальніку
      title: Аўдыт
    announcements:
      destroyed_msg: Аб'ява паспяхова выдалена!
      edit:
        title: Рэдагаваць абвестку
      empty: Не знайдзена ніводнай абвесткі
      live: Ужывую
      new:
        create: Стварыць аб'яву
        title: Новая аб'ява
      publish: Апублікаваць
      published_msg: Аб'ява паспяхова апублікавана!
      scheduled_for: Запланавана на %{time}
      scheduled_msg: Аб'ява запланавана да публікацыі!
      title: Аб'явы
      unpublish: Зняць з публікацыі
      unpublished_msg: Аб'ява паспяхова схована!
      updated_msg: Аб'ява паспяхова адноўлена!
    critical_update_pending: Чакаецца крытычнае абнаўленне
    custom_emojis:
      assign_category: Прызначыць катэгорыю
      by_domain: Дамен
      copied_msg: Лакальная копія эмодзі паспяхова створана
      copy: Скапіраваць
      copy_failed_msg: Немагчыма зрабіць лакальную копію гэтага эмодзі
      create_new_category: Стварыць новую катэгорыю
      created_msg: Эмодзі паспяхова створана!
      delete: Выдаліць
      destroyed_msg: Смайлік паспяхова прыбраны!
      disable: Адключыць
      disabled: Адключана
      disabled_msg: Смайлік паспяхова адключаны
      emoji: Эмодзі
      enable: Уключыць
      enabled: Уключана
      enabled_msg: Смайлік паспяхова ўключаны
      image_hint: PNG або GIF да %{size}
      list: Паказваць
      listed: Паказваецца
      new:
        title: Дадаць новы адвольны эмодзі
      no_emoji_selected: Не атрымалася змяніць ніводзін смайлік, бо ніводзін смайлік не быў абраны.
      not_permitted: Вам не дазволена выконваць гэта дзеянне
      overwrite: Перазапісаць
      shortcode: Кароткі код
      shortcode_hint: Як менш 2 сімвалы, толькі лічбы, лацінскія літары ці падкрэсліванне
      title: Адвольныя эмодзі
      uncategorized: Без катэгорыі
      unlist: Прыбраць
      unlisted: Не ў стужках
      update_failed_msg: Немагчыма абнавіць гэта эмодзі
      updated_msg: Смайлік паспяхова абноўлены!
      upload: Запампаваць
    dashboard:
      active_users: актыўныя карыстальнікі
      interactions: узаемадзеянні
      media_storage: Медыясховішча
      new_users: новыя карыстальнікі
      opened_reports: скарг прынята
      pending_appeals_html:
        one: "<strong>%{count}</strong> апеляцыя ў чарзе"
        few: "<strong>%{count}</strong> апеляцыі ў чарзе"
        many: "<strong>%{count}</strong> апеляцый у чарзе"
        other: "<strong>%{count}</strong> апеляцыі ў чарзе"
      pending_reports_html:
        one: "<strong>%{count}</strong> справаздача ў апрацоўцы"
        few: "<strong>%{count}</strong> справаздачы ў апрацоўцы"
        many: "<strong>%{count}</strong> справаздач у апрацоўцы"
        other: "<strong>%{count}</strong>  справаздачы ў апрацоўцы"
      pending_tags_html:
        one: "<strong>%{count}</strong> хэштэг у чарзе"
        few: "<strong>%{count}</strong> хэштэгі ў чарзе"
        many: "<strong>%{count}</strong> хэштэгаў у чарзе"
        other: "<strong>%{count}</strong> хэштэга ў чарзе"
      pending_users_html:
        one: "<strong>%{count}</strong> карыстальнік у чарзе"
        few: "<strong>%{count}</strong> карыстальнікі ў чарзе"
        many: "<strong>%{count}</strong> карыстальнікаў у чарзе"
        other: "<strong>%{count}</strong> карыстальніка ў чарзе"
      resolved_reports: скарг разгледжана
      software: Праграмнае забеспячэнне
      sources: Крыніцы рэгістрацыі
      space: Выкарыстанне дыскавай прасторы
      title: Панэль кіравання
      top_languages: Найбольш актыўныя мовы
      top_servers: Найбольш актыўныя серверы
      website: Вэб-сайт
    disputes:
      appeals:
        empty: Апеляцыі не знойдзены.
        title: Апеляцыі
    domain_allows:
      add_new: Дазволіць федэрацыю з даменам
      created_msg: Дамен быў паспяхова дабаўлены да федэрацыі
      destroyed_msg: Дамен быў выключаны з федэрацыі
      export: Экспарт
      import: Імпарт
      undo: Забараніць федэрацыю з даменам
    domain_blocks:
      add_new: Дадаць новы блок дамену
      confirm_suspension:
        cancel: Скасаваць
        confirm: Прыпыніць
        permanent_action: Адмена прыпынення не прывядзе да аднаўлення даных або зносін.
        preamble_html: Вы збіраецеся прыпыніць <strong>%{domain}</strong> і яго паддамены.
        remove_all_data: Гэта прывядзе да выдалення ўсяго змесціва, мультымедыя і даных профіляў з вашага сервера для ўліковых запісаў гэтага дамена.
        stop_communication: Ваш сервер спыніць сувязь з гэтымі серверамі.
        title: Пацвердзіць блакіроўку дамена %{domain}
        undo_relationships: Гэта прывядзе да адмены любых падпісак паміж уліковымі запісамі гэтых сервераў і вашым.
      created_msg: Даменны блок быў апрацаваны
      destroyed_msg: Даменны блок быў адменены
      domain: Дамен
      edit: Рэдагаваць блакіраванне дамену
      existing_domain_block: Вы ўжо налажылі стражэйшыя абмежаванні на %{name}.
      existing_domain_block_html: Вы ўжо налажылі стражэйшыя абмежаванні на %{name}, спачатку вам неабходна <a href="%{unblock_url}">разблакаваць гэты акаўнт</a>.
      export: Экспарт
      import: Імпарт
      new:
        create: Стварыць блакіроўку
        hint: Блакіроўка дамена не будзе перашкаджаць стварэнню запісаў уліковых запісаў у базе даных, але будзе заднім лікам і аўтаматычна прымяняць да гэтых уліковых запісаў пэўныя метады мадэрацыі.
        severity:
          desc_html: "<strong>Абмежаванне</strong> зробіць допісы людзей з гэтага дамену нябачнымі для тых, хто на іх не падпісаны. <strong>Выключэнне</strong> выдаліць усё змесціва, медыя і даныя профіляў дамену з вашага серверу. <strong>«Нічога»</strong> проста адхіліць медыя файлы."
          noop: Пуста
          silence: Абмежаваць
          suspend: Выключыць
        title: Новы блок дамену
      no_domain_block_selected: Блакіроўкі даменаў не былі змененыя, таму што ні адзін з іх не быў выбраны
      not_permitted: Вам забаронена выконваць гэта дзеянне
      obfuscate: Схаваць назву дамена
      obfuscate_hint: Часткова замаскіраваць даменнае імя ў спісе, калі прапанова спісу абмежаванняў дамена ўключана
      private_comment: Прыватны каментарый
      private_comment_hint: Пракаментуйце абмежаванне гэтага дамена для ўнутранага выкарыстання мадэратарамі.
      public_comment: Публічны каментарый
      public_comment_hint: Пракаментуйце гэтае абмежаванне дамена для агульнага выкарыстання, калі рэклама спісу абмежаванняў дамена ўключана.
      reject_media: Забараніць медыя файлы
      reject_media_hint: Выдаляе лакальна захаваныя мультымедыйныя файлы і адмаўляе спампоўваць іх у будучыні. Не мае значэння для часавага прыпынення
      reject_reports: Адхіляе справаздачы
      reject_reports_hint: Ігнараваць усе справаздачы з гэтага дамена. Не мае значэння для часовага прыпынення
      undo: Скасаваць блакіраванне дамену
      view: Праглядзець новы блок дамену
    email_domain_blocks:
      add_new: Дадаць
      attempts_over_week:
        one: "%{count} спроба рэгістрацыі за апошні тыдзень"
        few: "%{count} спробы рэгіістрацыі за апошні тыдзень"
        many: "%{count} спроб рэгіістрацыі за апошні тыдзень"
        other: "%{count} спроб рэгіістрацыі за апошні тыдзень"
      created_msg: Дамен эл. пошты паспяхова заблакіраваны
      delete: Выдаліць
      dns:
        types:
          mx: MX запіс
      domain: Дамен
      new:
        create: Дадаць дамен
        resolve: Вызначыць дамен
        title: Заблакіраваць новы дамен эл. пошты
      no_email_domain_block_selected: Блакіроўкі даменаў эл. пошты не былі змененыя, таму што ні адзін з іх не быў выбраны
      not_permitted: Забаронена
      resolved_dns_records_hint_html: Даменнае імя ператвараецца ў наступныя дамены MX, якія ў канчатковым выніку адказваюць за прыём электроннай пошты. Блакаванне дамена MX заблакуе рэгістрацыю з любога адраса электроннай пошты, які выкарыстоўвае той жа дамен MX, нават калі бачнае імя дамена адрозніваецца. <strong>Будзьце асцярожныя, каб не заблакіраваць асноўных пастаўшчыкоў электроннай пошты.</strong>
      resolved_through_html: Вызначына каля %{domain}
      title: Заблакаваныя паштовыя дамены
    export_domain_allows:
      new:
        title: Імпарт дазволаў дамена
      no_file: Файл не выбраны
    export_domain_blocks:
      import:
        description_html: Вы збіраецеся імпартаваць спіс даменных блокаў. Калі ласка, праглядзіце гэты спіс вельмі ўважліва, асабліва калі вы асабіста не з'яўляецеся аўтарам гэтага спісу.
        existing_relationships_warning: Наяўныя зносіны
        private_comment_description_html: 'Каб дапамагчы вам адсочваць, адкуль паходзяць імпартаваныя блокі, імпартаваныя блокі будуць створаны з наступным прыватным каментарыем: <q>%{comment}</q>'
        private_comment_template: Імпартавана з %{source} %{date}
        title: Імпарт блакіровак дамену
      invalid_domain_block: 'Адзін ці больш даменных блокаў былі прапушчаны праз наступную(-ыя) памылку(-і): %{error}'
      new:
        title: Імпарт блакіровак дамену
      no_file: Файл не выбраны
    follow_recommendations:
      description_html: "<strong>Рэкамендацыі падпісак, дапамогаюць новым карыстальнікам хутка знайсці цікавы кантэнт</strong>. Калі карыстальнік недастаткова ўзаемадзейнічаў з іншымі, каб сфарміраваць персанальныя рэкамендацыі прытрымлівацца, замест гэтага рэкамендуюцца гэтыя ўліковыя запісы. Яны штодзённа пераразлічваюцца з сумесі ўліковых запісаў з самымі апошнімі ўзаемадзеяннямі і найбольшай колькасцю мясцовых падпісчыкаў для дадзенай мовы."
      language: Для мовы
      status: Статус
      suppress: Схаваць рэкамендацыі падпісак
      suppressed: Схаваныя
      title: Рэкамендацыі падпісак
      unsuppress: Аднавіць рэкамендацыі падпісак
    instances:
      availability:
        description_html:
          one: Калі дастаўка на дамен не атрымоўваецца праз <strong>%{count} дзень</strong>, далейшыя спробы дастаўкі не будуць зроблены, пакуль не будзе атрымана дастаўка <em>з</em> дамена.
          few: Калі дастаўка на дамен не атрымоўваецца праз <strong>%{count} іншыя дні</strong>, далейшыя спробы дастаўкі не будуць зроблены, пакуль не будзе атрымана дастаўка <em>з</em> дамена.
          many: Калі дастаўка на дамен не атрымоўваецца праз <strong>%{count} іншых дзён</strong>, далейшыя спробы дастаўкі не будуць зроблены, пакуль не будзе атрымана дастаўка <em>з</em> дамена.
          other: Калі дастаўка на дамен не атрымоўваецца праз <strong>%{count} іншага дня</strong>, далейшыя спробы дастаўкі не будуць зроблены, пакуль не будзе атрымана дастаўка <em>з</em> дамена.
        failure_threshold_reached: Парог памылак дасягнуты %{date}.
        failures_recorded:
          one: Памылковых спроб за %{count} дзень.
          few: Памылковых спроб за %{count} розныя дні.
          many: Памылковых спроб за %{count} розных дзён.
          other: Памылковых спроб за %{count} розныя дні.
        no_failures_recorded: Памылак не зарэгістравана.
        title: Дасяжнасць
        warning: Апошняя спроба падключэння да гэтага серверу была няўдалай
      back_to_all: Усе
      back_to_limited: Абмежаваныя
      back_to_warning: Папярэджанне
      by_domain: Дамен
      confirm_purge: Вы ўпэўненыя, што хочаце незваротна выдаліць даныя з гэтага дамена?
      content_policies:
        comment: Унутраная нататка
        description_html: Вы можаце вызначыць палітыку кантэнту, якая будзе прымяняцца да ўсіх уліковых запісаў гэтага дамена і любога з яго субдаменаў.
        limited_federation_mode_description_html: Вы можаце выбраць ці дазволіць уваходзіць у федэрацыю з гэтым даменам.
        policies:
          reject_media: Адхіліць мультымедыя
          reject_reports: Адхіліць справаздачы
          silence: Ліміт
          suspend: Выключыць
        policy: Палітыка
        reason: Публічная прычына
        title: Палітыкі кантэнту
      dashboard:
        instance_accounts_dimension: Уліковыя запісы з найбольшай колькасцю падпісак
        instance_accounts_measure: захаваныя ўліковыя запісы
        instance_followers_measure: нашых падпісчыкаў там
        instance_follows_measure: іх падпісчыкаў тут
        instance_languages_dimension: Папулярныя мовы
        instance_media_attachments_measure: захаваныя медыя-ўкладанні
        instance_reports_measure: справаздач пра іх
        instance_statuses_measure: захаваных паведамленняў
      delivery:
        all: Усе
        clear: Выдаліць памылкі дастаўкі
        failing: Збой
        restart: Перазапусціць дастаўку
        stop: Спыніць дастаўку
        unavailable: Недаступна
      delivery_available: Дастаўка даступна
      delivery_error_days: Дзён памылак дастаўкі
      delivery_error_hint: Калі дастаўка немагчымая на працягу %{count} дзён, яна будзе аўтаматычна пазначана як недастаўленая.
      destroyed_msg: Даныя з %{domain} цяпер стаяць у чарзе на неадкладнае выдаленне.
      empty: Даменаў не знойдзена.
      known_accounts:
        one: "%{count} вядомых уліковых запісаў"
        few: "%{count} вядомых уліковых запісы"
        many: "%{count} вядомых уліковых запісаў"
        other: "%{count} вядомых уліковых запісаў"
      moderation:
        all: Усе
        limited: Абмежаваныя
        title: Мадэрацыя
      private_comment: Прыватны каментарый
      public_comment: Публічны каментарый
      purge: Ачысціць
      purge_description_html: Калі вам здаецца, што гэты дамен больш не будзе працаваць, вы можаце выдаліць усе даныя ўліковых запісаў і звязаныя з даменам даныя з вашага сховішча. Гэта можа заняць нейкі час.
      title: Федэрацыя
      total_blocked_by_us: Заблакіравана намі
      total_followed_by_them: Іхнія падпіскі
      total_followed_by_us: Нашыя падпіскі
      total_reported: Скаргі на іх
      total_storage: Медыя дадаткі
      totals_time_period_hint_html: Паказаныя агульныя значэнні ніжэй уключаюць даныя за ўвесь час.
    invites:
      deactivate_all: Дэактываваць усё
      filter:
        all: Усе
        available: Даступна
        expired: Пратэрмінавана
        title: Фільтр
      title: Запрашэнні
    ip_blocks:
      add_new: Стварыць правіла
      created_msg: Новае IP правіла паспяхова дададзена
      delete: Выдаліць
      expires_in:
        '1209600': 2 тыдні
        '15778476': 6 месяцаў
        '2629746': 1 месяц
        '31556952': 1 год
        '86400': 1 дзень
        '94670856': 3 гады
      new:
        title: Стварыць новае IP правіла
      no_ip_block_selected: Ніякія правілы IP не былі змененыя, таму што ні адно з іх не было выбрана
      title: IP правілы
    relationships:
      title: "Зносіны %{acct}"
    relays:
      add_new: Дадаць новы рэтранслятар
      delete: Выдаліць
      description_html: <strong>Федэрацыйны рэтранслятар</strong> - гэта прамежкавы сервер, які абменьваецца вялікімі аб'ёмамі публічных паведамленняў паміж серверамі, якія падпісваюцца і публікуюць на ім. <strong>Гэта можа дапамагчы малым і сярэднім серверам выяўляць кантэнт з fediverse</strong>, для чаго лакальным карыстальнікам у адваротным выпадку трэба было б уручную сачыць за іншымі людзьмі на аддаленых серверах.
      disable: Адключыць
      disabled: Адключана
      enable: Уключыць
      enable_hint: Пасля ўключэння ваш сервер падпішацца на ўсе публічныя паведамленні з гэтага рэтранслятара і пачне адпраўляць на яго агульнадаступныя паведамленні бягучага серверу.
      enabled: Уключана
      inbox_url: URL рэтранслятара
      pending: Чаканне зацвярджэння рэтранслятара
      save_and_enable: Захаваць і ўключыць
      setup: Наладзіць злучэнне з рэтранслятарам
      signatures_not_enabled: Рэтранслятары не будуць працаваць належным чынам, калі ўключаны бяспечны рэжым або рэжым абмежаванай федэрацыі
      status: Стан
      title: Рэтранслятары
    report_notes:
      created_msg: Скарга паспяхова створана!
      destroyed_msg: Скарга паспяхова выдалена!
    reports:
      account:
        notes:
          one: "%{count} нататка"
          few: "%{count} нататкі"
          many: "%{count} нататак"
          other: "%{count} нататкі"
      action_log: Журнал аўдыту
      action_taken_by: Дзеянне выканана
      actions:
        delete_description_html: Публікацыі, пра якія паведамляецца, будуць выдалены, а папярэджанне будзе запісана, каб дапамагчы вам эскаліраваць наступныя парушэнні з боку таго ж уліковага запісу.
        mark_as_sensitive_description_html: Медыя кантэнт у паведамленнях, пра якія паведамляецца, будуць пазначаны як канфідэнцыяльныя, і будзе запісана папярэджанне, каб дапамагчы вам эскаліраваць наступныя парушэнні з боку таго ж уліковага запісу.
        other_description_html: Глядзіце дадатковыя параметры для кіравання паводзінамі ўліковага запісу і настройкі сувязі з уліковым запісам, пра які паведамляецца.
        resolve_description_html: Ніякіх дзеянняў супраць уліковага запісу, пра які паведамляецца, не будзе, папярэджэнне не зафіксавана, і скарга будзе закрыта.
        silence_description_html: Уліковы запіс будзе бачны толькі тым, хто ўжо сочыць за ім або шукае яго ўручную, што значна абмяжоўвае яго ахоп. Заўсёды можна вярнуць. Закрывае ўсе скаргі на гэты ўліковы запіс.
        suspend_description_html: Уліковы запіс і ўсё яго змесціва будзе недаступна і ў далейшым выдалены, узаемадзеянне з ім будзе немагчыма. Магчыма адмяніць на працягу 30 дзён. Закрывае ўсе скаргі на гэты ўліковы запіс.
      actions_description_html: Вырашыце, якія дзеянні распачаць, каб вырашыць гэтую скаргу. Калі вы прымеце меры пакарання ў дачыненні да ўліковага запісу, пра які паведамляецца, ім будзе адпраўлена апавяшчэнне па электроннай пошце, за выключэннем выпадкаў, калі выбрана катэгорыя <strong>Спам</strong>.
      actions_description_remote_html: Вырашыце як паступіць з гэтай скаргай. Гэта паўплывае толькі на тое як <strong>ваш</strong> сервер звязваецца з аддалёным уліковым запісам і апрацоўвае яго кантэнт.
      add_to_report: Дадаць яшчэ дэталяў да скаргі
      are_you_sure: Вы ўпэўнены?
      assign_to_self: Прызначыць мне
      assigned: Прызначаны мадэратар
      by_target_domain: Дамен уліковага запісу, на які падаецца скарга
      cancel: Скасаваць
      category: Катэгорыя
      category_description_html: Прычына паведамлення аб гэтым уліковым запісе і/або кантэнце будзе згадана ў сувязі з уліковым запісам, на які пададзена скарга
      comment:
        none: Пуста
      comment_description_html: 'Каб даць больш інфармацыі, %{name} напісаў:'
      confirm: Пацвердзіць
      confirm_action: Пацвердзіць мадэрацыю супраць @%{acct}
      created_at: Створана
      delete_and_resolve: Выдаліць допісы
      forwarded: Пераслана
      forwarded_to: Пераслана на %{domain}
      mark_as_resolved: Пазначыць як вырашаную
      mark_as_sensitive: Пазначыць як далікатны
      mark_as_unresolved: Пазначыць як нявырашаную
      no_one_assigned: Ніводны
      notes:
        create: Дадаць нататку
        create_and_resolve: Вырашыць з нататкай
        create_and_unresolve: Паўторна адкрыць з нататкай
        delete: Выдаліць
        placeholder: Апішыце, якія дзеянні былі зроблены, або любыя іншыя звязаныя абнаўленні...
        title: Нататкі
      notes_description_html: Праглядвайце і пакідайце нататкі іншым мадэратарам і сабе ў будучыні
      processed_msg: 'Скарга #%{id} паспяхова апрацавана'
      quick_actions_description_html: 'Выканайце хуткае дзеянне або пракруціце ўніз, каб убачыць змесціва, на якое пададзена скарга:'
      remote_user_placeholder: аддалены карыстальнік з %{instance}
      reopen: Пераадкрыць скаргу
      report: 'Скарга #%{id}'
      reported_account: Уліковы запіс парушальніка
      reported_by: Адпраўнік скаргі
      resolved: Вырашана
      resolved_msg: Скарга была паспяхова вырашана!
      skip_to_actions: Прапусціць дзеянні
      status: Стан
      statuses: Змесціва, на якое паскардзіліся
      statuses_description_html: Крыўднае змесціва будзе згадвацца ў зносінах з уліковым запісам, на які пададзена скарга
      summary:
        action_preambles:
          delete_html: 'Вы збіраецеся <strong>выдаліць</strong> некаторыя з допісаў <strong>@%{acct}</strong>. Гэта будуць:'
          mark_as_sensitive_html: 'Вы збіраецеся <strong>пазначыць</strong> некаторыя з допісаў <strong>@%{acct}</strong> як <strong>уражальныя</strong>. Гэта будуць:'
          silence_html: 'Вы збіраецеся <strong>абмежаваць</strong> уліковы запіс <strong>@%{acct}</strong>. Гэта будзе:'
          suspend_html: 'Вы збіраецеся <strong>прыпыніць</strong> уліковы запіс <strong>@%{acct}</strong>. Гэта будзе:'
        actions:
          delete_html: Выдаліць абразлівы допіс
          mark_as_sensitive_html: Пазначыць медыя абразлівага допіса як далікатнае
          silence_html: Значна абмежаваць ахоп <strong>@%{acct}</strong>, зрабіўшы профіль і змесціва бачнымі толькі для людзей, якія ўжо падпісаныя, альбо шукае яго ўручную
          suspend_html: Прыпыніць <strong>@%{acct}</strong>, зрабіць профіль і змесціва недаступным і не даваць магчымасці ўзаемадзейнічаць з імі
        close_report: 'Пазначыць скаргу #%{id} як вырашаную'
        close_reports_html: Адзначыць <strong>усе</strong> скаргі супраць <strong>@%{acct}</strong> як вырашаныя
        delete_data_html: Выдаліць профіль <strong>@%{acct}</strong> і змесціва праз 30 дзён, калі тым часам гэтае дзеянне не будзе адменена
        preview_preamble_html: "<strong>@%{acct}</strong> атрымае папярэджанне наступнага зместу:"
        record_strike_html: Зарэгістраваць папярэджанне <strong>@%{acct}</strong>, каб дапамагчы вам эскаліраваць наступныя парушэнні з боку таго ж уліковага запісу
        send_email_html: Адправіць <strong>@%{acct}</strong> папярэджанне па электроннай пошце
        warning_placeholder: Неабавязковае дадатковае абгрунтаванне мадэрацыі.
      target_origin: Крыніца уліковага запісу на які пададзена скарга
      title: Скаргі
      unassign: Скінуць
      unknown_action_msg: 'Невядомае дзеянне: %{action}'
      unresolved: Нявырашаныя
      updated_at: Абноўлена
      view_profile: Паглядзець профіль
    roles:
      add_new: Дадаць ролю
      assigned_users:
        one: "%{count} карыстальнік"
        few: "%{count} карыстальнікі"
        many: "%{count} карыстальнікаў"
        other: "%{count} карыстальніка"
      categories:
        administration: Адміністрацыя
        devops: DevOps
        invites: Запрашэнні
        moderation: Мадэрацыя
        special: Спецыяльны
      delete: Выдаліць
      description_html: З дапамогай <strong>роляў карыстальнікаў</strong> вы можаце наладзіць, да якіх функцый і абласцей Mastodon будуць мець доступ вашы карыстальнікі.
      edit: Рэдагаваць ролю "%{name}"
      everyone: Дазволы па змаўчанні
      everyone_full_description_html: Гэта <strong>базавая роля</strong>, якая ўплывае на <strong>ўсіх карыстальнікаў</strong>, нават без прызначанай ролі. Усе астатнія ролі ўспадкоўваюць ад яго дазволы.
      permissions_count:
        one: "%{count} дазвол"
        few: "%{count} дазволы"
        many: "%{count} дазволаў"
        other: "%{count} дазволу"
      privileges:
        administrator: Адміністратар
        administrator_description: Карыстальнікі з гэтым дазволам будуць абыходзіць усе абмежаванні
        delete_user_data: Выдаленне даных карыстальнікаў
        delete_user_data_description: Дазваляе карыстальнікам без затрымкі выдаляць даныя іншых карыстальнікаў
        invite_users: Запрашэнне карыстальнікаў
        invite_users_description: Дазваляе запрашаць новых людзей на сервер
        manage_announcements: Кіраванне аб'явамі
        manage_announcements_description: Дазваляе кіраваць аб'явамі на серверы
        manage_appeals: Кіраванне апеляцыямі
        manage_appeals_description: Дазваляе карыстальнікам разглядаць апеляцыі на дзеянні мадэратара
        manage_blocks: Кіраванне блакіроўкамі
        manage_blocks_description: Дазваляе блакаваць пэўныя паштовыя правайдэры і IP адрасы
        manage_custom_emojis: Кіраванне адвольнымі эмодзі
        manage_custom_emojis_description: Дазваляе кіраваць адвольнымі эмодзі на серверы
        manage_federation: Кіраваць федэрацыяй
        manage_federation_description: Дазваляе карыстальнікам блакіраваць або дазваляць аб'яднанне з іншымі даменамі і кантраляваць магчымасць дастаўкі
        manage_invites: Кіраванне запрашэннямі
        manage_invites_description: Дазваляе праглядаць і дэактывоўваць запрашальныя спасылкі
        manage_reports: Кіраванне скаргамі
        manage_reports_description: Дазваляе разглядаць скаргі і прымаць захады мадэрацыі
        manage_roles: Кіраванне ролямі
        manage_roles_description: Дазваляе карыстальнікам кіраваць і прызначаць ролі, ніжэйшыя за іх
        manage_rules: Кіраванне правіламі
        manage_rules_description: Дазваляе змяняць правілы сервера
        manage_settings: Кіраванне наладамі
        manage_settings_description: Дазваляе змяняць налады сервера
        manage_taxonomies: Кіраванне катэгорыямі
        manage_taxonomies_description: Дазваляе карыстальнікам праглядаць папулярны кантэнт і абнаўляць налады хэштэгаў
        manage_user_access: Кіраванне наладамі доступу карыстальнікаў
        manage_user_access_description: Дазваляе адключаць двухфактарную аўтэнтыфікацыю іншым карыстальнікам, змяняць іх паштовы адрас і скідваць пароль
        manage_users: Кіраванне карыстальнікамі
        manage_users_description: Дазваляе праглядаць звесткі іншых карыстальнікаў і іх мадэрацыю
        manage_webhooks: Кіраванне вэбхукамі
        manage_webhooks_description: Дазваляе карыстальнікам наладжваць вэб-хукі для адміністрацыйных аперацый
        view_audit_log: Кіраванне журналам аўдыту
        view_audit_log_description: Дазваляе карыстальнікам бачыць гісторыю адміністрацыйных аперацый на серверы
        view_dashboard: Прагляд панэлі кіравання
        view_dashboard_description: Дазваляе праглядаць панэль кіравання і розныя метрыкі
        view_devops: DevOps
        view_devops_description: Дае доступ да панэляў кіравання Sidekiq і pgHero
      title: Ролі
    rules:
      add_new: Дадаць правіла
      delete: Выдаліць
      description_html: Большасць сцвярджаюць, што прачыталі ўмовы абслугоўвання і згаджаюцца з імі, але звычайна людзі не чытаюць іх да канца, пакуль не ўзнікне праблема. <strong>Таму зрабіце правілы вашага сервера простымі з першага погляду, прадставіўшы іх у выглядзе маркіраванага спісу.</strong> Старайцеся рабіць правілы кароткімі і простымі, але не разбіваць іх на шмат асобных пунктаў.
      edit: Рэдагаваць правіла
      empty: Правілы сервера яшчэ не вызначаны.
      title: Правілы сервера
    settings:
      about:
        manage_rules: Кіраваць правіламі сервера
        preamble: Дайце падрабязную інфармацыю аб тым, як сервер працуе, мадэруецца, фінансуецца.
        rules_hint: Існуе спецыяльная вобласць для правілаў, якіх вашы карыстальнікі павінны прытрымлівацца.
        title: Пра нас
      appearance:
        preamble: Наладзьце вэб-інтэрфейс Mastodon.
        title: Выгляд
      branding:
        preamble: Брэндынг вашага сервера адрознівае яго ад іншых сервераў у сетцы. Гэтая інфармацыя можа адлюстроўвацца ў розных асяроддзях, напрыклад, у вэб-інтэрфейсе Mastodon, уласных праграмах, у папярэднім праглядзе спасылак на іншых вэб-сайтах і ў праграмах абмену паведамленнямі і гэтак далей. Па гэтай прычыне лепш трымаць гэтую інфармацыю яснай, кароткай і сціслай.
        title: Брэндынг
      captcha_enabled:
        desc_html: Гэта функцыянальнасць залежыць ад знешніх скрыптоў hCaptcha, што можа быць праблемай бяспекі і прыватнасці. Акрамя таго, <strong>гэта можа зрабіць працэс рэгістрацыі значна менш даступным для некаторых людзей, асабліва інвалідаў</strong>. Па гэтых прычынах, калі ласка, разгледзьце альтэрнатыўныя меры, такія як рэгістрацыя на аснове зацвярджэння або запрашэння.
        title: Патрабаваць ад новых карыстальнікаў рашэння CAPTCHA для пацверджання іх уліковага запісу
      content_retention:
        preamble: Кантралюйце, як створаны карыстальнікамі кантэнт захоўваецца ў Mastodon.
        title: Утрыманне кантэнту
      default_noindex:
        desc_html: Уплывае на ўсіх карыстальнікаў, якія не змянілі гэтую наладу самастойна
        title: Перадвызначана выключыць карыстальнікаў з індэксацыі пашуковымі рухавікамі
      discovery:
        follow_recommendations: Выконвайце рэкамендацыі
        preamble: Прадстаўленне цікавага кантэнту дапамагае прыцягнуць новых карыстальнікаў, якія могуць не ведаць нікога на Mastodon. Кантралюйце працу розных функцый выяўлення на вашым серверы.
        profile_directory: Дырэкторыя профіляў
        public_timelines: Публічная паслядоўнасць публікацый
        publish_discovered_servers: Апублікаваць знойдзеныя серверы
        publish_statistics: Апублікаваць статыстыку
        title: Выяўленне
        trends: Актуальныя
      domain_blocks:
        all: Для ўсіх
        disabled: Нікому
        users: Лакальным карыстальнікам, якія ўвайшлі
      registrations:
        preamble: Кантралюйце, хто можа ствараць уліковы запіс на вашым серверы.
        title: Рэгістрацыя
      registrations_mode:
        modes:
          approved: Для рэгістрацыі патрабуецца пацвярджэнне
          none: Нікому не магчыма зарэгістравацца
          open: Любому магчыма зарэгістравацца
      security:
        authorized_fetch: Патрабаваць аўтэнтыфікацыю ад федэратыўных сервераў
        authorized_fetch_overridden_hint: Вы не можаце змяніць гэты параметр, паколькі ён перавызначаны зменнай асяроддзя.
      title: Налады сервера
    site_uploads:
      delete: Выдаліць запампаваны файл
      destroyed_msg: Загрузка сайту паспяхова выдалена!
    software_updates:
      critical_update: Крытычна - зрабіце абнаўленне як мага хутчэй
      documentation_link: Даведацца больш
      release_notes: Журнал змен
      title: Даступныя абнаўленні
      type: Тып
      types:
        major: Буйны рэліз
        minor: Малы рэліз
      version: Версія
    statuses:
      account: Аўтар
      application: Праграма
      back_to_account: Назад да старонкі ўліковага запісу
      back_to_report: Назад да старонкі справаздачы
      batch:
        remove_from_report: Выдаліць са справаздачы
        report: Справаздача
      deleted: Выдалены
      favourites: Упадабаныя
      history: Гісторыя версій
      in_reply_to: Адказваючы на
      language: Мова
      media:
        title: Медыя
      metadata: Метаданыя
      no_status_selected: Ніводная публікацыя не была зменена, бо ніводная не была выбрана
      open: Адкрыць допіс
      original_status: Зыходны допіс
      reblogs: Рэпосты
      status_changed: Допіс зменены
      title: Допісы уліковага запісу
      trending: Папулярныя
      visibility: Бачнасць
      with_media: З медыя
    strikes:
      actions:
        delete_statuses: "%{name} выдаліў запісы %{target}"
        disable: "%{name} замарозіў уліковы запіс %{target}"
        mark_statuses_as_sensitive: "%{name} пазначыў запісы %{target} як уразлівыя"
        none: "%{name} даслаў папярэджанне %{target}"
        sensitive: "%{name} пазначыў уліковы запіс %{target} як уразлівы"
        silence: "%{name} абмежаваў уліковы запіс %{target}"
        suspend: "Уліковы запіс %{target} выключаны %{name}"
      appeal_approved: Абскарджана
      appeal_pending: Апеляцыя разглядаецца
      appeal_rejected: Абскарджанне адхілена
    system_checks:
      database_schema_check:
        message_html: Ёсць незавершаныя міграцыі базы дадзеных. Калі ласка, запусціце іх, каб пераканацца, што дадатак паводзіць сябе належным чынам
      elasticsearch_health_red:
        message_html: Кластар Elasticsearch нездаровы (чырвоны статус), функцыі пошуку недаступныя
      elasticsearch_health_yellow:
        message_html: Кластар Elasticsearch нездаровы (жоўты статус), магчыма, неабходна высветліць прычыну
      elasticsearch_index_mismatch:
        message_html: Супастаўленне індэксаў Elasticsearch састарэла. Калі ласка, выканайце каманду <code>tootctl search deploy --only=%{value}</code>
      elasticsearch_preset:
        action: Падрабязней у дакументацыі
        message_html: Ваш кластар Elasticsearch мае больш за адзін вузел, але Mastodon не наладжаны на іх выкарыстанне.
      elasticsearch_preset_single_node:
        action: Падрабязней у дакументацыі
        message_html: Ваш кластар Elasticsearch мае толькі адзін вузел, <code>ES_PRESET</code> варта ўсталяваць у значэнне <code>single_node_cluster</code>.
      elasticsearch_reset_chewy:
        message_html: Ваш сістэмны індэкс Elasticsearch састарэлы з-за змены налад. Для яго абнаўлення выканайце каманду <code>tootctl search deploy --reset-chewy</code>.
      elasticsearch_running_check:
        message_html: Немагчыма падключыцца да Elasticsearch. Калі ласка, праверце, што ён запушчаны, або адключыце паўнатэкставы пошук
      elasticsearch_version_check:
        message_html: 'Несумяшчальная версія Elasticsearch: %{value}'
        version_comparison: Elasticsearch %{running_version} выяўлены, але патрабуецца %{required_version}
      rules_check:
        action: Кіраваць правіламі сервера
        message_html: Вы не вызначылі ніякіх правілаў сервера.
      sidekiq_process_check:
        message_html: Не працуе працэс Sidekiq для %{value} чаргі. Калі ласка праверце вашу канфігурацыю Sidekiq
      software_version_critical_check:
        action: Прагледзець даступныя абнаўленні
        message_html: Даступна крытычнае абнаўленне Mastodon, калі ласка, зрабіце абнаўленне як мага хутчэй.
      software_version_patch_check:
        action: Прагледзець даступныя абнаўленні
      upload_check_privacy_error:
        action: Для падрабязнасцей націсніце тут
        message_html: "<strong>Ваш сервер не наладжаны. Прыватнасць карыстальнікаў пад пагрозай.</strong>"
      upload_check_privacy_error_object_storage:
        action: Для падрабязнасцей націсніце тут
        message_html: "<strong>Ваша сховішча не наладжана. Прыватнасць карыстальнікаў пад пагрозай.</strong>"
    tags:
      review: Стан праверкі
      updated_msg: Налады хэштэгаў паспяхова змененыя
    title: Адміністрацыя
    trends:
      allow: Дазволіць
      approved: Пацверджаны
      disallow: Забараніць
      links:
        allow: Дазволіць спасылка
        allow_provider: Дазволіць выдаўца
        description_html: Гэта спасылкі, якія зараз часта распаўсюджваюцца ўліковымі запісамі, з якіх ваш сервер бачыць паведамленні. Гэта можа дапамагчы вашым карыстальнікам даведацца, што адбываецца ў свеце. Ніякія спасылкі не будуць паказвацца публічна, пакуль вы не зацвердзіце аўтара. Вы таксама можаце дазволіць або адхіліць асобныя спасылкі.
        disallow: Забараніць спасылку
        disallow_provider: Дазволіць выдаўца
        no_link_selected: Ніводная спасылка не была зменена, бо ніводная не была выбрана
        publishers:
          no_publisher_selected: Выдаўцы не былі зменены, таму што ніводзін не быў абраны
        shared_by_over_week:
          one: Абагуліў адзін чалавек за апошні тыдзень
          few: Абагулілі %{count} чалавекі за апошні тыдзень
          many: Абагулілі %{count} чалавек за апошні тыдзень
          other: Абагулілі %{count} чалавек за апошні тыдзень
        title: Актуальныя спасылкі
        usage_comparison: Выкарыстоўвалася %{today} разоў сёння, у параўнанні з %{yesterday} учора
      not_allowed_to_trend: Забаронена выходзіць у актуальныя
      only_allowed: Толькі дазволенае
      pending_review: Чакае праверкі
      preview_card_providers:
        allowed: Спасылкі ад гэтага выдаўца не будуць у трэндзе
        description_html: Спасылкі з гэтых даменаў часта абагульняюцца на вашым серверы. Спасылкі не трапяць у публічныя трэнды, калі дамен спасылкі не ўхвалены. Вашае ўхваленне (ці адхіленне) распаўсюдзіцца на субдамены.
        rejected: Спасылкі ад гэтага выдаўца не будуць у трэнде
        title: Выдаўцы
      rejected: Адхілена
      statuses:
        allow: Дазволіць допіс
        allow_account: Дазволіць аўтара
        description_html: Гэта допісы, пра якія ведае ваш сервер, што на дадзены момант часта абагульваюцца і падабаюцца людзям. Гэта можа дапамагчы вашым новым і пастаянным карыстальнікам знайсці больш людзей, на якіх можна падпісацца. Ніякія допісы не будуць паказвацца публічна, пакуль вы не зацвердзіце аўтара, а аўтар не дазволіць прапанаваць свой уліковы запіс іншым. Вы таксама можаце дазволіць або адхіліць асобныя допісы.
        disallow: Забараніць допіс
        disallow_account: Забараніць аўтара
        no_status_selected: Ніводны папулярны допіс не быў зменены, бо ніводны не быў выбраны
        not_discoverable: Аўтар вырашыў быць нябачным
        shared_by:
          one: Пашыраны або ўпадабаны %{friendly_count} раз
          few: Пашыраны або ўпадабаны %{friendly_count} разы
          many: Пашыраны або ўпадабаны %{friendly_count} разоў
          other: Пашыраны або ўпадабаны %{friendly_count} разоў
        title: Актуальныя допісы
      tags:
        current_score: Бягучы рэзультат %{score}
        dashboard:
          tag_accounts_measure: унікальнае выкарыстанне
          tag_languages_dimension: Папулярныя мовы
          tag_servers_dimension: Папулярныя серверы
          tag_servers_measure: розныя серверы
          tag_uses_measure: усяго выкарыстанняў
        description_html: Гэтыя хэштэгі зараз з'яўляюцца у мностве допісаў, якія бачыць ваш сервер. Гэта дапаможа вашым карыстальнікам даведацца аб чым зараз больш за ўсё размаўляюць людзі. Ніякі хэштэг не з'явіцца публічна пакуль вы яго не пацвердзіце.
        listable: Можа быць прапанавана
        no_tag_selected: Ніводны тэг не быў зменены, бо ніводны не быў выбраны
        not_listable: Не будзе прапанавана
        not_trendable: Не з'явіцца ў трэндах
        not_usable: Немагчыма выкарыстаць
        peaked_on_and_decaying: На піку %{date}, зараз спадае
        title: Актуальныя хэштэгі
        trendable: Можа з'явіцца сярод трэндаў
        trending_rank: 'Папулярнае #%{rank}'
        usable: Магчыма выкарыстаць
        usage_comparison: Выкарыстоўвалася %{today} разоў сёння, у параўнанні з %{yesterday} учора
        used_by_over_week:
          one: Выкарыстаў адзін чалавек за апошні тыдзень
          few: Выкарысталі %{count} чалавекі за апошні тыдзень
          many: Выкарысталі %{count} чалавек за апошні тыдзень
          other: Выкарысталі %{count} чалавек за апошні тыдзень
      title: Актуальныя
      trending: Папулярныя
    warning_presets:
      add_new: Дадаць новы
      delete: Выдаліць
      edit_preset: Рэдагаваць шаблон папярэджання
      empty: Вы яшчэ не вызначылі ніякіх шаблонаў папярэджанняў.
      title: Кіраванне шаблонамі папярэджанняў
    webhooks:
      add_new: Дадаць канцавую кропку
      delete: Выдаліць
      description_html: <strong>Вэбхук</strong> дазваляе Mastodon адпраўляць <strong>апавяшчэнні ў рэальным часе</strong> аб выбраных падзеях у вашай уласнай праграме, каб яна магла <strong>аўтаматычна рэагаваць на іх</strong>.
      disable: Адключыць
      disabled: Адключана
      edit: Рэдагаваць канцавую кропку
      empty: У вас яшчэ няма сканфігураваных канчатковых кропак вэбхука.
      enable: Уключыць
      enabled: Уключана
      enabled_events:
        one: 1 актыўная падзея
        few: "%{count} актыўныя падзеі"
        many: "%{count} актыўных падзей"
        other: "%{count} актыўнай падзеі"
      events: Падзеі
      new: Новая вэбхука
      rotate_secret: Павярнуць сакрэт
      secret: Падпісанне сакрэту
      status: Стан
      title: Вэбхукі
      webhook: Вэбхук
  admin_mailer:
    new_appeal:
      actions:
        delete_statuses: выдаліць іх допісы
        disable: замарозіць уліковы запіс
        mark_statuses_as_sensitive: пазначыць іх допісы як далікатныя
        none: папярэджанне
        sensitive: пазначыць уліковы запіс як далікатны
        silence: абмежаваць уліковы запіс
        suspend: выключыць уліковы запіс
      body: "%{target} абскарджвае рашэнне мадэратара %{action_taken_by} ад %{date}, якая была %{type}. Яны напісалі:"
      next_steps: Вы можаце ўхваліць апеляцыю каб адмяніць рашэнне мадэратараў ці ігнараваць яе.
      subject: "%{username} абскарджвае рашэнне мадэратараў на %{instance}"
    new_critical_software_updates:
      subject: Даступны крытычныя абнаўленні Mastodon для %{instance}!
    new_pending_account:
      body: Падрабязнасці новага ўліковага запісу прыведзены ніжэй. Вы можаце зацвердзіць або адхіліць гэтую заяўку.
      subject: Новы ўліковы запіс для разгляду ў %{instance} (%{username})
    new_report:
      body: "%{reporter} паскардзіўся на %{target}"
      body_remote: Нехта з %{domain} паскардзіўся на %{target}
<<<<<<< HEAD
      subject: 'Новая скарга на %{instance} (#%{id})'
=======
      subject: Новая скарга на %{instance} (#%{id})
    new_software_updates:
      body: Выйшлі новыя версіі Mastodon, магчыма, вам варта абнавіцца!
      subject: Новыя версіі Mastodon даступныя для %{instance}!
>>>>>>> f4b780ba
    new_trends:
      body: 'Гэтыя элементы трэба праверыць, перш чым публікаваць:'
      new_trending_links:
        title: Папулярныя спасылкі
      new_trending_statuses:
        title: Папулярныя допісы
      new_trending_tags:
        no_approved_tags: Зараз няма зацверджаных папулярных хэштэгаў.
        requirements: 'Кожны з гэтых кандыдатаў можа перавысіць #%{rank} зацверджаных папулярных хэштэгаў. Зараз гэта #%{lowest_tag_name} з лікам %{lowest_tag_score}.'
        title: Папулярныя хэштэгі
      subject: Новае ў папулярным для разгляду %{instance}
  aliases:
    add_new: Стварыць псеўданім
    created_msg: Створаны новы псеўданім. Цяпер вы можаце пачаць пераход са старога ўліковага запісу.
    deleted_msg: Псеўданім выдалены. Пераход з таго ўліковага запісу на гэты больш немагчымы.
    empty: У вас няма псеўданімаў.
    hint_html: Калі вы хочаце перайсці з іншага ўліковага запісу ў гэты, то тут вы можаце стварыць псеўданім, каб перамясціць падпісчыкаў са старога ўліковага запісу ў гэты. Гэта дзеянне з'яўляецца <strong>бясшкодным і зварачальным</strong>. <strong>Перанос уліковага запісу пачынаецца са старога ўліковага запісу</strong>.
    remove: Адмацаваць псеўданім
  appearance:
    advanced_web_interface: Пашыраны вэб-інтэрфейс
    advanced_web_interface_hint: 'Калі вы хочаце выкарыстоўваць усю шырыню экрана, пашыраны вэб-інтэрфейс дазваляе вам наладзіць мноства розных слупкоў, каб бачыць столькі інфармацыі, колькі вам трэба: галоўная, апавяшчэнні, глабальная стужка, любая колькасць спісаў і хэштэгаў.'
    animations_and_accessibility: Анімацыі і даступнасць
    confirmation_dialogs: Дыялогавыя вокны пацвярджэння
    discovery: Адкрыцці
    localization:
      body: Mastodon перакладаецца добраахвотнікамі.
      guide_link: https://be.crowdin.com/project/mastodon/be
      guide_link_text: Кожны можа зрабіць унёсак.
    sensitive_content: Далікатны змест
  application_mailer:
    notification_preferences: Змяніць налады эл. пошты
    salutation: "%{name},"
    settings: 'Змяніць налады эл. пошты: %{link}'
    unsubscribe: Адпісацца
    view: 'Паглядзець:'
    view_profile: Паглядзець профіль
    view_status: Паглядзець допіс
  applications:
    created: Праграма паспяхова створана
    destroyed: Праграма паспяхова выдалена
    logout: Выйсці
    regenerate_token: Стварыць новы токен доступу
    token_regenerated: Новы токен доступу паспяхова створаны
    warning: Будзьце вельмі асцярожныя з гэтымі данымі. Ніколі нікому не паведамляйце іх!
    your_token: Ваш токен доступу
  auth:
    apply_for_account: Пакінуць заяўку
    captcha_confirmation:
      help_html: Калі ў вас узніклі праблемы з вырашэннем CAPTCHA, вы можаце звязацца з намі праз %{email}, каб мы вам дапамаглі.
      hint_html: Засталася яшчэ адна рэч! Каб не дапусціць спаму, нам трэба пацвердзіць, што вы чалавек. Разгадайце CAPTCHA ніжэй і націсніце «Працягнуць».
      title: Праверка бяспекі
    confirmations:
      wrong_email_hint: Калі гэты адрас электроннай пошты памылковы, вы можаце змяніць яго ў наладах уліковага запісу.
    delete_account: Выдаліць уліковы запіс
    delete_account_html: Калі вы жадаеце выдаліць ваш уліковы запіс, можаце <a href="%{path}">працягнуць тут</a>. Ад вас будзе запатрабавана пацвярджэнне.
    description:
      prefix_invited_by_user: "@%{name} запрашае вас далучыцца да гэтага сервера ў Mastodon!"
      prefix_sign_up: Зарэгістравацца ў Mastodon сёння!
      suffix: Маючы ўліковы запіс, вы зможаце падпісвацца на іншых людзей, дзяліцца навінамі і абменьвацца паведамленнямі з карыстальнікамі з любога сервера Mastodon і шмат што яшчэ!
    didnt_get_confirmation: Не атрымалі пацвярджальную спасылку?
    dont_have_your_security_key: Не маеце ключа бяспекі?
    forgot_password: Забылі свой пароль?
    invalid_reset_password_token: Токен для скідвання пароля несапраўдны або састарэў. Зрабіце запыт на новы.
    link_to_otp: Увядзіце код двухфактарнай аўтэнтыфікацыі з вашага тэлефона або код аднаўлення
    link_to_webauth: Скарыстайцеся вашай прыладай з ключом бяспекі
    log_in_with: Увайсці праз
    login: Увайсці
    logout: Выйсці
    migrate_account: Пераехаць на іншы ўліковы запіс
    migrate_account_html: Калі вы хочаце перанакіраваць гэты ўліковы запіс на іншы, то можаце <a href="%{path}">наладзіць яго тут</a>.
    or_log_in_with: Або ўвайсці з дапамогай
    privacy_policy_agreement_html: Я азнаёміўся і пагаджаюся з <a href="%{privacy_policy_path}" target="_blank">палітыкай канфідэнцыйнасці</a>
    progress:
      confirm: Пацвердзіць email
      details: Вашы дадзеныя
      review: Наш водгук
      rules: Прыняць правілы
    providers:
      cas: CAS
      saml: SAML
    register: Зарэгістравацца
    registration_closed: "%{instance} больш не прымае новых удзельнікаў"
    resend_confirmation: Даслаць пацвярджальную спасылку зноў
    reset_password: Скінуць пароль
    rules:
      accept: Прыняць
      back: Назад
      invited_by: 'Вы можаце далучыцца да %{domain} дзякуючы запрашэнню, якое вы атрымалі ад:'
      preamble: Правілы вызначаныя мадэратарамі дамена %{domain}.
      preamble_invited: Перш чым працягнуць, азнаёмцеся з асноўнымі правіламі, усталяванымі мадэратарамі %{domain}.
      title: Некалькі базавых правілаў.
      title_invited: Вас запрасілі.
    security: Бяспека
    set_new_password: Прызначыць новы пароль
    setup:
      email_below_hint_html: Праверце папку са спамам або зрабіце новы запыт. Вы можаце выправіць свой email, калі ён няправільны.
      email_settings_hint_html: Націсніце на спасылку, якую мы адправілі, каб спраўдзіць %{email}. Мы вас пачакаем тут.
      link_not_received: Не атрымалі спасылку?
      new_confirmation_instructions_sent: Праз некалькі хвілін вы атрымаеце новы ліст на email са спасылкай для пацверджання!
      title: Праверце вашу пошту
    sign_in:
      preamble_html: Уваход з уліковымі дадзенымі <strong>%{domain}</strong>. Калі ваш уліковы запіс знаходзіцца на іншым серверы, у вас не атрымаецца ўвайсці тут.
      title: Уваход у %{domain}
    sign_up:
      manual_review: Рэгістрацыі на %{domain} праходзяць ручную праверку нашымі мадэратарамі. Каб дапамагчы нам апрацаваць вашу рэгістрацыю, напішыце крыху пра сябе і чаму вы хочаце мець уліковы запіс на %{domain}.
      preamble: Маючы ўліковы запіс на гэтым серверы Mastodon, вы будзеце мець магчымасць падпісацца на кожнага чалавека ў сетцы, незалежна ад таго, на якім серверы размешчаны ягоны ўліковы запіс.
      title: Наладзьма вас на %{domain}.
    status:
      account_status: Стан уліковага запісу
      confirming: Чакаецца пацвярджэнне з электроннай пошты.
      functional: Ваш уліковы запіс поўнасцю працуе.
      pending: Ваша заяўка разглядаецца нашым супрацоўнікам. Гэта можа заняць некаторы час. Вы атрымаеце электронны ліст, калі заяўка будзе ўхвалена.
      redirecting_to: Ваш уліковы запіс неактыўны, бо ў цяперашні час ён перанакіроўваецца на %{acct}.
      view_strikes: Праглядзець мінулыя папярэджанні для вашага ўліковага запісу
    too_fast: Форма адпраўлена занадта хутка, паспрабуйце яшчэ раз.
    use_security_key: Выкарыстаеце ключ бяспекі
  challenge:
    confirm: Працягнуць
    hint_html: "<strong>Парада:</strong> Мы не будзем запытваць ваш пароль зноўку на працягу наступнай гадзіны."
    invalid_password: Няправільны пароль
    prompt: Пацвердзіць пароль, каб працягнуць
  crypto:
    errors:
      invalid_key: гэта не сапраўдны Ed25519 або Curve25519 ключ
      invalid_signature: гэта не сапраўдная Ed25519 сігнатура
  date:
    formats:
      default: "%d.%m.%Y"
      with_month_name: "%e %B %Y"
  datetime:
    distance_in_words:
      about_x_hours: "%{count}гадз"
      about_x_months: "%{count}мес"
      about_x_years: "%{count}г"
      almost_x_years: "%{count}г"
      half_a_minute: Толькі што
      less_than_x_minutes: "%{count}хв"
      less_than_x_seconds: Толькі што
      over_x_years: "%{count}г."
      x_days: "%{count}д"
      x_minutes: "%{count}хв"
      x_months: "%{count}мес"
      x_seconds: "%{count}с"
  deletes:
    challenge_not_passed: Уведзеная інфармацыя няправільная
    confirm_password: Увядзіце свой бягучы пароль, каб пацвердзіць сваю асобу
    confirm_username: Увядзіце сваё імя карыстальніка для пацвярджэння працэдуры
    proceed: Выдаліць уліковы запіс
    success_msg: Ваш уліковы запіс быў паспяхова выдалены
    warning:
      before: 'Перш чым працягнуць, уважліва прачытайце гэтыя заўвагі:'
      caches: Змесціва, кэшаванае іншымі серверамі, можа захавацца
      data_removal: Вашы допісы і іншыя даныя будуць выдалены назаўсёды
      email_change_html: Вы можаце <a href="%{path}">змяніць свой адрас электроннай пошты</a>, не выдаляючы ўліковы запіс
      email_contact_html: Калі ліст усё яшчэ не дайшоў, вы можаце звярнуцца па дапамогу на эл. пошту <a href="mailto:%{email}">%{email}</a>
      email_reconfirmation_html: Калі вы не атрымалі пацвярджэнне па электроннай пошце, вы можаце <a href="%{path}">запытаць яго зноў</a>
      irreversible: Вы не зможаце аднавіць або паўторна актываваць свой уліковы запіс
      more_details_html: Падрабязнасці глядзіце ў <a href="%{terms_path}">палітыцы прыватнасці</a>.
      username_available: Ваша імя карыстальніка зноў стане даступным
      username_unavailable: Ваша імя карыстальніка застанецца недаступным
  disputes:
    strikes:
      action_taken: Выкананае дзеянне
      appeal: Апеляцыя
      appeal_approved: Гэтае папярэджанне паспяхова абскарджана і больш не дзейнічае
      appeal_rejected: Апеляцыя была адхілена
      appeal_submitted_at: Апеляцыя пададзена
      appealed_msg: Ваша апеляцыя пададзена. У выпадку, калі яе зацвердзяць, вам паведамяць.
      appeals:
        submit: Падаць апеляцыю
      approve_appeal: Зацвердзіць апеляцыю
      associated_report: Звязаная скарга
      created_at: Датаваны
      description_html: Гэта дзеянні, выкананыя супраць вашага ўліковага запісу, і папярэджанні, якія адпраўлены вам супрацоўнікамі %{instance}.
      recipient: Адрасавана
      reject_appeal: Адхіліць апеляцыю
      status: 'Допіс #%{id}'
      status_removed: Допіс ужо выдалены з сістэмы
      title: "%{action} ад %{date}"
      title_actions:
        delete_statuses: Выдаленне допісу
        disable: Замарозка уліковага запісу
        mark_statuses_as_sensitive: Пазначыць допісы як далікатныя
        none: Папярэджанне
        sensitive: Пазначэнне ўліковага запісу як далікатнага
        silence: Абмежаванне ўліковага запісу
        suspend: Выключэнне ўліковага запісу
      your_appeal_approved: Ваша абскарджанне было ўхвалена
      your_appeal_pending: Вы адправілі апеляцыю
      your_appeal_rejected: Ваша абскарджанне было адхілена
  domain_validator:
    invalid_domain: не з'яўляецца сапраўдным даменным імем
  edit_profile:
    basic_information: Асноўная інфармацыя
    hint_html: "<strong>Наладзьце тое, што людзі будуць бачыць у вашым профілі і побач з вашымі паведамленнямі.</strong> Іншыя людзі з большай верагоднасцю будуць сачыць і ўзаемадзейнічаць з вамі, калі ў вас ёсць запоўнены профіль і фота профілю."
    other: Іншае
  errors:
    '400': Запыт, які вы адправілі, памылковы або няправільны.
    '403': У вас няма дазволу на прагляд гэтай старонкі.
    '404': Няма старонкі, якую вы шукаеце.
    '406': Старонка недасяжная ў запатрабаваным фармаце.
    '410': Старонка, якую вы шукаеце, больш не існуе.
    '422':
      content: Памылка праверкі бяспекі. Вы заблакіравалі cookies?
      title: Памылка праверкі бяспекі
    '429': Зашмат запытаў
    '500':
      content: Выбачце! Нешта пайшло не так на нашым баку.
      title: Старонка няспраўная
    '503': Старонку немагчыма адлюстраваць з-за часовага збою сервера.
    noscript_html: Каб выкарыстоўваць вэб-праграму Mastodon, уключыце JavaScript. Акрамя таго, паспрабуйце адну з <a href="%{apps_path}">арыгінальных праграм</a> Mastodon для вашай платформы.
  existing_username_validator:
    not_found: не атрымалася знайсці лакальны ўліковы запіс з такім імем карыстальніка
    not_found_multiple: не атрымалася знайсці %{usernames}
  exports:
    archive_takeout:
      date: Дата
      download: Спампаваць ваш архіў
      hint_html: Вы можаце зрабіць запыт архіва сваіх <strong>допісаў і запампаваных медыя</strong>. Экспартаваныя даныя будуць мець фармат ActivityPub, які можна прачытаць любым сумяшчальным праграмным забеспячэннем. Запыт архіва можна рабіць кожныя 7 дзён.
      in_progress: Збіраем ваш архіў...
      request: Запатрабаваць ваш архіў
      size: Памер
    blocks: Спіс блакіроўкі
    bookmarks: Закладкі
    csv: CSV
    domain_blocks: Блакіроўкі дамена
    lists: Спісы
    mutes: Уліковыя запісы, якія вы ігнаруеце
    storage: Медыясховішча
  featured_tags:
    add_new: Дадаць новы
    errors:
      limit: Вы ўжо дадалі максімальную колькасць хэштэгаў
    hint_html: "<strong>Што такое выбраныя хэштэгі?</strong> Яны паказваюцца на бачным месцы вашага профілю і дазваляюць людзям праглядаць вашыя публічныя пасты з гэтымі хэштэгамі. З іхняй дапамогай вельмі зручна сачыць за творчымі ці даўгатэрміновымі праектамі."
  filters:
    contexts:
      account: Профілі
      home: Стужка і спісы
      notifications: Апавяшчэнні
      public: Публічныя стужкі
      thread: Размовы
    edit:
      add_keyword: Дадаць ключавое слова
      keywords: Ключавыя словы
      statuses: Асобныя допісы
      statuses_hint_html: Гэты фільтр ужываецца каб абраць асобныя запісы незалежна ад таго, ці ўтрымліваюць яны ключавыя словы са спісу ніжэй.<a href="%{path}">Праверце ці выдаліце допісы з фільтру</a>.
      title: Рэдагаваць фільтр
    errors:
      deprecated_api_multiple_keywords: Гэтыя параметры нельга памяняць з бягучай праграмы таму што яны ўжываюцца для больш чым аднаго ключавога слова. Скарыстайцеся навейшай версіяй праграмы ці вэб-інтэрфейсам.
      invalid_context: Дадзены кантэкст недастатковы альбо памылковы
    index:
      contexts: Фільтры ў %{contexts}
      delete: Выдаліць
      empty: У вас няма фільтраў.
      expires_in: Сканчаецца праз %{distance}
      expires_on: Сканчаецца %{date}
      keywords:
        one: "%{count} ключавое слова"
        few: "%{count} ключавыя словы"
        many: "%{count} ключавых слоў"
        other: "%{count} ключавога слова"
      statuses:
        one: "%{count} допіс"
        few: "%{count} допісы"
        many: "%{count} допісаў"
        other: "%{count} допісу"
      statuses_long:
        one: "%{count} допіс схаваны"
        few: "%{count} допісы схаваны"
        many: "%{count} допісаў схавана"
        other: "%{count} допісу схавана"
      title: Фільтры
    new:
      save: Захаваць новы фільтр
      title: Дадаць новы фільтр
    statuses:
      back_to_filter: Вярнуцца да фільтра
      batch:
        remove: Выдаліць з фільтра
      index:
        hint: Гэты фільтр прымяняецца для выбару асобных допісаў незалежна ад іншых крытэрыяў. Вы можаце дадаць больш допісаў у гэты фільтр з вэб-інтэрфейсу.
        title: Адфільтраваныя допісы
  generic:
    all: Усе
    all_items_on_page_selected_html:
      one: "На гэтай старонцы абраны <strong>%{count}</strong> элемент."
      few: На гэтай старонцы абраныя ўсе <strong>%{count}</strong> элементы.
      many: На гэтай старонцы абраныя ўсе <strong>%{count}</strong> элементаў.
      other: На гэтай старонцы абраныя усі <strong>%{count}</strong> элементаў.
    all_matching_items_selected_html:
      one: "Абраны <strong>%{count}</strong> элемент, які адпавядае вашаму пошуку."
      few: Абраныя ўсе <strong>%{count}</strong> элементы, якія адпавядаюць вашаму пошуку.
      many: Абраныя ўсе <strong>%{count}</strong> элементаў, якія адпавядаюць вашаму пошуку.
      other: Абраныя <strong>%{count}</strong> элементаў, якія адпавядаюць вашаму пошуку.
    cancel: Скасаваць
    changes_saved_msg: Змены паспяхова захаваны!
    confirm: Пацвердзіць
    copy: Скапіяваць
    delete: Выдаліць
    deselect: Зняць вылучэнне з усіх
    none: Нічога
    order_by: Парадак
    save_changes: Захаваць змены
    select_all_matching_items:
      one: Выберыце %{count} элемент, які адпавядае вашаму пошуку.
      few: Выберыце ўсе %{count} элементы, якія адпавядаюць вашаму пошуку.
      many: Выберыце ўсе %{count} элементаў, якія адпавядаюць вашаму пошуку.
      other: Выберыце %{count} элементаў, якія адпавядаюць вашаму пошуку.
    today: сёння
    validation_errors:
      one: Штосьці пакуль не зусім правільна! Калі ласка, праглядзіце памылку ніжэй
      few: Штосьці пакуль не зусім правільна! Калі ласка, праглядзіце %{count} памылкі ніжэй
      many: Штосьці пакуль не зусім правільна! Калі ласка, праглядзіце %{count} памылак ніжэй
      other: Штосьці пакуль не зусім правільна! Калі ласка, праглядзіце %{count} памылак ніжэй
  imports:
    errors:
      empty: Пусты CSV файл
      incompatible_type: Несумяшчальны з выбраным тыпам імпарту
      invalid_csv_file: 'Несапраўдны файл CSV. Памылка: %{error}'
      over_rows_processing_limit: колькасць радкоў большая за %{count}
      too_large: Файл занадта вялікі
    failures: Няўдала
    imported: Імпартавана
    mismatched_types_warning: Здаецца, вы выбралі няправільны тып для гэтага імпарту, праверце яшчэ раз.
    modes:
      merge: Аб'яднаць
      merge_long: Захаваць існуючыя запісы і дадаць новыя
      overwrite: Перазапісаць
      overwrite_long: Замяніць бягучыя запісы на новыя
    overwrite_preambles:
      blocking_html: Вы збіраецеся <strong>замяніць свой спіс блакіровак</strong> на <strong>%{total_items} уліковых запісаў</strong> з файла <strong>%{filename}</strong>.
      bookmarks_html: Вы збіраецеся <strong>замяніць свае закладкі</strong> на <strong>%{total_items} допісаў</strong> з файла <strong>%{filename}</strong>.
      domain_blocking_html: Вы збіраецеся <strong>замяніць свой спіс блакіроўкі даменаў</strong> на <strong>%{total_items} даменаў</strong> з файла <strong>%{filename}</strong>.
      following_html: Вы збіраецеся <strong>падпісацца</strong> на <strong>%{total_items} уліковых запісаў</strong> з файла <strong>%{filename}</strong> і <strong> адпісацца ад усіх іншых карыстальнікаў</strong>.
      lists_html: Вы збіраецеся <strong>замяніць свае спісы</strong> змесцівам з <strong>%{filename}</strong>. Да <strong>%{total_items} уліковых запісаў</strong> будуць дададзены ў новыя спісы.
      muting_html: Вы збіраецеся <strong>замяніць свой спіс ігнараваных уліковых запісаў</strong> на <strong>%{total_items} уліковых запісаў</strong> з файла <strong>%{filename}</strong>.
    preambles:
      blocking_html: Вы збіраецеся <strong>заблакіраваць</strong> да <strong>%{total_items} уліковых запісаў</strong> з файла<strong>%{filename}</strong>.
      bookmarks_html: Вы збіраецеся дадаць да <strong>%{total_items} паведамленняў</strong> з файла <strong>%{filename}</strong> у вашы <strong>закладкі</strong>.
      domain_blocking_html: Вы збіраецеся <strong>заблакіраваць</strong> да <strong>%{total_items} даменаў</strong> з файла <strong>%{filename}</strong>.
      following_html: Вы збіраецеся <strong>падпісацца </strong> на<strong>%{total_items} уліковых запісаў</strong> з файла <strong>%{filename}</strong>.
      lists_html: Вы збіраецеся дадаць да <strong>%{total_items} уліковых запісаў</strong> з <strong>%{filename}</strong> у вашы <strong>спісы</strong>. Новыя спісы будуць створаны, калі іх няма.
      muting_html: Вы збіраецеся <strong>ігнараваць</strong> да <strong>%{total_items} уліковых запісаў</strong> з файла <strong>%{filename}</strong>.
    preface: Вы можаце імпартаваць даныя, экспартаваныя вамі з іншага сервера, напрыклад, спіс людзей, на якіх вы падпісаны або якіх блакуеце.
    recent_imports: Нядаўнія імпарты
    states:
      finished: Завершана
      in_progress: Выконваецца
      scheduled: Запланавана
      unconfirmed: Непацверджана
    status: Стан
    success: Вашы даныя паспяхова запампаваныя і будуць неўзабаве апрацаваны
    time_started: Пачатак
    titles:
      blocking: Імпарт заблакіраваных уліковых запісаў
      bookmarks: Імпарт закладак
      domain_blocking: Імпарт заблакіраваных даменаў
      following: Імпарт падпісаных уліковых запісаў
      lists: Імпартаванне спісаў
      muting: Імпарт ігнараваных уліковых запісаў
    type: Тып імпарту
    type_groups:
      constructive: Падпіскі і закладкі
      destructive: Блакіроўкі і ігнараванні
    types:
      blocking: Спіс заблакіраваных
      bookmarks: Закладкі
      domain_blocking: Спіс заблакіраваных даменаў
      following: Падпіскі
      lists: Спісы
      muting: Спіс ігнаравання
    upload: Запампаваць
  invites:
    delete: Дэактываваць
    expired: Пратэрмінавана
    expires_in:
      '1800': 30 хвілін
      '21600': 6 гадзін
      '3600': 1 гадзіна
      '43200': 12 гадзін
      '604800': 1 тыдзень
      '86400': 1 дзень
    expires_in_prompt: Ніколі
    generate: Стварыць запрашальную спасылку
    invited_by: 'Вас запрасіў(-ла):'
    max_uses:
      one: 1 выкарыстанне
      few: "%{count} выкарыстанні"
      many: "%{count} выкарыстанняў"
      other: "%{count} выкарыстанняў"
    max_uses_prompt: Неабмежавана
    prompt: Генерыруйце і абагульвайце паміж іншымі спасылкі для доступу да гэтага сервера
    table:
      expires_at: Дзее да
      uses: Выкарыстанні
    title: Запрасіць людзей
  lists:
    errors:
      limit: Вы дасягнулі макс. колькасці спісаў
  login_activities:
    authentication_methods:
      otp: праграма двухфактарнай аўтэнтыфікацыі
      password: пароль
      sign_in_token: код з электроннай пошты
      webauthn: ключы бяспекі
    description_html: Калі вы бачыце невядомую вам актыўнасць, падумайце пра змену пароля і ўключэнне двухфактарнай аўтэнтыфікацыі.
    empty: Няма гісторыі ўваходаў
    failed_sign_in_html: Няўдалая спроба ўваходу праз %{method} з %{ip} (%{browser})
    successful_sign_in_html: Паспяховы ўваход праз %{method} з %{ip} (%{browser})
    title: Гісторыя ўваходаў
  mail_subscriptions:
    unsubscribe:
      action: Так, адпісацца
      complete: Адпісаны
      confirmation_html: Вы ўпэўнены, што жадаеце адмовіцца ад %{type} з Mastodon на дамене %{domain} на вашу электронную пошту %{email}? Вы заўсёды можаце паўторна падпісацца у <a href="%{settings_path}">наладах апавяшчэнняў па электроннай пошце</a>.
      emails:
        notification_emails:
          favourite: апавяшчэнні на пошту пра упадабанае
          follow: апавяшчэнні на пошту пра падпіскі
          follow_request: апавяшчэнні на пошту пра запыты на падпіску
          mention: апавяшчэнні на пошту пра згадванні
          reblog: апавяшчэнні на пошту пра пашырэнні
      resubscribe_html: Калі вы адмовіліся ад падпіскі памылкова, вы можаце зноў падпісацца ў <a href="%{settings_path}">наладах апавяшчэнняў па электроннай пошце</a>.
      success_html: Вы больш не будзеце атрымліваць %{type} на сваю электронную пошту %{email} ад Mastodon на дамене %{domain}.
      title: Адпісацца
  media_attachments:
    validations:
      images_and_video: Немагчыма прымацаваць відэа да допісу, які ўжо змяшчае выявы
      not_ready: Няможна дадаць файлы, апрацоўка якіх яшчэ не скончылася. Паспрабуйце яшчэ раз праз хвілінку!
      too_many: Няможна дадаць больш за 4 файлы
  migrations:
    acct: Перамешчана ў
    cancel: Скасаваць перанакіраванне
    cancel_explanation: Скасаванне перанакіравання паўторна актывуе ваш бягучы ўліковы запіс, але не верне падпісчыкаў, якія былі перамешчаны на той уліковы запіс.
    cancelled_msg: Перанакіраванне паспяхова скасавана.
    errors:
      already_moved: ёсць тым жа ўліковым запісам, на які вы ўжо пераехалі
      missing_also_known_as: гэта не псеўданім уліковага запісу
      move_to_self: не можа быць бягучым уліковым запісам
      not_found: не знойдзена
      on_cooldown: Вас часова замарозілі
    followers_count: Падпісчыкі на момант перамяшчэння
    incoming_migrations: Пераязджаем з іншага ўліковага запісу
    incoming_migrations_html: Каб перайсці з іншага ўліковага запісу ў гэты, спачатку трэба <a href="%{path}">стварыць псеўданім уліковага запісу</a>.
    moved_msg: Ваш уліковы запіс перанакіроўваецца на %{acct}. Туды-ж будуць перамешчаны вашы падпісчыкі.
    not_redirecting: Ваш уліковы запіс не перанакіроўваецца на іншы ўліковы запіс.
    on_cooldown: Вы нядаўна перамяшчалі свой уліковы запіс. Гэтая мажлівасць зноў стане даступнай праз %{count} дзн.
    past_migrations: Колішнія перамяшчэнні
    proceed_with_move: Перамясціць падпісчыкаў
    redirected_msg: Ваш уліковы запіс цяпер перанакіроўваецца на %{acct}.
    redirecting_to: Ваш уліковы запіс перанакіроўваецца на %{acct}.
    set_redirect: Задаць перанакіраванне
    warning:
      backreference_required: Спачатку трэба наладзіць зваротнае спасыланне новага ўліковага запісу на бягучы
      before: 'Перш чым працягнуць, калі ласка, уважліва прачытайце гэтыя заўвагі:'
      cooldown: Пасля «пераезду» будзе перыяд чакання, на працягу якога вы не зможаце зноў «пераехаць»
      disabled_account: Пасля гэтага ваш бягучы ўліковы запіс не будзе цалкам даступны. Аднак у вас будзе доступ да экспарту даных, а таксама да паўторнай актывацыі.
      followers: Гэтае дзеянне будзе «пераносіць» усіх падпісчыкаў з бягучага ўліковага запісу на новы
      only_redirect_html: Альбо вы можаце <a href="%{path}"> толькі наладзіць перанакіраванне на ваш профіль</a>.
      other_data: Ніякія іншыя даныя не будуць перамешчаны аўтаматычна
      redirect: Профіль вашага бягучага ўліковага запісу будзе абноўлены з паведамленнем аб перанакіраванні і выключаны з пошуку
  moderation:
    title: Мадэрацыя
  move_handler:
    carry_blocks_over_text: Гэты карыстальнік «перанесены» з уліковага запісу %{acct}, які вы заблакавалі.
    carry_mutes_over_text: Гэты карыстальнік «перанесены» з уліковага запісу %{acct}, які вы ігнаруеце.
    copy_account_note_text: 'Гэты карыстальнік «перанесены» з %{acct}, вось вашы папярэднія заўвагі пра яго:'
  navigation:
    toggle_menu: Уключыць меню
  notification_mailer:
    admin:
      report:
        subject: "%{name} падаў скаргу"
      sign_up:
        subject: "%{name} зарэгістраваўся"
    favourite:
      body: '%{name} упадабаў ваш пост:'
      subject: "%{name} упадабаў ваш допіс"
      title: Новае ўпадабанае
    follow:
      body: "%{name} цяпер падпісаны на вас!"
      subject: "%{name} цяпер падпісаны на вас"
      title: Новы падпісчык
    follow_request:
      action: Кіраванне запытамі на падпіску
      body: "%{name} хоча падпісацца на вас"
      subject: 'Падпісчык у чарзе: %{name}'
      title: Новы запыт на падпіску
    mention:
      action: Адказаць
      body: 'Вас згадаў %{name} у:'
      subject: Вас згадаў %{name}
      title: Новае згадванне
    poll:
      subject: Апытанне ад %{name} скончылася
    reblog:
      body: '%{name} пашырыў ваш пост:'
      subject: "%{name} пашырыў ваш допіс"
      title: Новае пашырэнне
    status:
      subject: "Новы допіс ад %{name}"
    update:
      subject: "%{name} адрэдагаваў допіс"
  notifications:
    administration_emails: Апавяшчэнні эл. пошты для адміністратара
    email_events: Падзеі для апавяшчэнняў эл. пошты
    email_events_hint: 'Выберыце падзеі, аб якіх вы хочаце атрымліваць апавяшчэнні:'
    other_settings: Іншыя налады апавяшчэнняў
  number:
    human:
      decimal_units:
        format: "%n %u"
        units:
          billion: млрд
          million: млн
          quadrillion: Q
          thousand: тыс.
          trillion: трлн
  otp_authentication:
    code_hint: Каб пацвердзіць, увядзіце код, згенераваны праграмай-аўтэнтыфікатарам
    description_html: Калі вы ўключыце <strong>двухфактарную аўтэнтыфікацыю</strong> праз праграму-аўтэнтыфікатар, то каб увайсці ва ўліковы запіс, вам трэба мець тэлефон, які будзе генераваць токены для ўводу.
    enable: Уключыць
    instructions_html: "<strong>Скануйце гэты QR-код у Google Authenticator або ў аналагічнай TOTP-праграме на вашым тэлефоне</strong>. З гэтага моманту праграма будзе генераваць токены, якія вам трэба будзе ўводзіць пры ўваходзе ва ўліковы запіс."
    manual_instructions: 'Калі вы не можаце сканаваць QR-код і трэба ўвесці яго ўручную, вось ключ у форме тэксту:'
    setup: Наладзіць
    wrong_code: Уведзены несапраўдны код! Час на прыладзе адпавядае часу на серверы?
  pagination:
    newer: Навейшае
    next: Далей
    older: Старэйшае
    prev: Папярэдні
    truncate: "&hellip;"
  polls:
    errors:
      already_voted: Вы ўжо прагаласавалі ў апытанні
      duplicate_options: змяшчае аднолькавыя варыянты
      duration_too_long: гэта занадта далёка ў будучыні
      duration_too_short: гэта занадта хутка
      expired: Апытанне ўжо скончана
      invalid_choice: Абраны варыянт апытання не існуе
      over_character_limit: не можа быць даўжэй за %{max} сімвалаў кожны
      self_vote: Вы не можаце галасаваць ва ўласных апытаннях
      too_few_options: павінна быць болей за адзін варыянт
      too_many_options: колькасць варыянтаў не можа перавышаць %{max}
  preferences:
    other: Іншае
    posting_defaults: Публікаваць па змаўчанні
    public_timelines: Публічныя стужкі
  privacy:
    hint_html: "<strong>Наладзьце тое, якім чынам ваш профіль і вашы паведамленні могуць быць знойдзеныя.</strong> Розныя функцыі ў Mastodon могуць дапамагчы вам ахапіць шырэйшую аўдыторыю. Удзяліце час гэтым наладам, каб пераканацца, што яны падыходзяць вам."
    privacy: Прыватнасць
    privacy_hint_html: Кантралюйце, колькі інфармацыі вы хочаце раскрыць для карысці іншых. Людзі адкрываюць для сябе цікавыя профілі і класныя праграмы, праглядаючы допісы іншых людзей і даведваючыся, з якіх праграм яны пішуць, але, магчыма, вы аддаеце перавагу трымаць гэта ў таямніцы.
    reach: Дасяжнасць
    reach_hint_html: Кантралюйце, ці вы хочаце, каб пра вас даведваліся і на вас падпісваліся новыя людзі. Ці вы хочаце, каб вашы паведамленні з'яўляліся на старонцы "агляд"? Ці вы хочаце, каб іншыя людзі бачылі вас у сваіх рэкамендацыях? Ці вы хочаце аўтаматычна прымаць усіх новых падпісчыкаў або мець магчымасць дэталёва кантраляваць кожнага з іх?
    search: Пошук
    search_hint_html: Кантралюйце тое, якім чынам вас можна знайсці. Ці хочаце вы, каб людзі знаходзілі вас па тым, пра што вы публічна апублікавалі? Ці вы хочаце, каб людзі за межамі Mastodon знаходзілі ваш профіль пры пошуку ў Інтэрнэце? Трэба памятаць, што поўнае выключэнне з усіх пошукавых сістэм не можа быць гарантавана для публічнай інфармацыі.
    title: Прыватнасць і дасяжнасць
  privacy_policy:
    title: Палітыка канфідэнцыйнасці
  reactions:
    errors:
      limit_reached: Дасягнуты ліміт розных рэакцый
      unrecognized_emoji: невядомае эмодзі
  relationships:
    activity: Актыўнасць ул. запісу
    confirm_follow_selected_followers: Вы ўпэўнены, што жадаеце падпісацца на выбраных падпісчыкаў?
    confirm_remove_selected_followers: Вы ўпэўнены, што жадаеце выдаліць выбраных падпісчыкаў?
    confirm_remove_selected_follows: Вы ўпэўнены, што жадаеце выдаліць выбраныя падпіскі?
    dormant: Занядбаны
    follow_failure: Вы не можаце падпісацца на некаторыя акаўнты.
    follow_selected_followers: Падпісацца на выбраных падпісчыкаў
    followers: Падпісчыкі
    following: Падпісаны
    invited: Запрошаны
    last_active: Апошняя актыўнасць
    most_recent: Даўнасць
    moved: Перанесены
    mutual: Узаемныя
    primary: Асноўны
    relationship: Зносіны
    remove_selected_domains: Выдаліць усіх падпісчыкаў з выбраных даменаў
    remove_selected_followers: Выдаліць выбраных падпісчыкаў
    remove_selected_follows: Адпісацца ад выбраных карыстальнікаў
    status: Стан уліковага запісу
  remote_follow:
    missing_resource: Не ўдалося знайсці патрэбны URL перанакіравання для вашага ўліковага запісу
  reports:
    errors:
      invalid_rules: не спасылаецца на дзеючыя правілы
  rss:
    content_warning: 'Папярэджанне аб змесціве:'
    descriptions:
      account: Публічныя допісы ад @%{acct}
      tag: 'Публічныя допісы з хэштэгам #%{hashtag}'
  scheduled_statuses:
    over_daily_limit: Вы перавысілі ліміт ў %{limit} запланаваных на сёння допісаў
    over_total_limit: Вы перавысілі ліміт ў %{limit} запланаваных допісаў
    too_soon: Запланаваная дата мусіць быць у будучыні
  sessions:
    activity: Апошняя актыўнасць
    browser: Браўзер
    browsers:
      alipay: Alipay
      blackberry: BlackBerry
      chrome: Chrome
      edge: Microsoft Edge
      electron: Electron
      firefox: Firefox
      generic: Невядомы браўзер
      huawei_browser: Браўзер Huawei
      ie: Internet Explorer
      micro_messenger: MicroMessenger
      nokia: Nokia S40 Ovi Browser
      opera: Opera
      otter: Otter
      phantom_js: PhantomJS
      qq: QQ Browser
      safari: Safari
      uc_browser: UC Browser
      unknown_browser: Невядомы браўзер
      weibo: Weibo
    current_session: Бягучая сесія
    description: "%{browser} на %{platform}"
    explanation: Гэта вэб-браўзэры, з якіх выкананы ўваход у ваш уліковы запіс Mastodon.
    ip: IP
    platforms:
      adobe_air: Adobe AIR
      android: Android
      blackberry: BlackBerry
      chrome_os: ChromeOS
      firefox_os: Firefox OS
      ios: iOS
      kai_os: KaiOS
      linux: Linux
      mac: macOS
      unknown_platform: Невядомая платформа
      windows: Windows
      windows_mobile: Windows Mobile
      windows_phone: Windows Phone
    revoke: Адклікаць
    revoke_success: Сеанс паспяхова адкліканы
    title: Сесіі
    view_authentication_history: Праглядзець гісторыю ўваходаў у мой уліковы запіс
  settings:
    account: Уліковы запіс
    account_settings: Налады ўліковага запісу
    aliases: Псеўданімы ўліковага запісу
    appearance: Выгляд
    authorized_apps: Аўтарызаваныя праграмы
    back: Назад да Mastodon
    delete: Выдаленне ўліковага запісу
    development: Распрацоўка
    edit_profile: Рэдагаваць профіль
    export: Экспарт даных
    featured_tags: Выбраныя хэштэгі
    import: Імпарт
    import_and_export: Імпарт і экспарт
    migrate: Перамяшчэнне ўліковага запісу
    notifications: Апавяшчэнні
    preferences: Налады
    profile: Профіль
    relationships: Падпіскі і падпісчыкі
    statuses_cleanup: Аўтавыдаленне допісаў
    strikes: Папярэджанні мадэратараў
    two_factor_authentication: Двухфактарная аўтэнтыфікацыя
    webauthn_authentication: Ключы бяспекі
  statuses:
    attached:
      audio:
        one: "%{count} аўдыяфайл"
        few: "%{count} аўдыяфайлы"
        many: "%{count} аўдыяфайлаў"
        other: "%{count} аўдыяфайла"
      description: 'Дадаткі: %{attached}'
      image:
        one: "%{count} выява"
        few: "%{count} выявы"
        many: "%{count} выяваў"
        other: "%{count} выявы"
      video:
        one: "%{count} відэафайл"
        few: "%{count} відэафайлы"
        many: "%{count} відэафайлаў"
        other: "%{count} відэафайла"
    boosted_from_html: Пашырыў уліковы запіс %{acct_link}
    content_warning: 'Папярэджанне аб змесціве: %{warning}'
    default_language: Такая, што і мова інтэрфэйсу
    disallowed_hashtags:
      one: 'змяшчае недазволены хэштэг: %{tags}'
      few: 'змяшчае недазволеныя хэштэгі: %{tags}'
      many: 'змяшчае недазволеныя хэштэгі: %{tags}'
      other: 'утрымлівае недазволеныя хэштэгі: %{tags}'
    edited_at_html: Адрэдагавана %{date}
    errors:
      in_reply_not_found: Здаецца, допіс, на які вы спрабуеце адказаць, не існуе.
    open_in_web: Адчыніць у вэб-версіі
    over_character_limit: перавышаная колькасць сімвалаў у %{max}
    pin_errors:
      direct: Допісы, бачныя толькі згаданым карыстальнікам, не могуць быць замацаваныя
      limit: Вы ўжо замацавалі максімальную колькасць допісаў
      ownership: Немагчыма замацаваць чужы допіс
      reblog: Немагчыма замацаваць пашырэнне
    poll:
      total_people:
        one: "%{count} чалавек"
        few: "%{count} чалавекі"
        many: "%{count} чалавек"
        other: "%{count} чалавека"
      total_votes:
        one: "%{count} голас"
        few: "%{count} галасы"
        many: "%{count} галасоў"
        other: "%{count} голасу"
      vote: Прагаласаваць
    show_more: Паказаць больш
    show_newer: Паказаць навейшыя
    show_older: Паказаць старэйшыя
    show_thread: Паказаць ланцуг
    title: '%{name}: "%{quote}"'
    visibilities:
      direct: Асабіста
      private: Для падпісчыкаў
      private_long: Паказваць толькі падпісчыкам
      public: Публічны
      public_long: Усе могуць бачыць
      unlisted: Не ў спісе
      unlisted_long: Кожны можа ўбачыць гэты допіс, але ён не паказваецца ў публічных стужках
  statuses_cleanup:
    enabled: Аўтаматычна выдаляць старыя допісы
    enabled_hint: Аўтаматычна выдаляць вашыя допісы, калі яны дасягаюць вызначанага тэрміну, акрамя наступных выпадкаў
    exceptions: Выключэнні
    explanation: Выдаленне допісаў — гэта цяжкая аперацыя. Яна павольна выконваецца ў часы, калі сервер не загружаны іншай працай. Праз гэта вашыя допісы могуць быць выдаленыя праз пэўны час пасля вызначанага тэрміну.
    ignore_favs: Ігнараваць упадабаныя
    ignore_reblogs: Ігнараваць пашырэнні
    interaction_exceptions: Выключэнні, заснаваныя на ўзаемадзеянні
    interaction_exceptions_explanation: Звярніце ўвагу, што няма гарантыі выдалення пастоў, калі колькасць іх упадабанняў ці пашырэннняў упадзе ніжэй за ліміт, хаця некалі гэтая колькасць перавышала яго.
    keep_direct: Захаваць асабістыя паведамленні
    keep_direct_hint: Не выдаляць асабістыя паведамленні
    keep_media: Захоўваць допісы з медыя дадаткамі
    keep_media_hint: Не выдаляць вашыя допісы, якія ўтрымліваюць медыя
    keep_pinned: Захаваць замацаваныя допісы
    keep_pinned_hint: Не выдаляць вашыя замацаваныя допісы
    keep_polls: Працягнуць апытанне
    keep_polls_hint: Не выдаляць вашыя апытанні
    keep_self_bookmark: Захаваць допісы, якія вы дадалі ў закладкі
    keep_self_bookmark_hint: Не выдаляе вашыя допісы, якія вы дадалі ў закладкі
    keep_self_fav: Пакідаць упадабаныя вамі допісы
    keep_self_fav_hint: Не выдаляе вашыя допісы, якія вы ўпадабалі
    min_age:
      '1209600': 2 тыдні
      '15778476': 6 месяцаў
      '2629746': 1 месяц
      '31556952': 1 год
      '5259492': 2 месяцы
      '604800': 1 тыдзень
      '63113904': 2 гады
      '7889238': 3 месяцы
    min_age_label: Тэрмін даўнасці
    min_favs: Захаваць допісы, якія ўпадабалі хаця б
    min_favs_hint: Не выдаляе вашыя допісы, якія спадабаліся прынамсі вызначанай колькасці людзей. Пакіньце гэтае поле пустым, каб допісы выдаляліся незалежна ад гэтай колькасці
    min_reblogs: Захаваць допісы, якія пашырылі хаця б
    min_reblogs_hint: Не выдаляе вашыя допісы, якія пашырыла прынамсі вызначаная колькасць людзей. Пакіньце гэтае поле пустым, каб допісы выдаляліся незалежна ад гэтай колькасці
  stream_entries:
    sensitive_content: Далікатны змест
  strikes:
    errors:
      too_late: Запозна абскарджваць гэтае папярэджанне
  tags:
    does_not_match_previous_name: не супадае з папярэднім імям
  themes:
    contrast: Mastodon (высокі кантраст)
    default: Mastodon (цёмная)
    mastodon-light: Mastodon (светлая)
  time:
    formats:
      default: "%d.%m.%Y %H:%M"
      month: "%b %Y"
      time: "%H:%M"
      with_time_zone: "%b %d, %Y, %H:%M %Z"
  translation:
    errors:
      quota_exceeded: Сервер перавысіў квоту на выкарыстанне службы перакладу.
      too_many_requests: Занадта шмат запытаў у сервіс перакладаў.
  two_factor_authentication:
    add: Дадаць
    disable: Адключыць 2FA
    disabled_success: Двухфактарная аўтэнтыфікацыя адключана
    edit: Рэдагаваць
    enabled: Двухфактарная аўтэнтыфікацыя ўключана
    enabled_success: Двухфактарная аўтэнтыфікацыя ўключана
    generate_recovery_codes: Стварыць коды аднаўлення
    lost_recovery_codes: Коды аднаўлення дазволяць вам аднавіць доступ да вашага ўліковага запісу ў выпадку страты тэлефона. Калі вы згубілі вашыя коды, вы можаце стварыць новыя тут. Старыя коды аднаўлення будуць ануляваныя.
    methods: Двухфактарныя метады
    otp: Праграма аўтэнтыфікацыі
    recovery_codes: Абнавіць коды аднаўлення
    recovery_codes_regenerated: Новыя коды аднаўлення паспяхова створаныя
    recovery_instructions_html: Калі раптам вы страціце доступ да вашага тэлефона, вы можаце скарыстацца адным з кодаў аднаўлення ніжэй каб аднавіць доступ да вашага ўліковага запісу. <strong>Захоўвайце іх у бяспечным месцы</strong>. Напрыклад, вы можаце раздрукаваць іх і захоўваць разам з іншымі важнымі дакументамі.
    webauthn: Ключы бяспекі
  user_mailer:
    appeal_approved:
      action: Перайсці ў свой уліковы запіс
      explanation: Апеляцыя на папярэджанне супраць вашага ўліковага запісу ад %{strike_date}, якую вы падалі %{appeal_date}, была ўхвалена. Ваш уліковы запіс зноў на добрым рахунку.
      subject: Вашая апеляцыя ад %{date} была ўхваленая
      title: Абскарджанне ўхвалена
    appeal_rejected:
      explanation: Апеляцыя на папярэджанне супраць вашага ўліковага запісу ад %{strike_date}, якую вы падалі %{appeal_date}, была адхілена.
      subject: Вашая апеляцыя ад %{date} была адхіленая
      title: Абскарджанне адхілена
    backup_ready:
      explanation: Вы запатрабавалі поўнае рэзервовае капіраванне вашага ўліковага запісу Mastodon. Цяпер яго можна спампаваць!
      subject: Ваш архіў гатовы да спампавання
      title: Ваш архіў можна спампаваць
    suspicious_sign_in:
      change_password: змяніць свой пароль
      details: 'Вось падрабязнасці ўваходу:'
      explanation: Мы заўважылі ўваход у ваш уліковы запіс з новага IP-адрасу.
      further_actions_html: Калі гэта былі не вы, раім вам неадкладна %{action}, а таксама ўключыць двухфактарную аўтэнтыфікацыю, каб захаваць бяспеку вашага ўліковага запісу.
      subject: У вас уліковы запіс зайшлі з новага IP-адрасу
      title: Новы ўваход
    warning:
      appeal: Падаць апеляцыю
      appeal_description: "Калі вы лічыце гэта памылкай, вы можаце падаць апеляцыю \nсупрацоўнікам %{instance}."
      categories:
        spam: Спам
        violation: Кантэнт парушае наступныя правілы супольнасці
      explanation:
        delete_statuses: Было выяўлена, што некаторыя з вашых допісаў парушалі адно або больш правілаў супольнасці і былі выдаленыя мадэратарамі суполкі %{instance}.
        disable: Вы больш не можаце выкарыстоўваць свой уліковы запіс, але ваш профіль і іншыя даныя застаюцца некранутымі. Вы можаце запытаць рэзервовае капіраванне вашых даных, змяніць налады ўліковага запісу або выдаліць свой уліковы запіс.
        mark_statuses_as_sensitive: Некаторыя вашыя допісы былі пазначаныя як далікатныя мадэратарамі суполкі %{instance}. Гэта значыць, што іншым людзям давядзецца спачатку націснуць на медыя допісу каб праглядзець яго. Вы можаце ўласнаручна пазначыць медыя як далікатныя перад тым, як апублікаваць іх у будучым.
        sensitive: Адгэтуль усе вашыя запампаваныя медыя файлы будуць пазначаны як далікатныя і будуць схаваныя па-за папярэджаннем.
        silence: Вы ўсё яшчэ можаце карыстаецца вашым уліковым запісам, але толькі ўжо падпісаныя на вас людзі змогуць бачыць вашыя публікацыі на серверы. Вы таксама можаце быць адхілены ад удзелу ў розных пошукавых функцыях, аднак іншыя ўсё роўна могуць уласнаручна падпісацца на вас.
        suspend: Вы больш не можаце выкарыстоўваць свой уліковы запіс, а профіль і іншыя даныя сталі недаступнымі. Вы ўсё яшчэ можаце ўвайсці, каб запытаць архіў сваіх даных да моманту іх выдалення праз 30 дзён, але мы захаваем вашы базавыя даныя, каб не даць вам абысці выключэнне.
      reason: 'Прычына:'
      statuses: 'Прычынныя допісы:'
      subject:
        delete_statuses: Вашыя допісы на %{acct} былі выдалены
        disable: Ваш уліковы запіс %{acct} быў замарожаны
        mark_statuses_as_sensitive: Вашыя допісы на %{acct} былі пазначаныя як далікатныя
        none: Папярэджанне для %{acct}
        sensitive: З гэтага моманту вашыя допісы на %{acct} будуць пазначаныя як далікатныя
        silence: Ваш уліковы запіс %{acct} быў абмежаваны
        suspend: Ваш уліковы запіс %{acct} быў выключаны
      title:
        delete_statuses: Выдаленыя допісы
        disable: Уліковы запіс замарожаны
        mark_statuses_as_sensitive: Допісы, пазначыная як далікатныя
        none: Папярэджанне
        sensitive: Уліковыя запісы, пазначаныя як далікатныя
        silence: Уліковы запіс абмежаваны
        suspend: Уліковы запіс выключаны
    welcome:
      edit_profile_action: Наладзіць профіль
      edit_profile_step: Вы можаце наладзіць свой профіль, запампаваўшы выяву профілю, змяніўшы адлюстраванае імя і іншае. Вы можаце праглядаць новых падпісчыкаў, перш чым ім будзе дазволена падпісацца на вас.
      explanation: Вось некаторыя парады каб пачаць
      final_action: Пачаць пісаць
      final_step: 'Пачынайце пісаць! Нават, калі ў вас няма падпісчыкаў, іншыя людзі змогуць пабачыць вашыя допісы, напрыклад, у лакальнай стужцы, або праз хэштэгі. Калі хочаце, вы можаце прадставіцца праз хэштэг #introductions.'
      full_handle: Ваш поўны маркер
      full_handle_hint: Гэта тое, што вы дасце сваім сябрам, каб яны маглі адпраўляць паведамленні або падпісацца на вас з іншага сервера.
      subject: Вітаем у Mastodon
      title: Рады вітаць вас, %{name}!
  users:
    follow_limit_reached: Вы не можаце падпісацца на большую колькасць людзей чым %{limit}
    go_to_sso_account_settings: Перайдзіце ў налады ідэнтыфікацыі вашага ўліковага запісу
    invalid_otp_token: Няправільны код двухфактарнай аўтэнтыфікацыі
    otp_lost_help_html: Калі вы страцілі доступ да абодвух, вы можаце скарыстацца %{email}
    seamless_external_login: Вы ўвайшлі праз знешні сэрвіс, таму налады пароля і эл. пошты недаступныя.
    signed_in_as: 'Увайшлі як:'
  verification:
    extra_instructions_html: <strong>Парада:</strong> спасылка на вашым сайце можа быць нябачнай. Важнай часткай з'яўляецца <code>rel="me"</code>, якая прадухіляе імперсанацыю на сайтах з карыстальніцкім кантэнтам. Вы нават можаце выкарыстоўваць тэг <code>link</code> у загалоўку старонкі замест <code>a</code>, але HTML павінен быць даступны без выканання JavaScript.
    here_is_how: Як гэта зрабіць
    hint_html: "<strong>Пацвярджэнне асобы на Mastodon даступна кожнаму.</strong> Заснавана на адкрытых вэб-стандартах, зараз і заўсёды бясплатна. Усё, што вам трэба, гэта асабісты сайт, па якім людзі вас пазнаюць. Калі вы спасылаецеся на гэты вэб-сайт са свайго профілю, мы правяраем, што вэб-сайт у сваю чаргу спасылаецца на ваш профіль, і паказваем на ім візуальны індыкатар."
    instructions_html: Скапіруйце прыведзены ніжэй код і ўстаўце ў HTML вашага сайта. Затым дадайце адрас вашага сайта ў адно з дадатковых палёў вашага профілю на ўкладцы «рэдагаваць профіль» і захавайце змены.
    verification: Верыфікацыя
    verified_links: Вашыя правераныя спасылкі
  webauthn_credentials:
    add: Дадаць новы ключ бяспекі
    create:
      error: Узнікла праблема з даданнем ключа бяспекі. Паспрабуйце яшчэ раз.
      success: Ваш ключ бяспекі быў паспяхова дададзены.
    delete: Выдаліць
    delete_confirmation: Сапраўды выдаліць гэты ключ бяспекі?
    description_html: Калі вы ўключыце <strong>аўтэнтыфікацыю ключа бяспекі</strong>, для ўваходу вам спатрэбіцца выкарыстоўваць адзін з вашых ключоў бяспекі.
    destroy:
      error: Узнікла праблема з выдаленнем ключа бяспекі. Паспрабуйце яшчэ раз.
      success: Ваш ключ бяспекі быў паспяхова выдалены.
    invalid_credential: Няправільны ключ бяспекі
    nickname_hint: Увядзіце псеўданім вашага новага ключа бяспекі
    not_enabled: Вы яшчэ не ўключылі WebAuthn
    not_supported: Гэты браўзер не падтрымлівае ключы бяспекі
    otp_required: Каб выкарыстоўваць ключы бяспекі, спачатку ўключыце двухфактарную аўтэнтыфікацыю.
    registered_on: Зарэгістраваны %{date}<|MERGE_RESOLUTION|>--- conflicted
+++ resolved
@@ -1013,14 +1013,10 @@
     new_report:
       body: "%{reporter} паскардзіўся на %{target}"
       body_remote: Нехта з %{domain} паскардзіўся на %{target}
-<<<<<<< HEAD
-      subject: 'Новая скарга на %{instance} (#%{id})'
-=======
       subject: Новая скарга на %{instance} (#%{id})
     new_software_updates:
       body: Выйшлі новыя версіі Mastodon, магчыма, вам варта абнавіцца!
       subject: Новыя версіі Mastodon даступныя для %{instance}!
->>>>>>> f4b780ba
     new_trends:
       body: 'Гэтыя элементы трэба праверыць, перш чым публікаваць:'
       new_trending_links:
