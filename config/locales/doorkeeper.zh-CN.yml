--- conflicted
+++ resolved
@@ -179,21 +179,6 @@
       "read:search": 以你的身份搜索
       "read:statuses": 查看所有嘟文
       write: 修改你的账号数据
-<<<<<<< HEAD
-      "write:accounts": 修改你的个人资料
-      "write:blocks": 屏蔽账号和域名
-      "write:bookmarks": 为嘟文添加书签
-      "write:conversations": 静音并删除会话
-      "write:favourites": 喜欢的嘟文
-      "write:filters": 创建过滤器
-      "write:follows": 关注其他人
-      "write:lists": 创建列表
-      "write:media": 上传媒体文件
-      "write:mutes": 隐藏用户和对话
-      "write:notifications": 清除你的通知
-      "write:reports": 举报他人
-      "write:statuses": 发表嘟文
-=======
       write:accounts: 修改你的个人资料
       write:blocks: 屏蔽账号和域名
       write:bookmarks: 为嘟文添加书签
@@ -206,5 +191,4 @@
       write:mutes: 隐藏用户和对话
       write:notifications: 清除你的通知
       write:reports: 举报他人
-      write:statuses: 发表嘟文
->>>>>>> fd284311
+      write:statuses: 发表嘟文