nl:
  about:
    about_mastodon_html: 'Het sociale netwerk van de toekomst: geen advertenties, geen bedrijven die meekijken, ethisch ontworpen, en gedecentraliseerd! Wees eigenaar van jouw eigen gegevens met Mastodon!'
    contact_missing: Niet ingesteld
    contact_unavailable: n.v.t
    hosted_on: Mastodon op %{domain}
    title: Over
  accounts:
    follow: Volgen
    followers:
      one: Volger
      other: Volgers
    following: Volgend
    instance_actor_flash: Dit account is een 'virtual actor' waarmee de server zichzelf vertegenwoordigt en is dus geen individuele gebruiker. Het wordt voor federatiedoeleinden gebruikt en moet niet worden opgeschort.
    last_active: laatst actief
    link_verified_on: Eigendom van deze link is gecontroleerd op %{date}
    nothing_here: Hier is niets!
    pin_errors:
      following: Je moet dit account wel al volgen, alvorens je het kunt aanbevelen
    posts:
      one: Toot
      other: Berichten
    posts_tab_heading: Berichten
  admin:
    account_actions:
      action: Actie uitvoeren
      title: Moderatiemaatregel tegen %{acct} nemen
    account_moderation_notes:
      create: Laat een opmerking achter
      created_msg: Aanmaken van opmerking voor moderatoren geslaagd!
      destroyed_msg: Verwijderen van opmerking voor moderatoren geslaagd!
    accounts:
      add_email_domain_block: E-maildomein blokkeren
      approve: Goedkeuren
      approved_msg: Het goedkeuren van het account van %{username} is geslaagd
      are_you_sure: Weet je het zeker?
      avatar: Profielfoto
      by_domain: Domein
      change_email:
        changed_msg: E-mailadres succesvol veranderd!
        current_email: Huidig e-mailadres
        label: E-mailadres wijzigen
        new_email: Nieuw e-mailadres
        submit: E-mailadres veranderen
        title: E-mailadres wijzigen voor %{username}
      change_role:
        changed_msg: Rol succesvol veranderd!
        label: Rol veranderen
        no_role: Geen rol
        title: Rol van %{username} veranderen
      confirm: Bevestigen
      confirmed: Bevestigd
      confirming: Bevestiging
      custom: Handmatig
      delete: Gegevens verwijderen
      deleted: Verwijderd
      demote: Degraderen
      destroyed_msg: "De verwijdering van de gegevens van %{username} staat nu in de wachtrij"
      disable: Bevriezen
      disable_sign_in_token_auth: Verificatie met een toegangscode via e-mail uitschakelen
      disable_two_factor_authentication: 2FA uitschakelen
      disabled: Bevroren
      display_name: Weergavenaam
      domain: Domein
      edit: Bewerken
      email: E-mail
      email_status: E-mailstatus
      enable: Ontdooien
      enable_sign_in_token_auth: Verificatie met een toegangscode via e-mail inschakelen
      enabled: Ingeschakeld
      enabled_msg: Het ontdooien van het account van %{username} is geslaagd
      followers: Volgers
      follows: Gevolgde accounts
      header: Omslagfoto
      inbox_url: Inbox-URL
      invite_request_text: Redenen om te registreren
      invited_by: Uitgenodigd door
      ip: IP
      joined: Geregistreerd
      location:
        all: Alles
        local: Lokaal
        remote: Extern
        title: Locatie
      login_status: Loginstatus
      media_attachments: Mediabijlagen
      memorialize: Naar een In memoriam veranderen
      memorialized: In memoriam
      memorialized_msg: Het naar een In memoriam veranderen van het account van %{username} is geslaagd
      moderation:
        active: Actief
        all: Alles
        disabled: Uitgeschakeld
        pending: In afwachting
        silenced: Beperkt
        suspended: Opgeschort
        title: Moderatie
      moderation_notes: Opmerkingen voor moderatoren
      most_recent_activity: Laatst actief
      most_recent_ip: Laatst gebruikt IP-adres
      no_account_selected: Er zijn geen accounts veranderd, omdat er geen een was geselecteerd
      no_limits_imposed: Geen limieten ingesteld
      no_role_assigned: Geen rol toegewezen
      not_subscribed: Niet geabonneerd
      pending: Moet nog beoordeeld worden
      perform_full_suspension: Opschorten
      previous_strikes: Eerdere overtredingen
      previous_strikes_description_html:
        one: Dit account heeft <strong>één</strong> overtreding gemaakt.
        other: Dit account heeft <strong>%{count}</strong> overtredingen gemaakt.
      promote: Promoveren
      protocol: Protocol
      public: Openbaar
      push_subscription_expires: PuSH-abonnement verloopt op
      redownload: Profiel vernieuwen
      redownloaded_msg: Het herstellen van het oorspronkelijke profiel van %{username} is geslaagd
      reject: Afwijzen
      rejected_msg: Het afwijzen van het registratieverzoek van %{username} is geslaagd
      remote_suspension_irreversible: De gegevens van dit account zijn onomkeerbaar verwijderd.
      remote_suspension_reversible_hint_html: Dit account is opgeschort op hun server en de gegevens worden volledig verwijderd op %{date}. Tot die tijd kan de externe server dit account herstellen zonder nadelige gevolgen. Wanneer je alle gegevens van dit account onmiddellijk wilt verwijderen, kun je dit hieronder doen.
      remove_avatar: Profielfoto verwijderen
      remove_header: Omslagfoto verwijderen
      removed_avatar_msg: Het verwijderen van de profielfoto van %{username} is geslaagd
      removed_header_msg: Het verwijderen van de omslagfoto van %{username} is geslaagd
      resend_confirmation:
        already_confirmed: Deze gebruiker is al bevestigd
        send: Bevestigingslink opnieuw verzenden
        success: Bevestigingslink succesvol verzonden!
      reset: Opnieuw
      reset_password: Wachtwoord opnieuw instellen
      resubscribe: Opnieuw abonneren
      role: Rol
      search: Zoeken
      search_same_email_domain: Andere gebruikers met hetzelfde e-maildomein
      search_same_ip: Andere gebruikers met hetzelfde IP-adres
      security: Beveiliging
      security_measures:
        only_password: Alleen wachtwoord
        password_and_2fa: Wachtwoord en tweestapsverificatie
      sensitive: Gevoelig forceren
      sensitized: als gevoelig gemarkeerd
      shared_inbox_url: Gedeelde inbox-URL
      show:
        created_reports: Aangemaakte rapportages
        targeted_reports: Door anderen gerapporteerd
      silence: Beperken
      silenced: Beperkt
      statuses: Berichten
      strikes: Eerdere overtredingen
      subscribe: Abonneren
      suspend: Opschorten
      suspended: Opgeschort
      suspension_irreversible: De gegevens van dit account zijn onomkeerbaar verwijderd. Je kunt het opschorten van dit account ongedaan maken zodat het weer valt te gebruiken, maar de verwijderde gegevens worden hiermee niet hersteld.
      suspension_reversible_hint_html: Dit account is opgeschort en de gegevens worden volledig verwijderd op %{date}. Tot die tijd kan dit account worden hersteld zonder nadelige gevolgen. Wanneer je alle gegevens van dit account onmiddellijk wilt verwijderen, kun je dit hieronder doen.
      title: Accounts
      unblock_email: E-mailadres deblokkeren
      unblocked_email_msg: Het e-mailadres van %{username} is gedeblokkeerd
      unconfirmed_email: Onbevestigd e-mailadres
      undo_sensitized: Niet meer als gevoelig forceren
      undo_silenced: Niet langer beperken
      undo_suspension: Niet langer opschorten
      unsilenced_msg: Het opheffen van de beperkingen van %{username} zijn geslaagd
      unsubscribe: Opzeggen
      unsuspended_msg: Het niet langer opschorten van %{username} is geslaagd
      username: Gebruikersnaam
      view_domain: Samenvatting voor domein bekijken
      warn: Waarschuwen
      web: Webapp
      whitelisted: Goedgekeurd voor federatie
    action_logs:
      action_types:
        approve_appeal: Bezwaar goedkeuren
        approve_user: Gebruiker goedkeuren
        assigned_to_self_report: Rapportage toewijzen
        change_email_user: E-mailadres van gebruiker wijzigen
        change_role_user: Gebruikersrol wijzigen
        confirm_user: Gebruiker bevestigen
        create_account_warning: Waarschuwing aanmaken
        create_announcement: Mededeling aanmaken
        create_canonical_email_block: E-mailblokkade aanmaken
        create_custom_emoji: Lokale emoji aanmaken
        create_domain_allow: Domeingoedkeuring aanmaken
        create_domain_block: Domeinblokkade aanmaken
        create_email_domain_block: E-maildomeinblokkade aanmaken
        create_ip_block: IP-regel aanmaken
        create_unavailable_domain: Niet beschikbaar domein aanmaken
        create_user_role: Rol aanmaken
        demote_user: Gebruiker degraderen
        destroy_announcement: Mededeling verwijderen
        destroy_canonical_email_block: E-mailblokkade verwijderen
        destroy_custom_emoji: Lokale emoji verwijderen
        destroy_domain_allow: Domeingoedkeuring verwijderen
        destroy_domain_block: Domeinblokkade verwijderen
        destroy_email_domain_block: Blokkade van e-maildomein verwijderen
        destroy_instance: Domein volledig verwijderen
        destroy_ip_block: IP-regel verwijderen
        destroy_status: Toot verwijderen
        destroy_unavailable_domain: Niet beschikbaar domein verwijderen
        destroy_user_role: Rol permanent verwijderen
        disable_2fa_user: Tweestapsverificatie uitschakelen
        disable_custom_emoji: Lokale emojij uitschakelen
        disable_sign_in_token_auth_user: Verificatie met een toegangscode via e-mail voor de gebruiker uitschakelen
        disable_user: Gebruiker uitschakelen
        enable_custom_emoji: Lokale emoji inschakelen
        enable_sign_in_token_auth_user: Verificatie met een toegangscode via e-mail voor de gebruiker inschakelen
        enable_user: Gebruiker inschakelen
        memorialize_account: Het account in een In memoriam veranderen
        promote_user: Gebruiker promoveren
        reject_appeal: Bezwaar afwijzen
        reject_user: Gebruiker afwijzen
        remove_avatar_user: Profielfoto verwijderen
        reopen_report: Rapportage heropenen
        resend_user: Bevestigingsmail opnieuw verzenden
        reset_password_user: Wachtwoord opnieuw instellen
        resolve_report: Rapportage oplossen
        sensitive_account: De media in jouw account als gevoelig markeren
        silence_account: Account beperken
        suspend_account: Account opschorten
        unassigned_report: Rapportage niet langer toewijzen
        unblock_email_account: E-mailadres deblokkeren
        unsensitive_account: De media in jouw account niet langer als gevoelig markeren
        unsilence_account: Account niet langer beperken
        unsuspend_account: Account niet langer opschorten
        update_announcement: Mededeling bijwerken
        update_custom_emoji: Lokale emoji bijwerken
        update_domain_block: Domeinblokkade bijwerken
        update_ip_block: IP-regel bijwerken
        update_status: Bericht bijwerken
        update_user_role: Rol bijwerken
      actions:
        approve_appeal_html: "%{name} heeft het bezwaar tegen de moderatiemaatregel van %{target} goedgekeurd"
        approve_user_html: "%{name} heeft de registratie van %{target} goedgekeurd"
        assigned_to_self_report_html: "%{name} heeft rapportage %{target} aan zichzelf toegewezen"
        change_email_user_html: "%{name} veranderde het e-mailadres van gebruiker %{target}"
        change_role_user_html: "%{name} wijzigde de rol van %{target}"
        confirm_user_html: "E-mailadres van gebruiker %{target} is door %{name} bevestigd"
        create_account_warning_html: "%{name} verzond een waarschuwing naar %{target}"
        create_announcement_html: "%{name} heeft de nieuwe mededeling %{target} aangemaakt"
        create_canonical_email_block_html: "%{name} blokkeerde e-mail met de hash %{target}"
        create_custom_emoji_html: "Nieuwe emoji %{target} is door %{name} geüpload"
        create_domain_allow_html: "%{name} heeft de federatie met het domein %{target} goedgekeurd"
        create_domain_block_html: "Domein %{target} is door %{name} geblokkeerd"
        create_email_domain_block_html: "%{name} heeft het e-maildomein %{target} geblokkeerd"
        create_ip_block_html: "%{name} maakte regel aan voor IP %{target}"
        create_unavailable_domain_html: "%{name} heeft de bezorging voor domein %{target} beëindigd"
        create_user_role_html: "%{name} maakte de rol %{target} aan"
        demote_user_html: "Gebruiker %{target} is door %{name} gedegradeerd"
        destroy_announcement_html: "%{name} heeft de mededeling %{target} verwijderd"
        destroy_canonical_email_block_html: "%{name} deblokkeerde e-mail met de hash %{target}"
        destroy_custom_emoji_html: "%{name} verwijderde de emoji %{target}"
        destroy_domain_allow_html: "%{name} heeft de federatie met het domein %{target} afgekeurd"
        destroy_domain_block_html: "Domein %{target} is door %{name} gedeblokkeerd"
        destroy_email_domain_block_html: "%{name} heeft het e-maildomein %{target} gedeblokkeerd"
        destroy_instance_html: "%{name} verwijderde het domein %{target} volledig"
        destroy_ip_block_html: "%{name} verwijderde regel voor IP %{target}"
        destroy_status_html: "Bericht van %{target} is door %{name} verwijderd"
        destroy_unavailable_domain_html: "%{name} heeft de bezorging voor domein %{target} hervat"
        destroy_user_role_html: "%{name} verwijderde de rol %{target}"
        disable_2fa_user_html: "De vereiste tweestapsverificatie voor %{target} is door %{name} uitgeschakeld"
        disable_custom_emoji_html: "Emoji %{target} is door %{name} uitgeschakeld"
        disable_sign_in_token_auth_user_html: "%{name} heeft verificatie met een toegangscode via e-mail uitgeschakeld voor %{target}"
        disable_user_html: "Inloggen voor %{target} is door %{name} uitgeschakeld"
        enable_custom_emoji_html: "Emoji %{target} is door %{name} ingeschakeld"
        enable_sign_in_token_auth_user_html: "%{name} heeft verificatie met een toegangscode via e-mail ingeschakeld voor %{target}"
        enable_user_html: "Inloggen voor %{target} is door %{name} ingeschakeld"
        memorialize_account_html: "Het account %{target} is door %{name} in een In memoriam veranderd"
        promote_user_html: "Gebruiker %{target} is door %{name} gepromoveerd"
        reject_appeal_html: "%{name} heeft het bezwaar tegen de moderatiemaatregel van %{target} afgewezen"
        reject_user_html: "%{name} heeft de registratie van %{target} afgewezen"
        remove_avatar_user_html: "%{name} verwijderde de profielfoto van %{target}"
        reopen_report_html: "%{name} heeft rapportage %{target} heropend"
        resend_user_html: "%{name} heeft de bevestigingsmail voor %{target} opnieuw verzonden"
        reset_password_user_html: "Wachtwoord van gebruiker %{target} is door %{name} opnieuw ingesteld"
        resolve_report_html: "%{name} heeft rapportage %{target} opgelost"
        sensitive_account_html: "%{name} markeerde de media van %{target} als gevoelig"
        silence_account_html: "Account %{target} is door %{name} beperkt"
        suspend_account_html: "Account %{target} is door %{name} opgeschort"
        unassigned_report_html: "%{name} heeft het toewijzen van rapportage %{target} ongedaan gemaakt"
        unblock_email_account_html: "%{name} deblokkeerde het e-mailadres van %{target}"
        unsensitive_account_html: "%{name} markeerde media van %{target} als niet gevoelig"
        unsilence_account_html: "Beperking van account %{target} is door %{name} opgeheven"
        unsuspend_account_html: "Opschorten van account %{target} is door %{name} opgeheven"
        update_announcement_html: "%{name} heeft de mededeling %{target} bijgewerkt"
        update_custom_emoji_html: "Emoji %{target} is door %{name} bijgewerkt"
        update_domain_block_html: "%{name} heeft de domeinblokkade bijgewerkt voor %{target}"
        update_ip_block_html: "%{name} wijzigde de IP-regel voor %{target}"
        update_status_html: "%{name} heeft de berichten van %{target} bijgewerkt"
        update_user_role_html: "%{name} wijzigde de rol %{target}"
      deleted_account: verwijderd account
      empty: Geen logs gevonden.
      filter_by_action: Op actie filteren
      filter_by_user: Op gebruiker filteren
      title: Auditlog
    announcements:
      destroyed_msg: Verwijderen van mededeling geslaagd!
      edit:
        title: Mededeling bewerken
      empty: Geen mededelingen gevonden.
      live: Live
      new:
        create: Mededeling aanmaken
        title: Nieuwe mededeling
      publish: Inschakelen
      published_msg: Publiceren van mededeling geslaagd!
      scheduled_for: Ingepland voor %{time}
      scheduled_msg: Mededeling staat ingepland voor publicatie!
      title: Mededelingen
      unpublish: Uitschakelen
      unpublished_msg: Ongedaan maken van gepubliceerde mededeling geslaagd!
      updated_msg: Bijwerken van mededeling geslaagd!
    custom_emojis:
      assign_category: Categorie toewijzen
      by_domain: Domein
      copied_msg: Lokale kopie van emoji maken geslaagd
      copy: Kopiëren
      copy_failed_msg: Kan geen lokale kopie van deze emoji maken
      create_new_category: Nieuwe categorie toevoegen
      created_msg: Aanmaken van emoji geslaagd!
      delete: Verwijderen
      destroyed_msg: Verwijderen van emoji geslaagd!
      disable: Uitschakelen
      disabled: Uitgeschakeld
      disabled_msg: Uitschakelen van deze emoji geslaagd
      emoji: Emoji
      enable: Inschakelen
      enabled: Ingeschakeld
      enabled_msg: Inschakelen van deze emoji geslaagd
      image_hint: PNG of GIF niet groter dan %{size}
      list: In lijst
      listed: Weergegeven
      new:
        title: Lokale emoji toevoegen
      no_emoji_selected: Er werden geen emoji's gewijzigd, omdat er geen enkele werd geselecteerd
      not_permitted: Het hebt geen rechten om deze actie uit te voeren
      overwrite: Overschrijven
      shortcode: Verkorte code
      shortcode_hint: Tenminste 2 tekens (alleen alfanumeriek en underscores)
      title: Lokale emoji’s
      uncategorized: Niet gecategoriseerd
      unlist: Niet in lijst
      unlisted: Niet weergegeven
      update_failed_msg: Deze emoji kon niet worden bijgewerkt
      updated_msg: Bijwerken van emoji is geslaagd!
      upload: Uploaden
    dashboard:
      active_users: actieve gebruikers
      interactions: interacties
      media_storage: Opgeslagen mediabestanden
      new_users: nieuwe gebruikers
      opened_reports: aangemaakte rapportages
      pending_appeals_html:
        one: "<strong>%{count}</strong> bezwaar te beoordelen"
        other: "<strong>%{count}</strong> bezwaren te beoordelen"
      pending_reports_html:
        one: "<strong>%{count}</strong> openstaande rapportage"
        other: "<strong>%{count}</strong> openstaande rapportages"
      pending_tags_html:
        one: "<strong>%{count}</strong> hashtag te beoordelen"
        other: "<strong>%{count}</strong> hashtags te beoordelen"
      pending_users_html:
        one: "<strong>%{count}</strong> nieuwe gebruiker te beoordelen"
        other: "<strong>%{count}</strong> nieuwe gebruikers te beoordelen"
      resolved_reports: opgeloste rapportages
      software: Software
      sources: Locatie van registratie
      space: Ruimtegebruik
      title: Dashboard
      top_languages: Meest actieve talen
      top_servers: Meest actieve servers
      website: Website
    disputes:
      appeals:
        empty: Geen bezwaren gevonden.
        title: Bezwaren
    domain_allows:
      add_new: Federatie met domein goedkeuren
      created_msg: Federatie met domein is succesvol goedgekeurd
      destroyed_msg: Federatie met domein is afgekeurd
      export: Exporteren
      import: Importeren
      undo: Federatie met domein afkeuren
    domain_blocks:
      add_new: Nieuwe domeinblokkade toevoegen
      confirm_suspension:
        cancel: Annuleren
        confirm: Opschorten
        permanent_action: De schorsing ongedaan maken zal geen gegevens of volgrelaties herstellen.
        preamble_html: Je staat op het punt om <strong>%{domain}</strong> en subdomeinen op te schorten.
        remove_all_data: Dit verwijdert alle inhoud, media en profielgegevens van de accounts van dit domein van jouw server.
        stop_communication: Jouw server zal niet langer met deze servers communiceren.
        title: Domeinblokkade voor %{domain} bevestigen
        undo_relationships: Dit zal elke volgrelatie tussen de accounts van deze servers en die van jou ongedaan maken.
      created_msg: Domeinblokkade wordt nu verwerkt
      destroyed_msg: Domeinblokkade is ongedaan gemaakt
      domain: Domein
      edit: Domeinblokkade bewerken
      existing_domain_block: Je hebt al strengere limieten opgelegd aan %{name}.
      existing_domain_block_html: Jij hebt al strengere beperkingen opgelegd aan %{name}, je moet het domein eerst <a href="%{unblock_url}">deblokkeren</a>.
      export: Exporteren
      import: Importeren
      new:
        create: Blokkade aanmaken
        hint: Een domeinblokkade voorkomt niet dat accountgegevens van dit domein aan de database worden toegevoegd, maar dat er met terugwerkende kracht en automatisch bepaalde moderatiemethoden op deze accounts worden toegepast.
        severity:
          desc_html: "<strong>Beperken</strong> zorgt ervoor dat berichten van accounts van dit domein voor iedereen onzichtbaar zijn, behalve als een account wordt gevolgd. <strong>Opschorten</strong> zorgt ervoor dat alle berichten, media en profielgegevens van accounts van dit domein worden verwijderd. Gebruik <strong>Geen</strong> wanneer je alleen mediabestanden wilt weigeren."
          noop: Geen
          silence: Beperken
          suspend: Opschorten
        title: Nieuwe domeinblokkade
      no_domain_block_selected: Er zijn geen domeinblokkades gewijzigd, omdat er niets werd geselecteerd
      not_permitted: Je bent niet bevoegd om deze actie uit te voeren
      obfuscate: Domeinnaam verdoezelen
      obfuscate_hint: De domeinnaam gedeeltelijk verdoezelen wanneer de lijst met domeinblokkades wordt getoond
      private_comment: Privé-opmerking
      private_comment_hint: Opmerking over deze domeinbeperking voor intern gebruik door de moderatoren.
      public_comment: Openbare opmerking
      public_comment_hint: Opmerking over deze domeinbeperking voor het grote publiek, voor wanneer de openbare lijst met domeinbeperkingen is ingeschakeld.
      reject_media: Mediabestanden weigeren
      reject_media_hint: Verwijderd lokaal opgeslagen mediabestanden en weigert deze in de toekomst te downloaden. Irrelevant voor opgeschorte domeinen
      reject_reports: Rapportages weigeren
      reject_reports_hint: Alle rapportages die vanaf dit domein komen negeren. Irrelevant voor opgeschorte domeinen
      undo: domeinblokkade ongedaan maken
      view: Domeinblokkade bekijken
    email_domain_blocks:
      add_new: Nieuwe toevoegen
      attempts_over_week:
        one: "%{count} registratiepoging tijdens de afgelopen week"
        other: "%{count} registratiepogingen tijdens de afgelopen week"
      created_msg: Blokkeren e-maildomein geslaagd
      delete: Verwijderen
      dns:
        types:
          mx: MX-record
      domain: Domein
      new:
        create: Blokkeren
        resolve: Domein opzoeken
        title: Nieuw e-maildomein blokkeren
      no_email_domain_block_selected: Er werden geen e-maildomeinblokkades gewijzigd, omdat er geen enkele werd geselecteerd
      not_permitted: Niet toegestaan
      resolved_dns_records_hint_html: De domeinnaam slaat op de volgende MX-domeinen die uiteindelijk verantwoordelijk zijn voor het accepteren van e-mail. Het blokkeren van een MX-domein blokkeert aanmeldingen van elk e-mailadres dat hetzelfde MX-domein gebruikt, zelfs als de zichtbare domeinnaam anders is. <strong>Pas op dat u geen grote e-mailproviders blokkeert.</strong>
      resolved_through_html: Geblokkeerd via %{domain}
      title: Geblokkeerde e-maildomeinen
    export_domain_allows:
      new:
        title: Toegestane domeinen importeren
      no_file: Geen bestand geselecteerd
    export_domain_blocks:
      import:
        description_html: Je staat op het punt een lijst met domeinblokkades te importeren. Controleer deze lijst zeer zorgvuldig, vooral als je deze lijst niet zelf hebt gemaakt.
        existing_relationships_warning: Bestaande volgrelaties
        private_comment_description_html: 'Om je te helpen bijhouden waar de geïmporteerde blokkades vandaan komen, worden de geïmporteerde blokkades met de volgende privé-opmerking aangemaakt: <q>%{comment}</q>'
        private_comment_template: Geïmporteerd van %{source} op %{date}
        title: Domeinblokkades importeren
      invalid_domain_block: 'Een of meer domeinblokkades zijn overgeslagen vanwege de volgende fout(en): %{error}'
      new:
        title: Domeinblokkades importeren
      no_file: Geen bestand geselecteerd
    follow_recommendations:
      description_html: "<strong>Deze aanbevolen accounts helpen nieuwe gebruikers snel interessante inhoud</strong>te vinden. Wanneer een gebruiker niet met andere gebruikers genoeg interactie heeft gehad om gepersonaliseerde aanbevelingen te krijgen, worden in plaats daarvan deze accounts aanbevolen. Deze accounts worden dagelijks opnieuw berekend met behulp van accounts met het hoogste aantal recente interacties en het hoogste aantal lokale volgers in een bepaalde taal."
      language: Voor taal
      status: Status
      suppress: Aanbevolen account niet meer aanbevelen
      suppressed: Niet meer aanbevolen
      title: Aanbevolen accounts
      unsuppress: Account weer aanbevelen
    instances:
      availability:
        description_html:
          one: Als de bezorging aan het domein gedurende <strong>%{count} dag</strong> blijft mislukken, dan zullen er geen verdere pogingen tot bezorging worden gedaan tot een bezorging <em>van</em> het domein is ontvangen.
          other: Als de bezorging aan het domein gedurende <strong>%{count} verschillende dagen</strong> blijft mislukken, dan zullen er geen verdere pogingen tot bezorging worden gedaan tot een bezorging <em>van</em> het domein is ontvangen.
        failure_threshold_reached: Foutieve drempelwaarde bereikt op %{date}.
        failures_recorded:
          one: Mislukte poging op %{count} dag.
          other: Mislukte pogingen op %{count} verschillende dagen.
        no_failures_recorded: Geen storingen bekend.
        title: Beschikbaarheid
        warning: De laatste poging om met deze server te verbinden was onsuccesvol
      back_to_all: Alles
      back_to_limited: Beperkt
      back_to_warning: Waarschuwing
      by_domain: Domein
      confirm_purge: Weet je zeker dat je de gegevens van dit domein permanent wilt verwijderen?
      content_policies:
        comment: Interne reden
        description_html: Je kunt het beleid bepalen dat op de accounts van dit domein en alle subdomeinen van toepassing is.
        limited_federation_mode_description_html: Je kunt kiezen of je federatie met dit domein wilt toestaan.
        policies:
          reject_media: Mediabestanden weigeren
          reject_reports: Rapportages weigeren
          silence: Beperkt
          suspend: Opgeschort
        policy: Zwaarte
        reason: Publieke reden
        title: Beleid
      dashboard:
        instance_accounts_dimension: Meest door ons gevolgde accounts
        instance_accounts_measure: opgeslagen accounts
        instance_followers_measure: daar ons daar gevolgd
        instance_follows_measure: door hun hier gevolgd
        instance_languages_dimension: Meest actieve talen
        instance_media_attachments_measure: opgeslagen mediabestanden
        instance_reports_measure: rapportages over hun
        instance_statuses_measure: opgeslagen berichten
      delivery:
        all: Alles
        clear: Bezorgfouten weghalen
        failing: Problemen
        restart: Bezorging herstarten
        stop: Bezorging beëindigen
        unavailable: Niet beschikbaar
      delivery_available: Bezorging is mogelijk
      delivery_error_days: Dagen met bezorgfouten
      delivery_error_hint: Wanneer de bezorging voor %{count} dagen niet mogelijk is, wordt de bezorging automatisch als niet beschikbaar gemarkeerd.
      destroyed_msg: Gegevens van %{domain} staan nu in de wachtrij voor aanstaande verwijdering.
      empty: Geen domeinen gevonden.
      known_accounts:
        one: "%{count} bekend account"
        other: "%{count} bekende accounts"
      moderation:
        all: Alles
        limited: Beperkt
        title: Moderatie
      private_comment: Privé-opmerking
      public_comment: Openbare opmerking
      purge: Volledig verwijderen
      purge_description_html: Als je denkt dat dit domein definitief offline is, kunt je alle accountrecords en bijbehorende gegevens van dit domein verwijderen. Dit kan een tijdje duren.
      title: Federatie
      total_blocked_by_us: Door ons geblokkeerd
      total_followed_by_them: Door hun gevolgd
      total_followed_by_us: Door ons gevolgd
      total_reported: Rapportages over hun
      total_storage: Mediabijlagen
      totals_time_period_hint_html: De hieronder getoonde totalen bevatten gegevens sinds het begin.
    invites:
      deactivate_all: Alles deactiveren
      filter:
        all: Alles
        available: Beschikbaar
        expired: Verlopen
        title: Filter
      title: Uitnodigingen
    ip_blocks:
      add_new: Regel aanmaken
      created_msg: Het toevoegen van een nieuwe IP-regel is geslaagd
      delete: Verwijderen
      expires_in:
        '1209600': 2 weken
        '15778476': 6 maanden
        '2629746': 1 maand
        '31556952': 1 jaar
        '86400': 1 dag
        '94670856': 3 jaar
      new:
        title: Nieuwe IP-regel aanmaken
      no_ip_block_selected: Er zijn geen IP-regels veranderd, omdat er geen een was geselecteerd
      title: IP-regels
    relationships:
      title: "Relaties van %{acct}"
    relays:
      add_new: Nieuwe relayserver toevoegen
      delete: Verwijderen
      description_html: Een <strong>federatierelay</strong> is een tussenliggende server die grote hoeveelheden openbare berichten uitwisselt tussen servers die zich hierop hebben geabonneerd. <strong>Het kan kleine en middelgrote servers helpen om content van de fediverse te ontdekken</strong>, waarvoor anders lokale gebruikers handmatig mensen van externe servers moeten volgen.
      disable: Uitschakelen
      disabled: Uitgeschakeld
      enable: Inschakelen
      enable_hint: Eenmaal ingeschakeld gaat jouw server zich op alle openbare berichten van deze relayserver abonneren en stuurt het de openbare berichten van jouw server naar de relayserver.
      enabled: Ingeschakeld
      inbox_url: Relay-URL
      pending: Aan het wachten op toestemming van de relayserver
      save_and_enable: Opslaan en inschakelen
      setup: Een verbinding met een relayserver maken
      signatures_not_enabled: Federatierelays werken mogelijk niet goed wanneer de veilige modus of de beperkte federatiemodus is ingeschakeld
      status: Status
      title: Relayservers
    report_notes:
      created_msg: Opmerking bij rapportage succesvol aangemaakt!
      destroyed_msg: Opmerking bij rapportage succesvol verwijderd!
    reports:
      account:
        notes:
          one: "%{count} opmerking"
          other: "%{count} opmerkingen"
      action_log: Auditlog
      action_taken_by: Maatregel genomen door
      actions:
        delete_description_html: De gerapporteerde berichten worden verwijderd en er wordt een overtreding geregistreerd om toekomstige overtredingen van hetzelfde account sneller af te kunnen handelen.
        mark_as_sensitive_description_html: De media in de gerapporteerde berichten worden gemarkeerd als gevoelig en er wordt een overtreding geregistreerd om toekomstige overtredingen van hetzelfde account sneller af te kunnen handelen.
        other_description_html: Bekijk meer opties voor het controleren van het gedrag van en de communicatie met het gerapporteerde account.
        resolve_description_html: Er wordt tegen het gerapporteerde account geen maatregel genomen, geen overtreding geregistreerd en de rapportage wordt gemarkeerd als opgelost.
        silence_description_html: Het account is alleen zichtbaar voor degenen die het al volgen of handmatig opzoeken, waardoor het bereik ernstig wordt beperkt. Dit kan altijd ongedaan worden gemaakt. Dit sluit alle rapporten tegen dit account af.
        suspend_description_html: Het account en al zijn inhoud zullen niet toegankelijk zijn en uiteindelijk verwijderd worden en er zal geen interactie met het account mogelijk zijn. Dit is omkeerbaar binnen 30 dagen. Dit sluit alle rapporten tegen dit account af.
      actions_description_html: Beslis welke maatregel moet worden genomen om deze rapportage op te lossen. Wanneer je een (straf)maatregel tegen het gerapporteerde account neemt, krijgt het account een e-mailmelding, behalve wanneer de <strong>spam</strong>-categorie is gekozen.
      actions_description_remote_html: Beslis welke actie moet worden ondernomen om deze rapportage op te lossen. Dit is alleen van invloed op hoe <strong>jouw</strong> server met dit externe account communiceert en de inhoud ervan beheert.
      add_to_report: Meer aan de rapportage toevoegen
      are_you_sure: Weet je het zeker?
      assign_to_self: Aan mij toewijzen
      assigned: Toegewezen moderator
      by_target_domain: Domein van gerapporteerde account
      cancel: Annuleren
      category: Category
      category_description_html: De reden waarom dit account en/of inhoud werd gerapporteerd wordt aan het gerapporteerde account medegedeeld
      comment:
        none: Geen
      comment_description_html: 'Om meer informatie te verstrekken, schreef %{name}:'
      confirm: Bevestigen
      confirm_action: Bevestig moderatiemaatregel tegen @%{acct}
      created_at: Gerapporteerd op
      delete_and_resolve: Bericht verwijderen
      forwarded: Doorgestuurd
      forwarded_to: Doorgestuurd naar %{domain}
      mark_as_resolved: Markeer als opgelost
      mark_as_sensitive: Als gevoelig markeren
      mark_as_unresolved: Markeer als onopgelost
      no_one_assigned: Niemand
      notes:
        create: Opmerking toevoegen
        create_and_resolve: Oplossen met opmerking
        create_and_unresolve: Heropenen met opmerking
        delete: Verwijderen
        placeholder: Beschrijf welke maatregelen zijn genomen of andere gerelateerde opmerkingen...
        title: Opmerkingen
      notes_description_html: Bekijk en laat opmerkingen achter voor andere moderatoren en voor jouw toekomstige zelf
      processed_msg: 'Rapportage #%{id} succesvol afgehandeld'
      quick_actions_description_html: 'Neem een snelle maatregel of scroll naar beneden om de gerapporteerde inhoud te bekijken:'
      remote_user_placeholder: de externe gebruiker van %{instance}
      reopen: Rapportage heropenen
      report: 'Rapportage #%{id}'
      reported_account: Gerapporteerde account
      reported_by: Gerapporteerd door
      resolved: Opgelost
      resolved_msg: Rapportage succesvol opgelost!
      skip_to_actions: Ga direct naar de maatregelen
      status: Rapportages
      statuses: Gerapporteerde inhoud
      statuses_description_html: De problematische inhoud wordt aan het gerapporteerde account medegedeeld
      summary:
        action_preambles:
          delete_html: 'Je staat op het punt om enkele berichten van <strong>@%{acct}</strong> te <strong>verwijderen</strong>. Dit zal:'
          mark_as_sensitive_html: 'Je staat op het punt om enkele berichten van <strong>@%{acct}</strong> als <strong>gevoelig te markeren</strong>. Dit zal:'
          silence_html: 'Je staat op het punt om het account van <strong>@%{acct}</strong> te <strong>beperken</strong>. Dit zal:'
          suspend_html: 'Je staat op het punt om het account van <strong>@%{acct}</strong> <strong>op te schorten</strong>. Dit zal:'
        actions:
          delete_html: De aanstootgevende berichten verwijderen
          mark_as_sensitive_html: De media in de aanstootgevende berichten als gevoelig markeren
          silence_html: Het account van <strong>@%{acct}</strong> ernstig beperken, door diens profiel en inhoud alleen zichtbaar te maken aan mensen die dit account al volgen of aan mensen die het account handmatig opzoeken
          suspend_html: Het account van <strong>@%{acct}</strong> opschorten, waarmee diens profiel en inhoud niet toegankelijk zijn en het onmogelijk is om interactie te hebben
        close_report: 'Rapportage #%{id} als opgelost markeren'
        close_reports_html: <strong>Alle</strong> rapportages tegen <strong>@%{acct}</strong> als opgelost markeren
        delete_data_html: Het account en inhoud van <strong>@%{acct}</strong> over 30 dagen verwijderen, tenzij die in de tussentijd wordt gedeblokkeerd
        preview_preamble_html: "<strong>@%{acct}</strong> zal een waarschuwing ontvangen met de volgende inhoud:"
        record_strike_html: Registreer een overtreding van <strong>@%{acct}</strong> om je te helpen met het sneller afhandelen van toekomstige overtredingen van dit account
        send_email_html: Een waarschuwingsmail naar <strong>@%{acct}</strong> sturen
        warning_placeholder: Optionele aanvullende redenen voor de moderatie-actie.
      target_origin: Herkomst van de gerapporteerde accounts
      title: Rapportages
      unassign: Niet langer toewijzen
      unknown_action_msg: 'Onbekende actie: %{action}'
      unresolved: Onopgelost
      updated_at: Bijgewerkt
      view_profile: Profiel bekijken
    roles:
      add_new: Rol toevoegen
      assigned_users:
        one: "%{count} gebruiker"
        other: "%{count} gebruikers"
      categories:
        administration: Beheer
        devops: DevOps
        invites: Uitnodigingen
        moderation: Moderatie
        special: Speciaal
      delete: Verwijderen
      description_html: Met <strong>gebruikersrollen</strong> kun je de functies en onderdelen van Mastodon waar jouw gebruikers toegang tot hebben aanpassen.
      edit: Rol '%{name}' bewerken
      everyone: Standaardrechten
      everyone_full_description_html: Dit is de <strong>basisrol</strong> die van toepassing is op <strong>alle gebruikers</strong>, zelfs voor diegenen zonder toegewezen rol. Alle andere rollen hebben de rechten van deze rol als minimum.
      permissions_count:
        one: "%{count} recht"
        other: "%{count} rechten"
      privileges:
        administrator: Beheerder
        administrator_description: Deze gebruikers hebben volledige rechten en kun dus overal bij
        delete_user_data: Gebruikersgegevens verwijderen
        delete_user_data_description: Staat gebruikers toe om de gegevens van andere gebruikers zonder vertraging te verwijderen
        invite_users: Gebruikers uitnodigen
        invite_users_description: Staat gebruikers toe om nieuwe mensen voor de server uit te nodigen
        manage_announcements: Aankondigingen beheren
        manage_announcements_description: Staat gebruikers toe om mededelingen op de server te beheren
        manage_appeals: Bezwaren afhandelen
        manage_appeals_description: Staat gebruikers toe om bewaren tegen moderatiemaatregelen te beoordelen
        manage_blocks: Blokkades beheren
        manage_blocks_description: Staat gebruikers toe om e-mailproviders en IP-adressen te blokkeren
        manage_custom_emojis: Lokale emoji's beheren
        manage_custom_emojis_description: Staat gebruikers toe om lokale emoji's op de server te beheren
        manage_federation: Federatie beheren
        manage_federation_description: Staat gebruikers toe om federatie met andere domeinen te blokkeren of toe te staan en om de bezorging te bepalen
        manage_invites: Uitnodigingen beheren
        manage_invites_description: Staat gebruikers toe om uitnodigingslinks te bekijken en te deactiveren
        manage_reports: Rapportages afhandelen
        manage_reports_description: Staat gebruikers toe om rapportages te beoordelen en om aan de hand hiervan moderatiemaatregelen te nemen
        manage_roles: Rollen beheren
        manage_roles_description: Staat gebruikers toe om rollen te beheren en toe te wijzen die minder rechten hebben dan hun eigen rol(len)
        manage_rules: Serverregels wijzigen
        manage_rules_description: Staat gebruikers toe om serverregels te wijzigen
        manage_settings: Server-instellingen wijzigen
        manage_settings_description: Staat gebruikers toe de instellingen van de site te wijzigen
        manage_taxonomies: Trends en hashtags beheren
        manage_taxonomies_description: Staat gebruikers toe om trending inhoud te bekijken en om hashtag-instellingen bij te werken
        manage_user_access: Gebruikerstoegang beheren
        manage_user_access_description: Staat gebruikers toe om tweestapsverificatie van andere gebruikers uit te schakelen, om hun e-mailadres te wijzigen en om hun wachtwoord opnieuw in te stellen
        manage_users: Gebruikers beheren
        manage_users_description: Staat gebruikers toe om gebruikersdetails van anderen te bekijken en moderatiemaatregelen tegen hen te nemen
        manage_webhooks: Webhooks beheren
        manage_webhooks_description: Staat gebruikers toe om webhooks voor beheertaken in te stellen
        view_audit_log: Auditlog bekijken
        view_audit_log_description: Staat gebruikers toe om een geschiedenis van beheeracties op de server te bekijken
        view_dashboard: Dashboard bekijken
        view_dashboard_description: Geeft gebruikers toegang tot het dashboard en verschillende statistieken
        view_devops: DevOps
        view_devops_description: Geeft gebruikers toegang tot de dashboards van Sidekiq en pgHero
      title: Rollen
    rules:
      add_new: Regel toevoegen
      delete: Verwijderen
      description_html: Hoewel de meeste mensen zeggen dat ze de gebruiksvoorwaarden hebben gelezen en er mee akkoord gaan, lezen mensen deze meestal niet totdat er een probleem optreedt. <strong>Maak het eenvoudiger om de regels van deze server in één oogopslag te zien, door ze puntsgewijs in een lijst te zetten.</strong> Probeer de verschillende regels kort en simpel te houden, maar probeer ze ook niet in verschillende items onder te verdelen.
      edit: Regel bewerken
      empty: Voor deze server zijn nog geen regels opgesteld.
      title: Serverregels
    settings:
      about:
        manage_rules: Serverregels beheren
        preamble: Geef uitgebreide informatie over hoe de server wordt beheerd, gemodereerd en gefinancierd.
        rules_hint: Er is een speciaal gebied voor regels waaraan uw gebruikers zich dienen te houden.
        title: Over
      appearance:
        preamble: Mastodons webomgeving aanpassen.
        title: Weergave
      branding:
        preamble: De branding van jouw server laat zien hoe het met andere servers in het netwerk verschilt. Deze informatie wordt op verschillende plekken getoond, zoals in de webomgeving van Mastodon, in mobiele apps, in voorvertoningen op andere websites en berichten-apps, enz. Daarom is het belangrijk om de informatie helder, kort en beknopt te houden.
        title: Branding
      captcha_enabled:
        desc_html: Dit is afhankelijk van externe scripts van hCaptcha, wat veiligheids- en privacyrisico's met zich mee kan brengen. Bovendien kan <strong>dit het registratieproces aanzienlijk minder toegankelijk maken voor sommige (vooral gehandicapte) mensen</strong>. Om deze redenen kun je het beste alternatieve maatregelen overwegen, zoals registratie op basis van goedkeuring of op uitnodiging.
        title: Nieuwe gebruikers dienen een CAPTCHA op te lossen om hun account te bevestigen
      content_retention:
        preamble: Toezicht houden op hoe berichten en media van gebruikers op Mastodon worden bewaard.
        title: Bewaartermijn berichten
      default_noindex:
        desc_html: Heeft invloed op alle gebruikers die deze instelling niet zelf hebben veranderd
        title: Gebruikers standaard niet door zoekmachines laten indexeren
      discovery:
        follow_recommendations: Aanbevolen accounts
        preamble: Het tonen van interessante inhoud is van essentieel belang voor het aan boord halen van nieuwe gebruikers, die mogelijk niemand van Mastodon kennen. Bepaal hoe verschillende functies voor het ontdekken van inhoud en gebruikers op jouw server werken.
        profile_directory: Gebruikersgids
        public_timelines: Openbare tijdlijnen
        publish_discovered_servers: Ontdekte servers publiceren
        publish_statistics: Statistieken publiceren
        title: Ontdekken
        trends: Trends
      domain_blocks:
        all: Aan iedereen
        disabled: Aan niemand
        users: Aan ingelogde lokale gebruikers
      registrations:
        preamble: Toezicht houden op wie een account op deze server kan registreren.
        title: Registraties
      registrations_mode:
        modes:
          approved: Goedkeuring vereist om te kunnen registreren
          none: Niemand kan zich registreren
          open: Iedereen kan zich registreren
      title: Serverinstellingen
    site_uploads:
      delete: Geüpload bestand verwijderen
      destroyed_msg: Verwijderen website-upload geslaagd!
    statuses:
      account: Account
      application: Toepassing
      back_to_account: Terug naar accountpagina
      back_to_report: Terug naar de rapportage
      batch:
        remove_from_report: Uit de rapportage verwijderen
        report: Rapportage
      deleted: Verwijderd
      favourites: Favorieten
      history: Versiegeschiedenis
      in_reply_to: Reactie op
      language: Taal
      media:
        title: Media
      metadata: Metagegevens
      no_status_selected: Er werden geen berichten gewijzigd, omdat er geen enkele werd geselecteerd
      open: Bericht tonen
      original_status: Oorspronkelijk bericht
      reblogs: Boosts
      status_changed: Bericht veranderd
      title: Berichten van account
      trending: Trending
      visibility: Zichtbaarheid
      with_media: Met media
    strikes:
      actions:
        delete_statuses: "%{name} heeft de berichten van %{target} verwijderd"
        disable: "Account %{target} is door %{name} bevroren"
        mark_statuses_as_sensitive: "%{name} markeerde de berichten van %{target} als gevoelig"
        none: "%{name} verzond een waarschuwing naar %{target}"
        sensitive: "%{name} markeerde het account van %{target} als gevoelig"
        silence: "%{name} beperkte het account %{target}"
        suspend: "%{name} schortte het account %{target} op"
      appeal_approved: Bezwaar ingediend
      appeal_pending: Bezwaar in behandeling
      appeal_rejected: Bezwaar afgewezen
    system_checks:
      database_schema_check:
        message_html: Niet alle databasemigraties zijn voltooid. Je moet deze uitvoeren om er voor te zorgen dat de applicatie blijft werken zoals het hoort
      elasticsearch_running_check:
        message_html: Kon geen verbinding maken met Elasticsearch. Controleer dat Elasticsearch wordt uitgevoerd of schakel full-text-zoeken uit
      elasticsearch_version_check:
        message_html: 'Incompatibele Elasticsearch-versie: %{value}'
        version_comparison: Je gebruikt Elasticsearch %{running_version}, maar %{required_version} is vereist
      rules_check:
        action: Serverregels beheren
        message_html: Je hebt voor deze server geen regels opgesteld.
      sidekiq_process_check:
        message_html: Er draait geen Sidekiqproces voor de wachtrij(en) %{value}. Controleer je Sidekiqconfiguratie
      upload_check_privacy_error:
        action: Klik hier voor meer informatie
        message_html: "<strong>Jouw webserver is verkeerd geconfigureerd. De privacy van je gebruikers is in gevaar.</strong>"
      upload_check_privacy_error_object_storage:
        action: Klik hier voor meer informatie
        message_html: "<strong>Jouw objectopslag is verkeerd geconfigureerd. De privacy van je gebruikers is in gevaar.</strong>"
    tags:
      review: Status beoordelen
      updated_msg: Instellingen hashtag succesvol bijgewerkt
    title: Beheer
    trends:
      allow: Goedkeuren
      approved: Goedgekeurde
      disallow: Afkeuren
      links:
        allow: Link goedkeuren
        allow_provider: Website goedkeuren
        description_html: Dit zijn links die momenteel veel worden gedeeld door accounts waar jouw server berichten van ontvangt. Hierdoor kunnen jouw gebruikers zien wat er in de wereld aan de hand is. Er worden geen links weergeven totdat je de website hebt goedgekeurd. Je kunt ook individuele links goed- of afkeuren.
        disallow: Link afkeuren
        disallow_provider: Website afkeuren
        no_link_selected: Er werden geen links gewijzigd, omdat er geen enkele werd geselecteerd
        publishers:
          no_publisher_selected: Er werden geen websites gewijzigd, omdat er geen enkele werd geselecteerd
        shared_by_over_week:
          one: Deze week door één persoon gedeeld
          other: Deze week door %{count} mensen gedeeld
        title: Trending links
        usage_comparison: Vandaag %{today} keer gedeeld, vergeleken met %{yesterday} keer gisteren
      not_allowed_to_trend: Trending worden niet toegestaan
      only_allowed: Alleen goedgekeurde
      pending_review: In afwachting van beoordeling
      preview_card_providers:
        allowed: Links van deze website kunnen trending worden
        description_html: Dit zijn domeinen waarvan er links vaak op jouw server worden gedeeld. Links zullen niet in het openbaar trending worden, voordat het domein van de link wordt goedgekeurd. Jouw goedkeuring (of afwijzing) geldt ook voor subdomeinen.
        rejected: Links naar deze nieuwssite kunnen niet trending worden
        title: Websites
      rejected: Afgekeurd
      statuses:
        allow: Bericht goedkeuren
        allow_account: Account goedkeuren
        description_html: Dit zijn berichten die op jouw server bekend zijn en die momenteel veel worden gedeeld en als favoriet worden gemarkeerd. Hiermee kunnen nieuwe en terugkerende gebruikers meer mensen vinden om te volgen. Er worden geen berichten in het openbaar weergegeven totdat het account door jou is goedgekeurd en de gebruiker toestaat dat diens account aan anderen wordt aanbevolen. Je kunt ook individuele berichten goed- of afkeuren.
        disallow: Bericht afkeuren
        disallow_account: Account afkeuren
        no_status_selected: Er werden geen trending berichten gewijzigd, omdat er geen enkele werd geselecteerd
        not_discoverable: Gebruiker heeft geen toestemming gegeven om vindbaar te zijn
        shared_by:
          one: Een keer gedeeld of als favoriet gemarkeerd
          other: '%{friendly_count} keer gedeeld of als favoriet gemarkeerd'
        title: Trending berichten
      tags:
        current_score: Huidige score is %{score}
        dashboard:
          tag_accounts_measure: aantal unieke keren gebruikt
          tag_languages_dimension: Populaire talen
          tag_servers_dimension: Populaire servers
          tag_servers_measure: verschillende servers
          tag_uses_measure: totaal aantal keer gebruikt
        description_html: Deze hashtags verschijnen momenteel in veel berichten die op jouw server zichtbaar zijn. Hiermee kunnen jouw gebruikers zien waar mensen op dit moment het meest over praten. Er worden geen hashtags in het openbaar weergegeven totdat je ze goedkeurt.
        listable: Kan worden aanbevolen
        no_tag_selected: Er werden geen hashtags gewijzigd, omdat er geen enkele werd geselecteerd
        not_listable: Wordt niet aanbevolen
        not_trendable: Zal niet onder trends verschijnen
        not_usable: Kan niet worden gebruikt
        peaked_on_and_decaying: Piekte op %{date} en is nu weer op diens retour
        title: Trending hashtags
        trendable: Kan onder trends verschijnen
        trending_rank: 'Trending #%{rank}'
        usable: Kan worden gebruikt
        usage_comparison: '%{today} keer vandaag gebruikt, vergeleken met %{yesterday} keer gisteren'
        used_by_over_week:
          one: Door één persoon tijdens de afgelopen week gebruikt
          other: Door %{count} mensen tijdens de afgelopen week gebruikt
      title: Trends
      trending: Trending
    warning_presets:
      add_new: Nieuwe toevoegen
      delete: Verwijderen
      edit_preset: Preset voor waarschuwing bewerken
      empty: Je hebt nog geen presets voor waarschuwingen toegevoegd.
      title: Presets voor waarschuwingen beheren
    webhooks:
      add_new: Eindpunt toevoegen
      delete: Verwijderen
      description_html: Met een <strong>webhook</strong> kan Mastodon <strong>meldingen in real-time</strong> over gekozen gebeurtenissen naar jouw eigen toepassing sturen, zodat je applicatie <strong>automatisch reacties kan genereren</strong>.
      disable: Uitschakelen
      disabled: Uitgeschakeld
      edit: Eindpunt bewerken
      empty: Je hebt nog geen webhook-eindpunten geconfigureerd.
      enable: Inschakelen
      enabled: Ingeschakeld
      enabled_events:
        one: 1 ingeschakelde gebeurtenis
        other: "%{count} ingeschakelde gebeurtenissen"
      events: Gebeurtenissen
      new: Nieuwe webhook
      rotate_secret: Secret opnieuw genereren
      secret: Signing secret
      status: Status
      title: Webhooks
      webhook: Webhook
  admin_mailer:
    new_appeal:
      actions:
        delete_statuses: het verwijderen van diens berichten
        disable: het bevriezen van diens account
        mark_statuses_as_sensitive: het markeren van diens berichten als gevoelig
        none: een waarschuwing
        sensitive: het gevoelig forceren van diens account
        silence: het beperken van diens account
        suspend: het opschorten van diens account
      body: "%{target} maakt bezwaar tegen een moderatiemaatregel door %{action_taken_by} op %{date}, betreffende %{type}. De gebruiker schrijft:"
      next_steps: Je kunt het bezwaar goedkeuren om daarmee de moderatiemaatregel ongedaan te maken, of je kunt het verwerpen.
      subject: "%{username} maakt bezwaar tegen een moderatiemaatregel op %{instance}"
    new_pending_account:
      body: Zie hieronder de details van het nieuwe account. Je kunt de aanvraag goedkeuren of afwijzen.
      subject: Er dient een nieuw account op %{instance} te worden beoordeeld (%{username})
    new_report:
      body: "%{reporter} heeft %{target} gerapporteerd"
      body_remote: Iemand van %{domain} heeft %{target} gerapporteerd
      subject: 'Nieuwe rapportage op %{instance} (#%{id})'
    new_trends:
      body: 'De volgende items moeten worden beoordeeld voordat ze openbaar kunnen worden getoond:'
      new_trending_links:
        title: Trending links
      new_trending_statuses:
        title: Trending berichten
      new_trending_tags:
        no_approved_tags: Op dit moment zijn er geen goedgekeurde hashtags.
        requirements: 'Elk van deze kandidaten kan de #%{rank} goedgekeurde trending hashtag overtreffen, die momenteel #%{lowest_tag_name} is met een score van %{lowest_tag_score}.'
        title: Trending hashtags
      subject: Nieuwe trends te beoordelen op %{instance}
  aliases:
    add_new: Alias aanmaken
    created_msg: Succesvol een nieuwe alias aangemaakt. Je kunt nu met de verhuizing vanaf het oude account beginnen.
    deleted_msg: De alias is succesvol verwijderd. Verhuizen vanaf dat account naar dit account is niet meer mogelijk.
    empty: Je hebt geen aliassen.
    hint_html: Wanneer je vanaf een ander account naar dit account wilt verhuizen, kun je hier een alias aanmaken. Dit is nodig voordat je verder kunt gaan met het verhuizen van volgers van het oude naar dit nieuwe account. Deze actie is op zich <strong>ongevaarlijk en omkeerbaar</strong>. <strong>De accountmigratie wordt gestart vanaf het oude account</strong>.
    remove: Alias ontkoppelen
  appearance:
    advanced_web_interface: Geavanceerde webomgeving
    advanced_web_interface_hint: 'Wanneer je van de hele schermbreedte gebruik wilt maken, stelt de geavanceerde webomgeving je in staat om meerdere verschillende kolommen te configureren. Hiermee kun je zoveel mogelijk informatie op hetzelfde moment bekijken, zoals: Start, meldingen, de globale tijdlijn, meerdere lijsten en hashtags.'
    animations_and_accessibility: Animaties en toegankelijkheid
    confirmation_dialogs: Bevestigingen
    discovery: Ontdekken
    localization:
      body: Mastodon wordt door vrijwilligers vertaald.
      guide_link: https://crowdin.com/project/mastodon/nl
      guide_link_text: Iedereen kan bijdragen.
    sensitive_content: Gevoelige inhoud
    toot_layout: Lay-out van berichten
  application_mailer:
    notification_preferences: E-mailvoorkeuren wijzigen
    salutation: "%{name},"
    settings: 'E-mailvoorkeuren wijzigen: %{link}'
    unsubscribe: Afmelden
    view: 'Bekijk:'
    view_profile: Profiel bekijken
    view_status: Bericht bekijken
  applications:
    created: Aanmaken toepassing geslaagd
    destroyed: Verwijderen toepassing geslaagd
    logout: Uitloggen
    regenerate_token: Toegangscode opnieuw aanmaken
    token_regenerated: Opnieuw aanmaken toegangscode geslaagd
    warning: Wees voorzichtig met deze gegevens. Deel het nooit met iemand anders!
    your_token: Jouw toegangscode
  auth:
    apply_for_account: Account aanvragen
    captcha_confirmation:
      help_html: Als je problemen ondervindt bij het oplossen van de CAPTCHA, kun je contact met ons opnemen via %{email}, zodat we je kunnen assisteren.
      hint_html: Nog maar één ding! Je moet bevestigen dat je een mens bent (dit is om de spam buiten de deur te houden!). Los de onderstaande CAPTCHA op en klik op "Doorgaan".
      title: Veiligheidscontrole
    confirmations:
      wrong_email_hint: Als dat e-mailadres niet correct is, kun je het wijzigen in je accountinstellingen.
    delete_account: Account verwijderen
    delete_account_html: Wanneer je jouw account graag wilt verwijderen, kun je dat <a href="%{path}">hier doen</a>. We vragen jou daar om een bevestiging.
    description:
      prefix_invited_by_user: "@%{name} nodigt je hierbij uit om een account aan te maken op deze Mastodonserver!"
      prefix_sign_up: Registreer je vandaag nog op Mastodon!
      suffix: Met een account ben je in staat om mensen te volgen, berichten te plaatsen en uit te wisselen met mensen die zich op andere Mastodonservers bevinden en meer!
    didnt_get_confirmation: Geen bevestigingslink ontvangen?
    dont_have_your_security_key: Heb je jouw beveiligingssleutel niet bij de hand?
    forgot_password: Wachtwoord vergeten?
    invalid_reset_password_token: De code om jouw wachtwoord opnieuw in te stellen is verlopen. Vraag een nieuwe aan.
    link_to_otp: Voer een tweestapsverificatiecode van je telefoon of een herstelcode in
    link_to_webauth: Jouw apparaat met de authenticatie-app gebruiken
    log_in_with: Inloggen met
    login: Inloggen
    logout: Uitloggen
    migrate_account: Naar een ander account verhuizen
    migrate_account_html: Wanneer je dit account naar een ander account wilt doorverwijzen, kun je <a href="%{path}">dit hier instellen</a>.
    or_log_in_with: Of inloggen met
    privacy_policy_agreement_html: Ik heb het <a href="%{privacy_policy_path}" target="_blank">privacybeleid</a> gelezen en ga daarmee akkoord
    progress:
      confirm: E-mail bevestigen
      details: Jouw gegevens
      review: Onze beoordeling
      rules: Regels accepteren
    providers:
      cas: CAS
      saml: SAML
    register: Registreren
    registration_closed: "%{instance} laat geen nieuwe gebruikers toe"
    resend_confirmation: Bevestigingslink opnieuw verzenden
    reset_password: Wachtwoord opnieuw instellen
    rules:
      accept: Accepteren
      back: Terug
      invited_by: 'Je kunt je registreren op %{domain} dankzij de uitnodiging die je hebt ontvangen van:'
      preamble: Deze zijn vastgesteld en worden gehandhaafd door de moderatoren van %{domain}.
      preamble_invited: Voordat je verder gaat, moet je eerst kennisnemen van de basisregels die door de moderatoren van %{domain} zijn vastgesteld.
      title: Enkele basisregels.
      title_invited: Je bent uitgenodigd.
    security: Beveiliging
    set_new_password: Nieuw wachtwoord instellen
    setup:
      email_below_hint_html: Controleer je map met spam, of vraag een nieuwe bevestigingslink aan. Je kan je e-mailadres corrigeren als het verkeerd is.
      email_settings_hint_html: Klik op de link die we je hebben gestuurd om %{email} te verifiëren. We wachten wel even.
      link_not_received: Geen link ontvangen?
      new_confirmation_instructions_sent: Je ontvangt binnen enkele minuten een nieuwe e-mail met de bevestigingslink!
      title: Kijk in je mailbox
    sign_in:
      preamble_html: Log in met de inloggegevens van <strong>%{domain}</strong>. Als jouw account zich op een andere server bevindt, kun je hier niet inloggen.
      title: Inloggen op %{domain}
    sign_up:
      manual_review: Inschrijvingen op %{domain} worden handmatig door onze moderatoren beoordeeld. Schrijf wat over jezelf en waarom je een account op %{domain} wilt. Hiermee help je ons om de aanvraag van jouw account goed te kunnen verwerken.
      preamble: Je kunt met een Mastodon-account iedereen in het netwerk volgen, ongeacht waar deze persoon een account heeft.
      title: Laten we je account op %{domain} instellen.
    status:
      account_status: Accountstatus
      confirming: Aan het wachten totdat de e-mail is bevestigd.
      functional: Jouw account kan in diens geheel gebruikt worden.
      pending: Jouw aanvraag moet nog worden beoordeeld door een van onze medewerkers. Dit kan misschien eventjes duren. Je ontvangt een e-mail wanneer jouw aanvraag is goedgekeurd.
      redirecting_to: Jouw account is inactief omdat het momenteel wordt doorverwezen naar %{acct}.
      view_strikes: Bekijk de eerder door moderatoren vastgestelde overtredingen die je hebt gemaakt
    too_fast: Formulier is te snel ingediend. Probeer het nogmaals.
    use_security_key: Beveiligingssleutel gebruiken
  authorize_follow:
    already_following: Je volgt dit account al
    already_requested: Je hebt al een volgverzoek naar dat account verstuurd
    error: Helaas, er is een fout opgetreden bij het opzoeken van de externe account
    follow: Volgen
    follow_request: 'Jij hebt een volgverzoek ingediend bij:'
    following: 'Succes! Jij volgt nu:'
    post_follow:
      close: Of je kunt dit venster gewoon sluiten.
      return: Profiel van deze gebruiker tonen
      web: Ga naar de webapp
    title: Volg %{acct}
  challenge:
    confirm: Doorgaan
    hint_html: "<strong>Tip:</strong> We vragen jou het komende uur niet meer naar jouw wachtwoord."
    invalid_password: Ongeldig wachtwoord
    prompt: Bevestig wachtwoord om door te gaan
  crypto:
    errors:
      invalid_key: is geen geldige Ed25519- of Curve25519-sleutel
      invalid_signature: is geen geldige Ed25519-handtekening
  date:
    formats:
      default: "%d %b %Y"
      with_month_name: "%d %B %Y"
  datetime:
    distance_in_words:
      about_x_hours: "%{count}u"
      about_x_months: "%{count}ma"
      about_x_years: "%{count}j"
      almost_x_years: "%{count}j"
      half_a_minute: Zojuist
      less_than_x_minutes: "%{count}m"
      less_than_x_seconds: Zojuist
      over_x_years: "%{count}j"
      x_days: "%{count}d"
      x_minutes: "%{count}m"
      x_months: "%{count}ma"
      x_seconds: "%{count}s"
  deletes:
    challenge_not_passed: De informatie die u hebt ingevoerd is ongeldig
    confirm_password: Voer jouw huidige wachtwoord in om jouw identiteit te bevestigen
    confirm_username: Voer uw gebruikersnaam in om de procedure te bevestigen
    proceed: Account verwijderen
    success_msg: Jouw account is succesvol verwijderd
    warning:
      before: 'Lees deze tekst zorgvuldig voordat je verder gaat:'
      caches: Berichten en media die op andere servers zijn opgeslagen kunnen daar achterblijven
      data_removal: Jouw berichten en andere gegevens worden permanent verwijderd
      email_change_html: Je kunt <a href="%{path}">je e-mailadres wijzigen</a> zonder dat je jouw account hoeft te verwijderen
      email_contact_html: Wanneer het nog steeds niet aankomt, kun je voor hulp e-mailen naar <a href="mailto:%{email}">%{email}</a>
      email_reconfirmation_html: Wanneer je de bevestigingsmail niet hebt ontvangen, kun je deze <a href="%{path}">opnieuw aanvragen</a>
      irreversible: Je zult niet in staat zijn om jouw account te herstellen of te deactiveren
      more_details_html: Zie het <a href="%{terms_path}">privacybeleid</a> voor meer informatie.
      username_available: Jouw gebruikersnaam zal weer beschikbaar komen
      username_unavailable: Jouw gebruikersnaam zal onbeschikbaar blijven
  disputes:
    strikes:
      action_taken: Genomen maatregel
      appeal: Bezwaar
      appeal_approved: Het ingediende bezwaar is goedgekeurd en de eerder vastgestelde overtreding is niet langer geldig
      appeal_rejected: Het ingediende bezwaar is afgewezen
      appeal_submitted_at: Bezwaar ingediend
      appealed_msg: Jouw bezwaar is ingediend. Wanneer deze wordt goedgekeurd, krijg je hiervan bericht.
      appeals:
        submit: Bezwaar indienen
      approve_appeal: Bezwaar goedkeuren
      associated_report: Bijbehorende rapportage
      created_at: Datum en tijd
      description_html: Dit zijn maatregelen die tegen jouw account zijn genomen en waarschuwingen die door medewerkers van %{instance} naar je zijn gestuurd.
      recipient: Geadresseerd aan
      reject_appeal: Bezwaar afgewezen
      status: 'Bericht #%{id}'
      status_removed: Bericht is al van de server verwijderd
      title: "%{action} van %{date}"
      title_actions:
        delete_statuses: Verwijdering bericht
        disable: Bevriezen van account
        mark_statuses_as_sensitive: Berichten als gevoelig markeren
        none: Waarschuwing
        sensitive: Volledige account als gevoelig markeren
        silence: Beperking account
        suspend: Opschorting account
      your_appeal_approved: Jouw bezwaar is goedgekeurd
      your_appeal_pending: Je hebt een bezwaar ingediend
      your_appeal_rejected: Jouw bezwaar is afgewezen
  domain_validator:
    invalid_domain: is een ongeldige domeinnaam
  edit_profile:
    basic_information: Algemene informatie
    hint_html: "<strong>Pas aan wat mensen op jouw openbare profiel en naast je berichten zien.</strong> Andere mensen zullen je eerder volgen en met je communiceren wanneer je profiel is ingevuld en je een profielfoto hebt."
    other: Overige
    safety_and_privacy: Veiligheid en privacy
  errors:
    '400': De aanvraag die je hebt ingediend was ongeldig of foutief.
    '403': Jij hebt geen toestemming om deze pagina te bekijken.
    '404': De pagina waarnaar jij op zoek bent bestaat niet.
    '406': Deze pagina is niet beschikbaar in het opgevraagde formaat.
    '410': De pagina waarnaar jij op zoek bent bestaat niet meer.
    '422':
      content: Veiligheidsverificatie mislukt. Blokkeer je toevallig cookies?
      title: Veiligheidsverificatie mislukt
    '429': Te veel verbindingsaanvragen
    '500':
      content: Het spijt ons, er is aan onze kant iets fout gegaan.
      title: Er is iets mis
    '503': De pagina kon door een tijdelijke serverstoring niet worden geladen.
    noscript_html: Schakel JavaScript in om de webapp van Mastodon te kunnen gebruiken. Als alternatief kan je een <a href="%{apps_path}">Mastodon-app</a> zoeken voor jouw platform.
  existing_username_validator:
    not_found: Kon geen lokale gebruiker met die gebruikersnaam vinden
    not_found_multiple: Kon %{usernames} niet vinden
  exports:
    archive_takeout:
      date: Datum
      download: Jouw archief downloaden
      hint_html: Je kunt een archief opvragen van jouw <strong>berichten en geüploade media</strong>. De geëxporteerde gegevens zijn in het ActivityPub-formaat, dat door hiervoor geschikte software valt uit te lezen. Je kunt elke 7 dagen een kopie van je archief aanvragen.
      in_progress: Jouw archief wordt samengesteld...
      request: Jouw archief opvragen
      size: Omvang
    blocks: Geblokkeerde accounts
    bookmarks: Bladwijzers
    csv: CSV
    domain_blocks: Geblokkeerde domeinen
    lists: Lijsten
    mutes: Genegeerde accounts
    storage: Mediabestanden
  featured_tags:
    add_new: Nieuwe toevoegen
    errors:
      limit: Je hebt al het maximale aantal hashtags uitgelicht
    hint_html: "<strong>Toon je belangrijkste hashtags op je profiel</strong> Deze worden prominent op je openbare profiel getoond en stelt mensen in staat om je openbare berichten per hashtag te bekijken. Het is een goed hulpmiddel om creatieve werkzaamheden of langetermijnprojecten bij te houden."
  filters:
    contexts:
      account: Profielen
      home: Starttijdlijn en lijsten
      notifications: Meldingen
      public: Openbare tijdlijnen
      thread: Gesprekken
    edit:
      add_keyword: Trefwoord toevoegen
      keywords: Trefwoorden
      statuses: Individuele berichten
      statuses_hint_html: Dit filter is van toepassing om individuele berichten te selecteren, ongeacht of ze overeenkomen met de onderstaande trefwoorden. <a href="%{path}">Berichten van het filter bekijken of verwijderen</a>.
      title: Filter bewerken
    errors:
      deprecated_api_multiple_keywords: Deze instellingen kunnen niet via deze applicatie worden veranderd, omdat er meer dan één trefwoord wordt gebruikt. Gebruik een meer recente applicatie of de webomgeving.
      invalid_context: Geen of ongeldige context verstrekt
    index:
      contexts: Filters in %{contexts}
      delete: Verwijderen
      empty: Je hebt geen filters aangemaakt.
      expires_in: Vervalt na %{distance}
      expires_on: Vervalt op %{date}
      keywords:
        one: "%{count} trefwoord"
        other: "%{count} trefwoorden"
      statuses:
        one: "%{count} bericht"
        other: "%{count} berichten"
      statuses_long:
        one: "%{count} individueel bericht verborgen"
        other: "%{count} individuele berichten verborgen"
      title: Filters
    new:
      save: Nieuwe filter opslaan
      title: Nieuw filter toevoegen
    statuses:
      back_to_filter: Terug naar het filter
      batch:
        remove: Uit het filter verwijderen
      index:
        hint: Dit filter is van toepassing om individuele berichten te selecteren, ongeacht andere criteria. Je kunt in de webomgeving meer berichten aan dit filter toevoegen.
        title: Gefilterde berichten
  generic:
    all: Alles
    all_items_on_page_selected_html:
      one: "<strong>%{count}</strong> item op deze pagina is geselecteerd."
      other: Alle <strong>%{count}</strong> items op deze pagina zijn geselecteerd.
    all_matching_items_selected_html:
      one: "<strong>%{count}</strong> item dat met jouw zoekopdracht overeenkomt is geselecteerd."
      other: Alle <strong>%{count}</strong> items die met jouw zoekopdracht overeenkomen zijn geselecteerd.
    cancel: Annuleren
    changes_saved_msg: Wijzigingen succesvol opgeslagen!
    confirm: Bevestigen
    copy: Kopiëren
    delete: Verwijderen
    deselect: Alles deselecteren
    none: Geen
    order_by: Sorteer op
    save_changes: Wijzigingen opslaan
    select_all_matching_items:
      one: '%{count} item dat met jouw zoekopdracht overeenkomt selecteren.'
      other: Alle %{count} items die met jouw zoekopdracht overeenkomen selecteren.
    today: vandaag
    validation_errors:
      one: Er is iets niet helemaal goed! Bekijk onderstaande fout
      other: Er is iets niet helemaal goed! Bekijk onderstaande %{count} fouten
  imports:
    errors:
      empty: Leeg CSV-bestand
      incompatible_type: Incompatibel met het geselecteerde importtype
      invalid_csv_file: 'Ongeldig CSV-bestand. Fout: %{error}'
      over_rows_processing_limit: bevat meer dan %{count} rijen
      too_large: Bestand is te groot
    failures: Fouten
    imported: Geïmporteerd
    mismatched_types_warning: Het lijkt erop dat je het verkeerde type hebt gekozen voor deze import. Gelieve dit na te kijken.
    modes:
      merge: Samenvoegen
      merge_long: Bestaande gegevens behouden en nieuwe toevoegen
      overwrite: Overschrijven
      overwrite_long: Huidige gegevens met de nieuwe gegevens vervangen
    overwrite_preambles:
      blocking_html: Je staat op het punt <strong>jouw lijst met geblokkeerde accounts</strong> te vervangen door <strong>%{total_items} accounts</strong> vanuit <strong>%{filename}</strong>.
      bookmarks_html: Je staat op het punt <strong>jouw bladwijzers</strong> te vervangen door <strong>%{total_items} berichten</strong> vanuit <strong>%{filename}</strong>.
      domain_blocking_html: Je staat op het punt <strong>jouw lijst met geblokkeerde domeinen</strong> te vervangen door <strong>%{total_items} domeinen</strong> vanuit <strong>%{filename}</strong>.
      following_html: Je staat op het punt om <strong>%{total_items} accounts</strong> <strong>te volgen</strong> vanuit <strong>%{filename}</strong> en <strong>te stoppen met het volgen van alle andere accounts</strong>.
      muting_html: Je staat op het punt <strong>jouw lijst met genegeerde accounts</strong> te vervangen door <strong>%{total_items} accounts</strong> vanuit <strong>%{filename}</strong>.
    preambles:
      blocking_html: Je staat op het punt om <strong>%{total_items} accounts</strong> te <strong>blokkeren</strong> vanuit <strong>%{filename}</strong>.
      bookmarks_html: Je staat op het punt om <strong>%{total_items} berichten</strong> aan je <strong>bladwijzers</strong> toe te voegen vanuit <strong>%{filename}</strong>.
      domain_blocking_html: Je staat op het punt om <strong>%{total_items} accounts</strong> te <strong>negeren</strong> vanuit <strong>%{filename}</strong>.
      following_html: Je staat op het punt om <strong>%{total_items} accounts</strong> te <strong>volgen</strong> vanuit <strong>%{filename}</strong>.
      muting_html: Je staat op het punt om <strong>%{total_items} accounts</strong> te <strong>negeren</strong> vanuit <strong>%{filename}</strong>.
    preface: Je kunt bepaalde gegevens, zoals de mensen die jij volgt of hebt geblokkeerd, naar jouw account op deze server importeren. Je moet deze gegevens wel eerst op de oorspronkelijke server exporteren.
    recent_imports: Recent geïmporteerd
    states:
      finished: Voltooid
      in_progress: Bezig…
      scheduled: Ingepland
      unconfirmed: Onbevestigd
    status: Status
    success: Jouw gegevens zijn succesvol geüpload en worden binnenkort verwerkt
    time_started: Begonnen om
    titles:
      blocking: Geblokkeerde accounts importeren
      bookmarks: Bladwijzers importeren
      domain_blocking: Geblokkeerde domeinen importeren
      following: Gevolgde accounts importeren
      muting: Genegeerde accounts importeren
    type: Importtype
    type_groups:
      constructive: Gevolgde accounts en bladwijzers
      destructive: Geblokkeerde accounts/domeinen en genegeerde accounts
    types:
      blocking: Geblokkeerde accounts
      bookmarks: Bladwijzers
      domain_blocking: Geblokkeerde domeinen
      following: Gevolgde accounts
      muting: Genegeerde accounts
    upload: Uploaden
  invites:
    delete: Deactiveren
    expired: Verlopen
    expires_in:
      '1800': 30 minuten
      '21600': 6 uur
      '3600': 1 uur
      '43200': 12 uur
      '604800': 1 week
      '86400': 1 dag
    expires_in_prompt: Nooit
    generate: Uitnodigingslink genereren
    invited_by: 'Jij bent uitgenodigd door:'
    max_uses:
      one: 1 keer
      other: "%{count} keer"
    max_uses_prompt: Onbeperkt
    prompt: Genereer en deel speciale links om mensen toegang tot deze Mastodonserver te geven
    table:
      expires_at: Verloopt op
      uses: Aantal keer te gebruiken
    title: Mensen uitnodigen
  lists:
    errors:
      limit: Je hebt het maximum aantal lijsten bereikt
  login_activities:
    authentication_methods:
      otp: tweestapsverificatie-app
      password: wachtwoord
      sign_in_token: beveiligingscode via e-mail
      webauthn: beveiligingssleutels
    description_html: Wanneer je activiteit ziet die je niet herkent, overweeg dan uw wachtwoord te wijzigen en tweestapsverificatie in te schakelen.
    empty: Geen inloggeschiedenis beschikbaar
    failed_sign_in_html: Mislukte inlogpoging met %{method} van %{ip} (%{browser})
    successful_sign_in_html: Succesvol ingelogd met %{method} van %{ip} (%{browser})
    title: Inloggeschiedenis
  mail_subscriptions:
    unsubscribe:
      action: Ja, afmelden
      complete: Afgemeld
      confirmation_html: Weet je zeker dat je je wilt afmelden voor het ontvangen van %{type} van Mastodon op %{domain} op je e-mailadres %{email}? Je kunt je altijd opnieuw abonneren in jouw <a href="%{settings_path}">instellingen voor e-mailmeldingen</a>.
      emails:
        notification_emails:
          favourite: e-mailmeldingen voor favorieten
          follow: e-mailmeldingen voor nieuwe volgers
          follow_request: e-mailmeldingen voor volgverzoeken
          mention: e-mailmeldingen voor vermeldingen
          reblog: e-mailmeldingen voor boosts
      resubscribe_html: Als je je per ongeluk hebt afgemeld, kun je je opnieuw abonneren in jouw <a href="%{settings_path}">instellingen voor e-mailmeldingen</a>.
      success_html: Je ontvangt niet langer %{type} van Mastodon op %{domain} op je e-mailadres %{email}.
      title: Afmelden
  media_attachments:
    validations:
      images_and_video: Een video kan niet aan een bericht met afbeeldingen worden gekoppeld
      not_ready: Kan geen bestanden toevoegen die nog niet zijn verwerkt. Probeer het later opnieuw!
      too_many: Er kunnen niet meer dan 4 afbeeldingen toegevoegd worden
  migrations:
    acct: Verhuisd naar
    cancel: Doorverwijzing annuleren
    cancel_explanation: Het annuleren van de doorverwijzing zal jouw huidige account opnieuw activeren, maar brengt geen volgers terug die naar het andere account zijn verhuisd.
    cancelled_msg: De doorverwijzing is succesvol geannuleerd.
    errors:
      already_moved: is hetzelfde account waarnaar je al naar toe bent verhuisd
      missing_also_known_as: is geen alias van dit account
      move_to_self: kan niet het huidige account zijn
      not_found: kon niet worden gevonden
      on_cooldown: Jouw laatste migratie is nog te kort geleden
    followers_count: Volgers op het moment van verhuizing
    incoming_migrations: Verhuizen vanaf een ander account
    incoming_migrations_html: Om vanaf een ander account naar dit account te verhuizen, dien je eerst <a href="%{path}">een accountalias aan te maken</a>.
    moved_msg: Jouw account wordt nu naar %{acct} doorverwezen en jouw volgers worden verhuisd.
    not_redirecting: Jouw account wordt momenteel niet naar een ander account doorverwezen.
    on_cooldown: Je hebt recentelijk jouw account verhuisd. Deze mogelijkheid is weer beschikbaar over %{count} dagen.
    past_migrations: Vorige migraties
    proceed_with_move: Volgers verhuizen
    redirected_msg: Jouw account wordt nu doorverwezen naar %{acct}.
    redirecting_to: Jouw account wordt nu naar %{acct} doorverwezen.
    set_redirect: Doorverwijzing instellen
    warning:
      backreference_required: Het nieuwe account moet eerst worden ingesteld om naar dit account te kunnen terugverwijzen
      before: 'Lees eerst goed deze tekst, alvorens verder te gaan:'
      cooldown: Na de verhuizing kun je tijdelijk niet opnieuw verhuizen
      disabled_account: Jouw huidige account is hierna niet meer volledig bruikbaar. Je hebt echter wel toegang tot het exporteren van je gegevens en tot het opnieuw activeren van je account.
      followers: Deze actie verhuist alle volgers vanaf het huidige account naar het nieuwe account
      only_redirect_html: Je kunt als alternatief ook <a href="%{path}">alleen de doorverwijzing op je profiel zetten</a>.
      other_data: Geen andere gegevens worden automatisch verhuisd
      redirect: Jouw huidige accountprofiel wordt bijgewerkt met een doorverwijzingsmelding en wordt uitgesloten van zoekresultaten
  moderation:
    title: Moderatie
  move_handler:
    carry_blocks_over_text: Deze gebruiker is verhuisd vanaf %{acct}. Je hebt dat account geblokkeerd.
    carry_mutes_over_text: Deze gebruiker is verhuisd vanaf %{acct}. Je hebt dat account genegeerd.
    copy_account_note_text: 'Deze gebruiker is verhuisd vanaf %{acct}. Je hebt de volgende opmerkingen over dat account gemaakt:'
  navigation:
    toggle_menu: Menu tonen/verbergen
  notification_mailer:
    admin:
      report:
        subject: "%{name} heeft een rapportage ingediend"
      sign_up:
        subject: "%{name} heeft zich geregistreerd"
    favourite:
      body: 'Jouw bericht werd door %{name} als favoriet gemarkeerd:'
      subject: "%{name} markeerde jouw bericht als favoriet"
      title: Nieuwe favoriet
    follow:
      body: "%{name} volgt jou nu!"
      subject: "%{name} volgt jou nu"
      title: Nieuwe volger
    follow_request:
      action: Volgverzoeken beheren
      body: "%{name} wil jou graag volgen"
      subject: 'Volgen in afwachting: %{name}'
      title: Nieuw volgverzoek
    mention:
      action: Reageren
      body: 'Jij bent door %{name} vermeld in:'
      subject: Jij bent vermeld door %{name}
      title: Nieuwe vermelding
    poll:
      subject: Een peiling van %{name} is beëindigd
    reblog:
      body: 'Jouw bericht werd door %{name} geboost:'
      subject: "%{name} boostte jouw bericht"
      title: Nieuwe boost
    status:
      subject: "%{name} heeft zojuist een bericht geplaatst"
    update:
      subject: "%{name} bewerkte een bericht"
  notifications:
    email_events: E-mailmeldingen voor gebeurtenissen
    email_events_hint: 'Selecteer gebeurtenissen waarvoor je meldingen wilt ontvangen:'
    other_settings: Andere meldingsinstellingen
  number:
    human:
      decimal_units:
        format: "%n%u"
        units:
          billion: mld.
          million: mln.
          quadrillion: qdn.
          thousand: K
          trillion: bln.
  otp_authentication:
    code_hint: Voer de code in die door de authenticatie-app werd gegenereerd
    description_html: Na het instellen van <strong>tweestapsverificatie</strong> met een authenticatie-app, kun je alleen inloggen als je jouw mobiele telefoon bij je hebt. Hiermee genereer je namelijk de in te voeren toegangscode.
    enable: Inschakelen
    instructions_html: "<strong>Scan deze QR-code in Google Authenticator of een soortgelijke app op jouw mobiele telefoon</strong>. Vanaf nu genereert deze app toegangscodes die je bij het inloggen moet invoeren."
    manual_instructions: 'Voor het geval je de QR-code niet kunt scannen en het handmatig moet invoeren, vind je hieronder de geheime code in platte tekst:'
    setup: Instellen
    wrong_code: De ingevoerde code is ongeldig! Klopt de systeemtijd van de server en die van jouw apparaat?
  pagination:
    newer: Nieuwer
    next: Volgende
    older: Ouder
    prev: Vorige
    truncate: "&hellip;"
  polls:
    errors:
      already_voted: Je hebt al aan deze peiling deelgenomen
      duplicate_options: bevat dubbele items
      duration_too_long: ligt te ver in de toekomst
      duration_too_short: is te kort van duur
      expired: De peiling is al beëindigd
      invalid_choice: De gekozen peiling-optie bestaat niet
      over_character_limit: kan stuk voor stuk niet langer zijn dan %{max} tekens
      self_vote: Je kunt niet op eigen peilingen stemmen
      too_few_options: moet meer dan één item bevatten
      too_many_options: kan niet meer dan %{max} items bevatten
  preferences:
    other: Overig
    posting_defaults: Standaardinstellingen voor berichten
    public_timelines: Openbare tijdlijnen
  privacy_policy:
    title: Privacybeleid
  reactions:
    errors:
      limit_reached: Limiet van verschillende emoji-reacties bereikt
      unrecognized_emoji: is geen bestaande emoji-reactie
  relationships:
    activity: Accountactiviteit
    confirm_follow_selected_followers: Weet je zeker dat je de geselecteerde volgers wilt volgen?
    confirm_remove_selected_followers: Weet je zeker dat je de geselecteerde volgers wilt verwijderen?
    confirm_remove_selected_follows: Weet je zeker dat je de geselecteerde gevolgde accounts wilt verwijderen?
    dormant: Sluimerend
    follow_failure: Kan sommige van de geselecteerde accounts niet volgen.
    follow_selected_followers: Geselecteerde volgers volgen
    followers: Volgers
    following: Volgend
    invited: Uitgenodigd
    last_active: Laatst actief
    most_recent: Recentelijk gevolgd
    moved: Verhuisd
    mutual: Wederzijds
    primary: Primair
    relationship: Relatie
    remove_selected_domains: Alle volgers van de geselecteerde domeinen verwijderen
    remove_selected_followers: Geselecteerde volgers verwijderen
    remove_selected_follows: Geselecteerde gebruikers ontvolgen
    status: Accountstatus
  remote_follow:
    missing_resource: Kon vereiste doorverwijzings-URL voor jouw account niet vinden
  reports:
    errors:
      invalid_rules: verwijst niet naar geldige regels
  rss:
    content_warning: 'Inhoudswaarschuwing:'
    descriptions:
      account: Openbare berichten van @%{acct}
      tag: 'Openbare berichten met hashtag #%{hashtag}'
  scheduled_statuses:
    over_daily_limit: Je hebt de limiet van %{limit} in te plannen berichten voor vandaag overschreden
    over_total_limit: Je hebt de limiet van %{limit} in te plannen berichten overschreden
    too_soon: De datum voor het ingeplande bericht moet in de toekomst liggen
  sessions:
    activity: Laatst actief
    browser: Webbrowser
    browsers:
      alipay: Alipay
      blackberry: BlackBerry
      chrome: Chrome
      edge: Microsoft Edge
      electron: Electron
      firefox: Firefox
      generic: Onbekende webbrowser
      huawei_browser: Huawei Browser
      ie: Internet Explorer
      micro_messenger: MicroMessenger
      nokia: Nokia S40 Ovi Browser
      opera: Opera
      otter: Otter
      phantom_js: PhantomJS
      qq: QQ Browser
      safari: Safari
      uc_browser: UC Browser
      unknown_browser: Onbekende browser
      weibo: Weibo
    current_session: Huidige sessie
    description: "%{browser} op %{platform}"
    explanation: Dit zijn de webbrowsers die momenteel met jouw Mastodonaccount zijn ingelogd.
    ip: IP
    platforms:
      adobe_air: Adobe Air
      android: Android
      blackberry: BlackBerry
      chrome_os: ChromeOS
      firefox_os: Firefox OS
      ios: iOS
      kai_os: KaiOS
      linux: Linux
      mac: macOS
      unknown_platform: Onbekend platform
      windows: Windows
      windows_mobile: Windows Mobile
      windows_phone: Windows Phone
    revoke: Intrekken
    revoke_success: Sessie succesvol ingetrokken
    title: Sessies
    view_authentication_history: Inloggeschiedenis van jouw account bekijken
  settings:
    account: Account
    account_settings: Accountinstellingen
    aliases: Accountaliassen
    appearance: Uiterlijk
    authorized_apps: Geautoriseerde apps
    back: Terug naar Mastodon
    delete: Account verwijderen
    development: Ontwikkelaars
    edit_profile: Profiel bewerken
    export: Exporteren
    featured_tags: Uitgelichte hashtags
    import: Importeren
    import_and_export: Importeren en exporteren
    migrate: Accountmigratie
    notifications: Meldingen
    preferences: Voorkeuren
    profile: Openbaar profiel
    relationships: Volgers en gevolgde accounts
    statuses_cleanup: Automatisch berichten verwijderen
    strikes: Vastgestelde overtredingen
    two_factor_authentication: Tweestapsverificatie
    webauthn_authentication: Beveiligingssleutels
  statuses:
    attached:
      audio:
        one: "%{count} geluidsbestand"
        other: "%{count} geluidsbestanden"
      description: 'Bijlagen: %{attached}'
      image:
        one: "%{count} afbeelding"
        other: "%{count} afbeeldingen"
      video:
        one: "%{count} video"
        other: "%{count} video's"
    boosted_from_html: Geboost van %{acct_link}
    content_warning: 'Inhoudswaarschuwing: %{warning}'
    default_language: Hetzelfde als de taal van de gebruikersomgeving
    disallowed_hashtags:
      one: 'bevatte een niet toegestane hashtag: %{tags}'
      other: 'bevatte niet toegestane hashtags: %{tags}'
    edited_at_html: Bewerkt op %{date}
    errors:
      in_reply_not_found: Het bericht waarop je probeert te reageren lijkt niet te bestaan.
    open_in_web: In de webapp openen
    over_character_limit: Limiet van %{max} tekens overschreden
    pin_errors:
      direct: Berichten die alleen zichtbaar zijn voor vermelde gebruikers, kunnen niet worden vastgezet
      limit: Je hebt het maximaal aantal bericht al vastgemaakt
      ownership: Een bericht van iemand anders kan niet worden vastgemaakt
      reblog: Een boost kan niet worden vastgezet
    poll:
      total_people:
        one: "%{count} persoon"
        other: "%{count} personen"
      total_votes:
        one: "%{count} stem"
        other: "%{count} stemmen"
      vote: Stemmen
    show_more: Meer tonen
    show_newer: Nieuwere tonen
    show_older: Oudere tonen
    show_thread: Gesprek tonen
<<<<<<< HEAD
    sign_in_to_participate: Log in om deel te nemen aan het gesprek
=======
>>>>>>> 42698b4c
    title: '%{name}: "%{quote}"'
    visibilities:
      direct: Privébericht
      private: Alleen volgers
      private_long: Alleen aan jouw volgers tonen
      public: Openbaar
      public_long: Aan iedereen tonen, ook op openbare tijdlijnen
      unlisted: Minder openbaar
      unlisted_long: Aan iedereen tonen, maar niet op openbare tijdlijnen
  statuses_cleanup:
    enabled: Automatisch oude berichten verwijderen
    enabled_hint: Verwijder uw berichten automatisch zodra ze een bepaalde leeftijdsgrens bereiken, tenzij ze overeenkomen met een van de onderstaande uitzonderingen
    exceptions: Uitzonderingen
    explanation: Doordat het verwijderen van berichten de server zwaar belast, gebeurt dit geleidelijk aan op momenten dat de server niet bezig is. Om deze reden kunnen uw berichten een tijdje nadat ze de leeftijdsgrens hebben bereikt worden verwijderd.
    ignore_favs: Favorieten negeren
    ignore_reblogs: Boosts negeren
    interaction_exceptions: Uitzonderingen op basis van interacties
    interaction_exceptions_explanation: Merk op dat er geen garantie is dat berichten worden verwijderd, wanneer eenmaal het aantal favorieten of boosts boven de ingestelde grenswaarde zijn geweest.
    keep_direct: Privéberichten behouden
    keep_direct_hint: Verwijdert geen enkel privébericht van jou
    keep_media: Berichten met mediabijlagen behouden
    keep_media_hint: Verwijdert geen enkel bericht met mediabijlagen
    keep_pinned: Vastgemaakte berichten behouden
    keep_pinned_hint: Verwijdert geen enkel vastgezet bericht van jou
    keep_polls: Peilingen behouden
    keep_polls_hint: Geen enkele peiling van jou wordt verwijderd
    keep_self_bookmark: Bladwijzers behouden
    keep_self_bookmark_hint: Eigen berichten die je aan je bladwijzers hebt toegevoegd worden niet verwijderd
    keep_self_fav: Favorieten behouden
    keep_self_fav_hint: Eigen berichten die je als favoriet hebt gemarkeerd worden niet verwijderd
    min_age:
      '1209600': 2 weken
      '15778476': 6 maanden
      '2629746': 1 maand
      '31556952': 1 jaar
      '5259492': 2 maanden
      '604800': 1 week
      '63113904': 2 jaar
      '7889238': 3 maanden
    min_age_label: Te verwijderen na
    min_favs: Berichten die tenminste zoveel keer als favoriet zijn gemarkeerd behouden
    min_favs_hint: Verwijdert geen berichten die tenminste zoveel keer als favoriet zijn gemarkeerd. Laat leeg om berichten ongeacht het aantal favorieten te verwijderen
    min_reblogs: Berichten die minstens zoveel keer zijn geboost behouden
    min_reblogs_hint: Verwijdert geen berichten die tenminste zoveel keer zijn geboost. Laat leeg om berichten ongeacht het aantal boosts te verwijderen
  stream_entries:
    sensitive_content: Gevoelige inhoud
  strikes:
    errors:
      too_late: De periode dat je bezwaar kunt maken tegen deze overtreding is verstreken
  tags:
    does_not_match_previous_name: komt niet overeen met de vorige naam
  themes:
    contrast: Mastodon (hoog contrast)
    default: Mastodon (donker)
    mastodon-light: Mastodon (licht)
  time:
    formats:
      default: "%d %B %Y om %H:%M"
      month: "%b %Y"
      time: "%H:%M"
  two_factor_authentication:
    add: Toevoegen
    disable: Tweestapsverificatie uitschakelen
    disabled_success: Uitschakelen tweestapsverificatie is geslaagd
    edit: Bewerken
    enabled: Tweestapsverificatie is ingeschakeld
    enabled_success: Inschakelen tweestapsverificatie geslaagd
    generate_recovery_codes: Herstelcodes genereren
    lost_recovery_codes: Met herstelcodes kun je toegang tot jouw account krijgen wanneer je jouw telefoon bent kwijtgeraakt. Wanneer je jouw herstelcodes bent kwijtgeraakt, kan je ze hier opnieuw genereren. Jouw oude herstelcodes zijn daarna ongeldig.
    methods: Methoden voor tweestapsverificatie
    otp: Authenticatie-app
    recovery_codes: Herstelcodes back-uppen
    recovery_codes_regenerated: Opnieuw genereren herstelcodes geslaagd
    recovery_instructions_html: Wanneer je ooit de toegang verliest tot jouw telefoon, kan je met behulp van een van de herstelcodes hieronder opnieuw toegang krijgen tot jouw account. <strong>Zorg ervoor dat je de herstelcodes op een veilige plek bewaart</strong>. Je kunt ze bijvoorbeeld printen en ze samen met andere belangrijke documenten bewaren.
    webauthn: Beveiligingssleutels
  user_mailer:
    appeal_approved:
      action: Ga naar je account
      explanation: Het bezwaar tegen een door een moderator vastgestelde overtreding van jou op %{strike_date}, ingediend op %{appeal_date}, is goedgekeurd. De eerder vastgestelde overtreding is hierbij niet langer geldig.
      subject: Jouw bezwaar van %{date} is goedgekeurd
      title: Bezwaar goedgekeurd
    appeal_rejected:
      explanation: Het bezwaar tegen een door een moderator vastgestelde overtreding van jou op %{strike_date}, ingediend op %{appeal_date}, is afgewezen. De vastgestelde overtreding blijft daarom ongewijzigd.
      subject: Jouw bezwaar van %{date} is afgewezen
      title: Bezwaar afgewezen
    backup_ready:
      explanation: Je hebt een volledige back-up van jouw Mastodon-account opgevraagd. Het staat nu klaar om te worden gedownload!
      subject: Jouw archief staat klaar om te worden gedownload
      title: Archief ophalen
    suspicious_sign_in:
      change_password: je wachtwoord te wijzigen
      details: 'Hier zijn de details van inlogpoging:'
      explanation: We hebben vastgesteld dat iemand vanaf een nieuw IP-adres op jouw account is ingelogd.
      further_actions_html: Wanneer jij dit niet was, adviseren wij om onmiddellijk %{action} en om tweestapsverificatie in te schakelen, om zo je account veilig te houden.
      subject: Jouw account is vanaf een nieuw IP-adres benaderd
      title: Een nieuwe registratie
    warning:
      appeal: Bezwaar indienen
      appeal_description: Wanneer je denkt dat dit een fout is, kun je een bezwaar indienen bij de medewerkers van %{instance}.
      categories:
        spam: Spam
        violation: De inhoud is in strijd met de volgende communityrichtlijnen
      explanation:
        delete_statuses: Er is vastgesteld dat sommige van jouw berichten in strijd zijn met één of meerdere communityrichtlijnen en daarom door de moderatoren van %{instance} zijn verwijderd.
        disable: Je kunt niet langer jouw account gebruiken, maar jouw profiel en andere gegevens zijn nog wel intact. Je kunt een backup van je gegevens opvragen, accountinstellingen wijzigen of je account verwijderen.
        mark_statuses_as_sensitive: Sommige van jouw berichten zijn als gevoelig gemarkeerd door de moderatoren van %{instance}. Dit betekent dat mensen op de media in de berichten moeten klikken/tikken om deze weer te geven. Je kunt media in de toekomst ook zelf als gevoelig markeren.
        sensitive: Vanaf nu worden al jouw geüploade media als gevoelig gemarkeerd en verborgen achter een waarschuwing.
        silence: Je kunt nog steeds jouw account gebruiken, maar alleen mensen die jou al volgen kunnen jouw berichten zien, en je kunt minder goed worden gevonden. Andere kunnen je echter nog wel steeds handmatig volgen.
        suspend: Je kunt niet langer jouw account gebruiken, en jouw profiel en andere gegevens zijn niet langer toegankelijk. Je kunt nog steeds inloggen om een backup van jouw gegevens op te vragen, totdat deze na 30 dagen volledig worden verwijderd. We zullen wel enkele basisgegevens behouden om te voorkomen dat je onder je schorsing uit probeert te komen.
      reason: 'Reden:'
      statuses: 'Gerapporteerde berichten:'
      subject:
        delete_statuses: Deze berichten van %{acct} zijn verwijderd
        disable: Jouw account %{acct} is bevroren
        mark_statuses_as_sensitive: Deze berichten van %{acct} zijn als gevoelig gemarkeerd
        none: Waarschuwing voor %{acct}
        sensitive: Berichten van %{acct} zullen vanaf nu altijd als gevoelig worden gemarkeerd
        silence: Jouw account %{acct} is nu beperkt
        suspend: Jouw account %{acct} is opgeschort
      title:
        delete_statuses: Berichten verwijderd
        disable: Account bevroren
        mark_statuses_as_sensitive: Berichten als gevoelig gemarkeerd
        none: Waarschuwing
        sensitive: Account is als gevoelig gemarkeerd
        silence: Account beperkt
        suspend: Account opgeschort
    welcome:
      edit_profile_action: Profiel instellen
      edit_profile_step: Je kunt jouw profiel aanpassen door een profielfoto te uploaden, jouw weergavenaam aan te passen en meer. Je kunt het handmatig goedkeuren van volgers instellen.
      explanation: Hier zijn enkele tips om je op weg te helpen
      final_action: Begin berichten te plaatsen
      final_step: 'Begin berichten te plaatsen! Zelfs zonder volgers kunnen jouw openbare berichten door anderen bekeken worden, bijvoorbeeld op de lokale tijdlijn en onder hashtags. Je kunt jezelf voorstellen met het gebruik van de hashtag #introductions.'
      full_handle: Jouw volledige Mastodonadres
      full_handle_hint: Dit geef je aan jouw vrienden, zodat ze jou berichten kunnen sturen of (vanaf een andere Mastodonserver) kunnen volgen.
      subject: Welkom op Mastodon
      title: Welkom aan boord %{name}!
  users:
    follow_limit_reached: Je kunt niet meer dan %{limit} accounts volgen
    go_to_sso_account_settings: Ga naar de accountinstellingen van je identiteitsprovider
    invalid_otp_token: Ongeldige tweestaps-toegangscode
    otp_lost_help_html: Als je toegang tot beiden kwijt bent geraakt, neem dan contact op via %{email}
    seamless_external_login: Je bent ingelogd via een externe dienst, daarom zijn wachtwoorden en e-mailinstellingen niet beschikbaar.
    signed_in_as: 'Ingelogd als:'
  verification:
    extra_instructions_html: <strong>Tip:</strong> De link op je website kan onzichtbaar zijn. Het belangrijke onderdeel is <code>rel="me"</code> dat impersonatie op websites met user-generated content voorkomt. Je kunt zelfs een <code>link</code>-tag gebruiken in de header van de pagina in plaats van <code>a</code>, maar de HTML moet ook zonder JavaScript toegankelijk zijn.
    here_is_how: Zo werkt het
    hint_html: "<strong>Verificatie van je identiteit op Mastodon is voor iedereen.</strong> Het is gebaseerd op open webstandaarden, en is en blijft altijd gratis. Alles wat nodig is is een persoonlijke website waar mensen je aan kunnen herkennen. Wanneer je vanuit jouw profiel naar deze website linkt, zullen wij controleren of de website naar jouw profiel teruglinkt en daar een visuele indicator van tonen."
    instructions_html: Kopieer en plak de onderstaande code in de HTML van je website. Voeg vervolgens het adres van je website toe aan een van de extra velden op je profiel op het tabblad "Profiel bewerken" en sla de wijzigingen op.
    verification: Verificatie
    verified_links: Jouw geverifieerde links
  webauthn_credentials:
    add: Nieuwe beveiligingssleutel toevoegen
    create:
      error: Er deed zich een probleem voor met het toevoegen van jouw beveiligingssleutel. Probeer het nogmaals.
      success: Het toevoegen van je beveiligingssleutel is geslaagd.
    delete: Verwijderen
    delete_confirmation: Weet je zeker dat je deze beveiligingssleutel wilt verwijderen?
    description_html: Wanneer je <strong>verificatie met beveiligingssleutels</strong> inschakelt, moet je tijdens het inloggen een van jouw beveiligingssleutels gebruiken.
    destroy:
      error: Er deed zich een probleem voor met het verwijderen van jouw beveiligingssleutel. Probeer het nogmaals.
      success: Het verwijderen van jouw beveiligingssleutel is geslaagd.
    invalid_credential: Ongeldige beveiligingssleutel
    nickname_hint: Voer de bijnaam in van jouw nieuwe beveiligingssleutel
    not_enabled: Je hebt WebAuthn nog niet ingeschakeld
    not_supported: Deze browser ondersteunt geen beveiligingssleutels
    otp_required: Om beveiligingssleutels te kunnen gebruiken, moet je eerst tweestapsverificatie inschakelen.
    registered_on: Geregistreerd op %{date}<|MERGE_RESOLUTION|>--- conflicted
+++ resolved
@@ -1633,10 +1633,6 @@
     show_newer: Nieuwere tonen
     show_older: Oudere tonen
     show_thread: Gesprek tonen
-<<<<<<< HEAD
-    sign_in_to_participate: Log in om deel te nemen aan het gesprek
-=======
->>>>>>> 42698b4c
     title: '%{name}: "%{quote}"'
     visibilities:
       direct: Privébericht
