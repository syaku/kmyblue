--- conflicted
+++ resolved
@@ -1041,16 +1041,6 @@
       hint_html: Nog maar één ding! Je moet bevestigen dat je een mens bent (dit is om de spam buiten de deur te houden!). Los de onderstaande CAPTCHA op en klik op "Doorgaan".
       title: Veiligheidscontrole
     confirmations:
-<<<<<<< HEAD
-      awaiting_review: Je e-mailadres is bevestigd! De %{domain}-medewerkers zijn nu bezig met het bekijken van jouw registratie. Je ontvangt een e-mailbericht als ze jouw account goedkeuren!
-      awaiting_review_title: Je registratie wordt beoordeeld
-      clicking_this_link: klik op deze koppeling
-      login_link: aanmelden
-      proceed_to_login_html: Je kunt nu verder gaan naar %{login_link}.
-      redirect_to_app_html: Je zou omgeleid moeten zijn naar de <strong>%{app_name}</strong> app. Als dat niet is gebeurd, probeer dan %{clicking_this_link} of keer handmatig terug naar de app.
-      registration_complete: Je registratie op %{domain} is nu voltooid!
-      welcome_title: Welkom, %{name}!
-=======
       awaiting_review: Je e-mailadres is bevestigd! De medewerkers van %{domain} zijn nu bezig met het beoordelen van jouw registratie. Je ontvangt een e-mailbericht wanneer ze jouw account goedkeuren!
       awaiting_review_title: Je registratie wordt beoordeeld
       clicking_this_link: op deze link te klikken
@@ -1059,7 +1049,6 @@
       redirect_to_app_html: Je zou omgeleid moeten zijn naar de <strong>%{app_name}</strong> app. Als dat niet is gebeurd, probeer dan %{clicking_this_link} of keer handmatig terug naar de app.
       registration_complete: Je registratie op %{domain} is nu voltooid!
       welcome_title: Welkom %{name}!
->>>>>>> 2aa28e06
       wrong_email_hint: Als dat e-mailadres niet correct is, kun je het wijzigen in je accountinstellingen.
     delete_account: Account verwijderen
     delete_account_html: Wanneer je jouw account graag wilt verwijderen, kun je dat <a href="%{path}">hier doen</a>. We vragen jou daar om een bevestiging.
