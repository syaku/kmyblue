--- conflicted
+++ resolved
@@ -155,20 +155,6 @@
       follow: uprav vzťahy svojho účtu
       push: dostávaj oboznámenia ohľadom tvojho účtu na obrazovku
       read: prezri si všetky dáta ohľadom svojho účetu
-<<<<<<< HEAD
-      "read:accounts": prezri si informácie o účte
-      "read:blocks": prezri svoje bloky
-      "read:bookmarks": pozri svoje záložky
-      "read:favourites": prezri svoje obľúbené
-      "read:filters": prezri svoje filtrovanie
-      "read:follows": prezri si svoje sledovania
-      "read:lists": prezri si svoje zoznamy
-      "read:mutes": prezri svoje utíšenia
-      "read:notifications": zhliadni svoje oboznámenia
-      "read:reports": prezri svoje reporty
-      "read:search": vyhľadvávaj v rámci seba
-      "read:statuses": zhliadni všetky príspevky
-=======
       read:accounts: prezri si informácie o účte
       read:blocks: prezri svoje bloky
       read:bookmarks: pozri svoje záložky
@@ -180,7 +166,6 @@
       read:reports: prezri svoje reporty
       read:search: vyhľadvávaj v rámci seba
       read:statuses: zhliadni všetky príspevky
->>>>>>> fd284311
       write: upraviť všetky dáta tvojho účtu
       "write:accounts": uprav svoj profil
       "write:blocks": blokuj účty a domény
