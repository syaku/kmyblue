--- conflicted
+++ resolved
@@ -41,10 +41,6 @@
         text: 一度だけ異議を申し立てることができます
       defaults:
         autofollow: 招待から登録した人が自動的にあなたをフォローするようになります
-<<<<<<< HEAD
-        avatar: '%{size}までのPNG、GIF、JPGが利用可能です。%{dimensions}pxまで縮小されます'
-=======
->>>>>>> a30cdfd4
         bot: このアカウントは主に自動で動作し、人が見ていない可能性があります
         context: フィルターを適用する対象 (複数選択可)
         current_password: 現在のアカウントのパスワードを入力してください
@@ -53,10 +49,6 @@
         discoverable: レコメンド、トレンド、その他の機能により、あなたのアカウントを他の人から見つけられるようにします。なおkmyblueのローカルユーザーはこの設定をオンにしても全文検索結果には掲載されません。全文検索結果への掲載には、投稿の検索許可設定を変更する必要があります
         discoverable_local: 上記設定を当サーバー内でのみ適用するようにします。他のサーバーの全文検索結果への掲載を回避できますが、レコメンド、トレンドなどその他の機能への掲載も回避されます
         email: 確認のメールが送信されます
-<<<<<<< HEAD
-        header: '%{size}までのPNG、GIF、JPGが利用可能です。 %{dimensions}pxまで縮小されます'
-=======
->>>>>>> a30cdfd4
         inbox_url: 使用したいリレーサーバーのトップページからURLをコピーします
         irreversible: フィルターが後で削除されても、除外された投稿は元に戻せなくなります
         locale: ユーザーインターフェース、メールやプッシュ通知の言語
