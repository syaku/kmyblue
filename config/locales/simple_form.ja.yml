--- conflicted
+++ resolved
@@ -146,11 +146,7 @@
         position: 場合により、より高いロールのユーザーが紛争の解決を決定します。特定のアクションは優先度が低いロールでのみ実行できます。
       webhook:
         events: 送信するイベントを選択
-<<<<<<< HEAD
-        template: 変数補間を使用して、独自のJSONペイロードを構成します。デフォルトのJSONを使用する場合は空白のままにします。
-=======
         template: 変数補完を使用して、独自のJSONペイロードを構成できます。デフォルトのJSONを使用する場合は空白のままにします。
->>>>>>> 42698b4c
         url: イベントの送信先
     kmyblue: kmyblue
     labels:
