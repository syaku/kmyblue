--- conflicted
+++ resolved
@@ -5,13 +5,9 @@
         discoverable: プロフィールと公開投稿をMastodonのおすすめやハイライトとしてほかのユーザーに表示することを許可します。
         display_name: フルネーム、ハンドルネームなど
         fields: ホームページ、代名詞、年齢など何でも構いません。
-<<<<<<< HEAD
         hide_collections: People will not be able to browse through your follows and followers. People that you follow will see that you follow them regardless.
-        indexable: 他のMastodonサーバーの人は誰でもあなたの公開投稿を検索できるようになります。ただしkmyblue内での検索の場合、この設定は無視され代わりに「検索許可」が適用されます
+        indexable: 「公開」で送信された投稿が、検索許可（検索範囲）に対応していないサーバー（kmyblue・Fedibird以外）のMastodonの検索結果にヒットするようになります。ここのチェック状態にかかわらず、ほかのユーザーにブーストやお気に入り登録された投稿はそのユーザーから検索されることがあります。kmyblue・Fedibird内での検索の場合、この設定は無視され代わりに「検索許可」が適用されます
         locked: People will request to follow you and you will be able to either accept or reject new followers.
-=======
-        indexable: "「公開」で送信された投稿がMastodonの検索結果にヒットするようになります。ここのチェック状態にかかわらず、ほかのユーザーにブーストやお気に入り登録された投稿はそのユーザーから検索されることがあります。"
->>>>>>> ef8ca2fd
         note: '自己紹介には #ハッシュタグ や、ほかのアカウントのユーザー名 (@user) を使用できます'
         show_collections: チェックを入れるとフォローとフォロワーの一覧を誰でも見られるようにします。チェックをはずすとこれらの情報を非公開にできますが、あなたがフォローしているユーザーからは、あなたがフォロワーになっていることがわかります。
         unlocked: 新しいフォロワーを自動的に承認します。チェックをはずすとフォローリクエストとその承認が必要になり、新しいフォロワーを受け入れるか拒否するかを自分で選べるようになります。
@@ -152,13 +148,8 @@
         otp: '携帯電話のアプリで生成された二要素認証コードを入力するか、リカバリーコードを使用してください:'
         webauthn: USBキーの場合は、必ず挿入し、必要に応じてタップしてください。
       settings:
-<<<<<<< HEAD
-        indexable: Your profile page may appear in search results on Google, Bing, and others.
-        show_application: You will always be able to see which app published your post regardless.
-=======
         indexable: プロフィールがGoogleやBingなどの検索結果にヒットするようになります。
         show_application: 自分で自分の投稿の送信元アプリを確認することは、ここのチェック状態にかかわらず可能です。
->>>>>>> ef8ca2fd
       tag:
         name: 視認性向上などのためにアルファベット大文字小文字の変更のみ行うことができます
       user:
@@ -181,15 +172,9 @@
         fields:
           name: ラベル
           value: 内容
-<<<<<<< HEAD
         indexable: 公開投稿を他のサーバーで自由に検索できるようにする
-        show_collections: （仮訳）フォロー・フォロワー一覧を公開する
-        unlocked: （仮訳）新規フォローを自動で承認する
-=======
-        indexable: 公開投稿を検索できるようにする
         show_collections: フォローとフォロワーの一覧を開示する
         unlocked: フォローリクエストを不要にする
->>>>>>> ef8ca2fd
       account_alias:
         acct: 引っ越し元のユーザー ID
       account_migration:
@@ -404,13 +389,8 @@
       rule:
         text: ルール
       settings:
-<<<<<<< HEAD
-        indexable: （仮訳）プロフィールページを検索エンジンの収集対象に含める
-        show_application: （仮訳）投稿に使用したアプリを開示する
-=======
         indexable: 検索エンジンからアクセスできるようにする
         show_application: 投稿に使ったアプリを開示する
->>>>>>> ef8ca2fd
       tag:
         listable: 検索とディレクトリへの使用を許可する
         name: ハッシュタグ
