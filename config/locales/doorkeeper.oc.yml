--- conflicted
+++ resolved
@@ -160,34 +160,6 @@
       follow: modificar las relacions del compte
       push: recebre vòstras notificacions push
       read: legir totas las donadas de vòstre compte
-<<<<<<< HEAD
-      "read:accounts": veire las informacions del compte
-      "read:blocks": veire vòstres blocatges
-      "read:bookmarks": veire vòstres marcadors
-      "read:favourites": veire vòstres favorits
-      "read:filters": veire vòstres filtres
-      "read:follows": veire vòstres abonaments
-      "read:lists": veire vòstras listas
-      "read:mutes": veire qual rescondètz
-      "read:notifications": veire vòstras notificacions
-      "read:reports": veire vòstres senhalaments
-      "read:search": recercar per vos
-      "read:statuses": veire los estatuts
-      write: modificar totas las donadas de vòstre compte
-      "write:accounts": modificar vòstre perfil
-      "write:blocks": blocar de comptes e de domenis
-      "write:bookmarks": ajustar als marcadors
-      "write:conversations": amudir e suprimir las conversacions
-      "write:favourites": metre en favorit
-      "write:filters": crear de filtres
-      "write:follows": sègre de mond
-      "write:lists": crear de listas
-      "write:media": mandar de fichièrs mèdias
-      "write:mutes": rescondre de mond e de conversacions
-      "write:notifications": escafar vòstras notificacions
-      "write:reports": senhalar de mond
-      "write:statuses": publicar d’estatuts
-=======
       read:accounts: veire las informacions del compte
       read:blocks: veire vòstres blocatges
       read:bookmarks: veire vòstres marcadors
@@ -211,5 +183,4 @@
       write:mutes: rescondre de mond e de conversacions
       write:notifications: escafar vòstras notificacions
       write:reports: senhalar de mond
-      write:statuses: publicar d’estatuts
->>>>>>> fd284311
+      write:statuses: publicar d’estatuts