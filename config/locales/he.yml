--- conflicted
+++ resolved
@@ -1019,14 +1019,10 @@
     new_report:
       body: "%{reporter} דיווחו על %{target}"
       body_remote: מישהם מהמופע %{domain} דיווחו על %{target}
-<<<<<<< HEAD
-      subject: 'דו"ח חדש מהמופע %{instance} (#%{id})'
-=======
       subject: דו"ח חדש מהמופע %{instance} (#%{id})
     new_software_updates:
       body: יצאו עדכוני גרסת מסטודון חדשים, כדאי לעדכן!
       subject: יצאו עדכוני גרסת מסטודון חדשים בשביל %{instance}!
->>>>>>> ef8ca2fd
     new_trends:
       body: 'הפריטים הבאים זקוקים לסקירה לפני שניתן יהיה להציגם פומבית:'
       new_trending_links:
