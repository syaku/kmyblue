--- conflicted
+++ resolved
@@ -1027,13 +1027,10 @@
     your_token: אסימון הגישה שלך
   auth:
     apply_for_account: הגשת בקשה לחשבון
-<<<<<<< HEAD
-=======
     captcha_confirmation:
       help_html: אם יש לך בעיה בפתרון הקאפצ'ה, יש לפנות אלינו בכתובת %{email} ונוכל לעזור.
       hint_html: עוד דבר אחד, עלינו לאשרר שאת(ה) אנושיים (לצורך סינון ספאם). נא לפתור את הקאפצ'ה להלן וללחוץ "המשך".
       title: בדיקות אבטחה
->>>>>>> 2f049281
     confirmations:
       wrong_email_hint: אם כתובת הדואל הזו איננה נכונה, ניתן לשנות אותה בעמוד ההגדרות.
     delete_account: מחיקת חשבון
@@ -1848,13 +1845,10 @@
     seamless_external_login: את.ה מחובר דרך שירות חיצוני, לכן אפשרויות הסיסמא והדוא"ל לא מאופשרות.
     signed_in_as: 'מחובר בתור:'
   verification:
-<<<<<<< HEAD
-=======
     extra_instructions_html: <strong>טיפ:</strong> הלינק באתר שלך יכול להיות מוסתר. החלק החשוב הוא <code>rel="me"</code> שמונע התחזות על אתרים עם תוכן משתמשים. ניתן גם ליצור תגית <code>link</code> בכותרת העמוד במקום קישור <code>a</code> אבל קוד ה־HTML חייב להופיע שם ללא הרצה של ג'אווהסקריפט.
     here_is_how: זה נעשה כך
     hint_html: "<strong>אשרור זהותך במסטודון הוא לטובת כולם.</strong> על בסיס תקני ווב פתוחים, חינם מעתה ולעד. כל שדרוש הוא אתר אישי שבו אנשים מזהים אותך דרכו. כשתקשרו מהאתר הזה לפרופיל שלך פה, אנו נבדוק באתר קישורים לפרופיל ונציין זאת בסימן בולט כזהות בדוקה."
     instructions_html: יש להדביק את הקוד שלמטה אל האתר שלך. ואז להוסיף את כתובת האתר לאחד השדות הנוספים בפרופיל מתוך טאב "עריכת פרופיל" ולשמור את השינויים.
->>>>>>> 2f049281
     verification: אימות
     verified_links: קישוריך המאומתים
   webauthn_credentials:
