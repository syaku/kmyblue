pt-PT:
  about:
    about_mastodon_html: 'A rede social do futuro: sem publicidade, e sem vigilância empresarial; desenho ético, e descentralizado! Tome posse dos seus dados com o Mastodon!'
    contact_missing: Por definir
    contact_unavailable: n.d.
    hosted_on: Mastodon em %{domain}
    title: Acerca de
  accounts:
    follow: Seguir
    followers:
      one: Seguidor
      other: Seguidores
    following: A seguir
    instance_actor_flash: Esta conta é um actor virtual usado para representar a própria instância e não um utilizador individual. É usada para motivos de federação e não deve ser suspenso.
    last_active: última vez activo
    link_verified_on: A posse desta hiperligação foi verificada em %{date}
    nothing_here: Não há nada aqui!
    pin_errors:
      following: Tem de estar a seguir a pessoa que pretende apoiar
    posts:
      one: Publicação
      other: Publicações
    posts_tab_heading: Publicações
  admin:
    account_actions:
      action: Executar acção
      title: Executar acção de moderação em %{acct}
    account_moderation_notes:
      create: Deixar uma nota
      created_msg: Nota de moderação correctamente criada!
      destroyed_msg: Nota de moderação destruída!
    accounts:
      add_email_domain_block: Bloquear este domínio de correio electrónico
      approve: Aprovar
      approved_msg: Inscrição de %{username} aprovada correctamente
      are_you_sure: Tens a certeza?
      avatar: Imagem de perfil
      by_domain: Domínio
      change_email:
        changed_msg: Endereço de correio electrónico alterado!
        current_email: E-mail atual
        label: Alterar e-mail
        new_email: Novo e-mail
        submit: Alterar e-mail
        title: Alterar e-mail para %{username}
      change_role:
        changed_msg: Função alterada com sucesso!
        label: Alterar função
        no_role: Nenhuma função
        title: Alterar a função de %{username}
      confirm: Confirmar
      confirmed: Confirmado
      confirming: A confirmar
      custom: Personalizar
      delete: Eliminar dados
      deleted: Eliminada
      demote: Despromoveu
      destroyed_msg: "Os dados de %{username} estão agora em fila de espera para serem eliminados de imediato"
      disable: Congelar
      disable_sign_in_token_auth: Desativar token de autenticação por e-mail
      disable_two_factor_authentication: Desactivar autenticação por dois factores (2FA)
      disabled: Congelada
      display_name: Nome a mostrar
      domain: Domínio
      edit: Editar
      email: Correio electrónico
      email_status: Estado do e-mail
      enable: Descongelar
      enable_sign_in_token_auth: Ativar token de autenticação por e-mail
      enabled: Ativado
      enabled_msg: Descongelou a conta %{username}
      followers: Seguidores
      follows: A seguir
      header: Cabeçalho
      inbox_url: URL da caixa de entrada
      invite_request_text: Razões para se juntar a nós
      invited_by: Convidado(a) por
      ip: IP
      joined: Aderiu
      location:
        all: Todos
        local: Local
        remote: Remoto
        title: Local
      login_status: Estado de início de sessão
      media_attachments: Anexos de media
      memorialize: Converter num memorial
      memorialized: Em memória
      memorialized_msg: Conta %{username} transformada com sucesso em memorial
      moderation:
        active: Activo
        all: Todos
        disabled: Desativado
        pending: Pendente
        silenced: Limitadas
        suspended: Supensos
        title: Moderação
      moderation_notes: Notas de moderação
      most_recent_activity: Actividade mais recente
      most_recent_ip: IP mais recente
      no_account_selected: Nenhuma conta foi alterada porque nenhuma foi selecionada
      no_limits_imposed: Sem limites impostos
      no_role_assigned: Nenhuma função atribuída
      not_subscribed: Não inscrito
      pending: Pendente de revisão
      perform_full_suspension: Fazer suspensão completa
      previous_strikes: Reprimendas anteriores
      previous_strikes_description_html:
        one: Esta conta tem <strong>1</strong> reprimenda.
        other: Esta conta tem <strong>%{count}</strong> reprimendas.
      promote: Promover
      protocol: Protocolo
      public: Público
      push_subscription_expires: A Inscrição PuSH expira
      redownload: Atualizar perfil
      redownloaded_msg: Perfil de %{username} correctamente actualizado a partir da origem
      reject: Rejeitar
      rejected_msg: Inscrição de %{username} correctamente rejeitada
      remote_suspension_irreversible: Os dados desta conta foram eliminados irreversivelmente.
      remote_suspension_reversible_hint_html: A conta foi suspensa no servidor de origem e os seus dados serão totalmente eliminados em %{date}. Até lá, o servidor de origem poderá recuperar esta conta sem quaisquer efeitos negativos. Se desejar eliminar todos os dados desta conta imediatamente, pode fazê-lo em baixo.
      remove_avatar: Remover a imagem de perfil
      remove_header: Remover o cabeçalho
      removed_avatar_msg: Imagem de perfil de %{username} removida
      removed_header_msg: Imagem de cabeçalho de %{username} removida
      resend_confirmation:
        already_confirmed: Este utilizador já está confirmado
        send: Reenviar link de confirmação
        success: Link de confirmação enviado com sucesso!
      reset: Reiniciar
      reset_password: Criar nova palavra-passe
      resubscribe: Reinscrever
      role: Função
      search: Pesquisar
      search_same_email_domain: Outros utilizadores com o mesmo domínio de correio electrónico
      search_same_ip: Outros utilizadores com o mesmo IP
      security: Segurança
      security_measures:
        only_password: Apenas palavra-passe
        password_and_2fa: Palavra-passe e 2FA
      sensitive: Marcar como problemático
      sensitized: Marcada como problemática
      shared_inbox_url: URL da caixa de entrada compartilhada
      show:
        created_reports: Denúncias realizadas
        targeted_reports: Denunciada por outros
      silence: Limitar
      silenced: Limitado
      statuses: Publicações
      strikes: Reprimendas anteriores
      subscribe: Inscrever-se
      suspend: Suspender
      suspended: Suspensa
      suspension_irreversible: Os dados desta conta foram eliminados irreversivelmente. Pode cancelar a suspensão da conta para torná-la utilizável, mas não irá recuperar os dados que possuía anteriormente.
      suspension_reversible_hint_html: A conta foi suspensa e os dados serão totalmente eliminados em %{date}. Até lá, a conta poderá ser recuperada sem quaisquer efeitos negativos. Se deseja eliminar todos os dados desta conta imediatamente, pode fazê-lo em baixo.
      title: Contas
      unblock_email: Desbloquear endereço de e-mail
      unblocked_email_msg: Endereço de e-mail de %{username} desbloqueado
      unconfirmed_email: Correio electrónico por confirmar
      undo_sensitized: Desmarcar como problemático
      undo_silenced: Desfazer silenciar
      undo_suspension: Desfazer supensão
      unsilenced_msg: Removeu as limitações da conta %{username}
      unsubscribe: Cancelar inscrição
      unsuspended_msg: Removeu a suspensão da conta %{username}
      username: Nome de utilizador
      view_domain: Ver resumo do domínio
      warn: Advertir
      web: Teia
      whitelisted: Permitido para a federação
    action_logs:
      action_types:
        approve_appeal: Aprovar recurso
        approve_user: Aprovar utilizador
        assigned_to_self_report: Atribuir Denúncia
        change_email_user: Alterar correio electrónico do utilizador
        change_role_user: Alterar Função do Utilizador
        confirm_user: Confirmar Utilizador
        create_account_warning: Criar Aviso
        create_announcement: Criar comunicado
        create_canonical_email_block: Criar Bloqueio de E-mail
        create_custom_emoji: Criar Emoji Personalizado
        create_domain_allow: Criar Permissão de Domínio
        create_domain_block: Criar Bloqueio de Domínio
        create_email_domain_block: Criar Bloqueio de Domínio de E-mail
        create_ip_block: Criar regra de IP
        create_unavailable_domain: Criar Domínio Indisponível
        create_user_role: Criar Função
        demote_user: Despromover Utilizador
        destroy_announcement: Apagar comunicado
        destroy_canonical_email_block: Eliminar Bloqueio de E-mail
        destroy_custom_emoji: Eliminar Emoji Personalizado
        destroy_domain_allow: Eliminar Permissão de Domínio
        destroy_domain_block: Eliminar Bloqueio de Domínio
        destroy_email_domain_block: Eliminar Bloqueio de Domínio de E-mail
        destroy_instance: Purgar Domínio
        destroy_ip_block: Eliminar regra de IP
        destroy_status: Eliminar Publicação
        destroy_unavailable_domain: Eliminar Domínio Indisponível
        destroy_user_role: Eliminar Função
        disable_2fa_user: Desativar 2FA
        disable_custom_emoji: Desativar Emoji Personalizado
        disable_sign_in_token_auth_user: Desativar token de autenticação por e-mail para Utilizador
        disable_user: Desativar Utilizador
        enable_custom_emoji: Ativar Emoji Personalizado
        enable_sign_in_token_auth_user: Ativar token de autenticação por e-mail para Utilizador
        enable_user: Ativar Utilizador
        memorialize_account: Tornar conta num memorial
        promote_user: Promover Utilizador
        reject_appeal: Rejeitar Recurso
        reject_user: Rejeitar Utilizador
        remove_avatar_user: Remover Imagem de Perfil
        reopen_report: Reabrir Denúncia
        resend_user: Reenviar E-mail de Confirmação
        reset_password_user: Repor Password
        resolve_report: Resolver Denúncia
        sensitive_account: Marcar a media na sua conta como problemática
        silence_account: Limitar conta
        suspend_account: Suspender conta
        unassigned_report: Desatribuir Denúncia
        unblock_email_account: Desbloquear endereço de e-mail
        unsensitive_account: Desmarcar a conta como problemática
        unsilence_account: Deixar de Silenciar Conta
        unsuspend_account: Retirar Suspensão à Conta
        update_announcement: Atualizar comunicado
        update_custom_emoji: Atualizar Emoji Personalizado
        update_domain_block: Atualizar Bloqueio de Domínio
        update_ip_block: Atualizar regra de IP
        update_status: Atualizar Estado
        update_user_role: Atualizar Função
      actions:
        approve_appeal_html: "%{name} aprovou recurso da decisão de moderação de %{target}"
        approve_user_html: "%{name} aprovou a inscrição de %{target}"
        assigned_to_self_report_html: "%{name} atribuiu a denúncia %{target} a si próprio"
        change_email_user_html: "%{name} alterou o endereço de e-mail do utilizador %{target}"
        change_role_user_html: "%{name} alterou a função de %{target}"
        confirm_user_html: "%{name} confirmou o endereço de e-mail do utilizador %{target}"
        create_account_warning_html: "%{name} enviou um aviso para %{target}"
        create_announcement_html: "%{name} criou o novo anúncio %{target}"
        create_canonical_email_block_html: "%{name} bloqueou o e-mail com a hash %{target}"
        create_custom_emoji_html: "%{name} carregou o novo emoji %{target}"
        create_domain_allow_html: "%{name} habilitou a federação com o domínio %{target}"
        create_domain_block_html: "%{name} bloqueou o domínio %{target}"
        create_email_domain_block_html: "%{name} bloqueou o domínio de e-mail %{target}"
        create_ip_block_html: "%{name} criou regra para o IP %{target}"
        create_unavailable_domain_html: "%{name} parou a entrega ao domínio %{target}"
        create_user_role_html: "%{name} criou a função %{target}"
        demote_user_html: "%{name} despromoveu o utilizador %{target}"
        destroy_announcement_html: "%{name} eliminou o anúncio %{target}"
        destroy_canonical_email_block_html: "%{name} desbloqueou o e-mail com a hash %{target}"
        destroy_custom_emoji_html: "%{name} eliminou o emoji %{target}"
        destroy_domain_allow_html: "%{name} desabilitou a federação com o domínio %{target}"
        destroy_domain_block_html: "%{name} desbloqueou o domínio %{target}"
        destroy_email_domain_block_html: "%{name} desbloqueou o domínio de e-mail %{target}"
        destroy_instance_html: "%{name} purgou o domínio %{target}"
        destroy_ip_block_html: "%{name} eliminou regra para o IP %{target}"
        destroy_status_html: "%{name} removeu a publicação de %{target}"
        destroy_unavailable_domain_html: "%{name} retomou a entrega ao domínio %{target}"
        destroy_user_role_html: "%{name} eliminou a função %{target}"
        disable_2fa_user_html: "%{name} desativou o requerimento de autenticação em dois passos para o utilizador %{target}"
        disable_custom_emoji_html: "%{name} desabilitou o emoji %{target}"
        disable_sign_in_token_auth_user_html: "%{name} desativou token de autenticação por e-mail para %{target}"
        disable_user_html: "%{name} desativou o acesso para o utilizador %{target}"
        enable_custom_emoji_html: "%{name} habilitou o emoji %{target}"
        enable_sign_in_token_auth_user_html: "%{name} ativou token de autenticação por e-mail para %{target}"
        enable_user_html: "%{name} ativou o acesso para o utilizador %{target}"
        memorialize_account_html: "%{name} transformou a conta de %{target} em um memorial"
        promote_user_html: "%{name} promoveu o utilizador %{target}"
        reject_appeal_html: "%{name} rejeitou recurso da decisão de moderação de %{target}"
        reject_user_html: "%{name} rejeitou a inscrição de %{target}"
        remove_avatar_user_html: "%{name} removeu a imagem de perfil de %{target}"
        reopen_report_html: "%{name} reabriu a denúncia %{target}"
        resend_user_html: "%{name} reenviou e-mail de confirmação para %{target}"
        reset_password_user_html: "%{name} restabeleceu a palavra-passe do utilizador %{target}"
        resolve_report_html: "%{name} resolveu a denúncia %{target}"
        sensitive_account_html: "%{name} marcou a media de %{target} como sensível"
        silence_account_html: "%{name} silenciou a conta de %{target}"
        suspend_account_html: "%{name} suspendeu a conta de %{target}"
        unassigned_report_html: "%{name} desatribuiu a denúncia %{target}"
        unblock_email_account_html: "%{name} desbloqueou o endereço de e-mail de %{target}"
        unsensitive_account_html: "%{name} desmarcou a media de %{target} como sensível"
        unsilence_account_html: "%{name} desativou o silêncio de %{target}"
        unsuspend_account_html: "%{name} desativou a suspensão de %{target}"
        update_announcement_html: "%{name} atualizou o anúncio %{target}"
        update_custom_emoji_html: "%{name} atualizou o emoji %{target}"
        update_domain_block_html: "%{name} atualizou o bloqueio de domínio para %{target}"
        update_ip_block_html: "%{name} alterou regra para IP %{target}"
        update_status_html: "%{name} atualizou o estado de %{target}"
        update_user_role_html: "%{name} alterou a função %{target}"
      deleted_account: conta apagada
      empty: Não foram encontrados registos.
      filter_by_action: Filtrar por ação
      filter_by_user: Filtrar por utilizador
      title: Registo de auditoria
    announcements:
      destroyed_msg: Comunicado correctamente eliminado!
      edit:
        title: Editar comunicado
      empty: Nenhum comunicado encontrado.
      live: Em directo
      new:
        create: Criar comunicado
        title: Novo comunicado
      publish: Publicar
      published_msg: Comunicado correctamente publicado!
      scheduled_for: Agendado para %{time}
      scheduled_msg: Comunicado agendado para publicação!
      title: Comunicados
      unpublish: Anular publicação
      unpublished_msg: Comunicado correctamente retirado de publicação!
      updated_msg: Comunicado correctamente actualizado!
    critical_update_pending: Atualização crítica pendente
    custom_emojis:
      assign_category: Atribuir categoria
      by_domain: Domínio
      copied_msg: Cópia local do emoji criada com sucesso
      copy: Copiar
      copy_failed_msg: Não foi possível criar uma cópia local deste emoji
      create_new_category: Criar nova categoria
      created_msg: Emoji criado com sucesso!
      delete: Eliminar
      destroyed_msg: Emoji destruído com sucesso!
      disable: Desativar
      disabled: Desativado
      disabled_msg: Desativado com sucesso este emoji
      emoji: Emoji
      enable: Ativar
      enabled: Ativado
      enabled_msg: Ativado com sucesso este emoji
      image_hint: PNG ou GIF até %{size}
      list: Lista
      listed: Inventariado
      new:
        title: Adicionar novo emoji personalizado
      no_emoji_selected: Nenhum emojis foi alterado, pois nenhum foi selecionado
      not_permitted: Não está autorizado a executar esta ação
      overwrite: Escrever por cima
      shortcode: Código de atalho
      shortcode_hint: Pelo menos 2 caracteres, apenas caracteres alfanuméricos e underscores
      title: Emojis personalizados
      uncategorized: Não categorizados
      unlist: Não listar
      unlisted: Não inventariado
      update_failed_msg: Não foi possível atualizar esse emoji
      updated_msg: Emoji correctamente actualizado!
      upload: Enviar
    dashboard:
      active_users: utilizadores activos
      interactions: interações
      media_storage: Armazenamento de media
      new_users: novos utilizadores
      opened_reports: denúncias abertas
      pending_appeals_html:
        one: "<strong>%{count}</strong> recurso pendente"
        other: "<strong>%{count}</strong> recursos pendentes"
      pending_reports_html:
        one: "<strong>%{count}</strong> denuncia pendente"
        other: "<strong>%{count}</strong> denuncias pendentes"
      pending_tags_html:
        one: "<strong>%{count}</strong> etiqueta pendente"
        other: "<strong>%{count}</strong> etiquetas pendentes"
      pending_users_html:
        one: "<strong>%{count}</strong> utilizador pendente"
        other: "<strong>%{count}</strong> utilizadores pendentes"
      resolved_reports: denúncias resolvidas
      software: Software
      sources: Origem de inscrições
      space: Utilização do espaço
      title: Painel de controlo
      top_languages: Principais idiomas activos
      top_servers: Servidores mais activos
      website: Página na teia
    disputes:
      appeals:
        empty: Nenhum recurso encontrado.
        title: Recursos
    domain_allows:
      add_new: Permitir federação com o domínio
      created_msg: Permissão correctamente atribuída para federação
      destroyed_msg: Revogada a permissão de federação para o domínio
      export: Exportar
      import: Importar
      undo: Revogar federação com o domínio
    domain_blocks:
      add_new: Adicionar novo bloqueio de domínio
      confirm_suspension:
        cancel: Cancelar
        confirm: Suspender
        permanent_action: Desfazer a suspensão não restaurará nenhum dado ou relacionamento.
        preamble_html: Está prestes a suspender <strong>%{domain}</strong> e seus subdomínios.
        remove_all_data: Isto irá remover todo o conteúdo, media e dados de perfil para este domínio do seu servidor.
        stop_communication: O seu servidor irá parar de comunicar com esses servidores.
        title: Confirmar o bloqueio de domínio para %{domain}
        undo_relationships: Isto irá desfazer qualquer relação entre as contas desses servidores e as suas.
      created_msg: Bloqueio do domínio está a ser processado
      destroyed_msg: Retirado o bloqueio de domínio
      domain: Domínio
      edit: Editar bloqueio de domínio
      existing_domain_block: Já tinha imposto limites mais rigorosos a %{name}.
      existing_domain_block_html: Já tinha imposto limites mais restritivos a %{name}. Primeiro, precisa de o <a href="%{unblock_url}">desbloquear</a>.
      export: Exportar
      import: Importar
      new:
        create: Criar bloqueio
        hint: O bloqueio por domínio não vai prevenir a criação de contas na base de dados, mas irá retroactiva e automaticamente aplicar certos métodos de moderação nessas contas.
        severity:
          desc_html: "<strong>Limitar</strong> tornará as mensagens das contas neste domínio invisíveis a qualquer pessoa que não as esteja a seguir. <strong>Suspender</strong> removerá do seu servidor todo o conteúdo, media, e dados de perfil das contas deste domínio. Utilize <strong>Nenhum</strong> se apenas quiser rejeitar ficheiros media."
          noop: Nenhum
          silence: Limitar
          suspend: Suspender
        title: Novo bloqueio de domínio
      no_domain_block_selected: Nenhum bloqueio de domínio foi alterado, pois nenhum foi seleccionado
      not_permitted: Não está autorizado a executar esta ação
      obfuscate: Ofuscar nome de domínio
      obfuscate_hint: Ofuscar parcialmente o nome de domínio na lista, caso estejam definidas limitações na publicação da lista de domínios
      private_comment: Comentário privado
      private_comment_hint: Comentário sobre essa limitação de domínio para uso interno pelos moderadores.
      public_comment: Comentário público
      public_comment_hint: Comentário sobre essa limitação de domínio para o público geral, se ativada a divulgação da lista de limitações de domínio.
      reject_media: Rejeitar ficheiros de media
      reject_media_hint: Remove ficheiros de media armazenados localmente, e rejeita a descarga de novos ficheiros no futuro. Sem pertinência para suspensões
      reject_reports: Rejeitar denúncias
      reject_reports_hint: Ignorar todas as denúncias provenientes deste domínio. Sem pertinência para suspensões
      undo: Anular o bloqueio por domínio
      view: Ver domínios bloqueados
    email_domain_blocks:
      add_new: Adicionar novo
      attempts_over_week:
        one: "%{count} tentativa na última semana"
        other: "%{count} tentativas de inscrição na última semana"
      created_msg: Bloqueio de domínio de e-mail criado com sucesso
      delete: Eliminar
      dns:
        types:
          mx: Registo MX
      domain: Domínio
      new:
        create: Adicionar domínio
        resolve: Domínio de resolução
        title: Novo bloqueio de domínio de e-mail
      no_email_domain_block_selected: Nenhum bloqueio de domínio de e-mail foi alterado pois nenhum foi selecionado
      not_permitted: Não permitido
      resolved_dns_records_hint_html: O nome de domínio resolve para os seguintes domínios MX, que são, em última análise, responsáveis por aceitar o e-mail. Bloquear um domínio MX irá bloquear as inscrições de qualquer endereço de e-mail que use o mesmo domínio MX, mesmo quando o nome de domínio visível é diferente. <strong>Cuidado para não bloquear os principais provedores de e-mail.</strong>
      resolved_through_html: Resolvido através de %{domain}
      title: Domínios de e-mail bloqueados
    export_domain_allows:
      new:
        title: Importar permissões de domínio
      no_file: Nenhum ficheiro selecionado
    export_domain_blocks:
      import:
        description_html: Está prestes a importar uma lista de bloqueios de domínio. Por favor, reveja esta lista com muito cuidado, especialmente se não tiver sido o autor desta lista.
        existing_relationships_warning: Relações de seguimento existentes
        private_comment_description_html: 'Para o ajudar a rastrear a origem dos bloqueios importados, estes serão criados com o seguinte comentário privado: <q>%{comment}</q>'
        private_comment_template: Importado de %{source} em %{date}
        title: Importar bloqueios de domínio
      invalid_domain_block: 'Um ou mais blocos de domínio foram ignorados devido o(s) seguinte(s) erro(s): %{error}'
      new:
        title: Importar bloqueios de domínio
      no_file: Nenhum ficheiro selecionado
    follow_recommendations:
      description_html: "<strong>Recomendações de quem seguir ajudam novos utilizadores a encontrar conteúdo interessante rapidamente.</strong>. Quando um utilizador não interage com outros o suficiente para formar recomendações personalizadas, estas contas são recomendadas. Elas são recalculadas diariamente a partir de uma mistura de contas com mais atividade recente e maior número de seguidores locais para um determinado idioma."
      language: Para o idioma
      status: Estado
      suppress: Suprimir recomendação de contas a seguir
      suppressed: Suprimida
      title: Seguir recomendações
      unsuppress: Restaurar recomendações de contas a seguir
    instances:
      availability:
        description_html:
          one: Se a transmissão ao domínio falhar ao final de <strong>%{count} dia(s)</strong>, não será feita mais nenhuma tentativa de transmissão a menos que seja recebida uma transmissão <em>proveniente</em> desse domínio.
          other: Se a transmissão ao domínio falhar em <strong>%{count} dias diferentes</strong> sem sucesso, nenhuma tentativa de transmissão será feita a menos que uma transmissão <em>proveniente</em> do domínio seja recebida.
        failure_threshold_reached: Limite de falhas atingido em %{date}.
        failures_recorded:
          one: Tentativa falhada em %{count} dia.
          other: Tentativas em %{count} dias diferentes.
        no_failures_recorded: Sem falhas registadas.
        title: Disponibilidade
        warning: A última tentativa de conectar a este servidor não foi bem sucedida
      back_to_all: Todas
      back_to_limited: Limitadas
      back_to_warning: Aviso
      by_domain: Domínio
      confirm_purge: Tem a certeza de que deseja eliminar permanentemente os dados deste domínio?
      content_policies:
        comment: Nota interna
        description_html: Pode definir políticas de conteúdo que serão aplicadas a todas as contas deste domínio e a qualquer um dos seus subdomínios.
        limited_federation_mode_description_html: Pode escolher se deseja permitir a federação com este domínio.
        policies:
          reject_media: Rejeitar media
          reject_reports: Rejeitar denúncias
          silence: Limitar
          suspend: Suspender
        policy: Política
        reason: Justificação pública
        title: Políticas de conteúdo
      dashboard:
        instance_accounts_dimension: Contas mais seguidas
        instance_accounts_measure: contas armazenadas
        instance_followers_measure: nossos seguidores lá
        instance_follows_measure: os seus seguidores aqui
        instance_languages_dimension: Idiomas mais populares
        instance_media_attachments_measure: anexos de media armazenados
        instance_reports_measure: denúncias sobre eles
        instance_statuses_measure: publicações armazenadas
      delivery:
        all: Todas
        clear: Limpar erros de entrega
        failing: A falhar
        restart: Reiniciar entrega
        stop: Parar entrega
        unavailable: Indisponível
      delivery_available: Entrega disponível
      delivery_error_days: Dias de erro de entrega
      delivery_error_hint: Se a entrega não for possível durante %{count} dias, será automaticamente marcada como não realizável.
      destroyed_msg: Dados de %{domain} estão agora na fila para iminente eliminação.
      empty: Não foram encontrados domínios.
      known_accounts:
        one: "%{count} conta conhecida"
        other: "%{count} contas conhecidas"
      moderation:
        all: Todas
        limited: Limitadas
        title: Moderação
      private_comment: Comentários privados
      public_comment: Comentários públicos
      purge: Purgar
      purge_description_html: Se crê que este domínio está definitivamente fora de linha, pode apagar todos os seus registos de contas e dados associados do seu armazenamento. Isso pode demorar algum tempo.
      title: Federação
      total_blocked_by_us: Bloqueado(s) por nós
      total_followed_by_them: Seguido(s) por eles
      total_followed_by_us: Seguido(s) por nós
      total_reported: Denúncias sobre eles
      total_storage: Anexos de media
      totals_time_period_hint_html: Os totais exibidos abaixo incluem dados referentes ao tempo total.
    invites:
      deactivate_all: Desativar todos
      filter:
        all: Todos
        available: Disponíveis
        expired: Expirados
        title: Filtro
      title: Convites
    ip_blocks:
      add_new: Criar regra
      created_msg: Nova regra de IP correctamente adicionada
      delete: Eliminar
      expires_in:
        '1209600': 2 semanas
        '15778476': 6 meses
        '2629746': 1 mês
        '31556952': 1 ano
        '86400': 1 dia
        '94670856': 3 anos
      new:
        title: Criar nova regra de IP
      no_ip_block_selected: Nenhuma regra de IP foi alterada pois nenhuma foi selecionada
      title: Regras de IP
    relationships:
      title: "Relações de %{acct}"
    relays:
      add_new: Adicionar novo repetidor
      delete: Eliminar
      description_html: Um <strong>repetidor de federação</strong> é um servidor intermediário que troca grandes volumes de publicações públicas entre instâncias que o subscrevem e publicam. <strong>Ele pode ajudar pequenas e medias instâncias a descobrir conteúdo do fediverso</strong> que, de outro modo, exigiria que os utilizadores locais seguissem manualmente outras pessoas em instâncias remotas.
      disable: Desativar
      disabled: Desactivado
      enable: Activar
      enable_hint: Uma vez ativado, a tua instância irá assinar todas as publicações deste repetidor e irá começar a enviar as suas publicações públicas para lá.
      enabled: Ativado
      inbox_url: URL do repetidor
      pending: À espera da aprovação do repetidor
      save_and_enable: Guardar e ativar
      setup: Configurar uma ligação ao repetidor
      signatures_not_enabled: Os repetidores não funcionarão correctamente enquanto o modo seguro ou o modo de lista branca estiverem activados
      status: Estado
      title: Retransmissores
    report_notes:
      created_msg: Nota de denúncia criada com sucesso!
      destroyed_msg: Nota de denúncia eliminada com sucesso!
    reports:
      account:
        notes:
          one: "%{count} nota"
          other: "%{count} notas"
      action_log: Registo de auditoria
      action_taken_by: Ação tomada por
      actions:
        delete_description_html: As publicações denunciadas serão eliminadas, e será registada uma reprimenda para ajudá-lo a tomar medidas em futuras infrações pela mesma conta.
        mark_as_sensitive_description_html: A media nas publicações denunciadas será marcada como problemática, e uma reprimenda será registada para ajudá-lo a tomar medidas em futuras infrações pela mesma conta.
        other_description_html: Ver mais opções para controlar o comportamento da conta e personalizar a comunicação para a conta denunciada.
        resolve_description_html: Nenhuma ação será tomada contra a conta denunciada, não será registada nenhuma reprimenda, e a denúncia será fechada.
        silence_description_html: O perfil será visível apenas para aqueles que já o seguem ou o procurem manualmente, limitando fortemente o seu alcance. Pode sempre ser revertido. Encerrar todas as denúncias contra esta conta.
        suspend_description_html: A conta e todo o seu conteúdo ficará inacessível e, eventualmente apagado, pelo que interagir com ela será impossível. Reversível durante 30 dias. Encerra todas as denúncias contra esta conta.
      actions_description_html: Decida a ação a tomar para resolver esta denúncia. Se decidir por uma ação punitiva contra a conta denunciada, um e-mail de notificação será enviado, excetuando quando selecionada a categoria <strong>Spam</strong>.
      actions_description_remote_html: Decida quais as medidas a tomar para resolver esta denúncia. Isso apenas afetará como <strong>o seu</strong> servido comunica com esta conta remota e gere o seu conteúdo.
      add_to_report: Adicionar mais à denúncia
      are_you_sure: Tem a certeza?
      assign_to_self: Atribuída a mim
      assigned: Atribuída ao moderador
      by_target_domain: Domínio da conta denunciada
      cancel: Cancelar
      category: Categorização
      category_description_html: A razão pela qual esta conta e/ou conteúdo foi denunciado será citada na comunicação com a conta denunciada
      comment:
        none: Nenhum
      comment_description_html: 'Para fornecer mais informações, %{name} escreveu:'
      confirm: Confirmar
      confirm_action: Confirmar a ação de moderação contra @%{acct}
      created_at: Denunciado
      delete_and_resolve: Eliminar publicações
      forwarded: Encaminhado
      forwarded_to: Encaminhado para %{domain}
      mark_as_resolved: Marcar como resolvido
      mark_as_sensitive: Marcar como problemático
      mark_as_unresolved: Marcar como por resolver
      no_one_assigned: Ninguém
      notes:
        create: Adicionar nota
        create_and_resolve: Resolver com nota
        create_and_unresolve: Reabrir com nota
        delete: Eliminar
        placeholder: Descreve as ações que foram tomadas ou quaisquer outras atualizações relacionadas...
        title: Notas
      notes_description_html: Visualize e deixe anotações para outros moderadores e para si próprio no futuro
      processed_msg: 'Relatório #%{id} processado com sucesso'
      quick_actions_description_html: 'Tome uma ação rápida ou deslize para baixo para ver o conteúdo denunciado:'
      remote_user_placeholder: o utilizador remoto de %{instance}
      reopen: Reabrir denúncia
      report: 'Denúncia #%{id}'
      reported_account: Conta denunciada
      reported_by: Denunciado por
      resolved: Resolvido
      resolved_msg: Denúncia correctamente resolvida!
      skip_to_actions: Passar para as ações
      status: Estado
      statuses: Conteúdo denunciado
      statuses_description_html: O conteúdo ofensivo será citado na comunicação com a conta denunciada
      summary:
        action_preambles:
          delete_html: 'Você está prestes a <strong>remover</strong> algumas das publicações de <strong>@%{acct}</strong>. Isto irá:'
          mark_as_sensitive_html: 'Você está prestes a <strong>marcar</strong> alguns dos posts de <strong>@%{acct}</strong>como <strong>sensível</strong>. Isto irá:'
          silence_html: 'Você está prestes a <strong>limitar a conta do</strong> <strong>@%{acct}</strong>. Isto irá:'
          suspend_html: 'Você está prestes a <strong>suspender a conta de</strong> <strong>@%{acct}</strong>. Isto irá:'
        actions:
          delete_html: Excluir as publicações ofensivas
          mark_as_sensitive_html: Marcar a mídia dos posts ofensivos como sensível
          silence_html: Limitar firmemente o alcance de <strong>@%{acct}</strong>, tornando seus perfis e conteúdos apenas visíveis para pessoas que já os estão seguindo ou olhando manualmente no perfil
          suspend_html: Suspender <strong>@%{acct}</strong>, tornando seu perfil e conteúdo inacessíveis e impossível de interagir com
        close_report: 'Marcar relatório #%{id} como resolvido'
        close_reports_html: Marcar <strong>todos os</strong> relatórios contra <strong>@%{acct}</strong> como resolvidos
        delete_data_html: Excluir <strong>@%{acct}</strong>perfil e conteúdo 30 dias a menos que sejam dessuspensos
        preview_preamble_html: "<strong>@%{acct}</strong> receberá um aviso com o seguinte conteúdo:"
        record_strike_html: Registre um ataque contra <strong>@%{acct}</strong> para ajudá-lo a escalar futuras violações desta conta
        send_email_html: Enviar <strong>@%{acct}</strong> um e-mail de aviso
        warning_placeholder: Argumentos adicionais opcionais para a acção de moderação.
      target_origin: Origem da conta denunciada
      title: Denúncias
      unassign: Não atribuir
      unknown_action_msg: 'Ação desconhecida: %{action}'
      unresolved: Por resolver
      updated_at: Atualizado
      view_profile: Ver perfil
    roles:
      add_new: Adicionar função
      assigned_users:
        one: "%{count} utilizador"
        other: "%{count} utilizadores"
      categories:
        administration: Administração
        devops: DevOps
        invites: Convites
        moderation: Moderação
        special: Especiais
      delete: Eliminar
      description_html: Com as <strong>funções de utilizador</strong>, pode personalizar quais as funções e áreas do Mastodon a que os seus utilizadores podem aceder.
      edit: Editar função '%{name}'
      everyone: Permissões padrão
      everyone_full_description_html: Esta é a <strong>função base</strong> que afeta <strong>todos os utilizadores</strong>, mesmo aqueles sem uma função atribuída. Todas as outras funções herdam as permissões desta.
      permissions_count:
        one: "%{count} permissão"
        other: "%{count} permissões"
      privileges:
        administrator: Administrador
        administrator_description: Utilizadores com esta permissão irão contornar todas as permissões
        delete_user_data: Eliminar Dados de Utilizador
        delete_user_data_description: Permite que os utilizadores eliminem os dados doutros utilizadores sem tempo de espera
        invite_users: Convidar Utilizadores
        invite_users_description: Permite aos utilizadores convidar pessoas novas para o servidor
        manage_announcements: Gerir comunicados
        manage_announcements_description: Permite aos utilizadores gerirem os comunicados no servidor
        manage_appeals: Gerir apelos
        manage_appeals_description: Permite aos utilizadores rever recursos de moderação
        manage_blocks: Gerir Bloqueios
        manage_blocks_description: Permite aos utilizadores bloquear fornecedores de e-mail e endereços IP
        manage_custom_emojis: Gerir Emojis Personalizados
        manage_custom_emojis_description: Permite aos utilizadores gerirem os emojis personalizados do servidor
        manage_federation: Gerir Federação
        manage_federation_description: Permite aos utilizadores bloquear ou permitir federação com outros domínios e controlar a entregabilidade
        manage_invites: Gerir Convites
        manage_invites_description: Permite aos utilizadores pesquisarem e desativarem ligações de convite
        manage_reports: Gerir Relatórios
        manage_reports_description: Permite aos utilizadores rever relatórios e executar ações de moderação contra eles
        manage_roles: Gerir Funções
        manage_roles_description: Permite aos utilizadores a gestão e atribuição de funções abaixo dos seus
        manage_rules: Gerir Regras
        manage_rules_description: Permite aos utilizadores alterar as regras do servidor
        manage_settings: Gerir Configurações
        manage_settings_description: Permite aos utilizadores alterar as configurações do sítio na teia
        manage_taxonomies: Gerir Taxonomias
        manage_taxonomies_description: 'Permite aos utilizadores avaliar o conteúdo em alta e atualizar as configurações de #etiquetas'
        manage_user_access: Gerir Acesso de Utilizador
        manage_user_access_description: Permite aos utilizadores desativar a autenticação em duas etapas de outros utilizadores, alterar o seu endereço de e-mail e redefinir a sua palavra-passe
        manage_users: Gerir Utilizadores
        manage_users_description: Permite aos utilizadores ver os detalhes de outros utilizadores e executar ações de moderação contra eles
        manage_webhooks: Gerir Webhooks
        manage_webhooks_description: Permite aos utilizadores configurar webhooks para eventos administrativos
        view_audit_log: Ver Registo de Auditoria
        view_audit_log_description: Permite aos utilizadores ver um histórico de ações administrativas no servidor
        view_dashboard: Ver Painel de Controlo
        view_dashboard_description: Permite aos utilizadores acederem ao painel de controlo e a várias estatísticas
        view_devops: DevOps
        view_devops_description: Permite aos utilizadores aceder aos painéis de controlo do Sidekiq e pgHero
      title: Funções
    rules:
      add_new: Adicionar regra
      delete: Eliminar
      description_html: Embora a maioria afirme ter lido e concordado com os termos de serviço, geralmente as pessoas só os leem depois de lhes surgir um problema. <strong>Torne fácil a leitura rápida das regras do seu servidor, apresentando-as numa lista de tópicos.</strong> Tente que cada regra seja sucinta e simples, mas tente também não dividi-las num número excessivo de tópicos separados.
      edit: Editar regra
      empty: Nenhuma regra de instância foi ainda definida.
      title: Regras da instância
    settings:
      about:
        manage_rules: Gerir regras do servidor
        preamble: Forneça informações aprofundadas sobre como o servidor é operado, moderado, financiado.
        rules_hint: Existe uma área dedicada às regras a que os seus utilizadores devem aderir.
        title: Acerca de
      appearance:
        preamble: Personalize a interface web do Mastodon.
        title: Aspeto
      branding:
        preamble: A marca do seu servidor diferencia-a doutros servidores na rede. Essa informação pode ser exibida em vários contexos, como a interface na teia do Mastodon, aplicações nativas, visualizações de hiperligações noutros sites, em aplicações de mensagens, etc. Por esta razão, é melhor manter esta informação clara, curta e concisa.
        title: Marca
      captcha_enabled:
        desc_html: Isto depende de scripts externos da hCaptcha, o que pode ser uma preocupação de segurança e privacidade. Além disso, <strong>isto pode tornar o processo de registo menos acessível para algumas pessoas (especialmente as com limitações físicas)</strong>. Por isso, considere medidas alternativas tais como registo mediante aprovação ou sob convite.
        title: Requerer que novos utilizadores resolvam um CAPTCHA para confirmar a sua conta
      content_retention:
        preamble: Controle como o conteúdo gerado pelos utilizadores é armazenado no Mastodon.
        title: Retenção de conteúdo
      default_noindex:
        desc_html: Afeta todos os utilizadores que não alteraram esta configuração
        title: Desativar, por omissão, a indexação de utilizadores por parte dos motores de pesquisa
      discovery:
        follow_recommendations: Recomendações para seguir
        preamble: Revelar conteúdos interessantes é fundamental para a entrada de novos utilizadores que podem não conhecer ninguém no Mastodon. Controle como os vários recursos de descoberta funcionam no seu servidor.
        profile_directory: Diretório de perfis
        public_timelines: Cronologias públicas
        publish_discovered_servers: Publicar servidores descobertos
        publish_statistics: Publicar estatísticas
        title: Descobrir
        trends: Em alta
      domain_blocks:
        all: Para toda a gente
        disabled: Para ninguém
        users: Para utilizadores locais que se encontrem autenticados
      registrations:
        preamble: Controle quem pode criar uma conta no seu servidor.
        title: Inscrições
      registrations_mode:
        modes:
          approved: Registo sujeito a aprovação
          none: Ninguém se pode registar
          open: Qualquer pessoa se pode registar
      security:
        authorized_fetch: Exigir autenticação de servidores federados
        authorized_fetch_hint: Exigir autenticação de servidores federados permite uma aplicação mais rigorosa de bloqueios tanto ao nível do utilizador como do servidor. No entanto, isso é feito à custa de uma diminuição de desempenho, reduz o alcance das suas respostas e pode introduzir problemas de compatibilidade com alguns serviços federados. Além disso, isso não impede os atores mais empenhados de aceder às suas publicações e contas públicas.
        authorized_fetch_overridden_hint: Atualmente não pode alterar esta configuração porque ela é substituída por uma variável de ambiente.
        federation_authentication: Imposição de autenticação da federação
      title: Definições do servidor
    site_uploads:
      delete: Eliminar arquivo carregado
      destroyed_msg: Envio de sítio na teia correctamente eliminado!
    software_updates:
      critical_update: Crítico — por favor, atualize rapidamente
      description: Recomenda-se manter a instalação do Mastodon atualizada para beneficiar das funcionalidades e correções mais recentes. Além disso, por vezes é fundamental actualizar o Mastodon de forma atempada para evitar problemas de segurança. Por estes motivos, o Mastodon procura por atualizações a cada 30 minutos e envia-lhe uma notificação de acordo com suas preferências de notificação por e-mail.
      documentation_link: Saber mais
      release_notes: Notas de lançamento
      title: Atualizações disponíveis
      type: Tipo
      types:
        major: Versão principal
        minor: Versão menor
        patch: Versão de atualização — correções de problemas e alterações fáceis de aplicar
      version: Versão
    statuses:
      account: Autor
      application: Aplicação
      back_to_account: Voltar para página da conta
      back_to_report: Voltar à página da denúncia
      batch:
        remove_from_report: Remover da denúncia
        report: Denúncia
      deleted: Eliminado
      favourites: Marcadores
      history: Histórico de versões
      in_reply_to: A responder a
      language: Idioma
      media:
        title: Media
      metadata: Metadados
      no_status_selected: Nenhum estado foi alterado porque nenhum foi selecionado
      open: Abrir publicação
      original_status: Publicação original
      reblogs: Re-publicacões
      status_changed: Publicação alterada
      title: Estado das contas
      trending: Em alta
      visibility: Visibilidade
      with_media: Com media
    strikes:
      actions:
        delete_statuses: "%{name} eliminou a publicação de %{target}"
        disable: "%{name} congelou a conta de %{target}"
        mark_statuses_as_sensitive: "%{name} marcou as publicações de %{target} como problemáticas"
        none: "%{name} enviou uma advertência a %{target}"
        sensitive: "%{name} marcou a conta de %{target} como problemática"
        silence: "%{name} limitou a conta de %{target}"
        suspend: "%{name} suspendeu a conta de %{target}"
      appeal_approved: Recorrido
      appeal_pending: Recurso pendente
      appeal_rejected: Recurso rejeitado
    system_checks:
      database_schema_check:
        message_html: Há migrações de base de dados pendentes. Queira executá-las, para garantir que a aplicação se comporta como o esperado
      elasticsearch_health_red:
        message_html: O cluster elasticsearch não está de boa saúde (estado vermelho), as funcionalidades de pesquisa não estão disponíveis
      elasticsearch_health_yellow:
        message_html: O cluster elasticsearch não está de boa saúde (estado amarelo), pode querer investigar o motivo
      elasticsearch_index_mismatch:
        message_html: Os mapeamentos elasticsearch estão desatualizados. Por favor, execute <code>tootctl search deploy --only=%{value}</code>
      elasticsearch_preset:
        action: Ver a documentação
        message_html: O seu cluster elasticsearch tem mais de um nó, mas o Mastodon não está configurado para os usar.
      elasticsearch_preset_single_node:
        action: Ver documentação
        message_html: O seu cluster elasticsearch tem apenas um nó, <code>ES_PRESET</code> deve ser configurado para <code>single_node_cluster</code>.
      elasticsearch_reset_chewy:
        message_html: O seu índice de sistema elasticsearch está desatualizado devido a uma mudança de configuração. Por favor, execute <code>tootctl search deploy --reset-chewy</code> para o atualizar.
      elasticsearch_running_check:
        message_html: Não foi possível conectar ao Elasticsearch. Por favor, verifique se está em execução, ou desabilite a pesquisa de texto completo
      elasticsearch_version_check:
        message_html: 'Versão de Elasticsearch incompatível: %{value}'
        version_comparison: A versão de Elasticsearch %{running_version} está em execução. No entanto, é obrigatória a versão %{required_version}
      rules_check:
        action: Gerir regras da instância
        message_html: Não definiu nenhuma regra para a instância.
      sidekiq_process_check:
        message_html: Nenhum processo Sidekiq em execução para a(s) fila(s) %{value}. Reveja a configuração do seu Sidekiq
      software_version_critical_check:
        action: Ver atualizações disponíveis
        message_html: Está disponível uma atualização crítica do Mastodon. Por favor, atualize assim que possível.
      software_version_patch_check:
        action: Ver atualizações disponíveis
        message_html: Está disponível uma atualização do Mastodon com correções de problemas.
      upload_check_privacy_error:
        action: Verifique aqui para mais informações
        message_html: "<strong>O seu servidor web está mal configurado. A privacidade dos seus utilizadores está em risco.</strong>"
      upload_check_privacy_error_object_storage:
        action: Verifique aqui para mais informações
        message_html: "<strong>O seu armazenamento de objetos está mal configurado. A privacidade dos seus utilizadores está em risco.</strong>"
    tags:
      review: Estado da revisão
      updated_msg: 'Definições de #etiquetas correctamente actualizadas'
    title: Administração
    trends:
      allow: Permitir
      approved: Aprovado
      disallow: Não permitir
      links:
        allow: Permitir ligação
        allow_provider: Permitir editor
        description_html: Estas são as ligações que presentemente estão a ser muito partilhadas por contas visíveis pelo seu servidor. Estas podem ajudar os seus utilizador a descobrir o que está a acontecer no mundo. Nenhuma ligação é exibida publicamente até que o editor a aprove. Também pode permitir ou rejeitar ligações em avulso.
        disallow: Não permitir ligação
        disallow_provider: Não permitir editor
        no_link_selected: Nenhuma ligação foi alterada, pois nenhuma foi selecionada
        publishers:
          no_publisher_selected: Nenhum editor foi alterado, pois nenhum foi selecionado
        shared_by_over_week:
          one: Partilhado por uma pessoa na última semana
          other: Partilhado por %{count} pessoas na última semana
        title: Ligações em alta
        usage_comparison: Partilhado %{today} vezes hoje, em comparação com %{yesterday} ontem
      not_allowed_to_trend: Não permitido para tendência
      only_allowed: Apenas permitidos
      pending_review: Pendente de revisão
      preview_card_providers:
        allowed: Ligações deste editor poderão vir a ficar em alta
        description_html: Estes são os domínios a partir dos quais ligações são frequentemente partilhadas no seu servidor. As suas ligações não serão colocadas em alta a menos que o seu domínio de origem seja aprovado. A sua aprovação (ou rejeição) estende-se a subdomínios.
        rejected: Ligações deste editor não serão postas em alta
        title: Editores
      rejected: Rejeitado
      statuses:
        allow: Permitir publicação
        allow_account: Permitir autor
        description_html: Estas são publicações que o seu servidor conhece e que atualmente estão a ser frequentemente partilhadas e adicionadas aos favoritos. Isto pode ajudar os seus utilizadores, novos e retornados, a encontrar mais pessoas para seguir. Nenhuma publicação será exibida publicamente até que aprove o autor, e o autor permita que a sua conta seja sugerida a outros. Você também pode permitir ou rejeitar publicações individualmente.
        disallow: Não permitir publicação
        disallow_account: Não permitir autor
        no_status_selected: Nenhuma publicação em alta foi alterada, pois nenhuma foi selecionada
        not_discoverable: O autor optou por não permitir que a sua conta seja sugerida a outros
        shared_by:
          one: Partilhado ou adicionado aos marcadores uma vez
          other: Partilhado e adicionado aos marcadores %{friendly_count} vezes
        title: Publicações em alta
      tags:
        current_score: Pontuação atual %{score}
        dashboard:
          tag_accounts_measure: utilizadores únicos
          tag_languages_dimension: Idiomas mais populares
          tag_servers_dimension: Topo de servidores
          tag_servers_measure: servidores diferentes
          tag_uses_measure: utilizações totais
        description_html: 'Estas são as #etiquetas que aparecem atualmente com frequência em publicações visíveis pelo seu servidor. Isto pode ajudar os seus utilizadores a descobrir o que está ser mais falado no momento. Nenhuma #etiqueta será exibida publicamente até que a aprove.'
        listable: Pode ser sugerida
        no_tag_selected: Nenhuma etiqueta foi alterada, pois nenhuma foi selecionada
        not_listable: Não será sugerida
        not_trendable: Não aparecerá nas tendências
        not_usable: Não pode ser utilizada
        peaked_on_and_decaying: Máximo em %{date}, agora a decair
        title: Etiquetas em alta
        trendable: Pode aparecer em alta
        trending_rank: 'Em alta #%{rank}'
        usable: Pode ser utilizada
        usage_comparison: Utilizada %{today} vezes hoje, em comparação com %{yesterday} ontem
        used_by_over_week:
          one: Utilizada por uma pessoa na última semana
          other: Utilizada por %{count} pessoas na última semana
      title: Em alta
      trending: Em alta
    warning_presets:
      add_new: Adicionar novo
      delete: Eliminar
      edit_preset: Editar o aviso predefinido
      empty: Ainda não definiu nenhum aviso predefinido.
      title: Gerir os avisos predefinidos
    webhooks:
      add_new: Adicionar endpoint
      delete: Eliminar
      description_html: Um <strong>webhook</strong> possibilita que o Mastodon envie <strong>notificações em tempo real</strong> de eventos seleccionados, para uma aplicação sua, de modo que esta possa <strong>espoletar ações automaticamente</strong>.
      disable: Desativar
      disabled: Desativado
      edit: Editar endpoint
      empty: Não tem ainda qualquer endpoint de webhook configurado.
      enable: Ativar
      enabled: Activo
      enabled_events:
        one: 1 evento ativado
        other: "%{count} eventos ativados"
      events: Eventos
      new: Novo webhook
      rotate_secret: Alternar segredo
      secret: Segredo de assinatura
      status: Estado
      title: Webhooks
      webhook: Webhook
  admin_mailer:
    new_appeal:
      actions:
        delete_statuses: para eliminar as suas publicações
        disable: para congelar a sua conta
        mark_statuses_as_sensitive: para marcar as suas publicações como problemáticas
        none: uma advertência
        sensitive: para marcar a sua conta como problemática
        silence: para limitar a sua conta
        suspend: para suspender a sua conta
      body: "%{target} está a recorrer de uma decisão de moderação de %{action_taken_by} a %{date}, que consistiu em %{type}. Escreveu:"
      next_steps: Pode aprovar o recurso para reverter a decisão de moderação, ou ignorá-lo.
      subject: "%{username} está a recorrer da decisão de moderação em %{instance}"
    new_critical_software_updates:
      body: Foram lançadas novas versões críticas do Mastodon. Pode querer atualizar assim que possível!
      subject: Estão disponíveis atualizações críticas do Mastodon para %{instance}!
    new_pending_account:
      body: Abaixo, estão os pormenores da nova conta. Pode aprovar ou rejeitar esta inscrição.
      subject: Nova conta para revisão em %{instance} (%{username})
    new_report:
      body: "%{reporter} denunciou %{target}"
      body_remote: Alguém de %{domain} denunciou %{target}
<<<<<<< HEAD
      subject: 'Nova denúncia para %{instance} (#%{id})'
=======
      subject: Nova denúncia para %{instance} (#%{id})
    new_software_updates:
      body: Foram lançadas novas versões do Mastodon, talvez queira atualizar!
      subject: Estão disponíveis novas versões do Mastodon para %{instance}!
>>>>>>> ef8ca2fd
    new_trends:
      body: 'Os seguintes itens precisam ser revistos antes de poderem ser exibidos publicamente:'
      new_trending_links:
        title: Ligações em alta
      new_trending_statuses:
        title: Publicações em alta
      new_trending_tags:
        no_approved_tags: 'Neste momento, não existem #etiquetas aprovadas para destaque.'
        requirements: 'Qualquer um destes candidatos pode ultrapassar a #%{rank} etiqueta aprovada em destaque, que é atualmente #%{lowest_tag_name} com uma pontuação de %{lowest_tag_score}.'
        title: Etiquetas em alta
      subject: Novas tendências para revisão em %{instance}
  aliases:
    add_new: Criar pseudónimo
    created_msg: Criou com sucesso um novo pseudónimo. Pode agora iniciar a migração da conta antiga.
    deleted_msg: O pseudónimo foi correctamente eliminado. Não será mais possível migrar a partir dessa conta.
    empty: Não tem pseudónimos.
    hint_html: Se quiser mudar de outra conta para esta, pode criar aqui um pseudónimo, que é necessário antes de poder prosseguir com a migração de seguidores da conta antiga para esta. Esta ação por si só é <strong>inofensiva e reversível</strong>. <strong>A migração da conta é iniciada a partir da conta antiga</strong>.
    remove: Desvincular pseudónimo
  appearance:
    advanced_web_interface: Interface web avançada
    advanced_web_interface_hint: 'Se quiser utilizar toda a largura do seu ecrã, a interface web avançada permite-lhe configurar várias colunas diferentes para ver tanta informação ao mesmo tempo quanto quiser: Página inicial, notificações, cronologia federada, qualquer número de listas e etiquetas.'
    animations_and_accessibility: Animações e acessibilidade
    confirmation_dialogs: Caixas de confirmação
    discovery: Descobrir
    localization:
      body: O Mastodon é traduzido por voluntários.
      guide_link: https://pt.crowdin.com/project/mastodon/
      guide_link_text: Todos podem contribuir.
    sensitive_content: Conteúdo problemático
  application_mailer:
    notification_preferences: Alterar preferências de e-mail
    salutation: "%{name},"
    settings: 'Alterar preferências de e-mail: %{link}'
    unsubscribe: Cancelar subscrição
    view: 'Ver:'
    view_profile: Ver perfil
    view_status: Ver publicação
  applications:
    created: Aplicação correctamente criada
    destroyed: Aplicação correctamente eliminada
    logout: Sair
    regenerate_token: Regenerar token de acesso
    token_regenerated: Token de acesso regenerado com sucesso
    warning: Cuidado com estes dados. Não partilhar com ninguém!
    your_token: O teu token de acesso
  auth:
    apply_for_account: Solicitar uma conta
    captcha_confirmation:
      help_html: Se tiver problemas a resolver o CAPTCHA, pode entrar em contacto conosco através de %{email} e poderemos ajudá-lo.
      hint_html: Só mais uma coisa! Precisamos confirmar que você é um humano (isto para que possamos evitar spam!). Resolva o CAPTCHA abaixo e clique em "Continuar".
      title: Verificação de segurança
    confirmations:
      wrong_email_hint: Se esse endereço de e-mail não estiver correto, você pode alterá-lo nas configurações da conta.
    delete_account: Eliminar conta
    delete_account_html: Se deseja eliminar a sua conta, pode <a href="%{path}">continuar aqui</a>. Uma confirmação será solicitada.
    description:
      prefix_invited_by_user: "@%{name} convidou-o a juntar-se a esta instância do Mastodon!"
      prefix_sign_up: Inscreva-se hoje no Mastodon!
      suffix: Com uma conta, poderá seguir pessoas, publicar atualizações e trocar mensagens com utilizadores de qualquer instância Mastodon e muito mais!
    didnt_get_confirmation: Não recebeu um link de confirmação?
    dont_have_your_security_key: Não tem a sua chave de segurança?
    forgot_password: Esqueceu-se da palavra-passe?
    invalid_reset_password_token: Token de modificação da palavra-passe é inválido ou expirou. Por favor, solicita um novo.
    link_to_otp: Insira um código de autenticação em duas etapas do seu telemóvel, ou um código de recuperação
    link_to_webauth: Usa o teu dispositivo de chave de segurança
    log_in_with: Iniciar sessão com
    login: Entrar
    logout: Sair
    migrate_account: Mudar para uma conta diferente
    migrate_account_html: Se deseja redirecionar esta conta para uma outra pode <a href="%{path}">configurar isso aqui</a>.
    or_log_in_with: Ou iniciar sessão com
    privacy_policy_agreement_html: Eu li e concordo com a <a href="%{privacy_policy_path}" target="_blank">política de privacidade</a>
    progress:
      confirm: Confirmar e-mail
      details: Os seus dados
      review: A nossa avaliação
      rules: Aceitar regras
    providers:
      cas: CAS
      saml: SAML
    register: Registar
    registration_closed: "%{instance} não está a aceitar novos membros"
    resend_confirmation: Reenviar link de confirmação
    reset_password: Criar nova palavra-passe
    rules:
      accept: Aceitar
      back: Retroceder
      invited_by: 'Pode inscrever-se em %{domain} graças ao convite que recebeu de:'
      preamble: Estas são definidas e aplicadas pelos moderadores de %{domain}.
      preamble_invited: Antes de prosseguir, por favor, considere as regras base definidas pelos moderadores de %{domain}.
      title: Algumas regras básicas.
      title_invited: Foi convidado.
    security: Alterar palavra-passe
    set_new_password: Editar palavra-passe
    setup:
      email_below_hint_html: Verifique a sua pasta de spam, ou solicite outra. Pode corrigir o seu endereço de e-mail se este estiver errado.
      email_settings_hint_html: Clique no link que enviamos para verificar %{email}. Esperaremos aqui.
      link_not_received: Não recebeu um link?
      new_confirmation_instructions_sent: Receberá um novo e-mail com o link de confirmação daqui a poucos minutos!
      title: Verifique a caixa de entrada do seu e-mail
    sign_in:
      preamble_html: Iniciar sessão com as suas credenciais de <strong>%{domain}</strong>. Se a sua conta estiver hospedada noutro servidor, não poderá iniciar sessão aqui.
      title: Iniciar sessão em %{domain}
    sign_up:
      manual_review: Inscrições no %{domain} passam por uma revisão manual pelos nossos moderadores. Para nos ajudar a processar o seu pedido de inscrição, escreva um pouco sobre si e o porquê de quer uma conta no %{domain}.
      preamble: Com uma conta neste servidor Mastodon, poderá seguir qualquer outra pessoa na rede, independentemente do servidor onde a conta esteja hospedada.
      title: Vamos lá inscrevê-lo em %{domain}.
    status:
      account_status: Estado da conta
      confirming: A aguardar que conclua a confirmação do e-mail.
      functional: A sua conta está totalmente operacional.
      pending: A sua inscrição está pendente de revisão pela nossa equipa. Isso pode demorar algum tempo. Receberá um e-mail se a sua conta for aprovada.
      redirecting_to: A sua conta está inativa porque está atualmente a ser redirecionada para %{acct}.
      view_strikes: Veja as reprimendas anteriores sobre a sua conta
    too_fast: Formulário enviado demasiado rapidamente, tente novamente.
    use_security_key: Usar chave de segurança
  challenge:
    confirm: Continuar
    hint_html: "<strong>Dica:</strong> Não vamos pedir novamente a sua palavra-passe durante a próxima hora."
    invalid_password: Palavra-passe inválida
    prompt: Confirmar a sua palavra-passe para continuar
  crypto:
    errors:
      invalid_key: não é uma chave Ed25519 ou Curve25519 válida
      invalid_signature: não é uma assinatura Ed25519 válida
  date:
    formats:
      default: "%d %b %Y"
      with_month_name: "%d %B %Y"
  datetime:
    distance_in_words:
      about_x_hours: "%{count}h"
      about_x_months: "%{count} meses"
      about_x_years: "%{count} anos"
      almost_x_years: "%{count} anos"
      half_a_minute: Agora mesmo
      less_than_x_minutes: "%{count} meses"
      less_than_x_seconds: Agora mesmo
      over_x_years: "%{count} anos"
      x_days: "%{count} dias"
      x_minutes: "%{count} minutos"
      x_months: "%{count} meses"
      x_seconds: "%{count} segundos"
  deletes:
    challenge_not_passed: A informação que inseriu não estava correcta
    confirm_password: Insira sua palavra-passe atual para verificar a sua identidade
    confirm_username: Insira seu nome de utilizador para confirmar o procedimento
    proceed: Eliminar conta
    success_msg: A sua conta foi correctamente eliminada
    warning:
      before: 'Antes de continuar, por favor leia cuidadosamente estas notas:'
      caches: O conteúdo que foi armazenado em cache por outras instâncias pode perdurar
      data_removal: As suas publicações e outros dados serão eliminados permanentemente
      email_change_html: Pode <a href="%{path}">alterar o seu endereço de e-mail</a> sem eliminar a sua conta
      email_contact_html: Se ainda não chegou, pode enviar um e-mail a <a href="mailto:%{email}">%{email}</a> para obter ajuda
      email_reconfirmation_html: Se não recebeu o e-mail de confirmação, pode <a href="%{path}">pedi-lo novamente</a>
      irreversible: Não será possível restaurar ou reativar sua conta
      more_details_html: Para mais pormenores, leia a <a href="%{terms_path}">política de privacidade</a>.
      username_available: O seu nome de utilizador ficará novamente disponível
      username_unavailable: O seu nome de utilizador permanecerá indisponível
  disputes:
    strikes:
      action_taken: Ação tomada
      appeal: Recorrer
      appeal_approved: Esta reprimenda foi alvo dum recurso entretanto deferido, pelo que já não é válida
      appeal_rejected: O recurso foi rejeitado
      appeal_submitted_at: Recurso submetido
      appealed_msg: O seu recurso foi submetido. Se ele for aprovado, será notificado.
      appeals:
        submit: Submeter recurso
      approve_appeal: Deferir recurso
      associated_report: Denúncia associada
      created_at: Data
      description_html: Estas são ações tomadas contra a sua conta e avisos que lhe foram enviados pela equipa de %{instance}.
      recipient: Endereçado a
      reject_appeal: Indeferir recurso
      status: 'Publicação #%{id}'
      status_removed: Publicação já eliminada do sistema
      title: "%{action} de %{date}"
      title_actions:
        delete_statuses: Remoção de publicação
        disable: Congelamento da conta
        mark_statuses_as_sensitive: Marcação das publicações como problemáticas
        none: Advertência
        sensitive: Marcação da conta como problemática
        silence: Limitação da conta
        suspend: Suspensão da conta
      your_appeal_approved: O seu recurso foi deferido
      your_appeal_pending: Submeteu um recurso
      your_appeal_rejected: O seu recurso foi indeferido
  domain_validator:
    invalid_domain: não é um nome de domínio válido
  edit_profile:
    basic_information: Informação básica
    hint_html: "<strong>Personalize o que as pessoas veem no seu perfil público e junto das suas publicações.</strong> É mais provável que as outras pessoas o sigam de volta ou interajam consigo se tiver um perfil preenchido e uma imagem de perfil."
    other: Outro
  errors:
    '400': O pedido que submeteu foi inválido ou mal formulado.
    '403': Não tens a permissão necessária para ver esta página.
    '404': A página que procura não existe.
    '406': Esta página não está disponível no formato solicitado.
    '410': A página que procura já não existe.
    '422':
      content: "A verificação de segurança falhou. \nDesativaste o uso de cookies?"
      title: A verificação de segurança falhou
    '429': Demasiados pedidos
    '500':
      content: Desculpe, mas algo correu mal da nossa parte.
      title: Esta página não está correta
    '503': A página não pôde ser apresentada devido a uma falha temporária do servidor.
    noscript_html: Para usar a aplicação da teia do Mastodon, por favor active o JavaScript. Em alternativa, experimenta uma das <a href="%{apps_path}">aplicações nativas</a> do Mastodon para a sua plataforma.
  existing_username_validator:
    not_found: não foi possível encontrar um utilizador local com esse nome
    not_found_multiple: não foi possível encontrar %{usernames}
  exports:
    archive_takeout:
      date: Data
      download: Descarregar o seu arquivo
      hint_html: Pode pedir um arquivo das suas <strong>publicações e ficheiros de media carregados</strong>. Os dados no ficheiro exportado estarão no formato ActivityPub, que pode ser lido com qualquer programa compatível. Pode solicitar um arquivo a cada 7 dias.
      in_progress: A compilar o seu arquivo...
      request: Peça o seu arquivo
      size: Tamanho
    blocks: Bloqueaste
    bookmarks: Marcadores
    csv: CSV
    domain_blocks: Bloqueios de domínio
    lists: Listas
    mutes: Tens em silêncio
    storage: Armazenamento de media
  featured_tags:
    add_new: Adicionar nova
    errors:
      limit: Já destacou o número máximo de hashtags permitido
    hint_html: "<strong>O que são etiquetas em destaque?</strong> Exibidas de forma bem visível no seu perfil público, permitem que as pessoas consultem as suas publicações públicas especificamente sob essas etiquetas. São uma óptima ferramenta para dar seguimento a trabalhos criativos ou projectos de longo prazo."
  filters:
    contexts:
      account: Perfis
      home: Cronologia inicial
      notifications: Notificações
      public: Cronologias públicas
      thread: Conversações
    edit:
      add_keyword: Adicionar palavra-chave
      keywords: Palavras-chave
      statuses: Publicações individuais
      statuses_hint_html: Este filtro aplica-se a publicações individuais selecionadas independentemente de estas corresponderem às palavras-chave abaixo. <a href="%{path}">Reveja ou remova publicações do filtro</a>.
      title: Editar filtros
    errors:
      deprecated_api_multiple_keywords: Estes parâmetros não podem ser alterados a partir desta aplicação porque se aplicam a mais que um filtro de palavra-chave. Use uma aplicação mais recente ou a interface na teia.
      invalid_context: Inválido ou nenhum contexto fornecido
    index:
      contexts: Filtros em %{contexts}
      delete: Eliminar
      empty: Não tem filtros.
      expires_in: Expira em %{distance}
      expires_on: Expira em %{date}
      keywords:
        one: "%{count} palavra-chave"
        other: "%{count} palavras-chaves"
      statuses:
        one: "%{count} publicação"
        other: "%{count} publicações"
      statuses_long:
        one: "%{count} publicação individual ocultada"
        other: "%{count} publicações individuais ocultadas"
      title: Filtros
    new:
      save: Guardar novo filtro
      title: Adicionar novo filtro
    statuses:
      back_to_filter: Voltar ao filtro
      batch:
        remove: Retirar do filtro
      index:
        hint: Este filtro aplica-se a publicações individuais selecionadas independentemente de outros critérios. Pode adicionar mais publicações a este filtro através da interface web.
        title: Publicações filtradas
  generic:
    all: Tudo
    all_items_on_page_selected_html:
      one: "<strong>%{count}</strong> item nesta página está selecionado."
      other: Todo os <strong>%{count}</strong> items nesta página estão selecionados.
    all_matching_items_selected_html:
      one: "<strong>%{count}</strong> item que corresponde à sua pesquisa está selecionado."
      other: Todos os <strong>%{count}</strong> items que correspondem à sua pesquisa estão selecionados.
    cancel: Cancelar
    changes_saved_msg: Alterações guardadas!
    confirm: Confirmar
    copy: Copiar
    delete: Eliminar
    deselect: Desmarcar todos
    none: Nenhum
    order_by: Ordenar por
    save_changes: Guardar alterações
    select_all_matching_items:
      one: Selecione %{count} item que corresponde à sua pesquisa.
      other: Selecione todos os %{count} items que correspondem à sua pesquisa.
    today: hoje
    validation_errors:
      one: Algo não está correcto. Por favor analise o erro abaixo
      other: Algo não está bem. Queira analisar os %{count} erros abaixo
  imports:
    errors:
      empty: Ficheiro CSV vazio
      incompatible_type: Incompatível com o tipo de importação selecionado
      invalid_csv_file: 'Arquivo CSV inválido. Erro: %{error}'
      over_rows_processing_limit: contém mais de %{count} linhas
      too_large: O ficheiro é demasiado grande
    failures: Falhas
    imported: Importado
    mismatched_types_warning: Parece que selecionou o tipo errado para esta importação, por favor verifique novamente.
    modes:
      merge: Juntar
      merge_long: Manter os registos existentes e adicionar novos registos
      overwrite: Escrever por cima
      overwrite_long: Substituir os registos atuais pelos novos
    overwrite_preambles:
      blocking_html: Está prestes a <strong>substituir a sua lista de bloqueios</strong> com até <strong>%{total_items} contas</strong> de <strong>%{filename}</strong>.
      bookmarks_html: Está prestes a <strong>substituir os seus marcadores</strong> com até <strong>%{total_items} publicações</strong> de <strong>%{filename}</strong>.
      domain_blocking_html: Está prestes a <strong>substituir a sua lista de bloqueios de domínio</strong> com até <strong>%{total_items} domínios</strong> de <strong>%{filename}</strong>.
      following_html: Está prestes a <strong>seguir</strong> até <strong>%{total_items} contas</strong> de <strong>%{filename}</strong> e <strong>parar de seguir quaisquer outras contas</strong>.
      lists_html: Está prestes a substituir <strong>as suas listas</strong> pelo conteúdo de <strong>%{filename}</strong>. Até <strong>%{total_items} contas</strong> serão adicionadas a novas listas.
      muting_html: Está prestes a <strong>substituir a sua lista de contas silenciadas</strong> com até <strong>%{total_items} contas</strong> de <strong>%{filename}</strong>.
    preambles:
      blocking_html: Está prestes a <strong>bloquear</strong> até <strong>%{total_items} contas</strong> de <strong>%{filename}</strong>.
      bookmarks_html: Está prestes a adicionar até <strong>%{total_items} publicações</strong> de <strong>%{filename}</strong> aos seus <strong>marcadores</strong>.
      domain_blocking_html: Está prestes a <strong>bloquear</strong> até <strong>%{total_items} domínios</strong> de <strong>%{filename}</strong>.
      following_html: Está prestes a <strong>seguir</strong> até <strong>%{total_items} contas</strong> de <strong>%{filename}</strong>.
      lists_html: Está prestes a adicionar até <strong>%{total_items} contas</strong> do ficheiro <strong>%{filename}</strong> para <strong>as suas listas</strong>. Novas listas serão criadas se não existir uma lista onde as adicionar.
      muting_html: Está prestes a <strong>silenciar</strong> até <strong>%{total_items} contas</strong> de <strong>%{filename}</strong>.
    preface: Podes importar dados que tenhas exportado de outra instância, como a lista de pessoas que segues ou bloqueadas.
    recent_imports: Importações recentes
    states:
      finished: Concluído
      in_progress: Em progresso
      scheduled: Agendado
      unconfirmed: Não confirmado
    status: Estado
    success: Os teus dados foram enviados correctamente e serão processados em breve
    time_started: Iniciado em
    titles:
      blocking: Importando contas bloqueadas
      bookmarks: Importando marcadores
      domain_blocking: Importando domínios bloqueados
      following: Importando contas seguidas
      lists: A importar listas
      muting: Importando contas silenciadas
    type: Tipo de importação
    type_groups:
      constructive: Seguidores e Marcadores
      destructive: Bloqueios e silenciamentos
    types:
      blocking: Lista de bloqueio
      bookmarks: Itens salvos
      domain_blocking: Lista de domínios bloqueados
      following: Lista de pessoas que estás a seguir
      lists: Listas
      muting: Lista de utilizadores silenciados
    upload: Carregar
  invites:
    delete: Desativar
    expired: Expirados
    expires_in:
      '1800': 30 minutos
      '21600': 6 horas
      '3600': 1 hora
      '43200': 12 horas
      '604800': 1 semana
      '86400': 1 dia
    expires_in_prompt: Nunca
    generate: Gerar hiperligação de convite
    invited_by: 'Foi convidado por:'
    max_uses:
      one: 1 uso
      other: "%{count} usos"
    max_uses_prompt: Sem limite
    prompt: Gerar e partilhar ligações com outras pessoas para permitir acesso a essa instância
    table:
      expires_at: Expira
      uses: Usos
    title: Convidar pessoas
  lists:
    errors:
      limit: Atingiu o número máximo de listas permitido
  login_activities:
    authentication_methods:
      otp: aplicação de autenticação em duas etapas
      password: palavra-passe
      sign_in_token: código de segurança por correio electrónico
      webauthn: chaves de segurança
    description_html: Se vê atividade que não reconhece, considere alterar a sua palavra-passe e ativar a autenticação em duas etapas.
    empty: Sem histórico de autenticação disponível
    failed_sign_in_html: Tentativa falhada de início de sessão com %{method} de %{ip} (%{browser})
    successful_sign_in_html: Sessão correctamente iniciada com %{method} de %{ip} (%{browser})
    title: Histórico de autenticação
  mail_subscriptions:
    unsubscribe:
      action: Sim, cancelar subscrição
      complete: Subscrição Cancelada
      confirmation_html: Tem a certeza que deseja cancelar a subscrição para receber %{type} pelo Mastodon em %{domain} no seu e-mail em %{email}? Pode sempre subcrever novamente nas suas <a href="%{settings_path}">configurações de notificação de e-mail</a>.
      emails:
        notification_emails:
          favourite: e-mails de notificação de favorito
          follow: e-mails de notificação de seguidor
          follow_request: e-mails de notificação de pedido de seguidor
          mention: e-mails de notificação de menção
          reblog: e-mails de notificação de partilha
      resubscribe_html: Se cancelou a subscrição por engano, pode subscrever novamente nas suas <a href="%{settings_path}">configurações de notificação de e-mail</a>.
      success_html: Não receberá novamente %{type} pelo Mastodon em %{domain} para o seu e-mail em %{email}.
      title: Cancelar subscrição
  media_attachments:
    validations:
      images_and_video: Não é possível anexar um vídeo a uma publicação que já contém imagens
      not_ready: Não é possível anexar ficheiros que ainda não acabaram de ser processados. Tente outra vez daqui a pouco!
      too_many: Não é possível anexar mais de 4 ficheiros
  migrations:
    acct: Mudou-se para
    cancel: Cancelar redirecionamento
    cancel_explanation: Cancelar o redirecionamento irá reativar a sua conta atual, mas não trará de volta os seguidores que foram migrados para essa conta.
    cancelled_msg: Cancelou correctamente o redireccionamento.
    errors:
      already_moved: é a mesma conta para a qual já migrou
      missing_also_known_as: não é um pseudónimo dessa conta
      move_to_self: não pode ser conta atual
      not_found: não foi encontrado
      on_cooldown: Você está no período de espera
    followers_count: Seguidores no momento da migração
    incoming_migrations: A migrar de uma conta diferente
    incoming_migrations_html: Para migrar de outra conta para esta, primeiro você precisa <a href="%{path}">criar um pseudónimo</a>.
    moved_msg: A sua conta está agora a ser redireccionada para %{acct} e os seus seguidores estão a ser transferidos.
    not_redirecting: A sua conta não está atualmente a ser redirecionada para nenhuma outra conta.
    on_cooldown: Migrou recentemente a sua conta. Esta função ficará disponível novamente em %{count} dias.
    past_migrations: Migrações anteriores
    proceed_with_move: Migrar seguidores
    redirected_msg: A sua conta está agora a ser redireccionada para %{acct}.
    redirecting_to: A sua conta está a ser redireccionada para %{acct}.
    set_redirect: Definir redirecionamento
    warning:
      backreference_required: A nova conta deve primeiro ser configurada para que esta seja referenciada
      before: 'Antes de continuar, leia cuidadosamente estas notas:'
      cooldown: Após a migração, há um período de tempo de espera durante o qual não poderá voltar a migrar
      disabled_account: Posteriormente, a sua conta atual não será totalmente utilizável. No entanto, continuará a ter acesso à exportação de dados, bem como à reativação.
      followers: Esta ação irá migrar todos os seguidores da conta atual para a nova conta
      only_redirect_html: Em alternativa, pode <a href="%{path}">apenas colocar um redireccionamento no seu perfil</a>.
      other_data: Nenhum outro dado será migrado automaticamente
      redirect: O perfil da sua conta atual será atualizado com um aviso de redirecionamento e será excluído das pesquisas
  moderation:
    title: Moderação
  move_handler:
    carry_blocks_over_text: Este utilizador migrou de %{acct}, que você tinha bloqueado.
    carry_mutes_over_text: Este utilizador migrou de %{acct}, que você tinha silenciado.
    copy_account_note_text: 'Este utilizador migrou de %{acct}, aqui estão as suas notas anteriores sobre ele:'
  navigation:
    toggle_menu: Alternar o menu
  notification_mailer:
    admin:
      report:
        subject: "%{name} submeteu uma denúncia"
      sign_up:
        subject: "%{name} inscreveu-se"
    favourite:
      body: 'A sua publicação foi adicionada aos marcadores por %{name}:'
      subject: "%{name} adicionou a sua publicação aos marcadores"
      title: Novo marcador
    follow:
      body: "%{name} é teu seguidor!"
      subject: "%{name} começou a seguir-te"
      title: Novo seguidor
    follow_request:
      action: Gerir pedidos de seguidores
      body: "%{name} solicitou autorização para te seguir"
      subject: 'Seguidor pendente: %{name}'
      title: Nova solicitação de seguidor
    mention:
      action: Responder
      body: 'Foste mencionado por %{name}:'
      subject: '%{name} mencionou-te'
      title: Nova menção
    poll:
      subject: A sondagem de %{name} encerrou
    reblog:
      body: 'A sua publicação foi reforçada por %{name}:'
      subject: "%{name} reforçou a sua publicação"
      title: Novo reforço
    status:
      subject: "%{name} acabou de publicar"
    update:
      subject: "%{name} editou uma publicação"
  notifications:
    administration_emails: Notificções administrativas por e-mail
    email_events: Eventos para notificações por e-mail
    email_events_hint: 'Selecione os casos para os quais deseja receber notificações:'
    other_settings: Outras opções de notificações
  number:
    human:
      decimal_units:
        format: "%n%u"
        units:
          billion: MM
          million: M
          quadrillion: Q
          thousand: mil
          trillion: T
  otp_authentication:
    code_hint: Introduz o código gerado pela tua aplicação de autenticação para confirmar
    description_html: Se ativar a <strong>autenticação em duas etapas</strong>, para entrar na sua conta terá de ter consigo o seu telefone, que vai gerar os tokens necessários à validação do seu acesso.
    enable: Ativar
    instructions_html: "<strong>Digitalize este código QR no Google Authenticator ou numa aplicação TOTP semelhante a partir do seu telemóvel</strong>. A partir desse momento, essa aplicação irá gerar tokens que terá que inserir para aceder à sua conta."
    manual_instructions: 'Se não conseguir digitalizar o código QR e precisar de o inserir manualmente, eis o código por extenso:'
    setup: Configurar
    wrong_code: O código introduzido é inválido! A hora do servidor e a hora do dispositivo estão corretos?
  pagination:
    newer: Mais nova
    next: Seguinte
    older: Mais velha
    prev: Anterior
    truncate: "&hellip;"
  polls:
    errors:
      already_voted: Tu já votaste nesta sondagem
      duplicate_options: contém itens duplicados
      duration_too_long: está demasiado à frente no futuro
      duration_too_short: é demasiado em cima da hora
      expired: A sondagem já terminou
      invalid_choice: A opção de voto escolhida não existe
      over_character_limit: não pode ter mais do que %{max} caracteres cada um
      self_vote: Não pode votar numa sondagem criada por si
      too_few_options: tem de ter mais do que um item
      too_many_options: não pode conter mais do que %{max} itens
  preferences:
    other: Outro
    posting_defaults: Padrões de publicação
    public_timelines: Cronologias públicas
  privacy:
    hint_html: "<strong>Defina como quer que o seu perfil e as suas publicações sejam encontrados.</strong> Várias funcionalidades no Mastodon podem ajudar a alcançar um público mais amplo quando ativadas. Tire um momento para rever estas definições para garantir que se aplicam ao seu caso de uso."
    privacy: Privacidade
    privacy_hint_html: Controle quanto pretende partilhar para o benefício de outros. As pessoas descobrem perfis e aplicações interessantes navegando pelos seguidores de outras pessoas e vendo que aplicações eles usam para publicar, mas pode preferir não revelar essa informação.
    reach: Alcance
    reach_hint_html: Controle se quer ser descoberto e seguido por novas pessoas. Quer que as suas publicações apareçam no ecrã Explorar? Pretende que outras pessoas o vejam nas suas recomendações? Quer aceitar todos os novos seguidores automaticamente, ou ter um controlo individual sobre cada um?
    search: Pesquisa
    search_hint_html: Controle como deseja ser encontrado. Quer que as pessoas o encontrem com base nas suas publicações? Que pessoas fora do Mastodon encontrem o seu perfil quando pesquisarem na web? Note que a exclusão total de todos os motores de busca não pode ser garantida para informação pública.
    title: Privacidade e alcance
  privacy_policy:
    title: Política de Privacidade
  reactions:
    errors:
      limit_reached: Alcançado limite de reações diferentes
      unrecognized_emoji: não é um emoji reconhecido
  relationships:
    activity: Atividade da conta
    confirm_follow_selected_followers: Tem a certeza que deseja seguir os seguidores selecionados?
    confirm_remove_selected_followers: Tem a certeza que deseja seguir os seguidores selecionados?
    confirm_remove_selected_follows: Tem certeza que deseja remover os seguidores selecionados?
    dormant: Inativo
    follow_failure: Não foi possível seguir algumas das contas selecionadas.
    follow_selected_followers: Seguir seguidores selecionados
    followers: Seguidores
    following: A seguir
    invited: Convidado
    last_active: Última atividade
    most_recent: Mais recente
    moved: Mudou-se
    mutual: Mútuo
    primary: Primário
    relationship: Relação
    remove_selected_domains: Remover todos os seguidores dos domínios selecionados
    remove_selected_followers: Remover seguidores selecionados
    remove_selected_follows: Deixar de seguir os utilizadores selecionados
    status: Estado da conta
  remote_follow:
    missing_resource: Não foi possível encontrar o URL de redireccionamento para a sua conta
  reports:
    errors:
      invalid_rules: não faz referência a regras válidas
  rss:
    content_warning: 'Aviso de conteúdo:'
    descriptions:
      account: Publicações públicas de @%{acct}
      tag: 'Publicações públicas marcadas com #%{hashtag}'
  scheduled_statuses:
    over_daily_limit: Excedeste o limite de %{limit} publicações agendadas para esse dia
    over_total_limit: Tu excedeste o limite de %{limit} publicações agendadas
    too_soon: A data de agendamento tem de ser futura
  sessions:
    activity: Última atividade
    browser: Navegador
    browsers:
      alipay: Alipay
      blackberry: Blackberry
      chrome: Chrome
      edge: Microsoft Edge
      electron: Electron
      firefox: Firefox
      generic: Navegador desconhecido
      huawei_browser: Navegador Huawei
      ie: Internet Explorer
      micro_messenger: MicroMessenger
      nokia: Navegador Nokia S40 Ovi
      opera: Opera
      otter: Lontra
      phantom_js: PhantomJS
      qq: QQ Browser
      safari: Safari
      uc_browser: Navegador UC
      unknown_browser: Navegador Desconhecido
      weibo: Weibo
    current_session: Sessão atual
    description: "%{browser} em %{platform}"
    explanation: Estes são os navegadores que estão conectados com a tua conta do Mastodon.
    ip: IP
    platforms:
      adobe_air: Adobe Air
      android: Android
      blackberry: Blackberry
      chrome_os: ChromeOS
      firefox_os: SO Firefox
      ios: iOS
      kai_os: KaiOS
      linux: Linux
      mac: macOS
      unknown_platform: Plataforma Desconhecida
      windows: Windows
      windows_mobile: Windows Mobile
      windows_phone: Windows Phone
    revoke: Revogar
    revoke_success: Sessão correctamente revogada
    title: Sessões
    view_authentication_history: Ver histórico de autenticação da sua conta
  settings:
    account: Conta
    account_settings: Definições da conta
    aliases: Pseudónimos da conta
    appearance: Aspecto
    authorized_apps: Aplicações autorizadas
    back: Voltar ao Mastodon
    delete: Eliminação da conta
    development: Desenvolvimento
    edit_profile: Editar perfil
    export: Exportar dados
    featured_tags: Etiquetas destacadas
    import: Importar
    import_and_export: Importar e exportar
    migrate: Migração de conta
    notifications: Notificações
    preferences: Preferências
    profile: Perfil
    relationships: Seguindo e seguidores
    statuses_cleanup: Remoção automática da publicação
    strikes: Punições de moderação
    two_factor_authentication: Autenticação em duas etapas
    webauthn_authentication: Chaves de segurança
  statuses:
    attached:
      audio:
        one: "%{count} áudio"
        other: "%{count} áudios"
      description: 'Anexadas: %{attached}'
      image:
        one: "%{count} imagem"
        other: "%{count} imagens"
      video:
        one: "%{count} vídeo"
        other: "%{count} vídeos"
    boosted_from_html: Reforçado por %{acct_link}
    content_warning: 'Aviso de conteúdo: %{warning}'
    default_language: Igual ao idioma da interface
    disallowed_hashtags:
      one: 'continha uma #etiqueta proibida: %{tags}'
      other: 'continha as hashtags proibidas: %{tags}'
    edited_at_html: Editado em %{date}
    errors:
      in_reply_not_found: A publicação a que está a tentar responder parece não existir.
    open_in_web: Abrir na Teia
    over_character_limit: limite de caracter excedeu %{max}
    pin_errors:
      direct: Publicações visíveis apenas para utilizadores mencionados não podem ser afixadas
      limit: Já afixaste a quantidade máxima de publicações
      ownership: Não podem ser afixadas publicações doutras pessoas
      reblog: Não pode afixar um reforço
    poll:
      total_people:
        one: "%{count} pessoa"
        other: "%{count} pessoas"
      total_votes:
        one: "%{count} voto"
        other: "%{count} votos"
      vote: Votar
    show_more: Mostrar mais
    show_newer: Mostrar mais recentes
    show_older: Mostrar mais antigos
    show_thread: Mostrar conversa
    title: '%{name}: "%{quote}"'
    visibilities:
      direct: Direto
      private: Só para seguidores
      private_long: Mostrar só aos seguidores
      public: Público
      public_long: Todos podem ver
      unlisted: Não inventariado
      unlisted_long: Todos podem ver, mas não será inventariado nas cronologias públicas
  statuses_cleanup:
    enabled: Apagar publicações antigas automaticamente
    enabled_hint: Apaga automaticamente as suas publicações assim que atingirem um certo limite de tempo, a não ser que correspondam a uma das seguintes excepções
    exceptions: Exceções
    explanation: Como apagar publicações é uma operação custosa, isto é feito lentamente ao longo do tempo, quando o servidor não está ocupado. Por esta razão, as suas publicações podem ser apagadas um pouco depois de atingirem o limite de idade definido.
    ignore_favs: Ignorar marcadores
    ignore_reblogs: Ignorar reforços
    interaction_exceptions: Exceções baseadas em interações
    interaction_exceptions_explanation: Note que não há garantia de que as publicações sejam excluídas se ficarem abaixo do limite de favoritos ou partilhas após as ter verificado uma vez.
    keep_direct: Manter mensagens diretas
    keep_direct_hint: Não apaga nenhuma das suas mensagens diretas
    keep_media: Manter publicações com anexos de multimédia
    keep_media_hint: Não apaga nenhuma das suas publicações com multimédia anexada
    keep_pinned: Manter publicações afixadas
    keep_pinned_hint: Não apagar nenhuma das suas publicações afixadas
    keep_polls: Manter sondagens
    keep_polls_hint: Não apaga nenhuma das suas sondagens
    keep_self_bookmark: Manter as publicações que guardou
    keep_self_bookmark_hint: Não apaga as suas próprias publicações se as tiver guardado
    keep_self_fav: Manter as publicações que marcou
    keep_self_fav_hint: Não apaga as suas próprias publicações se as tiver marcado
    min_age:
      '1209600': 2 semanas
      '15778476': 6 meses
      '2629746': 1 mês
      '31556952': 1 ano
      '5259492': 2 meses
      '604800': 1 semana
      '63113904': 2 anos
      '7889238': 3 meses
    min_age_label: Limite de idade
    min_favs: Manter pelo menos as publicações dos marcadores
    min_favs_hint: Não elimina nenhuma das suas publicações que tenha recebido pelo menos este número de favoritos. Deixe em branco para eliminar publicações, independentemente do seu número de favoritos
    min_reblogs: Manter as publicações reforçadas mais de
    min_reblogs_hint: Não apaga nenhuma das suas publicações que tenha sido partilhada mais do que este número de vezes. Deixe em branco para apagar as publicações, independentemente do número de partilhas
  stream_entries:
    sensitive_content: Conteúdo problemático
  strikes:
    errors:
      too_late: É tarde demais para recorrer desta reprimenda
  tags:
    does_not_match_previous_name: não coincide com o nome anterior
  themes:
    contrast: Mastodon (Elevado contraste)
    default: Mastodon (Escuro)
    mastodon-light: Mastodon (Claro)
  time:
    formats:
      default: "%H:%M em %d de %b de %Y"
      month: "%b de %Y"
      time: "%H:%M"
      with_time_zone: "%d %b de %Y, %H:%M %Z"
  translation:
    errors:
      quota_exceeded: A quota de uso do servidor para o serviço de tradução foi excedida.
      too_many_requests: Houve muitos pedidos ao serviço de tradução ultimamente.
  two_factor_authentication:
    add: Adicionar
    disable: Desactivar autenticação por dois factores (2FA)
    disabled_success: Autenticação em duas etapas correctamente desactivada
    edit: Editar
    enabled: A autenticação em duas etapas está ativada
    enabled_success: Autenticação em duas etapas correctamente activada
    generate_recovery_codes: Gerar códigos para recuperar conta
    lost_recovery_codes: Os códigos de recuperação permitem que recupere o acesso à sua conta caso perca o seu telemóvel. Se perder os códigos de recuperação, pode criar uns novos aqui. Os seus códigos antigos serão revogados.
    methods: Métodos de autenticação em duas etapas
    otp: Aplicação de autenticação
    recovery_codes: Cópia de segurança dos códigos de recuperação
    recovery_codes_regenerated: Códigos de recuperação foram correctamente gerados
    recovery_instructions_html: Se perder o seu telemóvel, poderá usar um dos códigos de recuperação para voltar a ter acesso à sua conta. <strong>Guarde os códigos de recuperação em lugar seguro</strong>. Por exemplo, pode imprimi-los e guardá-los junto doutros documentos importantes.
    webauthn: Chaves de segurança
  user_mailer:
    appeal_approved:
      action: Ir para a sua conta
      explanation: O recurso à reprimenda contra a sua conta de %{strike_date}, enviado a %{appeal_date}, foi deferido. A sua conta encontra-se novamente em situação regular.
      subject: O seu recurso de %{date} foi deferido
      title: Recurso deferido
    appeal_rejected:
      explanation: O recurso à punição contra a sua conta de %{strike_date}, submetido em %{appeal_date}, foi indeferido.
      subject: O seu recurso de %{date} foi indeferido
      title: Recurso indeferido
    backup_ready:
      explanation: Pediu uma cópia integral de salvaguarda da sua conta Mastodon. Já está pronta para descarregar!
      subject: O seu arquivo está pronto para descarregar
      title: Arquivo de ficheiros
    suspicious_sign_in:
      change_password: alterar a sua palavra-passe
      details: 'Eis os pormenores do início de sessão:'
      explanation: Detectámos um início de sessão na sua conta a partir dum endereço IP novo.
      further_actions_html: Se não foi você, recomendamos que %{action} imediatamente e ative a autenticação de dois fatores para manter a sua conta segura.
      subject: A sua conta foi acedida a partir dum endereço IP novo
      title: Um início de sessão novo
    warning:
      appeal: Submeter um recurso
      appeal_description: Se acha que isso é um erro, pode submeter um recurso para a equipa de %{instance}.
      categories:
        spam: Spam
        violation: O conteúdo infringe as seguintes diretrizes da comunidade
      explanation:
        delete_statuses: Algumas das suas publicações foram consideradas como infractoras duma ou mais diretrizes da comunidade, e subsequentemente removidas pelos moderadores de %{instance}.
        disable: Já não pode utilizar a sua conta, mas o seu perfil e outros dados permanecem intactos. Pode solicitar uma cópia dos seus dados, alterar as definições da conta, ou que a sua conta seja apagada.
        mark_statuses_as_sensitive: Algumas das suas publicações foram marcadas como problemáticos pelos moderadores de %{instance}. Isto significa que as pessoas terão de tocar nas publicações para que possa ser apresentada uma pré-visualização. No futuro, quando publicar, lembre-se que pode você próprio marcar os media como problemáticos.
        sensitive: A partir de agora, todos os ficheiros de media que carregue serão marcados como problemáticos e escondidos sob um aviso pedido para tocar para os ver.
        silence: Pode ainda utilizar a sua conta mas apenas as pessoas que já o seguem poderão ver as suas mensagens neste servidor, e poderá ser excluído de várias funcionalidades de divulgação. No entanto, outros poderão ainda segui-lo manualmente.
        suspend: Não pode mais utilizar a sua conta, e o seu perfil e outros dados já não se encontram acessíveis. Poderá ainda iniciar sessão para solicitar uma cópia dos seus dados até os mesmos serem totalmente removidos em cerca de 30 dias, porém reteremos alguns dados básicos para o impedir evitar a suspensão.
      reason: 'Motivo:'
      statuses: 'Publicações citadas:'
      subject:
        delete_statuses: As suas publicações em %{acct} foram removidas
        disable: A tua conta %{acct} foi congelada
        mark_statuses_as_sensitive: As suas publicações em %{acct} foram marcadas como problemáticas
        none: Aviso para %{acct}
        sensitive: A partir de agora, as suas publicações em %{acct} serão marcadas como problemáticas
        silence: A sua conta %{acct} foi limitada
        suspend: A sua conta %{acct} foi suspensa
      title:
        delete_statuses: Publicações removidas
        disable: Conta congelada
        mark_statuses_as_sensitive: Publicações marcadas como problemáticas
        none: Aviso
        sensitive: Conta marcada como problemática
        silence: Conta limitada
        suspend: Conta suspensa
    welcome:
      edit_profile_action: Configurar o perfil
      edit_profile_step: Pode personalizar o seu perfil carregando uma imagem de perfil, alterando o nome a exibir, entre outras opções. Pode optar por rever os novos seguidores antes de estes o poderem seguir.
      explanation: Aqui estão algumas dicas para começar
      final_action: Começar a publicar
      final_step: 'Comece a publicar! Mesmo sem seguidores, as suas mensagens públicas podem ser vistas por outros, como por exemplo na cronologia local e em etiquetas. Pense em apresentar-se usando a etiqueta #apresentações.'
      full_handle: O seu nome completo
      full_handle_hint: Isto é o que tem de facultar aos seus amigos para que eles lhe possam enviar mensagens ou segui-lo a partir de outra instância.
      subject: Bem-vindo ao Mastodon
      title: Bem-vindo a bordo, %{name}!
  users:
    follow_limit_reached: Não pode seguir mais do que %{limit} pessoas
    go_to_sso_account_settings: Ir para as definições de conta do seu fornecedor de identidade
    invalid_otp_token: Código de autenticação inválido
    otp_lost_help_html: Se perdeu o acesso a ambos, pode entrar em contacto com %{email}
    seamless_external_login: Tu estás ligado via um serviço externo. Por isso, as configurações da palavra-passe e do e-mail não estão disponíveis.
    signed_in_as: 'Registado como:'
  verification:
    extra_instructions_html: <strong>Dica:</strong> A ligação no seu site pode ser invisível. A parte importante é <code>rel="me"</code> que impede a personificação em sites com conteúdo gerado pelo utilizador. Pode até utilizar uma etiqueta <code>link</code> no cabeçalho da página ao invés de <code>a</code>, mas o HTML deve ser acessível sem executar JavaScript.
    here_is_how: Veja como
    hint_html: "<strong>Verificar a sua identidade no Mastodon é para todos.</strong> Baseado em normas públicas da web, agora e para sempre gratuitas. Tudo o que precisa é de um site pessoal pelo qual as pessoas o reconheçam. Quando coloca no seu perfil uma ligação para esse site, vamos verificar que o site tem uma ligação de volta para o seu perfil e mostrar um indicador visual."
    instructions_html: Copie e cole o código abaixo no HTML do seu site. Em seguida, adicione o endereço do seu site em um dos campos extras no seu perfil, na aba "Editar perfil" e salve as alterações.
    verification: Verificação
    verified_links: As suas ligações verificadas
  webauthn_credentials:
    add: Adicionar nova chave de segurança
    create:
      error: Ocorreu um problema ao adicionar sua chave de segurança. Tente novamente.
      success: A sua chave de segurança foi correctamente adicionada.
    delete: Eliminar
    delete_confirmation: Tem a certeza de que pretende eliminar esta chave de segurança?
    description_html: Se activar a <strong>autenticação com chave de segurança</strong>, vai passar a precisar de usar uma das suas chaves de segurança para aceder à sua conta.
    destroy:
      error: Ocorreu um problema ao remover a sua chave de segurança. Tente novamente.
      success: A sua chave de segurança foi correctamente eliminada.
    invalid_credential: Chave de segurança inválida
    nickname_hint: Introduza a alcunha da sua nova chave de segurança
    not_enabled: Ainda não ativou o WebAuthn
    not_supported: Este navegador não funciona com chaves de segurança
    otp_required: Para usar chaves de segurança, por favor ative primeiro a autenticação em duas etapas.
    registered_on: Registado em %{date}<|MERGE_RESOLUTION|>--- conflicted
+++ resolved
@@ -983,14 +983,10 @@
     new_report:
       body: "%{reporter} denunciou %{target}"
       body_remote: Alguém de %{domain} denunciou %{target}
-<<<<<<< HEAD
-      subject: 'Nova denúncia para %{instance} (#%{id})'
-=======
       subject: Nova denúncia para %{instance} (#%{id})
     new_software_updates:
       body: Foram lançadas novas versões do Mastodon, talvez queira atualizar!
       subject: Estão disponíveis novas versões do Mastodon para %{instance}!
->>>>>>> ef8ca2fd
     new_trends:
       body: 'Os seguintes itens precisam ser revistos antes de poderem ser exibidos publicamente:'
       new_trending_links:
