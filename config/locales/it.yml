--- conflicted
+++ resolved
@@ -983,14 +983,10 @@
     new_report:
       body: "%{reporter} ha segnalato %{target}"
       body_remote: Qualcuno da %{domain} ha segnalato %{target}
-<<<<<<< HEAD
-      subject: 'Nuova segnalazione per %{instance} (#%{id})'
-=======
       subject: Nuova segnalazione per %{instance} (#%{id})
     new_software_updates:
       body: Sono state rilasciate delle nuove versioni di Mastodon, potresti volerlo aggiornare!
       subject: Sono disponibili delle nuove versioni di Mastodon per %{instance}!
->>>>>>> ef8ca2fd
     new_trends:
       body: 'I seguenti elementi necessitano di un controllo prima che possano essere visualizzati pubblicamente:'
       new_trending_links:
