--- conflicted
+++ resolved
@@ -1061,21 +1061,13 @@
       cas: CAS
       saml: SAML
     register: Clàraich leinn
-<<<<<<< HEAD
-    registration_closed: "Cha ghabh %{instance} ri buill ùra"
-=======
     registration_closed: Cha ghabh %{instance} ri buill ùra
->>>>>>> 42698b4c
     resend_confirmation: Cuir an ceangal dearbhaidh a-rithist
     reset_password: Ath-shuidhich am facal-faire
     rules:
       accept: Gabh ris
       back: Air ais
-<<<<<<< HEAD
-      invited_by: '’S urrainn dhut ballrachd fhaighinn air %{domain} leis a’ chuireadh a fhuair thu o:'
-=======
       invited_by: "’S urrainn dhut ballrachd fhaighinn air %{domain} leis a’ chuireadh a fhuair thu o:"
->>>>>>> 42698b4c
       preamble: Tha iad ’gan stèidheachadh is a chur an gnìomh leis na maoir aig %{domain}.
       preamble_invited: Mus lean thu air adhart, thoir an aire air na riaghailtean a shuidhich na maoir aig %{domain}.
       title: Riaghailtean bunasach.
@@ -1191,11 +1183,7 @@
       your_appeal_pending: Chuir thu ath-thagradh a-null
       your_appeal_rejected: Chaidh an t-ath-thagradh agad a dhiùltadh
   domain_validator:
-<<<<<<< HEAD
-    invalid_domain: '– chan eil seo ’na ainm àrainne dligheach'
-=======
     invalid_domain: "– chan eil seo ’na ainm àrainne dligheach"
->>>>>>> 42698b4c
   edit_profile:
     basic_information: Fiosrachadh bunasach
     hint_html: "<strong>Gnàthaich na chithear air a’ phròifil phoblach agad is ri taobh nam postaichean agad.</strong> Bidh càch nas buailtiche do leantainn agus conaltradh leat nuair a bhios tu air a’ phròifil agad a lìonadh agus dealbh rithe."
@@ -1297,12 +1285,6 @@
     all_matching_items_selected_html:
       one: "Chaidh <strong>%{count}</strong> nì a thaghadh a fhreagras dha na lorg thu."
       two: Chaidh <strong>%{count}</strong> nì a thaghadh a fhreagras dha na lorg thu.
-      few: Chaidh <strong>%{count}</strong> nithean a thaghadh a fhreagras dha na lorg thu.
-      other: Chaidh <strong>%{count}</strong> nì a thaghadh a fhreagras dha na lorg thu.
-<<<<<<< HEAD
-=======
-      two: Chaidh <strong>%{count}</strong> nì a thaghadh a fhreagras dha na lorg thu.
->>>>>>> 42698b4c
     cancel: Sguir dheth
     changes_saved_msg: Chaidh na h-atharraichean a shàbhaladh!
     confirm: Dearbh
@@ -1350,11 +1332,7 @@
       domain_blocking_html: Tha thu an impis suas ri <strong>%{total_items} àrainn(ean)</strong> o <strong>%{filename}</strong> a <strong>bhacadh</strong>.
       following_html: Tha thu an impis suas ri <strong>%{total_items} cunntas(an)</strong> o <strong>%{filename}</strong> a <strong>leantainn</strong>.
       muting_html: Tha thu an impis suas ri <strong>%{total_items} cunntas(an)</strong> o <strong>%{filename}</strong> a <strong>mhùchadh</strong>.
-<<<<<<< HEAD
-    preface: '’S urrainn dhut dàta ion-phortadh a dh’às-phortaich thu o fhrithealaiche eile, can liosta nan daoine a leanas tu no a tha thu a’ bacadh.'
-=======
     preface: "’S urrainn dhut dàta ion-phortadh a dh’às-phortaich thu o fhrithealaiche eile, can liosta nan daoine a leanas tu no a tha thu a’ bacadh."
->>>>>>> 42698b4c
     recent_imports: Ion-phortaidhean o chionn goirid
     states:
       finished: Deiseil
@@ -1548,17 +1526,10 @@
       duration_too_short: '– tha seo ro aithghearr'
       expired: Tha an cunntas-bheachd air a thighinn gu crìoch
       invalid_choice: Chan eil an roghainn dhan a bhòt thu ann
-<<<<<<< HEAD
-      over_character_limit: '– chan fhaod a bhith nas fhaide na %{max} caractar'
-      self_vote: Chan urrainn dhut bhòtadh sna chunntasan-bheachd agad fhèin
-      too_few_options: '– feumaidh iomadh nì a bhith aige'
-      too_many_options: '– chan fhaod còrr is %{max} nì a bhith ’na bhroinn'
-=======
       over_character_limit: "– chan fhaod a bhith nas fhaide na %{max} caractar"
       self_vote: Chan urrainn dhut bhòtadh sna chunntasan-bheachd agad fhèin
       too_few_options: "– feumaidh iomadh nì a bhith aige"
       too_many_options: "– chan fhaod còrr is %{max} nì a bhith ’na bhroinn"
->>>>>>> 42698b4c
   preferences:
     other: Eile
     posting_defaults: Bun-roghainnean a’ phostaidh
@@ -1724,12 +1695,7 @@
     show_newer: Seall feadhainn as ùire
     show_older: Seall feadhainn as sine
     show_thread: Seall an snàithlean
-<<<<<<< HEAD
-    sign_in_to_participate: Clàraich a-steach a ghabhail pàirt sa chòmhradh
-    title: '%{name}: “%{quote}”'
-=======
     title: "%{name}: “%{quote}”"
->>>>>>> 42698b4c
     visibilities:
       direct: Dìreach
       private: Luchd-leantainn a-mhàin
@@ -1774,11 +1740,6 @@
     min_reblogs: Cùm na tha ’ga bhrosnachadh le co-dhiù
     min_reblogs_hint: Cha dèid gin dhe na postaichean agad a sguabadh às a tha ’gam brosnachadh an àireamh de thursan seo air a char as lugha. Fàg seo bàn airson postaichean a sguabadh às ge b’ e co mheud turas a tha iad ’gam brosnachadh
   stream_entries:
-<<<<<<< HEAD
-    pinned: Post prìnichte
-    reblogged: '’ga bhrosnachadh'
-=======
->>>>>>> 42698b4c
     sensitive_content: Susbaint fhrionasach
   strikes:
     errors:
