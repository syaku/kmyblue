--- conflicted
+++ resolved
@@ -796,12 +796,7 @@
         modes:
           approved: Tha aontachadh riatanach airson clàradh
           none: Chan fhaod neach sam bith clàradh
-<<<<<<< HEAD
-          open: '’S urrainn do neach sam bith clàradh'
-      title: Roghainnean an fhrithealaiche
-=======
           open: "’S urrainn do neach sam bith clàradh"
->>>>>>> fd284311
     site_uploads:
       delete: Sguab às am faidhle a chaidh a luchdadh suas
       destroyed_msg: Chaidh an luchdadh suas dhan làrach a sguabadh às!
