zh-TW:
  activerecord:
    attributes:
      doorkeeper/application:
        name: 應用程式名稱
        redirect_uri: 重新導向 URI
        scopes: 範圍
        website: 應用程式網頁
    errors:
      models:
        doorkeeper/application:
          attributes:
            redirect_uri:
              fragment_present: 不能包含 fragment。
              invalid_uri: 必須是正確的 URI。
              relative_uri: 必須為絕對 URI。
              secured_uri: 必須是 HTTPS/SSL URI。
  doorkeeper:
    applications:
      buttons:
        authorize: 授權
        cancel: 取消
        destroy: 移除
        edit: 編輯
        submit: 送出
      confirmations:
        destroy: 您確定嗎？
      edit:
        title: 編輯應用程式
      form:
        error: 唉呦！請看看表單以排查錯誤
      help:
        native_redirect_uri: 請使用 %{native_redirect_uri} 作本站測試
        redirect_uri: 每行輸入一個 URI
        scopes: 請用半形空格分開範圍。空白表示使用預設的範圍。
      index:
        application: 應用程式
        callback_url: 回傳網址
        delete: 刪除
        empty: 您沒有任何應用程式。
        name: 名稱
        new: 新增應用程式
        scopes: 範圍
        show: 顯示
        title: 您的應用程式
      new:
        title: 新增應用程式
      show:
        actions: 動作
        application_id: 用戶端金鑰 (client key)
        callback_urls: 回傳網址
        scopes: 範圍
        secret: 用戶端密碼 (client secret)
        title: '應用程式︰%{name}'
    authorizations:
      buttons:
        authorize: 授權
        deny: 拒絕
      error:
        title: 發生錯誤
      new:
        prompt_html: "%{client_name} 欲請求存取您帳號之權限。這是一個第三方應用程式。<strong>若您不信任該應用程式，請不要授權。</strong>"
        review_permissions: 檢視權限
        title: 需要授權
      show:
        title: 複製此授權碼並貼上到應用程式中。
    authorized_applications:
      buttons:
        revoke: 註銷
      confirmations:
        revoke: 您確定嗎？
      index:
        authorized_at: 於 %{date} 授權
        description_html: 這些應用程式能透過 API 存取您的帳號。若有您不認得之應用程式，或應用程式行為異常，您可以於此註銷其存取權限。
        last_used_at: 上次使用時間 %{date}
        never_used: 從未使用
        scopes: 權限
        superapp: 內部
        title: 已授權的應用程式
    errors:
      messages:
        access_denied: 資源持有者或授權伺服器拒絕請求。
        credential_flow_not_configured: 因為 Doorkeeper.configure.resource_owner_from_credentials 未設定，所以資源持有者密碼認證程序失敗。
        invalid_client: 用戶端驗證失敗，可能是因為未知的用戶端程式、未包含用戶端驗證、或使用了不支援的認證方法。
        invalid_grant: 授權申請不正確、逾期、已被註銷、與授權請求內的重新導向 URI 不符、或屬於別的用戶端程式。
        invalid_redirect_uri: 包含的重新導向 URI 是不正確的。
        invalid_request:
          missing_param: '缺少必要的參數：%{value}.'
          request_not_authorized: 請求必須是已授權的。用於授權的必要參數缺少或無效。
          unknown: 請求缺少必要的參數、有不支援的參數、或其他格式錯誤。
        invalid_resource_owner: 資源擁有者的登入資訊錯誤，或無法找到該資源擁有者
        invalid_scope: 請求的範圍錯誤、未定義、或格式錯誤。
        invalid_token:
          expired: 存取憑證已過期
          revoked: 存取憑證已撤銷
          unknown: 存取憑證不正確
        resource_owner_authenticator_not_configured: 因為未設定 Doorkeeper.configure.resource_owner_authenticator，所以資源持有者尋找失敗。
        server_error: 認證伺服器發生未知錯誤。
        temporarily_unavailable: 認證伺服器暫時無法使用。
        unauthorized_client: 用戶端程式沒有權限使用此方法請求。
        unsupported_grant_type: 認證伺服器不支援這個授權類型。
        unsupported_response_type: 認證伺服器不支援這個回應類型。
    flash:
      applications:
        create:
          notice: 已建立應用程式。
        destroy:
          notice: 已刪除應用程式。
        update:
          notice: 已更新應用程式。
      authorized_applications:
        destroy:
          notice: 已註銷應用程式。
    grouped_scopes:
      access:
        read: 唯讀權限
        read/write: 讀寫權限
        write: 唯寫權限
      title:
        accounts: 帳號
        admin/accounts: 帳號管理
        admin/all: 所有管理功能
        admin/reports: 檢舉報告管理
        all: 完整存取您的 Mastodon 帳號
        blocks: 封鎖
        bookmarks: 書籤
        conversations: 對話
        crypto: 端到端加密
        favourites: 最愛
        filters: 過濾器
        follow: 跟隨、靜音與封鎖
        follows: 跟隨的使用者
        lists: 列表
        media: 多媒體附加檔案
        mutes: 靜音
        notifications: 通知
        push: 推播通知
        reports: 檢舉報告
        search: 搜尋
        statuses: 嘟文
    layouts:
      admin:
        nav:
          applications: 應用程式
          oauth2_provider: OAuth2 提供者
      application:
        title: 需要 OAuth 授權
    scopes:
<<<<<<< HEAD
      "admin:read": 讀取伺服器的所有資料
      "admin:read:accounts": 讀取所有帳號的敏感內容
      "admin:read:canonical_email_blocks": 讀取所有電子郵件黑名單之敏感內容
      "admin:read:domain_allows": 讀取所有網域白名單之敏感內容
      "admin:read:domain_blocks": 讀取所有網域黑名單之敏感內容
      "admin:read:email_domain_blocks": 讀取所有電子郵件黑名單之敏感內容
      "admin:read:ip_blocks": 讀取所有 IP 黑名單之敏感內容
      "admin:read:reports": 讀取所有回報 / 被回報帳號之敏感內容
      "admin:write": 修改伺服器的所有資料
      "admin:write:accounts": 對帳號進行管理動作
      "admin:write:canonical_email_blocks": 對電子郵件黑名單進行管理動作
      "admin:write:domain_allows": 對網域白名單進行管理動作
      "admin:write:domain_blocks": 對網域黑名單進行管理動作
      "admin:write:email_domain_blocks": 對電子郵件黑名單進行管理動作
      "admin:write:ip_blocks": 對 IP 黑名單進行管理動作
      "admin:write:reports": 對報告進行管理動作
=======
      admin:read: 讀取伺服器的所有資料
      admin:read:accounts: 讀取所有帳號的敏感內容
      admin:read:canonical_email_blocks: 讀取所有電子郵件黑名單之敏感內容
      admin:read:domain_allows: 讀取所有網域白名單之敏感內容
      admin:read:domain_blocks: 讀取所有網域黑名單之敏感內容
      admin:read:email_domain_blocks: 讀取所有電子郵件黑名單之敏感內容
      admin:read:ip_blocks: 讀取所有 IP 黑名單之敏感內容
      admin:read:reports: 讀取所有回報 / 被回報帳號之敏感內容
      admin:write: 修改伺服器的所有資料
      admin:write:accounts: 對帳號進行管理動作
      admin:write:canonical_email_blocks: 對電子郵件黑名單進行管理動作
      admin:write:domain_allows: 對網域白名單進行管理動作
      admin:write:domain_blocks: 對網域黑名單進行管理動作
      admin:write:email_domain_blocks: 對電子郵件黑名單進行管理動作
      admin:write:ip_blocks: 對 IP 黑名單進行管理動作
      admin:write:reports: 對報告進行管理動作
>>>>>>> 42698b4c
      crypto: 使用端到端加密
      follow: 修改帳號關係
      push: 接收帳號的推播通知
      read: 讀取您所有的帳號資料
      "read:accounts": 檢視帳號資訊
      "read:blocks": 檢視您的封鎖列表
      "read:bookmarks": 檢視您的書籤
      "read:favourites": 檢視您收藏的最愛
      "read:filters": 檢視您的過濾條件
      "read:follows": 檢視您跟隨的人
      "read:lists": 檢視您的列表
      "read:mutes": 檢視您靜音的人
      "read:notifications": 檢視您的通知
      "read:reports": 檢視您的檢舉
      "read:search": 以您的身份搜尋
      "read:statuses": 檢視所有嘟文
      write: 修改您帳號的所有資料
      "write:accounts": 修改您的個人檔案
      "write:blocks": 封鎖帳號及站台
      "write:bookmarks": 書籤狀態
      "write:conversations": 靜音及刪除對話
      "write:favourites": 加到最愛
      "write:filters": 建立過濾條件
      "write:follows": 跟隨其他人
      "write:lists": 建立列表
      "write:media": 上傳媒體檔案
      "write:mutes": 靜音使用者及對話
      "write:notifications": 清除您的通知
      "write:reports": 檢舉其他人
      "write:statuses": 發表嘟文<|MERGE_RESOLUTION|>--- conflicted
+++ resolved
@@ -146,24 +146,6 @@
       application:
         title: 需要 OAuth 授權
     scopes:
-<<<<<<< HEAD
-      "admin:read": 讀取伺服器的所有資料
-      "admin:read:accounts": 讀取所有帳號的敏感內容
-      "admin:read:canonical_email_blocks": 讀取所有電子郵件黑名單之敏感內容
-      "admin:read:domain_allows": 讀取所有網域白名單之敏感內容
-      "admin:read:domain_blocks": 讀取所有網域黑名單之敏感內容
-      "admin:read:email_domain_blocks": 讀取所有電子郵件黑名單之敏感內容
-      "admin:read:ip_blocks": 讀取所有 IP 黑名單之敏感內容
-      "admin:read:reports": 讀取所有回報 / 被回報帳號之敏感內容
-      "admin:write": 修改伺服器的所有資料
-      "admin:write:accounts": 對帳號進行管理動作
-      "admin:write:canonical_email_blocks": 對電子郵件黑名單進行管理動作
-      "admin:write:domain_allows": 對網域白名單進行管理動作
-      "admin:write:domain_blocks": 對網域黑名單進行管理動作
-      "admin:write:email_domain_blocks": 對電子郵件黑名單進行管理動作
-      "admin:write:ip_blocks": 對 IP 黑名單進行管理動作
-      "admin:write:reports": 對報告進行管理動作
-=======
       admin:read: 讀取伺服器的所有資料
       admin:read:accounts: 讀取所有帳號的敏感內容
       admin:read:canonical_email_blocks: 讀取所有電子郵件黑名單之敏感內容
@@ -180,7 +162,6 @@
       admin:write:email_domain_blocks: 對電子郵件黑名單進行管理動作
       admin:write:ip_blocks: 對 IP 黑名單進行管理動作
       admin:write:reports: 對報告進行管理動作
->>>>>>> 42698b4c
       crypto: 使用端到端加密
       follow: 修改帳號關係
       push: 接收帳號的推播通知
