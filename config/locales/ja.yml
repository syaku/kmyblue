--- conflicted
+++ resolved
@@ -711,12 +711,8 @@
       delete_and_resolve: 投稿を削除
       force_cw: 強制的にCWにする
       forwarded: 転送済み
-<<<<<<< HEAD
-      forwarded_to: '%{domain}に転送されました'
-=======
       forwarded_replies_explanation: この報告はリモートユーザーからのものであり、またリモートコンテンツに関するものです。報告されたコンテンツがあなたのユーザーの内の一人に対するリプライの中にあるため、あなたに転送されました。
       forwarded_to: "%{domain}に転送されました"
->>>>>>> 19baf226
       mark_as_resolved: 解決済みとしてマーク
       mark_as_sensitive: 閲覧注意にする
       mark_as_unresolved: 未解決に戻す
