---
ja:
  about:
    about_mastodon_html: Mastodonは、オープンなウェブプロトコルを採用した、自由でオープンソースなソーシャルネットワークです。電子メールのような分散型の仕組みを採っています。
    contact_missing: 未設定
    contact_unavailable: N/A
    hosted_on: Mastodon hosted on %{domain}
    title: このサーバーについて
  accounts:
    follow: フォロー
    followers:
      other: フォロワー
    following: フォロー中
    instance_actor_flash: このアカウントは、個々のユーザーではなく、サーバー自体を表すために使用される仮想のユーザーです。 連合のために使用されるため、停止しないで下さい。
    last_active: 最後の活動
    link_verified_on: このリンクの所有権は%{date}に確認されました
    nothing_here: 何もありません！
    pin_errors:
      following: おすすめしたい人はあなたが既にフォローしている必要があります
    posts:
      other: 投稿
    posts_tab_heading: 投稿
  admin:
    account_actions:
      action: アクションを実行
      title: "%{acct}さんに対してアクションを実行"
    account_moderation_notes:
      create: 書き込む
      created_msg: モデレーションメモを書き込みました！
      destroyed_msg: モデレーションメモを削除しました！
    accounts:
      add_email_domain_block: メールドメインブロックに追加
      approve: 承認
      approved_msg: "%{username}さんの登録申請を承認しました"
      are_you_sure: 本当に実行しますか？
      avatar: アイコン
      by_domain: ドメイン
      change_email:
        changed_msg: メールアドレスを変更しました!
        current_email: 現在のメールアドレス
        label: メールアドレスを変更
        new_email: 新しいメールアドレス
        submit: メールアドレスの変更
        title: "%{username}さんのメールアドレスを変更"
      change_role:
        changed_msg: ロールを変更しました!
        label: ロールを変更
        no_role: ロールがありません
        title: "%{username}さんのロールを変更"
      confirm: 確認
      confirmed: 確認済み
      confirming: 確認中
      custom: カスタム
      delete: データを削除する
      deleted: 削除済み
      demote: 降格
      destroyed_msg: "%{username}さんのデータは完全に削除されるよう登録されました"
      disable: 無効化
      disable_sign_in_token_auth: メールトークン認証を無効にする
      disable_two_factor_authentication: 二要素認証を無効にする
      disabled: 無効
      display_name: 表示名
      domain: ドメイン
      edit: 編集
      email: メールアドレス
      email_status: メールアドレスの状態
      enable: 有効化
      enable_sign_in_token_auth: メールトークン認証を有効にする
      enabled: 有効
      enabled_msg: "%{username}の無効化を解除しました"
      followers: フォロワー数
      follows: フォロー数
      header: ヘッダー
      inbox_url: Inbox URL
      invite_request_text: 意気込み
      invited_by: 招待した人
      ip: IP
      joined: 登録日
      location:
        all: すべて
        local: ローカル
        remote: リモート
        title: ロケーション
      login_status: ログイン
      media_attachments: 添付されたメディア
      memorialize: 追悼アカウント化
      memorialized: 追悼化済み
      memorialized_msg: "%{username} を追悼アカウント化しました"
      moderation:
        active: アクティブ
        all: すべて
        disabled: 無効
        pending: 承認待ち
        silenced: 制限
        suspended: 停止済み
        title: モデレーション
      moderation_notes: モデレーションメモ
      most_recent_activity: 直近の活動
      most_recent_ip: 直近のIP
      no_account_selected: 何も選択されていないため、変更されていません
      no_limits_imposed: 制限なし
      no_role_assigned: ロールが割り当てられていません
      not_subscribed: 購読していない
      pending: 承認待ち
      perform_full_suspension: 活動を完全に停止させる
      previous_strikes: 以前のストライク
      previous_strikes_description_html:
        other: "<strong>%{count}</strong> ストライクがあります。"
      promote: 昇格
      protocol: プロトコル
      public: パブリック
      push_subscription_expires: PuSH購読期限
      redownload: プロフィールを更新
      redownloaded_msg: "%{username}のプロフィールを正常に更新しました"
      reject: 却下
      rejected_msg: "%{username}さんの登録申請を却下しました"
      remote_suspension_irreversible: このアカウントのデータは不可逆的に削除されました。
      remote_suspension_reversible_hint_html: このアカウントは停止されており、データは%{date} 日で完全に削除されます。それまでは悪影響なしにアカウントを復旧させることができます。アカウントを即座に削除したい場合は、以下から行うことができます。
      remove_avatar: アイコンを削除
      remove_header: ヘッダーを削除
      removed_avatar_msg: "%{username}さんのアバター画像を削除しました"
      removed_header_msg: "%{username}さんのヘッダー画像を削除しました"
      resend_confirmation:
        already_confirmed: メールアドレスは確認済みです
        send: 確認メールを再送
        success: 確認メールを再送信しました
      reset: リセット
      reset_password: パスワード再設定
      resubscribe: 再講読
      role: ロール
      search: 検索
      search_same_email_domain: 同じドメインのメールアドレスを使用しているユーザー
      search_same_ip: 同じIPのユーザーを検索
      security: 認証方法
      security_measures:
        only_password: パスワードのみ
        password_and_2fa: パスワードと二要素認証
      sensitive: 閲覧注意
      sensitized: 閲覧注意としてマーク済み
      shared_inbox_url: Shared inbox URL
      show:
        created_reports: このアカウントからの通報
        targeted_reports: このアカウントについての通報
      silence: サイレンス
      silenced: サイレンス済み
      statuses: 投稿数
      strikes: 前回のストライク
      subscribe: 購読する
      suspend: サスペンド
      suspended: 停止済み
      suspension_irreversible: このアカウントのデータは削除され元に戻せなくなります。後日アカウントの凍結を解除することはできますがデータは元に戻せません。
      suspension_reversible_hint_html: アカウントは停止されており、データは%{date}に完全に削除されます。それまではアカウントを元に戻すことができます。今すぐ完全に削除したい場合は以下から行うことができます。
      title: アカウント
      unblock_email: メールアドレスのブロックを解除
      unblocked_email_msg: "%{username}さんのメールアドレスのブロックを解除しました"
      unconfirmed_email: 確認待ちのメールアドレス
      undo_sensitized: 閲覧注意から戻す
      undo_silenced: サイレンスから戻す
      undo_suspension: 停止から戻す
      unsilenced_msg: "%{username}さんのサイレンス解除に成功しました"
      unsubscribe: 購読の解除
      unsuspended_msg: "%{username}さんの無効化を解除しました"
      username: ユーザー名
      view_domain: ドメインの概要を表示
      warn: 警告
      web: Web
      whitelisted: 連合許可済み
    action_logs:
      action_types:
        approve_appeal: 抗議を承認
        approve_user: ユーザーの承認
        assigned_to_self_report: 通報の担当者に設定
        change_email_user: ユーザーのメールアドレスを変更
        change_role_user: ユーザーのロールを変更
        confirm_user: ユーザーの確認
        create_account_warning: 警告を作成
        create_announcement: お知らせを作成
        create_canonical_email_block: メールブロックを作成
        create_custom_emoji: カスタム絵文字を作成
        create_domain_allow: 連合を許可
        create_domain_block: ドメインブロックを作成
        create_email_domain_block: メールドメインブロックを作成
        create_ip_block: IPルールを作成
        create_unavailable_domain: 配送できないドメインを作成
        create_user_role: ロールを作成
        demote_user: ユーザーを降格
        destroy_announcement: お知らせを削除
        destroy_canonical_email_block: メールブロックを削除
        destroy_custom_emoji: カスタム絵文字を削除
        destroy_domain_allow: 連合許可を外す
        destroy_domain_block: ドメインブロックを削除
        destroy_email_domain_block: メールドメインブロックを削除
        destroy_instance: ドメインをブロックする
        destroy_ip_block: IPルールを削除
        destroy_status: 投稿を削除
        destroy_unavailable_domain: 配送できないドメインを削除
        destroy_user_role: ロールを削除
        disable_2fa_user: 二要素認証を無効化
        disable_custom_emoji: カスタム絵文字を無効化
        disable_sign_in_token_auth_user: ユーザーのメールトークン認証を無効にする
        disable_user: ユーザーを無効化
        enable_custom_emoji: カスタム絵文字を有効化
        enable_sign_in_token_auth_user: メールトークンのユーザー認証を有効にする
        enable_user: ユーザーを有効化
        memorialize_account: 追悼アカウント化
        promote_user: ユーザーを昇格
        reject_appeal: 抗議を却下
        reject_user: ユーザーを拒否
        remove_avatar_user: アイコンを削除
        reopen_report: 未解決に戻す
        resend_user: 確認メールを再送信する
        reset_password_user: パスワードをリセット
        resolve_report: 通報を解決済みにする
        sensitive_account: アカウントのメディアを閲覧注意にマーク
        silence_account: アカウントをサイレンス
        suspend_account: アカウントを停止
        unassigned_report: 通報の担当を解除
        unblock_email_account: メールアドレスのブロックを解除
        unsensitive_account: アカウントのメディアの閲覧注意マークを解除
        unsilence_account: アカウントのサイレンスを解除
        unsuspend_account: アカウントの停止を解除
        update_announcement: お知らせを更新
        update_custom_emoji: カスタム絵文字を更新
        update_domain_block: ドメインブロックを更新
        update_ip_block: IPルールを更新
        update_status: 投稿を更新
        update_user_role: ロールを更新
      actions:
        approve_appeal_html: "%{name}さんが%{target}さんからの抗議を承認しました"
        approve_user_html: "%{name}さんが%{target}さんからの登録を承認しました"
        assigned_to_self_report_html: "%{name}さんが通報 %{target}を自身の担当に割り当てました"
        change_email_user_html: "%{name}さんが%{target}さんのメールアドレスを変更しました"
        change_role_user_html: "%{name}さんが%{target}さんのロールを変更しました"
        confirm_user_html: "%{name}さんが%{target}さんのメールアドレスを確認済みにしました"
        create_account_warning_html: "%{name}さんが%{target}さんに警告メールを送信しました"
        create_announcement_html: "%{name}さんが新しいお知らせ %{target}を作成しました"
        create_canonical_email_block_html: "%{name} さんがハッシュ %{target} を持つメールをブロックしました。"
        create_custom_emoji_html: "%{name}さんがカスタム絵文字 %{target}を追加しました"
        create_domain_allow_html: "%{name}さんが%{target}の連合を許可しました"
        create_domain_block_html: "%{name}さんがドメイン %{target}をブロックしました"
        create_email_domain_block_html: "%{name}さんが%{target}をメールドメインブロックに追加しました"
        create_ip_block_html: "%{name}さんがIP %{target}のルールを作成しました"
        create_unavailable_domain_html: "%{name}がドメイン %{target}への配送を停止しました"
        create_user_role_html: "%{name}さんがロール『%{target}』を作成しました"
        demote_user_html: "%{name}さんが%{target}さんを降格しました"
        destroy_announcement_html: "%{name}さんがお知らせ %{target}を削除しました"
        destroy_canonical_email_block_html: "%{name} さんがハッシュ %{target} を持つメールのブロックを解除しました。"
        destroy_custom_emoji_html: "%{name}さんがカスタム絵文字『%{target}』を削除しました"
        destroy_domain_allow_html: "%{name}さんが%{target}の連合許可を外しました"
        destroy_domain_block_html: "%{name}さんがドメイン %{target}のブロックを外しました"
        destroy_email_domain_block_html: "%{name}さんが%{target}をメールドメインブロックから外しました"
        destroy_instance_html: "%{name}さんがドメイン %{target}をブロックしました"
        destroy_ip_block_html: "%{name}さんが IP %{target}のルールを削除しました"
        destroy_status_html: "%{name}さんが%{target}さんの投稿を削除しました"
        destroy_unavailable_domain_html: "%{name}がドメイン %{target}への配送を再開しました"
        destroy_user_role_html: "%{name}さんがロール『%{target}』を削除しました"
        disable_2fa_user_html: "%{name}さんが%{target}さんの二要素認証を無効化しました"
        disable_custom_emoji_html: "%{name}さんがカスタム絵文字 %{target}を無効化しました"
        disable_sign_in_token_auth_user_html: "%{name}さんが%{target}さんのメールトークン認証を無効にしました"
        disable_user_html: "%{name}さんが%{target}さんのログインを無効化しました"
        enable_custom_emoji_html: "%{name}さんがカスタム絵文字 %{target}を有効化しました"
        enable_sign_in_token_auth_user_html: "%{name}さんが%{target}さんのメールトークン認証を有効にしました"
        enable_user_html: "%{name}さんが%{target}さんのログインを有効化しました"
        force_cw_status_html: "%{name}さんが%{target}さんの投稿を強制的にCWにしました"
        force_sensitive_status_html: "%{name}さんが%{target}さんの投稿を強制的に閲覧注意にしました"
        memorialize_account_html: "%{name}さんが%{target}さんを追悼アカウントページに登録しました"
        promote_user_html: "%{name}さんが%{target}さんを昇格しました"
        reject_appeal_html: "%{name}さんが%{target}からの抗議を却下しました"
        reject_user_html: "%{name}さんが%{target}さんからの登録を拒否しました"
        remove_avatar_user_html: "%{name}さんが%{target}さんのアイコンを削除しました"
        remove_history_status_html: "%{name}さんが%{target}さんの投稿の編集履歴を削除しました"
        remove_media_status_html: "%{name}さんが%{target}さんの投稿のメディアを削除しました"
        remove_status_status_html: "%{name}さんが%{target}さんの投稿を削除しました"
        reopen_report_html: "%{name}さんが通報 %{target}を未解決に戻しました"
        resend_user_html: "%{name}さんが%{target}の確認メールを再送信しました"
        reset_password_user_html: "%{name}さんが%{target}さんのパスワードをリセットしました"
        resolve_report_html: "%{name}さんが通報 %{target}を解決済みにしました"
        sensitive_account_html: "%{name}さんが%{target}さんのメディアを閲覧注意にマークしました"
        silence_account_html: "%{name}さんが%{target}さんをサイレンスにしました"
        suspend_account_html: "%{name}さんが%{target}さんを停止しました"
        unassigned_report_html: "%{name}さんが通報 %{target}の担当を外しました"
        unblock_email_account_html: "%{name}さんがドメイン %{target}のブロックを解除しました"
        unsensitive_account_html: "%{name}さんが%{target}さんのメディアの閲覧注意を解除しました"
        unsilence_account_html: "%{name}さんが%{target}さんのサイレンスを解除しました"
        unsuspend_account_html: "%{name}さんが%{target}さんの停止を解除しました"
        update_announcement_html: "%{name}さんがお知らせ %{target}を更新しました"
        update_custom_emoji_html: "%{name}さんがカスタム絵文字 %{target}を更新しました"
        update_domain_block_html: "%{name}さんが%{target}のドメインブロックを更新しました"
        update_ip_block_html: "%{name} さんがIP %{target} のルールを更新しました"
        update_status_html: "%{name}さんが%{target}さんの投稿を更新しました"
        update_user_role_html: "%{name}さんがロール『%{target}』を変更しました"
      deleted_account: 削除されたアカウント
      empty: ログが見つかりませんでした
      filter_by_action: アクションでフィルター
      filter_by_user: ユーザーでフィルター
      title: 操作履歴
    announcements:
      destroyed_msg: お知らせが削除されました
      edit:
        title: お知らせを編集
      empty: お知らせはありません
      live: 公開中
      new:
        create: お知らせを作成
        title: お知らせを追加
      publish: 公開する
      published_msg: お知らせを掲載しました
      scheduled_for: "%{time}に予約"
      scheduled_msg: お知らせの掲載を予約しました
      title: お知らせ
      unpublish: 非公開にする
      unpublished_msg: お知らせを非掲載にしました
      updated_msg: お知らせを更新しました
    custom_emojis:
      assign_category: カテゴリーを割り当て
      by_domain: ドメイン
      copied_msg: 絵文字のコピーをローカルに作成しました
      copy: コピー
      copy_failed_msg: 絵文字のコピーをローカルに作成できませんでした
      create_new_category: カテゴリーを作成
      created_msg: 絵文字の追加に成功しました！
      delete: 削除
      destroyed_msg: 絵文字の削除に成功しました！
      disable: 無効化
      disabled: 無効
      disabled_msg: 絵文字を無効化しました
      emoji: 絵文字
      enable: 有効化
      enabled: 有効
      enabled_msg: 絵文字を有効化しました
      image_hint: "%{size}までのPNGまたはGIF画像を利用できます"
      list: 表示
      listed: 表示
      new:
        title: 新規カスタム絵文字の追加
      no_emoji_selected: 何も選択されていないため、変更されていません
      not_permitted: この操作を実行する権限がありません。
      overwrite: 上書き
      shortcode: ショートコード
      shortcode_hint: 2文字以上の半角英数字とアンダーバーのみ利用できます
      title: カスタム絵文字
      uncategorized: 未分類
      unlist: 非表示
      unlisted: 非表示
      update_failed_msg: 絵文字を更新できませんでした
      updated_msg: 絵文字の更新に成功しました！
      upload: アップロード
    dashboard:
      active_users: アクティブユーザー
      interactions: 交流
      media_storage: メディアストレージ
      new_users: 新規ユーザー
      opened_reports: 新規通報
      pending_appeals_html:
        other: 保留中の抗議 <strong>%{count}</strong>件
      pending_reports_html:
        other: 保留中の通報 <strong>%{count}</strong>件
      pending_tags_html:
        other: 保留中のハッシュタグ <strong>%{count}</strong>件
      pending_users_html:
        other: 保留中のユーザー <strong>%{count}</strong>件
      resolved_reports: 解決済みの通報
      software: ソフトウェア
      sources: サインアップソース
      space: ディスク使用量
      title: ダッシュボード
      top_languages: トップのアクティブ言語
      top_servers: トップアクティブサーバー
      website: ウェブサイト
    disputes:
      appeals:
        empty: 抗議はありません。
        title: 抗議
    domain_allows:
      add_new: 連合を許可
      created_msg: 連合を許可しました
      destroyed_msg: 連合許可を外しました
      export: エクスポート
      import: インポート
      undo: 連合許可を外す
    domain_blocks:
      add_new: ドメインブロックを追加
      created_msg: ドメインブロック処理を完了しました
      destroyed_msg: ドメインブロックを外しました
      detect_invalid_subscription: 不正な購読を行うサーバーとしてマークする
      detect_invalid_subscription_hint: Misskey、Calckeyなどは購読機能で未フォローユーザーの未収載投稿を拾います。これをマークしたサーバーは、ユーザーが任意で配送を拒否できます。停止とは無関係です
      domain: ドメイン
      edit: ドメインブロックを編集
      existing_domain_block: あなたは既に%{name}さんに厳しい制限を課しています。
      existing_domain_block_html: 既に%{name}に対して、より厳しい制限を課しています。先に<a href="%{unblock_url}">その制限を解除</a>する必要があります。
      export: エクスポート
      hidden: 非公開にする
      hidden_hint: 公開することで当サーバーの安全が脅かされる場合、このドメインブロックを非公開にすることができます。
      hidden_anonymous: 未ログインユーザーに非公開にする
      hidden_anonymous_hint: 公開することで当サーバーの安全が脅かされる場合、非ログインユーザーに限りこのドメインブロックを非公開にすることができます。
      import: インポート
      new:
        create: ブロックを作成
        hint: ドメインブロックはデータベース中のアカウント項目の作成を妨げませんが、遡って自動的に指定されたモデレーションをそれらのアカウントに適用します。
        severity:
          desc_html: "<strong>制限</strong>は、このドメイン上のアカウントからの投稿が、相手をフォローしている場合を除き非表示になります。<strong>停止</strong>は、このドメイン上のすべてのコンテンツ、メディア、およびプロフィールデータを受け付けなくなります。メディアファイルのみを拒否したい場合は<strong>なし</strong>を選択します。"
          noop: なし
          silence: 制限
          suspend: 停止
        title: 新規ドメインブロック
      no_domain_block_selected: 何も選択されていないためドメインブロックを変更しませんでした
      not_permitted: この操作を実行する権限がありません。
      obfuscate: ドメイン名を伏せ字にする
      obfuscate_hint: ドメインブロックのリストを公開している場合、ドメイン名の一部を伏せ字にします
      private_comment: コメント (非公開)
      private_comment_hint: このコメントは同じサーバーのモデレーターも閲覧できます。
      public_comment: コメント (公開)
      public_comment_hint: ドメインブロックの公開を有効にしている場合、このコメントも公開されます。
      reject_favourite: お気に入り、スタンプを拒否
      reject_favourite_hint: 今後のお気に入り、スタンプを拒否します。停止とは無関係です
      reject_hashtag: ハッシュタグを拒否
      reject_hashtag_hint: ハッシュタグで検索できなくなり、トレンドにも影響しなくなります。停止とは無関係です
      reject_media: メディアファイルを拒否
      reject_media_hint: ローカルに保存されたメディアファイルを削除し、今後のダウンロードを拒否します。停止とは無関係です
      reject_new_follow: 新規フォローを拒否
      reject_new_follow_hint: 今後の新規フォローを拒否します。停止とは無関係です
      reject_reply: リプライを拒否
      reject_reply_exclude_followers: フォロー相手以外からのリプライを拒否
      reject_reply_hint: 今後のリプライを拒否します。停止とは無関係です
      reject_reply_exclude_followers_hint: 今後のリプライを拒否します。停止とは無関係です
      reject_reports: 通報を拒否
      reject_reports_hint: このドメインからの通報をすべて無視します。停止とは無関係です
      reject_send_dissubscribable: 購読拒否アカウントの投稿を配送しない
      reject_send_dissubscribable_hint: 相手サーバーからのフェッチは防げません。停止とは無関係です
      reject_send_media: 画像付き投稿を配送しない
      reject_send_media_hint: 相手サーバーからのフェッチは防げません。停止とは無関係です
      reject_send_not_public_searchability: 検索許可が「公開」でない投稿を配送しない
      reject_send_not_public_searchability_hint: 相手サーバーからのフェッチは防げません。停止とは無関係です
      reject_send_public_unlisted: ローカル公開投稿を配送しない
      reject_send_public_unlisted_hint: 相手サーバーからのフェッチは防げません。停止とは無関係です
      reject_send_sensitive: センシティブな投稿を配送しない
      reject_send_sensitive_hint: 相手サーバーからのフェッチは防げません。停止とは無関係です
      reject_send_unlisted_dissubscribable: 購読拒否アカウントの未収載投稿を配送しない
      reject_send_unlisted_dissubscribable_hint: 相手サーバーからのフェッチは防げません。停止とは無関係です
      reject_straight_follow: フォローを強制的に審査制にする
      reject_straight_follow_hint: 相手からのフォローは当サーバーのアカウントの承認が必須になります
      undo: ドメインブロックを戻す
      view: ドメインブロックを表示
    email_domain_blocks:
      add_new: 新規追加
      attempts_over_week:
        other: 先週は%{count}回サインアップが試みられました
      created_msg: メールドメインブロックに追加しました
      delete: 消去
      dns:
        types:
          mx: MXレコード
      domain: ドメイン
      new:
        create: ドメインを追加
        resolve: ドメイン解決
        title: 新規メールドメインブロック
      no_email_domain_block_selected: 何も選択されていないためメールドメインブロックを変更しませんでした
      not_permitted: 権限がありません
      resolved_dns_records_hint_html: ドメイン名はDNSでMXドメインに名前解決され、最終的にメールを受け付ける役割を担います。目に見えるドメイン名が異なっていても、同じMXドメインを使用するメールアドレスからのアカウント登録がブロックされます。<strong>主要なメールプロバイダーをブロックしないように注意して下さい。</strong>
      resolved_through_html: "%{domain}を通して解決しました"
      title: メールドメインブロック
    export_domain_allows:
      new:
        title: ドメイン許可をインポート
      no_file: ファイルが選択されていません
    export_domain_blocks:
      import:
        description_html: ドメインブロックのリストをインポートしようとしています。このリストを自分で作成していない場合は、慎重に確認してください。
        existing_relationships_warning: 既存のフォロー関係
        private_comment_description_html: 'ブロックのインポート元を判別できるようにするため、ブロックは次のプライベートコメントを追加してインポートされます: <q>%{comment}</q>'
        private_comment_template: "%{source} から %{date} にインポートしました"
        title: ドメインブロックをインポート
      invalid_domain_block: 'エラーが発生したため、ブロックできなかったドメインがあります: %{error}'
      new:
        title: ドメインブロックをインポート
      no_file: ファイルが選択されていません
    follow_recommendations:
      description_html: "<strong>おすすめフォローは、新規ユーザーが興味のあるコンテンツをすばやく見つけるのに役立ちます。</strong>ユーザーが他のユーザーとの交流を十分にしていない場合、パーソナライズされたおすすめフォローを生成する代わりに、これらのアカウントが表示されます。最近のエンゲージメントが最も高いアカウントと、特定の言語のローカルフォロワー数が最も多いアカウントを組み合わせて､毎日再計算されます。"
      language: 言語
      status: ステータス
      suppress: おすすめフォローに表示しない
      suppressed: 非表示
      title: おすすめフォロー
      unsuppress: おすすめフォローを復元
    instances:
      availability:
        description_html:
          other: ドメインへの配信が <strong>%{count}</strong> 日失敗した場合、そのドメイン<em>からの</em>配信を受信しない限り、それ以上の配信を行いません。
        failure_threshold_reached: "%{date}に失敗のしきい値に達しました。"
        failures_recorded:
          other: "%{count}日間試行に失敗しました。"
        no_failures_recorded: 失敗は記録されていません。
        title: 可用性
        warning: このサーバーへの最後の接続試行に失敗しました
      back_to_all: すべて
      back_to_limited: 制限あり
      back_to_warning: 警告あり
      by_domain: ドメイン
      confirm_purge: このドメインを完全にブロックしてもよろしいですか？
      content_policies:
        comment: 内部メモ
        description_html: このドメインとそのサブドメインのすべてのアカウントに適用されるコンテンツポリシーを定義できます。
        limited_federation_mode_description_html: このドメインとの連合を許可するかどうかを選択できます。
        policies:
          detect_invalid_subscription: 購読のプライバシーなし
          reject_favourite: お気に入りを拒否
          reject_hashtag: ハッシュタグを拒否
          reject_media: メディアを拒否する
          reject_new_follow: 新規フォローを拒否
          reject_reply: リプライを拒否
          reject_reply_exclude_followers: フォロー相手以外からのリプライを拒否
          reject_reports: 通報を拒否
          reject_send_dissubscribable: 購読拒否投稿配送なし
          reject_send_media: メディア付き投稿配送なし
          reject_send_not_public_searchability: 検索許可全て投稿配送なし
          reject_send_public_unlisted: ローカル公開投稿配送なし
          reject_send_sensitive: センシティブ投稿配送なし
          reject_send_unlisted_dissubscribable: 購読拒否未収載投稿配送なし
          reject_straight_follow: フォローを制限
          silence: 制限
          suspend: サスペンド
        policy: ポリシー
        reason: 公開理由
        title: コンテンツ ポリシー
      dashboard:
        instance_accounts_dimension: 最もフォローされているアカウント
        instance_accounts_measure: 保存されたアカウント
        instance_followers_measure: そこでの我々のフォロワー
        instance_follows_measure: リモートフォローしているアカウント
        instance_languages_dimension: 人気の言語
        instance_media_attachments_measure: 保存されたメディア
        instance_reports_measure: 通報
        instance_statuses_measure: 保存された投稿
      delivery:
        all: すべて
        clear: 配送エラーをクリア
        failing: 配送失敗
        restart: 配送を再開
        stop: 配送を停止
        unavailable: 配送不可
      delivery_available: 配送可能
      delivery_error_days: 配送エラー発生日
      delivery_error_hint: "%{count}日間配送ができない場合は、自動的に配送不可としてマークされます。"
      destroyed_msg: "%{domain}からのデータは、すぐに削除されるように、キューに追加されました。"
      empty: ドメインが見つかりませんでした。
      known_accounts:
        other: 既知のアカウント数 %{count}
      moderation:
        all: すべて
        limited: 制限あり
        title: モデレーション
      private_comment: コメント (非公開)
      public_comment: コメント (公開)
      purge: パージ
      purge_description_html: このドメインがオフラインであると思われる場合は、このドメインのすべてのアカウント記録と関連するデータをストレージから削除できます。 これは時間がかかることがあります。
      title: 既知のサーバー
      total_blocked_by_us: ブロック合計
      total_followed_by_them: 被フォロー合計
      total_followed_by_us: フォロー合計
      total_reported: 通報合計
      total_storage: 添付されたメディア
      totals_time_period_hint_html: 以下に表示される合計には、すべての時間のデータが含まれています。
    invites:
      deactivate_all: すべて無効化
      filter:
        all: すべて
        available: 使用可能
        expired: 期限切れ
        title: フィルター
      title: 招待
    ip_blocks:
      add_new: ルールを作成
      created_msg: IPルールを追加しました
      delete: 削除
      expires_in:
        '1209600': 2週間
        '15778476': 半年
        '2629746': 1ヶ月
        '31556952': 1年
        '86400': 1日
        '94670856': 3年
      new:
        title: 新規IPルール
      no_ip_block_selected: 何も選択されていないためIPルールを変更しませんでした
      title: IPルール
    media_attachments:
      title: 投稿された画像
    relationships:
      title: "%{acct} さんのフォロー・フォロワー"
    relays:
      add_new: リレーを追加
      delete: 削除
      description_html: "<strong>連合リレー</strong>とは、登録しているサーバー間の公開投稿を仲介するサーバーです。<strong>中小規模のサーバーが連合のコンテンツを見つけるのを助けます。</strong>これを使用しない場合、ローカルユーザーがリモートユーザーを手動でフォローする必要があります。"
      disable: 無効化
      disabled: 無効
      enable: 有効化
      enable_hint: 有効にすると、リレーから全ての公開投稿を受信するようになり、またこのサーバーの全ての公開投稿をリレーに送信するようになります。
      enabled: 有効
      inbox_url: リレーURL
      pending: リレーサーバーの承認待ちです
      save_and_enable: 保存して有効にする
      setup: リレー接続を設定する
      signatures_not_enabled: セキュアモードまたは連合制限モードが有効の場合、リレーは正常に動作しません
      status: ステータス
      title: リレー
    report_notes:
      created_msg: 通報メモを書き込みました！
      destroyed_msg: 通報メモを削除しました！
    reports:
      account:
        notes:
          other: "%{count}件のメモ"
      action_log: 監査ログ
      action_taken_by: 通報処理者
      actions:
        delete_description_html: 報告された投稿は削除され、ストライクが記録されます。同じアカウントによる今後の違反行為のエスカレーションに役立てられます。
        mark_as_sensitive_description_html: 報告された投稿のメディアは閲覧注意となり、ストライクが記録され、同じアカウントによる今後の違反行為のエスカレーションに役立てられます。
        other_description_html: アカウントの動作を制御するためのオプションや、報告されたアカウントへの通信をカスタマイズするためのオプションを確認してください。
        resolve_description_html: 報告されたアカウントに対していかなる措置も取られず、ストライクも記録されず、報告は終了します。
        silence_description_html: このアカウントは、すでにフォローしている人、または手動で検索した人にしか見えないため、リーチが極端に制限されます。いつでも元に戻すことができます。このアカウントに対するすべての通報をクローズします。
        suspend_description_html: アカウントとそのすべての内容にアクセスできなくなり、最終的に削除され、やり取りは不可能になります。 30日以内であれば元に戻すことができます。このアカウントに対するすべての通報をクローズします。
      actions_description_html: このレポートを解決するために取るアクションを決定します。 報告されたアカウントに対して懲罰的な措置を取った場合、メール通知が送信されますが<strong>スパム</strong>カテゴリが選択されている場合を除きます。
      actions_description_remote_html: この通報を解決するためのアクションを選択してください。これは<strong>あなたの</strong>サーバーがこのリモートアカウントと通信し、そのコンテンツを処理する時のみ影響します。
      add_to_report: 通報にさらに追加
      are_you_sure: 本当に実行しますか？
      assign_to_self: 担当になる
      assigned: 担当者
      by_target_domain: ドメイン
      cancel: キャンセル
      category: カテゴリー
      category_description_html: 選択した理由は通報されたアカウントへの連絡時に引用されます
      comment:
        none: なし
      comment_description_html: "%{name}からの詳細情報:"
      confirm: 確認
      confirm_action: "@%{acct} さんに対するアクション"
      created_at: 通報日時
      delete_and_resolve: 投稿を削除
      forwarded: 転送済み
      forwarded_to: "%{domain}に転送されました"
      mark_as_resolved: 解決済みとしてマーク
      mark_as_sensitive: 閲覧注意にする
      mark_as_unresolved: 未解決に戻す
      no_one_assigned: なし
      notes:
        create: 書き込む
        create_and_resolve: 書き込み、解決済みにする
        create_and_unresolve: 書き込み、未解決に戻す
        delete: 削除
        placeholder: どのような措置が取られたか、または関連する更新を記述してください…
        title: メモ
      notes_description_html: 他のモデレーターと将来の自分にメモを残してください
      processed_msg: '通報 #%{id} が正常に処理されました'
      quick_actions_description_html: 'クイックアクションを実行するかスクロールして報告された通報を確認してください:'
      remote_user_placeholder: "%{instance}からのリモートユーザー"
      reopen: 未解決に戻す
      report: '通報 #%{id}'
      reported_account: 報告対象アカウント
      reported_by: 報告者
      resolved: 解決済み
      resolved_msg: 通報を解決済みにしました！
      skip_to_actions: アクションに移動
      status: ステータス
      statuses: 通報内容
      statuses_description_html: 問題の投稿は通報されたアカウントへの連絡時に引用されます
      summary:
        action_preambles:
          delete_html: "<strong>@%{acct}</strong>さんの投稿を<strong>削除</strong>します。この操作は:"
          mark_as_sensitive_html: "<strong>@%{acct}</strong>さんの投稿を<strong>閲覧注意</strong>として<strong>マーク</strong>します。この操作は:"
          silence_html: "<strong>@%{acct}</strong>さんのアカウントを<strong>制限</strong>します。この操作は:"
          suspend_html: "<strong>@%{acct}</strong>さんのアカウントを<strong>停止</strong>します。この操作は:"
        actions:
          delete_html: 当該の投稿を削除します
          mark_as_sensitive_html: 当該の投稿に含まれるメディアを閲覧注意にします
          silence_html: プロフィールとコンテンツを、すでにフォローしている人や、意図的にプロフィールにアクセスする人にのみ表示することで、<strong>@%{acct}</strong>さんのリーチを厳しく制限します
          suspend_html: "<strong>@%{acct}</strong>さんのアカウントが凍結され、プロフィールとコンテンツへのアクセス、および投稿ができなくなります"
        close_report: '通報 #%{id} を解決済みにします'
        close_reports_html: "<strong>@%{acct}</strong>さんに対する<strong>すべての</strong>通報を解決済みにします"
        delete_data_html: 停止が解除されないまま30日経過すると、<strong>@%{acct}</strong>さんのプロフィールとコンテンツは削除されます
        preview_preamble_html: "<strong>@%{acct}</strong>さんに次の内容の警告を通知します:"
        record_strike_html: 今後、<strong>@%{acct}</strong>さんが違反行為をしたときにエスカレーションできるように、このアカウントに対するストライクを記録します
        send_email_html: "<strong>@%{acct}</strong>さんに警告メールを送信します"
        warning_placeholder: アクションを行使する追加の理由（オプション）
      target_origin: 報告されたアカウントの起源
      title: 通報
      unassign: 担当を外す
      unknown_action_msg: '不明なアクションです: %{action}'
      unresolved: 未解決
      updated_at: 更新日時
      view_profile: プロフィールを表示
    roles:
      add_new: ロールを追加
      assigned_users:
        other: "%{count}人"
      categories:
        administration: 管理
        devops: 開発者
        invites: 招待
        moderation: モデレーション
        special: スペシャル
      delete: 削除
      description_html: "<strong>ユーザー ロール</strong>を使用すると、ユーザーがアクセスできる Mastodon の機能や領域をカスタマイズできます。"
      edit: "『%{name}』のロールを編集"
      everyone: デフォルトの権限
      everyone_full_description_html: これは、割り当てられたロールを持っていないものであっても、 <strong>すべてのユーザー</strong> に影響を与える <strong>基本ロール</strong>です。 他のすべてのロールは、そこから権限を継承します。
      permissions_count:
        other: "%{count}件の権限"
      privileges:
        administrator: 管理者
        administrator_description: この権限を持つユーザーはすべての権限をバイパスします
        delete_user_data: ユーザーデータの削除
        delete_user_data_description: ユーザーは、遅滞なく他のユーザーのデータを削除することができます
        invite_users: ユーザーを招待
        invite_users_description: ユーザーが新しい人を招待できるようにします
        manage_announcements: お知らせの管理
        manage_announcements_description: ユーザーがアナウンスを管理できるようにします
        manage_appeals: 抗議の管理
        manage_appeals_description: ユーザーはモデレーションアクションに対する抗議を確認できます
        manage_blocks: ブロックの管理
        manage_blocks_description: ユーザーがメールプロバイダとIPアドレスをブロックできるようにします
        manage_custom_emojis: カスタム絵文字を管理
        manage_custom_emojis_description: ユーザーがサーバー上のカスタム絵文字を管理できるようにします
        manage_federation: 連合の管理
        manage_federation_description: ユーザーが他のドメインとの連合をブロックまたは許可したり、配信を制御したりできます。
        manage_invites: 招待を管理
        manage_invites_description: 招待リンクの閲覧・解除を可能にする。
        manage_reports: レポートの管理
        manage_reports_description: ユーザーがレポートを確認したり、モデレーションアクションを実行したりできます。
        manage_roles: ロールの管理
        manage_roles_description: ユーザーが自分より下の役割を管理し、割り当てることができます。
        manage_rules: ルールの管理
        manage_rules_description: ユーザーがサーバールールを変更できるようにします
        manage_settings: 設定の管理
        manage_settings_description: ユーザーがサイト設定を変更できるようにします
        manage_taxonomies: 分類の管理
        manage_taxonomies_description: トレンドコンテンツの確認とハッシュタグの設定の更新
        manage_user_access: アクセス権を管理
        manage_user_access_description: 他のユーザーの2段階認証を無効にしたり、メールアドレスを変更したり、パスワードをリセットしたりすることができます。
        manage_users: ユーザーの管理
        manage_users_description: 他のユーザーの詳細情報を閲覧し、モデレーションを行うことができます。
        manage_webhooks: Webhookの管理
        manage_webhooks_description: 管理者イベントのWebhookを設定できます。
        view_audit_log: 監査ログの表示
        view_audit_log_description: ユーザーがサーバー上で管理アクションの履歴を表示できるようにします
        view_dashboard: ダッシュボードの表示
        view_dashboard_description: ユーザーがダッシュボードやさまざまなメトリクスにアクセスできるようにします
        view_devops: 開発者
        view_devops_description: Sidekiq と pgHero ダッシュボードにアクセスできるようにします
      title: ロール
    rules:
      add_new: ルールを追加
      delete: 削除
      description_html: たいていの人が利用規約を読んで同意したと言いますが、普通は問題が発生するまで読みません。<strong>箇条書きにして、サーバーのルールが一目で分かるようにしましょう</strong>。個々のルールは短くシンプルなものにし、多くの項目に分割しないようにしましょう。
      edit: ルールを編集
      empty: サーバーのルールが定義されていません。
      title: サーバーのルール
    settings:
      about:
        manage_rules: サーバーのルールを管理
        preamble: サーバーの運営、管理、資金調達の方法について、詳細な情報を提供します。
        rules_hint: ユーザーが守るべきルールのための専用エリアがあります。
        title: このサーバーについて
      appearance:
        preamble: ウェブインターフェースをカスタマイズします。
        title: 外観
      branding:
        preamble: サーバーのブランディングは、ネットワーク上の他のサーバーと区別するためのものです。この情報は、Mastodon の Web インターフェース、ネイティブアプリケーション、他の Web サイトやメッセージングアプリのリンクプレビューなど、様々な所で表示される可能性があります。このため、明確で短く、簡潔に記載することをおすすめします。
        title: ブランディング
      content_retention:
        preamble: ユーザーが生成したコンテンツがどのように Mastodon に保存されるかを管理します。
        title: コンテンツの保持
      default_noindex:
        desc_html: この設定を自分で変更していない全ユーザーに影響します
        title: デフォルトで検索エンジンによるインデックスを拒否する
      discovery:
        follow_recommendations: おすすめフォロー
        preamble: Mastodon を知らないユーザーを取り込むには、興味深いコンテンツを浮上させることが重要です。サーバー上で様々なディスカバリー機能がどのように機能するかを制御します。
        profile_directory: ディレクトリ
        public_timelines: 公開タイムライン
        publish_discovered_servers: 接続しているサーバーを公開する
        publish_statistics: 統計情報を公開する
        title: 見つける
        trends: トレンド
      domain_blocks:
        all: 誰にでも許可
        disabled: 誰にも許可しない
        users: ログイン済みローカルユーザーのみ許可
      registrations:
        preamble: あなたのサーバー上でアカウントを作成できるユーザーを制御します。
        title: アカウント作成
      registrations_mode:
        modes:
          approved: 登録には承認が必要
          none: 誰にも許可しない
          open: 誰でも登録可
      title: サーバー設定
    site_uploads:
      delete: ファイルを削除
      destroyed_msg: ファイルを削除しました！
    statuses:
      account: 作成者
      application: アプリ
      are_you_sure: 本当に実行しますか？
      back_to_account: アカウントページに戻る
      back_to_report: 通報ページに戻る
      batch:
        remove_from_report: 通報から削除
        report: 通報
      deleted: 削除済み
      favourites: お気に入り
      force_cw: 強制CW
      force_nsfw: 強制NSFW
      history: 更新履歴
      in_reply_to: 返信先
      language: 言語
      media:
        title: メディア
      metadata: メタデータ
      no_status_selected: 何も選択されていないため、変更されていません
      open: 投稿を開く
      original_status: オリジナルの投稿
      reblogs: ブースト
      remove: 投稿を削除
      remove_media: メディアを削除
      remove_history: 編集履歴を削除
      searchability: 検索許可
      status_changed: 投稿を変更しました
      title: 投稿一覧
      trending: トレンド
      visibility: 公開範囲
      with_media: メディアあり
    strikes:
      actions:
        delete_statuses: "%{name}さんが%{target}さんの投稿を削除しました"
        disable: "%{name}さんが%{target}さんを凍結しました"
        mark_statuses_as_sensitive: "%{name}さんが%{target}さんの投稿を閲覧注意としてマークしました"
        none: "%{name}さんが%{target}さんに警告を送信しました"
        sensitive: "%{name}さんが%{target}さんのアカウントを閲覧注意としてマークしました"
        silence: "%{name}さんが%{target}さんを制限しました"
        suspend: "%{name}さんが%{target}さんのアカウントを停止しました"
      appeal_approved: 抗議済み
      appeal_pending: 保留中の抗議
      appeal_rejected: 却下済みの抗議
    system_checks:
      database_schema_check:
        message_html: 未実行のデータベースマイグレーションがあります。実行して正常に動作するようにしてください。
      elasticsearch_running_check:
        message_html: Elasticsearchに接続できませんでした。Elasticsearchが実行されていることを確認するか、全文検索を無効にしてください。
      elasticsearch_version_check:
        message_html: '互換性のない Elasticsearch バージョン: %{value}'
        version_comparison: Elasticsearch %{running_version}が実行されていますが、%{required_version}が必要です
      rules_check:
        action: サーバーのルールを管理
        message_html: サーバーのルールを定義していません。
      sidekiq_process_check:
        message_html: "%{value}キューに対応するSidekiqプロセスがありません。Sidekiqの設定を確認してください。"
      upload_check_privacy_error:
        action: ここを開いて詳細を確認してください
        message_html: "<strong>Web サーバーが正しく設定されていません。ユーザーのプライバシーが危険な状態になっています。</strong>"
      upload_check_privacy_error_object_storage:
        action: ここを開いて詳細を確認してください
        message_html: "<strong>オブジェクトストレージが正しく設定されていません。ユーザーのプライバシーが危険な状態になっています。</strong>"
    tags:
      review: 審査状況
      updated_msg: ハッシュタグ設定が更新されました
    title: 管理
    trends:
      allow: 許可
      approved: 承認
      disallow: 拒否
      links:
        allow: リンクの許可
        allow_provider: 発行者の承認
        description_html: これらは、多くのユーザーに共有されているリンクです。あなたのユーザーが世の中の動きを知るのに役立ちます。あなたが公開者を承認するまで、リンクは一般に表示されません。また、個別のリンクの許可・拒否も可能です。
        disallow: リンクの拒否
        disallow_provider: 発行者の拒否
        no_link_selected: 何も選択されていないため、変更されていません
        publishers:
          no_publisher_selected: 何も選択されていないため、変更されていません
        shared_by_over_week:
          other: 週間%{count}人に共有されました
        title: トレンドリンク
        usage_comparison: 今日は%{today}回、昨日は%{yesterday}回共有されました
      not_allowed_to_trend: 未許可のトレンド
      only_allowed: 許可済み
      pending_review: 保留中
      preview_card_providers:
        allowed: この発行者からのリンクを許可
        description_html: これらは、よく共有されるリンク元のドメインです。リンク先のドメインが承認されない限り、リンクは公開されません。承認（または拒否）はサブドメインにも及びます。
        rejected: この発行者からのリンクを拒否
        title: 発行者
      rejected: 拒否
      statuses:
        allow: 掲載を許可
        allow_account: 投稿者を許可
        description_html: これらは、このサーバーが知っている、たくさんシェアされ、お気に入り登録されている投稿です。新しいユーザーや久しぶりにアクセスするユーザーがフォローする人を探すのに役立ちます。あなたが投稿者を承認し、投稿者が許可するまで、表示されることはありません。また、個別の投稿を許可または拒否することもできます。
        disallow: 掲載を拒否
        disallow_account: 投稿者を拒否
        no_status_selected: 何も選択されていないため、変更されていません
        not_discoverable: 投稿者は発見可能であることに同意していません
        shared_by:
          other: "%{friendly_count} 回の共有、お気に入り"
        title: トレンド投稿
      tags:
        current_score: 現在のスコア %{score}
        dashboard:
          tag_accounts_measure: 1回のみ使用
          tag_languages_dimension: 人気の言語
          tag_servers_dimension: 人気のサーバー
          tag_servers_measure: その他のサーバー
          tag_uses_measure: 合計利用数
        description_html: これらは、多くの投稿に使用されているハッシュタグです。あなたのユーザーが、人々が今一番話題にしていることを知るのに役立ちます。あなたが承認するまで、ハッシュタグは一般に表示されません。
        listable: おすすめに表示する
        no_tag_selected: 何も選択されていないため、変更されていません
        not_listable: おすすめに表示しない
        not_trendable: トレンドに表示しない
        not_usable: 使用を禁止
        peaked_on_and_decaying: "%{date}以降、しばらく使われていません"
        title: トレンドタグ
        trendable: トレンドに表示する
        trending_rank: '人気: %{rank}位'
        usable: 使用を許可
        usage_comparison: 今日は%{today}回、昨日は%{yesterday}回使用されました。
        used_by_over_week:
          other: 週間%{count}人に使用されました
      title: トレンド
      trending: トレンド
    warning_presets:
      add_new: 追加
      delete: 削除
      edit_preset: プリセット警告文を編集
      empty: まだプリセット警告文が作成されていません。
      title: プリセット警告文を管理
    webhooks:
      add_new: エンドポイントを追加
      delete: 削除
      description_html: "<strong>Webhook</strong> により、Mastodon は選択されたイベントの<strong>リアルタイム通知</strong>をアプリケーションにプッシュします。これにより、アプリケーションは<strong>自動的に処理を行うことができます</strong>。"
      disable: 無効化
      disabled: 無効
      edit: エンドポイントを編集
      empty: まだWebhookエンドポイントが設定されていません。
      enable: 有効化
      enabled: アクティブ
      enabled_events:
        other: "%{count}件の有効なイベント"
      events: イベント
      new: 新しいwebhook
      rotate_secret: シークレットをローテートする
      secret: シークレットに署名
      status: 投稿
      title: Webhooks
      webhook: Webhook
  admin_mailer:
    new_appeal:
      actions:
        delete_statuses: 投稿を削除する
        disable: アカウントを無効にする
        mark_statuses_as_sensitive: 閲覧注意としてマーク
        none: 警告
        sensitive: アカウントを閲覧注意にする
        silence: アカウントを制限する
        suspend: アカウントを停止する
      body: "%{target} は %{date} に行われた %{action_taken_by} による %{type} のモデレーション判定に不服を申し立てています。内容は次の通りです:"
      next_steps: モデレーションの決定を取り消すために申し立てを承認するか、無視することができます。
      subject: "%{instance}で%{username}さんからモデレーションへの申し立てが届きました。"
    new_pending_account:
      body: 新しいアカウントの詳細は以下の通りです。この申請を承認または却下することができます。
      subject: "%{instance}で新しいアカウント (%{username}) が承認待ちです"
    new_report:
      body: "%{reporter}さんが%{target}さんを通報しました"
      body_remote: "%{domain}の誰かが%{target}さんを通報しました"
      subject: "%{instance}の新しい通報 (#%{id})"
    new_trends:
      body: 以下の項目は、公開する前に審査が必要です。
      new_trending_links:
        title: トレンドリンク
      new_trending_statuses:
        title: トレンド投稿
      new_trending_tags:
        no_approved_tags: 承認されたトレンドハッシュタグはありません。
        requirements: 'これらの候補はいずれも %{rank} 位の承認済みトレンドハッシュタグのスコアを上回ります。現在 #%{lowest_tag_name} のスコアは %{lowest_tag_score} です。'
        title: トレンドハッシュタグ
      subject: "%{instance}で新しいトレンドが審査待ちです"
  aliases:
    add_new: エイリアスを作成
    created_msg: エイリアスを作成しました。これで以前のアカウントから引っ越しを開始できます。
    deleted_msg: エイリアスを削除しました。指定されていたアカウントからは引っ越しできなくなります。
    empty: エイリアスがありません。
    hint_html: 他のアカウントからこのアカウントにフォロワーを引き継いで引っ越したい場合、ここでエイリアスを作成しておく必要があります。エイリアス自体は<strong>無害で、取り消す</strong>ことができます。<strong>引っ越しは以前のアカウント側から開始する必要があります</strong>。
    remove: エイリアスを削除
  antennas:
    beta: アンテナ機能はベータ版です。今後、予告なく全データリセット・機能削除を行う場合があります。
    contexts:
      account: アカウント
      domain: ドメイン
      keyword: キーワード
      tag: ハッシュタグ
    errors:
      empty_contexts: 絞り込み条件が1つも指定されていないため無効です（除外条件はカウントされません）
      invalid_list_owner: これはあなたのリストではありません
      over_limit: 所持できるアンテナ数 %{limit}を超えています
      over_stl_limit: 所持できるSTLモード付きアンテナ数 (ホーム/リストそれぞれにつき%{limit}) を超えています
      remove_list_with_antenna: アンテナが関連付けられているリストは削除できません
    edit:
      accounts_hint: ローカルアカウントの場合は「@info」、リモートアカウントの場合は「@info@example.com」の形式で指定します。サーバーが認識していないアカウントは保存時に自動的に削除されます。
      accounts_raw: 絞り込むアカウント
      available: 有効
      description: アンテナは、サーバーが認識した全ての公開・ローカル公開投稿のうち、購読を拒否していないすべてのアカウントからの投稿が対象です。検出された投稿は、指定したリストに追加されます。
      domains_hint: ドメインとは、アカウントIDやサイトのURLのうち「kmy.blue」「example.com」に該当する部分です
      domains_raw: 絞り込むドメイン
      exclude_accounts_raw: 除外するアカウント
      exclude_domains_raw: 除外するドメイン
      exclude_keywords_raw: 除外するキーワード
      exclude_tags_raw: 除外するハッシュタグ
      hint: 下のリストに、絞り込み条件・除外条件を入力します。条件は複数指定することができます。1行につき1つずつ入力してください。空行、コメント、重複を含めることはできません。絞り込み条件（除外条件ではない）は最低1つ設定しなければいけません。
      ignore_reblog: ブーストを含めない
      keywords_hint: キーワードは1つあたり最低2文字です。キーワードによる絞り込みを指定した場合、検索許可に対応しているサーバーからの投稿は、検索許可が「公開」以外のものは掲載されなくなります
      keywords_raw: 絞り込むキーワード
      list: 投稿配置先リスト
      stl: STL(ソーシャルタイムライン)モードを有効にする
      stl_hint: STLモードが有効になったアンテナは、全てのフォロワーとローカルタイムラインの発言を流します。STLが有効になっていると、これより下の設定が例外なく全て何もかも無視されます。その代わり購読拒否設定は無視されます。
      tags_raw: 絞り込むハッシュタグ
      title: アンテナを編集
      with_media_only: メディアのみ
    index:
      accounts:
        other: "%{count}件のアカウント"
      contexts: "%{contexts}のアンテナ"
      delete: 削除
      disabled: 無効
      domains:
        other: "%{count}件のドメイン"
      empty: アンテナはありません。
      expires_in: "%{distance}で期限切れ"
      expires_on: 有効期限 %{date}
      keywords:
        other: "%{count}件のキーワード"
      stl: STLモードが適用されます。購読拒否設定は無視されます。
      tags:
        other: "%{count}件のタグ"
      title: アンテナ
    new:
      save: 新規アンテナを保存
      title: 新規アンテナを追加
  appearance:
    advanced_web_interface: 上級者向けUI
    advanced_web_interface_hint: ディスプレイを幅いっぱいまで活用したい場合、上級者向け UI をおすすめします。ホーム、通知、連合タイムライン、更にはリストやハッシュタグなど、様々な異なるカラムから望む限りの情報を一度に受け取れるような設定が可能になります。
    animations_and_accessibility: アニメーションとアクセシビリティー
    confirmation_dialogs: 確認ダイアログ
    discovery: 見つける
    localization:
      body: Mastodonは有志によって翻訳されています。
      guide_link: https://ja.crowdin.com/project/mastodon
      guide_link_text: 誰でも参加することができます。
    sensitive_content: 閲覧注意コンテンツ
    toot_layout: 投稿のレイアウト
  application_mailer:
    notification_preferences: メール設定の変更
    salutation: "%{name}さん"
    settings: 'メール設定の変更: %{link}'
    view: 'リンク:'
    view_profile: プロフィールを表示
    view_status: 投稿を表示
  applications:
    created: アプリが作成されました
    destroyed: アプリが削除されました
    logout: ログアウト
    regenerate_token: アクセストークンの再生成
    token_regenerated: アクセストークンが再生成されました
    warning: このデータは気をつけて取り扱ってください。他の人と共有しないでください！
    your_token: アクセストークン
  auth:
    apply_for_account: アカウントのリクエスト
<<<<<<< HEAD
    change_password: パスワード
    cloudflare_with_registering: 登録時にCloudflareの画面が表示されます。登録できないときは tt@kmycode.net までご連絡ください
=======
>>>>>>> 69db5079
    confirmations:
      wrong_email_hint: メールアドレスが正しくない場合は、アカウント設定で変更できます。
    delete_account: アカウントの削除
    delete_account_html: アカウントを削除したい場合、<a href="%{path}">こちら</a>から手続きが行えます。削除する前に、確認画面があります。
    description:
      prefix_invited_by_user: "@%{name}さんがあなたをこのMastodonサーバーに招待しました"
      prefix_sign_up: 今すぐMastodonを始めよう！
      suffix: アカウントがあれば、どんなMastodon互換サーバーのユーザーでもフォローしたりメッセージをやり取りできるようになります！
    didnt_get_confirmation: 確認メールを受信できない場合は
    dont_have_your_security_key: セキュリティキーを持っていませんか？
    forgot_password: パスワードをお忘れですか？
    invalid_reset_password_token: パスワードリセットトークンが正しくないか期限切れです。もう一度リクエストしてください。
    link_to_otp: 携帯電話から二要素認証コードを入力するか、リカバリーコードを入力してください
    link_to_webauth: セキュリティキーを使用する
    log_in_with: 次の方法でログイン
    login: ログイン
    logout: ログアウト
    migrate_account: 別のアカウントに引っ越す
    migrate_account_html: 引っ越し先を明記したい場合は<a href="%{path}">こちら</a>で設定できます。
    or_log_in_with: または次のサービスでログイン
    privacy_policy_agreement_html: <a href="%{privacy_policy_path}" target="_blank">プライバシーポリシー</a>を読み、同意します
    progress:
      confirm: メールアドレスの確認
      details: ユーザー情報
      review: 承認
      rules: ルール
    providers:
      cas: CAS
      saml: SAML
    register: 登録する
    registration_closed: "%{instance}は現在、新規登録停止中です"
    resend_confirmation: 確認メールを再送
    reset_password: パスワードを再発行
    rules:
      accept: 同意する
      back: 戻る
      preamble: これらは %{domain} モデレータによって設定され、実施されます。
      title: いくつかのルールがあります。
    security: セキュリティ
    set_new_password: 新しいパスワード
    setup:
      email_below_hint_html: 確認メールが迷惑メールフォルダに振り分けられていないか確認してください。メールアドレスを間違えた場合は、ここでメールアドレスの変更と確認メールの再送ができます。
      email_settings_hint_html: メールに記載のリンクを開いて %{email} を確認してください。
      link_not_received: 確認メールを受信できない場合は
      new_confirmation_instructions_sent: 確認用のリンクを記載した新しいメールを送信しました
      title: 確認メールを送信しました
    sign_in:
      preamble_html: "<strong>%{domain}</strong> の資格情報でサインインします。 あなたのアカウントが別のサーバーでホストされている場合は、ここでログインすることはできません。"
      title: "%{domain}にログイン"
    sign_up:
      manual_review: "%{domain} への登録にはモデレーターによる承認が必要です。審査の参考になるように、簡単な自己紹介や %{domain} に登録したい理由などを記入してください。"
      preamble: この Mastodon サーバーのアカウントがあれば、ネットワーク上の他の人のアカウントがどこでホストされているかに関係なく、その人をフォローすることができます。
      title: さあ %{domain} でセットアップしましょう.
    status:
      account_status: アカウントの状態
      confirming: メールアドレスの確認が完了するのを待っています。
      functional: アカウントは完全に機能しています。
      pending: あなたの申請は現在サーバー管理者による審査待ちです。これにはしばらくかかります。申請が承認されるとメールが届きます。
      redirecting_to: アカウントは%{acct}に引っ越し設定されているため非アクティブになっています。
      view_strikes: 過去のストライクを表示
    too_fast: フォームの送信が速すぎます。もう一度やり直してください。
    use_security_key: セキュリティキーを使用
  authorize_follow:
    already_following: あなたは既にこのアカウントをフォローしています
    already_requested: 既にこのアカウントへフォローリクエストを送信しています
    error: 残念ながら、リモートアカウント情報の取得中にエラーが発生しました
    follow: フォロー
    follow_request: 'あなたは以下のアカウントにフォローリクエストを送信しました:'
    following: '成功！ あなたは現在以下のアカウントをフォローしています:'
    post_follow:
      close: またはこのウィンドウを閉じます。
      return: ユーザーのプロフィールを見る
      web: Webを開く
    title: "%{acct}さんをフォロー"
  challenge:
    confirm: 続ける
    hint_html: 以後1時間はパスワードの再入力を求めません
    invalid_password: パスワードが間違っています
    prompt: 続行するにはパスワードを入力してください
  crypto:
    errors:
      invalid_key: 有効なEd25519またはCurve25519キーではありません
      invalid_signature: 有効なEd25519署名ではありません
  date:
    formats:
      default: "%Y年%m月%d日"
      with_month_name: "%Y年%m月%d日"
  datetime:
    distance_in_words:
      about_x_hours: "%{count}時間"
      about_x_months: "%{count}月"
      about_x_years: "%{count}年"
      almost_x_years: "%{count}年"
      half_a_minute: 今
      less_than_x_minutes: "%{count}分"
      less_than_x_seconds: 今
      over_x_years: "%{count}年"
      x_days: "%{count}日"
      x_minutes: "%{count}分"
      x_months: "%{count}月"
      x_seconds: "%{count}秒"
  deletes:
    challenge_not_passed: 入力された情報は正しくありません
    confirm_password: 本人確認のため、現在のパスワードを入力してください
    confirm_username: 確認のためユーザー名を入力してください
    proceed: アカウントを削除する
    success_msg: アカウントは正常に削除されました
    warning:
      before: '続行する前に、次の点を再度確認してください:'
      caches: 他のサーバーにコンテンツのキャッシュがずっと残る場合があります
      data_removal: あなたの投稿やその他のデータはこのサーバーから完全に削除されます
      email_change_html: アカウントを削除しなくても<a href="%{path}">メールアドレスを変更</a>できます
      email_contact_html: それでも届かない場合、<a href="mailto:%{email}">%{email}</a>までメールで問い合わせてください
      email_reconfirmation_html: 確認のメールが届かない場合、<a href="%{path}">もう一度申請</a>できます。
      irreversible: 削除操作の撤回やアカウントの復活はできません
      more_details_html: 詳しくは<a href="%{terms_path}">プライバシーポリシー</a>をご覧ください。
      username_available: あなたのユーザー名は再利用できるようになります
      username_unavailable: あなたのユーザー名は引き続き利用できません
  disputes:
    strikes:
      action_taken: 取られた措置
      appeal: 抗議
      appeal_approved: このストライクは申し立てが承認され、有効ではありません。
      appeal_rejected: 申し立ては拒否されました
      appeal_submitted_at: 抗議が送信されました
      appealed_msg: 申し立てが送信されました。承認されると通知されます。
      appeals:
        submit: 抗議を送信
      approve_appeal: 抗議を承認
      associated_report: 関連する通報
      created_at: 日時
      description_html: これらは、%{instance}のスタッフがあなたのアカウントに対して行った措置や、あなたに送られた警告です。
      recipient: 送信元
      reject_appeal: 抗議を却下
      status: '投稿 #%{id}'
      status_removed: 既に削除されています
      title: "%{date}に%{action}"
      title_actions:
        delete_statuses: 投稿の削除
        disable: アカウント凍結
        mark_statuses_as_sensitive: 投稿を閲覧注意としてマーク
        none: 警告
        sensitive: アカウントを閲覧注意としてマーク
        silence: アカウントの制限
        suspend: アカウントの一時停止
      your_appeal_approved: 申し立てが承認されました
      your_appeal_pending: 申し立てを送信しました
      your_appeal_rejected: 申し立ては拒否されました
  domain_validator:
    invalid_domain: は無効なドメイン名です
  errors:
    '400': 送信されたリクエストは無効であるか、または不正なフォーマットです。
    '403': このページを表示する権限がありません。
    '404': お探しのページは見つかりませんでした。
    '406': このページは要求された形式では利用できません。
    '410': お探しのページはもう存在しません。
    '422':
      content: セキュリティ認証に失敗しました。Cookieをブロックしていませんか？
      title: セキュリティ認証に失敗
    '429': リクエストの制限に達しました
    '500':
      content: もうしわけありませんが、なにかが間違っています。
      title: このページは正しくありません
    '503': 一時的なサーバー障害のため利用することができません。
    noscript_html: Mastodonのウェブアプリケーションを利用する場合はJavaScriptを有効にしてください。またはあなたのプラットフォーム向けの<a href="%{apps_path}">Mastodonネイティブアプリ</a>を探すことができます。
  existing_username_validator:
    not_found: そのようなユーザー名はローカルに見つかりませんでした
    not_found_multiple: "%{usernames}さんは見つかりませんでした"
  exports:
    archive_takeout:
      date: 日時
      download: ダウンロード
      hint_html: "<strong>投稿本文とメディア</strong>のアーカイブをリクエストできます。 データはActivityPub形式で、対応しているソフトウェアで読み込むことができます。7日毎にアーカイブをリクエストできます。"
      in_progress: 準備中...
      request: アーカイブをリクエスト
      size: 容量
    blocks: ブロック
    bookmarks: ブックマーク
    csv: CSV
    domain_blocks: 非表示にしたドメイン
    lists: リスト
    mutes: ミュート
    storage: メディア
  featured_tags:
    add_new: 追加
    errors:
      limit: すでに注目のハッシュタグの上限数に達しています
    hint_html: "<strong>注目のハッシュタグとは？</strong>　プロフィールページに目立つ形で表示され、そのハッシュタグのついたあなたの公開投稿だけを抽出して閲覧できるようにします。クリエイティブな仕事や長期的なプロジェクトを追うのに優れた機能です。"
  filters:
    contexts:
      account: プロフィール
      home: ホームおよびリスト
      notifications: 通知
      public: 公開タイムライン
      thread: 会話
    edit:
      add_keyword: キーワードを追加
      keywords: キーワード
      statuses: 個別の投稿
      statuses_hint_html: このフィルタは、以下のキーワードにマッチするかどうかに関わらず、個々の投稿を選択して適用されます。 <a href="%{path}">フィルターを確認または投稿を削除</a>。
      title: フィルターを編集
    errors:
      deprecated_api_multiple_keywords: これらのパラメータは複数のフィルタキーワードに適用されるため、このアプリケーションから変更できません。 最新のアプリケーションまたはWebインターフェースを使用してください。
      invalid_context: 対象がないか無効です
    index:
      contexts: "%{contexts}のフィルター"
      delete: 削除
      empty: フィルターはありません。
      expires_in: "%{distance}で期限切れ"
      expires_on: 有効期限 %{date}
      keywords:
        other: "%{count}件のキーワード"
      statuses:
        other: "%{count}件の投稿"
      statuses_long:
        other: "%{count}件の投稿を非表示にしました"
      title: フィルター
    new:
      save: 新規フィルターを保存
      title: 新規フィルターを追加
    statuses:
      back_to_filter: フィルタに戻る
      batch:
        remove: フィルターから削除する
      index:
        hint: このフィルターは、他の条件に関係なく個々の投稿を選択する場合に適用されます。Webインターフェースからこのフィルターにさらに投稿を追加できます。
        title: フィルターされた投稿
  generic:
    all: すべて
    all_items_on_page_selected_html:
      other: このページの <strong>%{count}</strong> 件すべてが選択されています。
    all_matching_items_selected_html:
      other: 検索条件に一致する <strong>%{count}</strong> 件すべてが選択されています。
    changes_saved_msg: 正常に変更されました！
    copy: コピー
    delete: 削除
    deselect: 選択解除
    none: なし
    order_by: 並び順
    save_changes: 変更を保存
    select_all_matching_items:
      other: 検索条件に一致する %{count} 件をすべて選択
    today: 今日
    validation_errors:
      other: エラーが発生しました！ 以下の%{count}件のエラーを確認してください
  imports:
    errors:
      invalid_csv_file: '無効なCSVファイルです。エラー: %{error}'
      over_rows_processing_limit: "%{count}行以上"
    modes:
      merge: 統合
      merge_long: 現在のレコードを保持したまま新しいものを追加します
      overwrite: 上書き
      overwrite_long: 現在のレコードを新しいもので置き換えます
    preface: 他のサーバーでエクスポートされたファイルから、フォロー/ブロックした情報をこのサーバー上のアカウントにインポートできます。
    success: ファイルは正常にアップロードされ、現在処理中です。しばらくしてから確認してください
    types:
      blocking: ブロックしたアカウントリスト
      bookmarks: ブックマーク
      domain_blocking: 非表示にしたドメインリスト
      following: フォロー中のアカウントリスト
      muting: ミュートしたアカウントリスト
    upload: アップロード
  invites:
    delete: 無効化
    expired: 期限切れ
    expires_in:
      '1800': 30分
      '21600': 6時間
      '3600': 1時間
      '43200': 12時間
      '604800': 1週間
      '86400': 1日
    expires_in_prompt: 無期限
    generate: 招待リンクを作成
    invited_by: '次の人に招待されました:'
    max_uses:
      other: "%{count}"
    max_uses_prompt: 無制限
    prompt: リンクを生成・共有してこのサーバーへの新規登録を受け付けることができます
    table:
      expires_at: 有効期限
      uses: 使用
    title: 新規ユーザーの招待
  lists:
    errors:
      limit: リストの上限数に達しています
  login_activities:
    authentication_methods:
      otp: 二要素認証アプリ
      password: パスワード
      sign_in_token: メールセキュリティコード
      webauthn: セキュリティキー
    description_html: 認識できないアクティビティが表示された場合は、パスワードの変更と二要素認証の有効化を検討してください。
    empty: 利用可能な認証履歴がありません
    failed_sign_in_html: "%{ip} (%{browser}) から%{method}を利用したサインインに失敗しました。"
    successful_sign_in_html: "%{ip} (%{browser}) から%{method}を利用したサインインに成功しました"
    title: 認証履歴
  media_attachments:
    validations:
      images_and_video: 既に画像が追加されているため、動画を追加することはできません
      not_ready: ファイルのアップロードに失敗しました。しばらくしてからもう一度お試しください！
      too_many: 追加できるファイルは4つまでです
  migrations:
    acct: 引っ越し先の ユーザー名@ドメイン
    cancel: 引っ越しを取り消す
    cancel_explanation: 引っ越しを取り消すと現在のアカウントが再度有効化されますが、引き継がれたフォロワーは戻されません。
    cancelled_msg: 引っ越し設定を取り消しました。
    errors:
      already_moved: は既に引っ越したアカウントと同じです
      missing_also_known_as: はこのアカウントとエイリアスの設定がされていません
      move_to_self: 同じアカウントに引っ越すことはできません
      not_found: 見つかりませんでした
      on_cooldown: クールダウン期間中です
    followers_count: 引き継がれるフォロワー
    incoming_migrations: 別のアカウントから引っ越す
    incoming_migrations_html: 別のアカウントからこのアカウントに引っ越すには、まず<a href="%{path}">アカウントエイリアスを作成</a>する必要があります。
    moved_msg: アカウントは%{acct}に引っ越し設定されており、フォロワーは引っ越し先に引き継がれています。
    not_redirecting: アカウントは現在引っ越し設定されていません。
    on_cooldown: あなたは最近アカウントを引っ越しました。この機能は%{count}日後に再度利用できるようになります。
    past_migrations: 過去の引っ越し
    proceed_with_move: フォロワーを引き継ぐ
    redirected_msg: あなたのアカウントは現在%{acct}にリダイレクトされています。
    redirecting_to: アカウントは%{acct}に引っ越し設定されています。
    set_redirect: 引っ越しを設定
    warning:
      backreference_required: まずは引っ越し先のアカウントでこのアカウントに対しエイリアスを作成する必要があります
      before: '続行する前に、次の点を再度確認してください:'
      cooldown: 引っ越し後はクールダウン期間があります。その間再度引っ越すことはできません
      disabled_account: 引っ越した後はデータのエクスポートと再有効化を除きほとんどの機能が利用できなくなります
      followers: すべてのフォロワーを現在のアカウントから新しいアカウントに引き継ぎます
      only_redirect_html: または、<a href="%{path}">フォロワーを残したまま引っ越す</a>こともできます。
      other_data: その他のデータは自動的に引き継がれません
      redirect: プロフィールに引っ越し済みの通知が表示され、検索結果から除外されます
  moderation:
    title: モデレーション
  move_handler:
    carry_blocks_over_text: このユーザーは、あなたがブロックしていた%{acct}から引っ越しました。
    carry_mutes_over_text: このユーザーは、あなたがミュートしていた%{acct}から引っ越しました。
    copy_account_note_text: このユーザーは%{acct}から引っ越しました。これは以前のメモです。
  navigation:
    toggle_menu: メニューを表示 / 非表示
  notification_mailer:
    admin:
      report:
        subject: "%{name}さんがレポートを送信しました"
      sign_up:
        subject: "%{name}さんがサインアップしました"
    favourite:
      body: "%{name}さんにお気に入り登録された、あなたの投稿があります:"
      subject: "%{name}さんにお気に入りに登録されました"
      title: 新たなお気に入り登録
    emoji_reaction:
      body: "%{name}さんにスタンプをつけられた、あなたの投稿があります:"
      subject: "%{name}さんにスタンプをつけられました"
      title: 新たなスタンプ
    follow:
      body: "%{name}さんにフォローされています！"
      subject: "%{name}さんにフォローされています"
      title: 新たなフォロワー
    follow_request:
      action: フォローリクエストの管理
      body: "%{name}さんがあなたにフォローをリクエストしました"
      subject: "%{name}さんからのフォローリクエスト"
      title: 新たなフォローリクエスト
    mention:
      action: 返信
      body: "%{name}さんから返信がありました:"
      subject: "%{name}さんに返信されました"
      title: 新たな返信
    poll:
      subject: "%{name} さんの投票が終了しました"
    reblog:
      body: "%{name}さんにブーストされた、あなたの投稿があります:"
      subject: "%{name}さんにブーストされました"
      title: 新たなブースト
    status:
      subject: "%{name}さんが投稿しました"
    update:
      subject: "%{name}さんが投稿を更新しました"
  notifications:
    email_events: メールによる通知
    email_events_hint: '受信する通知を選択:'
    other_settings: その他の通知設定
  number:
    human:
      decimal_units:
        format: "%n%u"
        units:
          billion: B
          million: M
          quadrillion: Q
          thousand: K
          trillion: T
  otp_authentication:
    code_hint: 続行するには認証アプリで表示されたコードを入力してください
    description_html: "<strong>二要素認証</strong>を有効にすると、ログイン時に認証アプリからコードを入力する必要があります。"
    enable: 有効化
    instructions_html: "<strong>Google Authenticatorか、もしくはほかのTOTPアプリでこのQRコードをスキャンしてください。</strong>これ以降、ログインするときはそのアプリで生成されるコードが必要になります。"
    manual_instructions: 'QRコードがスキャンできず、手動での登録を希望の場合はこのシークレットコードを利用してください。:'
    setup: セットアップ
    wrong_code: コードが間違っています。サーバーとデバイスの時計にずれがあるかもしれません。
  pagination:
    newer: 新しい投稿
    next: 次
    older: 以前の投稿
    prev: 前
    truncate: "&hellip;"
  polls:
    errors:
      already_voted: このアンケートには投票済みです
      duplicate_options: に同じものがあります
      duration_too_long: が長過ぎます
      duration_too_short: が短過ぎます
      expired: アンケートは既に終了しました
      invalid_choice: 選択された項目は存在しません
      over_character_limit: は%{max}文字より長くすることはできません
      too_few_options: は複数必要です
      too_many_options: は%{max}個までです
  preferences:
    hide: 隠蔽
    other: その他
    posting_defaults: デフォルトの投稿設定
    public_timelines: 公開タイムライン
    stop_deliver: 配送停止
  privacy_policy:
    title: プライバシーポリシー
  reactions:
    errors:
      duplication: 同じリアクションを複数行おうとしました
      limit_reached: リアクションの種類が上限に達しました
      unrecognized_emoji: は絵文字として認識されていません
  relationships:
    activity: 活動
    confirm_follow_selected_followers: 選択したフォロワーをフォローしてもよろしいですか？
    confirm_remove_selected_followers: 選択したフォロワーを削除してもよろしいですか？
    confirm_remove_selected_follows: 選択したフォローを削除してもよろしいですか？
    dormant: 非アクティブ
    follow_failure: 選択したアカウントの一部をフォローできませんでした。
    follow_selected_followers: 選択したフォロワーをフォロー
    followers: フォロワー
    following: フォロー中
    invited: 招待済み
    last_active: 最後の活動
    most_recent: 新着
    moved: 引っ越し済み
    mutual: 相互
    primary: 標準
    relationship: 関係性
    remove_selected_domains: 選択したドメインのフォロワーを全て解除
    remove_selected_followers: 選択したフォロワーを解除
    remove_selected_follows: 選択したユーザーをフォロー解除
    status: 状態
  remote_follow:
    missing_resource: リダイレクト先が見つかりませんでした
  reports:
    errors:
      invalid_rules: 有効なルールを参照していません
  rss:
    content_warning: '閲覧注意:'
    descriptions:
      account: "@%{acct}からの公開投稿"
      tag: "#%{hashtag}が付けられた公開投稿"
  scheduled_statuses:
    over_daily_limit: その日予約できる投稿数 %{limit}を超えています
    over_total_limit: 予約できる投稿数 %{limit}を超えています
    too_soon: より先の時間を指定してください
  sessions:
    activity: 最後のアクティビティ
    browser: ブラウザ
    browsers:
      alipay: Alipay
      blackberry: BlackBerry
      chrome: Chrome
      edge: Microsoft Edge
      electron: Electron
      firefox: Firefox
      generic: 不明なブラウザ
      huawei_browser: Huaweiブラウザ
      ie: Internet Explorer
      micro_messenger: MicroMessenger
      nokia: Nokia S40 Ovi Browser
      opera: Opera
      otter: Otter
      phantom_js: PhantomJS
      qq: QQ Browser
      safari: Safari
      uc_browser: UC Browser
      unknown_browser: 不明なブラウザ
      weibo: Weibo
    current_session: 現在のセッション
    description: "%{platform}上の%{browser}"
    explanation: あなたのMastodonアカウントに現在ログインしているウェブブラウザの一覧です。
    ip: IP
    platforms:
      adobe_air: Adobe Air
      android: Android
      blackberry: BlackBerry
      chrome_os: ChromeOS
      firefox_os: Firefox OS
      ios: iOS
      kai_os: KaiOS
      linux: Linux
      mac: macOS
      unknown_platform: 不明なプラットフォーム
      windows: Windows
      windows_mobile: Windows Mobile
      windows_phone: Windows Phone
    revoke: 削除
    revoke_success: セッションを削除しました
    title: セッション
    view_authentication_history: アカウントの認証履歴を表示
  settings:
    account: アカウント
    account_settings: アカウント設定
    aliases: アカウントエイリアス
    appearance: 外観
    authorized_apps: 認証済みアプリ
    back: Mastodonに戻る
    delete: アカウントの削除
    development: 開発
    edit_profile: プロフィールを編集
    export: データのエクスポート
    featured_tags: 注目のハッシュタグ
    import: データのインポート
    import_and_export: インポート・エクスポート
    migrate: アカウントの引っ越し
    notifications: 通知
    preferences: ユーザー設定
    profile: プロフィール
    relationships: フォロー・フォロワー
    statuses_cleanup: 投稿の自動削除
    strikes: モデレーションストライク
    two_factor_authentication: 二要素認証
    webauthn_authentication: セキュリティキー
  statuses:
    attached:
      audio:
        other: "%{count}本のオーディオ"
      description: '添付: %{attached}'
      image:
        other: "%{count}枚の画像"
      video:
        other: "%{count}本の動画"
    boosted_from_html: "%{acct_link}からブースト"
    content_warning: '閲覧注意: %{warning}'
    default_language: UIの表示言語
    disallowed_hashtags:
      other: '許可されていないハッシュタグが含まれています: %{tags}'
    edited_at_html: "%{date} 編集済み"
    errors:
      in_reply_not_found: あなたが返信しようとしている投稿は存在しないようです。
    open_in_web: Webで開く
    over_character_limit: 上限は%{max}文字です
    pin_errors:
      direct: 返信したユーザーのみに表示される投稿はピン留めできません
      limit: 固定できる投稿数の上限に達しました
      ownership: 他人の投稿を固定することはできません
      reblog: ブーストを固定することはできません
    poll:
      total_people:
        other: "%{count}人"
      total_votes:
        other: "%{count}票"
      vote: 投票
    searchabilities:
      direct: リアクションした人
      direct_long: この投稿にリアクションした人しか検索できません
      limited: 自分のみ
      limited_long: この投稿はあなたしか検索できません
      private: フォロワーのみ
      private_long: この投稿はフォロワーのみが検索できます
      public: 公開
      public_long: この投稿は誰でも検索できます
    show_more: もっと見る
    show_newer: 新しいものを表示
    show_older: 古いものを表示
    show_thread: スレッドを表示
    sign_in_to_participate: ログインして会話に参加
    title: '%{name}: "%{quote}"'
    visibilities:
      direct: ダイレクト
      private: フォロワー限定
      private_long: フォロワーにのみ表示されます
      public: 公開
      public_long: 誰でも見ることができ、かつ連合・ローカルタイムラインに表示されます
      public_unlisted: ローカル公開
      public_unlisted_long: 誰でも見ることができますが、連合タイムラインには表示されません
      unlisted: 未収載
      unlisted_long: 誰でも見ることができますが、連合・ローカルタイムラインには表示されません
      unset: 設定なし
      unset_long: デフォルトの挙動に従います
  statuses_cleanup:
    enabled: 古い投稿を自動的に削除する
    enabled_hint: 設定した期間を過ぎた投稿は、以下の例外に該当しない限り、自動的に削除されます
    exceptions: 例外
    explanation: 投稿の削除はサーバーに負荷がかかるため、サーバーが混み合っていないときに時間をかけて行われます。
    ignore_emojis: 設定しない
    ignore_favs: 設定しない
    ignore_reblogs: 設定しない
    interaction_exceptions: インタラクションに基づく例外
    interaction_exceptions_explanation: お気に入りやブーストの基準値を一度超えてしまった投稿は、基準値を下回った後であっても、削除される保証はありません。
    keep_direct: ダイレクトメッセージを保持
    keep_direct_hint: ダイレクトメッセージを削除せずに残します
    keep_media: メディア付きの投稿を保持
    keep_media_hint: メディア付きの投稿を削除せずに残します
    keep_pinned: ピン留めされた投稿を保持
    keep_pinned_hint: ピン留めされた投稿を削除せずに残します
    keep_polls: アンケート付きの投稿を保持
    keep_polls_hint: アンケート付きの投稿を削除せずに残します
    keep_self_bookmark: ブックマークした投稿を保持
    keep_self_bookmark_hint: 自分自身でブックマークした投稿を削除せずに残します
    keep_self_emoji: スタンプをつけた投稿を保持
    keep_self_emoji_hint: 自分自身でスタンプをつけた投稿を削除せずに残します
    keep_self_fav: お気に入りに登録した投稿を保持
    keep_self_fav_hint: 自分自身でお気に入りに登録した投稿を削除せずに残します
    min_age:
      '1209600': 2週間
      '15778476': 半年
      '2629746': 1ヶ月
      '31556952': 1年
      '5259492': 2ヶ月
      '604800': 1週間
      '63113904': 2年
      '7889238': 3ヶ月
    min_age_label: 投稿を保持する期間
    min_emojis: スタンプの基準値
    min_emojis_hint: この数以上、スタンプをつけられた投稿を削除せずに残します。空白にしておくと、数に関わらず投稿を削除します。
    min_favs: お気に入りの基準値
    min_favs_hint: この数以上、お気に入り登録された投稿を削除せずに残します。空白にしておくと、お気に入りの数に関わらず投稿を削除します。
    min_reblogs: ブーストの基準値
    min_reblogs_hint: この数以上、ブーストされた投稿を削除せずに残します。空白にしておくと、ブーストされた数に関わらず投稿を削除します。
  stream_entries:
    pinned: 固定された投稿
    reblogged: さんがブースト
    sensitive_content: 閲覧注意
  strikes:
    errors:
      too_late: このストライクに抗議するには遅すぎます
  tags:
    does_not_match_previous_name: 以前の名前と一致しません
  themes:
    contrast: Mastodon (ハイコントラスト)
    default: Mastodon (ダーク)
    mastodon-light: Mastodon (ライト)
  time:
    formats:
      default: "%Y年%m月%d日 %H:%M"
      month: "%Y年 %b"
      time: "%H:%M"
  two_factor_authentication:
    add: 追加
    disable: 無効化
    disabled_success: 二要素認証が無効になりました
    edit: 編集
    enabled: 二要素認証は有効になっています
    enabled_success: 二要素認証が有効になりました
    generate_recovery_codes: リカバリーコードを生成
    lost_recovery_codes: リカバリーコードを使用すると携帯電話を紛失した場合でもアカウントにアクセスできるようになります。 リカバリーコードを紛失した場合もここで再生成することができますが、古いリカバリーコードは無効になります。
    methods: 方式
    otp: 認証アプリ
    recovery_codes: リカバリーコード
    recovery_codes_regenerated: リカバリーコードが再生成されました
    recovery_instructions_html: 携帯電話を紛失した場合、以下の内どれかのリカバリーコードを使用してアカウントへアクセスすることができます。<strong>リカバリーコードは大切に保全してください。</strong>たとえば印刷してほかの重要な書類と一緒に保管することができます。
    webauthn: セキュリティキー
  user_mailer:
    appeal_approved:
      action: アカウントへ
      explanation: "%{strike_date}のストライクに対して、あなたが%{appeal_date}に行った申し立ては承認されました。アカウントは正常な状態に戻りました。"
      subject: "%{date}の申し立てが承認されました"
      title: 申し立てが承認されました。
    appeal_rejected:
      explanation: "%{strike_date}のストライクに対して、あなたが%{appeal_date}に行った申し立ては却下されました。"
      subject: "%{date}の申し立てが拒否されました"
      title: 却下された抗議
    backup_ready:
      explanation: Mastodonアカウントのアーカイブを受け付けました。今すぐダウンロードできます！
      subject: アーカイブの準備ができました
      title: アーカイブの取り出し
    suspicious_sign_in:
      change_password: パスワードを変更
      details: 'ログインの詳細は以下のとおりです:'
      explanation: 新しいIPアドレスからあなたのアカウントへのサインインが検出されました。
      further_actions_html: あなたがログインしていない場合は、すぐに%{action}し、アカウントを安全に保つために二要素認証を有効にすることをお勧めします。
      subject: 新しいIPアドレスからのアクセスがありました
      title: 新しいサインイン
    warning:
      appeal: 抗議を送信
      appeal_description: これが間違いだと思われる場合は、%{instance}のスタッフに申し立てすることができます。
      categories:
        spam: スパム
        violation: コンテンツは以下のコミュニティガイドラインに違反しています
      explanation:
        delete_statuses: あなたの投稿のいくつかは、1つ以上のコミュニティガイドラインに違反していることが判明し、%{instance}のモデレータによって削除されました。
        disable: アカウントは使用できませんが、プロフィールやその他のデータはそのまま残ります。 データのバックアップをリクエストしたり、アカウント設定を変更したり、アカウントを削除したりできます。
        mark_statuses_as_sensitive: あなたのいくつかの投稿は、%{instance}のモデレータによって閲覧注意としてマークされています。これは、プレビューが表示される前にユーザが投稿内のメディアをタップする必要があることを意味します。あなたは将来投稿する際に自分自身でメディアを閲覧注意としてマークすることができます。
        sensitive: 今後、アップロードされたすべてのメディアファイルは閲覧注意としてマークされ、クリック解除式の警告で覆われるようになります。
        silence: アカウントが制限されています。このサーバーでは既にフォローしている人だけがあなたの投稿を見ることができます。 様々な発見機能から除外されるかもしれません。他の人があなたを手動でフォローすることは可能です。
        suspend: アカウントは使用できなくなり、プロフィールなどのデータにもアクセスできなくなります。約30日後にデータが完全に削除されるまでは、ログインしてデータのバックアップを要求することができますが、アカウントの停止回避を防ぐために一部の基本データを保持します。
      reason: '理由:'
      statuses: '投稿:'
      subject:
        delete_statuses: "%{acct}さんの投稿が削除されました"
        disable: あなたのアカウント %{acct}は凍結されました
        mark_statuses_as_sensitive: あなたの%{acct}の投稿は閲覧注意としてマークされました
        none: "%{acct}に対する警告"
        sensitive: あなたの%{acct}の投稿はこれから閲覧注意としてマークされます
        silence: あなたのアカウント %{acct}はサイレンスにされました
        suspend: あなたのアカウント %{acct}は停止されました
      title:
        delete_statuses: 投稿が削除されました
        disable: アカウントが凍結されました
        mark_statuses_as_sensitive: 閲覧注意としてマークされた投稿
        none: 警告
        sensitive: 閲覧注意としてマークされたアカウント
        silence: アカウントがサイレンスにされました
        suspend: アカウントが停止されました
    welcome:
      edit_profile_action: プロフィールを設定
      edit_profile_step: |-
        プロフィール画像をアップロードしたり、表示名を変更したりして、プロフィールをカスタマイズできます。
        新しいフォロワーからフォローリクエストを承認する前に、オプトインで確認できます。
      explanation: 始めるにあたってのアドバイスです
      final_action: 始めましょう
      final_step: 'さあ、始めましょう！ たとえフォロワーがまだいなくても、あなたの公開した投稿はローカルタイムラインやハッシュタグなどを通じて誰かの目にとまるはずです。自己紹介をしたいときには #introductions ハッシュタグが便利かもしれません。'
      full_handle: あなたの正式なユーザーID
      full_handle_hint: 別のサーバーの友達とフォローやメッセージをやり取りする際には、これを伝えることになります。
      subject: Mastodonへようこそ
      title: ようこそ、%{name}さん！
  users:
    follow_limit_reached: あなたは現在 %{limit}人以上フォローできません
    go_to_sso_account_settings: 外部サービスアカウントの設定はこちらで行ってください
    invalid_otp_token: 二要素認証コードが間違っています
    otp_lost_help_html: どちらも使用できない場合、%{email}に連絡を取ると解決できるかもしれません
    seamless_external_login: あなたは外部サービスを介してログインしているため、パスワードとメールアドレスの設定は利用できません。
    signed_in_as: '下記でログイン中:'
  verification:
    verification: 認証
  webauthn_credentials:
    add: セキュリティキーを追加
    create:
      error: セキュリティキーの追加中に問題が発生しました。もう一度お試しください。
      success: セキュリティキーを追加しました。
    delete: 削除
    delete_confirmation: 本当にこのセキュリティキーを削除しますか？
    description_html: "<strong>セキュリティキーによる認証</strong>を有効にすると、ログイン時にセキュリティキーを要求するようにできます。"
    destroy:
      error: セキュリティキーの削除中に問題が発生しました。もう一度お試しください。
      success: セキュリティキーを削除しました。
    invalid_credential: セキュリティキーが間違っています
    nickname_hint: セキュリティキーの名前を入力してください
    not_enabled: まだセキュリティキーを有効にしていません
    not_supported: このブラウザはセキュリティキーに対応していないようです
    otp_required: セキュリティキーを使用するには、まず二要素認証を有効にしてください。
    registered_on: "%{date}に登録"<|MERGE_RESOLUTION|>--- conflicted
+++ resolved
@@ -1072,11 +1072,7 @@
     your_token: アクセストークン
   auth:
     apply_for_account: アカウントのリクエスト
-<<<<<<< HEAD
-    change_password: パスワード
     cloudflare_with_registering: 登録時にCloudflareの画面が表示されます。登録できないときは tt@kmycode.net までご連絡ください
-=======
->>>>>>> 69db5079
     confirmations:
       wrong_email_hint: メールアドレスが正しくない場合は、アカウント設定で変更できます。
     delete_account: アカウントの削除
