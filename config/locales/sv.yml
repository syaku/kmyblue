--- conflicted
+++ resolved
@@ -983,14 +983,10 @@
     new_report:
       body: "%{reporter} har rapporterat %{target}"
       body_remote: Någon från %{domain} har rapporterat %{target}
-<<<<<<< HEAD
-      subject: 'Ny rapport för %{instance} (#%{id})'
-=======
       subject: Ny rapport för %{instance} (#%{id})
     new_software_updates:
       body: Nya Mastodon-versioner har släppts, du kanske vill uppdatera!
       subject: Nya Mastodon-versioner finns tillgängliga för %{instance}!
->>>>>>> ef8ca2fd
     new_trends:
       body: 'Följande objekt behöver granskas innan de kan visas publikt:'
       new_trending_links:
