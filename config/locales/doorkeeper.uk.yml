uk:
  activerecord:
    attributes:
      doorkeeper/application:
        name: Назва застосунку
        redirect_uri: URI перенаправлення
        scopes: Рамки
        website: Вебсайт застосунку
    errors:
      models:
        doorkeeper/application:
          attributes:
            redirect_uri:
              fragment_present: не може містити фрагмент.
              invalid_uri: має бути дійсним URI.
              relative_uri: має бути абсолютним URI.
              secured_uri: має бути URI HTTPS/SSL.
  doorkeeper:
    applications:
      buttons:
        authorize: Авторизувати
        cancel: Відмінити
        destroy: Видалити
        edit: Редагувати
        submit: Прийняти
      confirmations:
        destroy: Ви впевнені?
      edit:
        title: Редагувати застосунок
      form:
        error: Отакої! Перевірте свою форму на помилки
      help:
        native_redirect_uri: Використовуйте %{native_redirect_uri} для локальних тестувань
        redirect_uri: Використовуйте одну стрічку на URI
        scopes: Відділяйте області видимості пробілами. Залишайте порожніми, щоб використовувати області видимості за промовчуванням.
      index:
        application: Застосунок
        callback_url: URL зворотнього виклику
        delete: Видалити
        empty: У вас немає створених додатків.
        name: Назва
        new: Новий застосунок
        scopes: Області видимості
        show: Показати
        title: Ваші додатки
      new:
        title: Новий застосунок
      show:
        actions: Дії
        application_id: Ключ застосунку
        callback_urls: URL зворотніх викликів
        scopes: Дозволи
        secret: Таємниця
        title: 'Застосунок: %{name}'
    authorizations:
      buttons:
        authorize: Авторизувати
        deny: Відмовити
      error:
        title: Сталася помилка
      new:
        prompt_html: "%{client_name} хоче отримати доступ до вашого облікового запису. Це сторонній застосунок. <strong>Якщо ви йому не довіряєте, не варто авторизувати його.</strong>"
        review_permissions: Переглянути дозволи
        title: Необхідна авторизація
      show:
        title: Скопіюйте цей код авторизації та вставте його у застосунок.
    authorized_applications:
      buttons:
        revoke: Відкликати авторизацію
      confirmations:
        revoke: Ви впевнені?
      index:
        authorized_at: Авторизовано %{date}
        description_html: Це застосунки, які мають доступ до вашого облікового запису через API. Якщо тут є застосунки, які ви не розпізнаєте, або застосунок працює неправильно, ви можете відкликати їхній доступ.
        last_used_at: Востаннє використано %{date}
        never_used: Ніколи не використовувалися
        scopes: Дозволи
        superapp: Внутрішній
        title: Ваші авторизовані додатки
    errors:
      messages:
        access_denied: Власник ресурсу або сервер авторизації відхилив Ваш запит.
        credential_flow_not_configured: Не вдалося перевірити парольні дані клієнту через неналаштований параметр Doorkeeper.configure.resource_owner_from_credentials.
        invalid_client: Не вдалося аутентифікувати клієнта (клієнт невідомий, аутентифікацію клієнта не увімкнено, або непідтримуваний метод аутентифікації).
        invalid_grant: Наданий санкціонований дозвіл недійсний, прострочений, анульований, не відповідає URI перенаправлення, що використовується в запиті авторизації, або був виданий іншому клієнту.
        invalid_redirect_uri: Включений uri перенаправлення не є дійсним.
        invalid_request:
          missing_param: 'Відсутній обов''язковий параметр: %{value}.'
          request_not_authorized: Запит повинен бути авторизований. Необхідний параметр запиту авторизації відсутній або хибний.
          unknown: У запиті відсутній необхідний параметр, він містить непідтримуваний параметр або його сформовано не правильно.
        invalid_resource_owner: Надані дані власника ресурсу не є дійсними, або власника ресурсу неможливо знайти
        invalid_scope: Запитуваний дозвіл недійсний, невідомий, або неправильно сформований.
        invalid_token:
          expired: Токен доступу прострочено
          revoked: Токен доступу було відкликано
          unknown: Токен доступу недійсний
        resource_owner_authenticator_not_configured: Не вдалося знайти власника ресурсу через неналаштований Doorkeeper.configure.resource_owner_authenticator.
        server_error: Сервер авторизації зіткнувся з непередбачуваною умовою, яка не дозволяє йому виконати запит.
        temporarily_unavailable: Сервер авторизації в даний момент не може обробити запит через тимчасове перевантаження або профілактику.
        unauthorized_client: Клієнт не має права виконувати цей запит, використовуючи цей метод.
        unsupported_grant_type: Тип авторизації не підтримується сервером авторизації.
        unsupported_response_type: Сервер авторизації не підтримує цей тип відповіді.
    flash:
      applications:
        create:
          notice: Застосунок створено.
        destroy:
          notice: Застосунок видалено.
        update:
          notice: Застосунок оновлено.
      authorized_applications:
        destroy:
          notice: Авторизацію додатка відкликано.
    grouped_scopes:
      access:
        read: Доступ без права внесення змін
        read/write: Доступ до читання і запису
        write: Доступ лише для запису
      title:
        accounts: Облікові записи
        admin/accounts: Адміністрація облікових записів
        admin/all: Усі адміністративні функції
        admin/reports: Адміністрація звітів
        all: Повний доступ до вашого облікового запису Mastodon
        blocks: Блокування
        bookmarks: Закладки
        conversations: Бесіди
        crypto: Наскрізне шифрування
        favourites: Уподобане
        filters: Фільтри
        follow: Підписки, ігнорування і блокування
        follows: Підписки
        lists: Списки
        media: Мультимедійні вкладення
        mutes: Нехтувані
        notifications: Сповіщення
        push: Push-сповіщення
        reports: Скарги
        search: Пошук
        statuses: Дописи
    layouts:
      admin:
        nav:
          applications: Заявки
          oauth2_provider: Постачальник OAuth2
      application:
        title: Необхідна авторизація OAuth
    scopes:
      "admin:read": читати всі дані на сервері
      "admin:read:accounts": читати конфіденційну інформацію усіх акаунтів
      "admin:read:canonical_email_blocks": читати конфіденційну інформацію всіх канонічних блоків електронної пошти
      "admin:read:domain_allows": читати конфіденційну інформацію всіх доменів дозволено
      "admin:read:domain_blocks": читати конфіденційну інформацію всіх доменних блоків
      "admin:read:email_domain_blocks": читати конфіденційну інформацію всіх блоків доменів електронної пошти
      "admin:read:ip_blocks": читати конфіденційну інформацію всіх IP блоків
      "admin:read:reports": читати дражливу інформацію усіх скарг та облікових записів зі скаргами
      "admin:write": модифікувати всі дані на сервері
      "admin:write:accounts": модерувати облікові записи
      "admin:write:canonical_email_blocks": "здійснювати модераторські дії щодо канонічних поштових блоків\n"
      "admin:write:domain_allows": модерувати домени дозволено
      "admin:write:domain_blocks": "здійснювати модераторські дії щодо доменних блоків\n"
      "admin:write:email_domain_blocks": здійснювати модераторські дії щодо блокування поштових доменів
      "admin:write:ip_blocks": "здійснювати дії з модерації IP-блоків\n"
      "admin:write:reports": модерувати скарги
      crypto: використовувати наскрізне шифрування
      follow: змінювати стосунки облікового запису
      push: отримувати Ваші Push-повідомлення
      read: читати усі дані вашого облікового запису
<<<<<<< HEAD
      "read:accounts": бачити інформацію про облікові записи
      "read:blocks": бачити Ваші блокування
      "read:bookmarks": бачити ваші закладки
      "read:favourites": бачити вподобані дописи
      "read:filters": бачити Ваші фільтри
      "read:follows": бачити Ваші підписки
      "read:lists": бачити Ваші списки
      "read:mutes": бачити ваші нехтування
      "read:notifications": бачити Ваші сповіщення
      "read:reports": бачити Ваші скарги
      "read:search": шукати від вашого імені
      "read:statuses": бачити всі дописи
=======
      read:accounts: бачити інформацію про облікові записи
      read:blocks: бачити Ваші блокування
      read:bookmarks: бачити ваші закладки
      read:favourites: бачити вподобані
      read:filters: бачити Ваші фільтри
      read:follows: бачити Ваші підписки
      read:lists: бачити Ваші списки
      read:mutes: бачити ваші нехтування
      read:notifications: бачити Ваші сповіщення
      read:reports: бачити Ваші скарги
      read:search: шукати від вашого імені
      read:statuses: бачити всі дописи
>>>>>>> fd284311
      write: змінювати усі дані вашого облікового запису
      "write:accounts": змінювати ваш профіль
      "write:blocks": блокувати облікові записи і домени
      "write:bookmarks": додавати дописи до закладок
      "write:conversations": приховати й видалити бесіди
      "write:favourites": вподобані дописи
      "write:filters": створювати фільтри
      "write:follows": підписуйтесь на людей
      "write:lists": створювайте списки
      "write:media": завантажити медіафайли
      "write:mutes": приховувати людей або бесіди
      "write:notifications": очищувати Ваші сповіщення
      "write:reports": надіслати скаргу про людей
      "write:statuses": публікувати дописи<|MERGE_RESOLUTION|>--- conflicted
+++ resolved
@@ -166,20 +166,6 @@
       follow: змінювати стосунки облікового запису
       push: отримувати Ваші Push-повідомлення
       read: читати усі дані вашого облікового запису
-<<<<<<< HEAD
-      "read:accounts": бачити інформацію про облікові записи
-      "read:blocks": бачити Ваші блокування
-      "read:bookmarks": бачити ваші закладки
-      "read:favourites": бачити вподобані дописи
-      "read:filters": бачити Ваші фільтри
-      "read:follows": бачити Ваші підписки
-      "read:lists": бачити Ваші списки
-      "read:mutes": бачити ваші нехтування
-      "read:notifications": бачити Ваші сповіщення
-      "read:reports": бачити Ваші скарги
-      "read:search": шукати від вашого імені
-      "read:statuses": бачити всі дописи
-=======
       read:accounts: бачити інформацію про облікові записи
       read:blocks: бачити Ваші блокування
       read:bookmarks: бачити ваші закладки
@@ -192,7 +178,6 @@
       read:reports: бачити Ваші скарги
       read:search: шукати від вашого імені
       read:statuses: бачити всі дописи
->>>>>>> fd284311
       write: змінювати усі дані вашого облікового запису
       "write:accounts": змінювати ваш профіль
       "write:blocks": блокувати облікові записи і домени
