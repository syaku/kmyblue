ja:
  activerecord:
    attributes:
      doorkeeper/application:
        name: アプリの名前
        redirect_uri: リダイレクトURI
        scopes: アクセス権
        website: アプリのウェブサイト
    errors:
      models:
        doorkeeper/application:
          attributes:
            redirect_uri:
              fragment_present: フラグメントを含めることはできません。
              invalid_uri: 有効なURIである必要があります。
              relative_uri: 絶対URIである必要があります。
              secured_uri: URIはHTTPS/SSLである必要があります。
  doorkeeper:
    applications:
      buttons:
        authorize: 承認
        cancel: キャンセル
        destroy: 削除
        edit: 編集
        submit: 送信
      confirmations:
        destroy: 本当に削除しますか？
      edit:
        title: アプリの編集
      form:
        error: フォームにエラーが無いか確認してください
      help:
        native_redirect_uri: ローカルテストに %{native_redirect_uri} を使用
        redirect_uri: 一行に一つのURLを入力してください
        scopes: アクセス権は半角スペースで区切ることができます。 空白のままにするとデフォルトを使用します。
      index:
        application: アプリ
        callback_url: コールバックURL
        delete: 削除
        empty: アプリはありません
        name: 名前
        new: 新規アプリ
        scopes: アクセス権
        show: 見る
        title: アプリ
      new:
        title: 新規アプリ
      show:
        actions: アクション
        application_id: クライアントキー
        callback_urls: コールバックURL
        scopes: アクセス権
        secret: クライアントシークレット
        title: 'アプリ: %{name}'
    authorizations:
      buttons:
        authorize: 承認
        deny: 拒否
      error:
        title: エラーが発生しました
      new:
        prompt_html: "%{client_name}があなたのアカウントにアクセスする許可を求めています。<strong>心当たりが無い場合はアクセス許可しないでください。</strong>"
        review_permissions: アクセス許可を確認
        title: 認証が必要です
      show:
        title: 認証コードをコピーしてアプリに貼り付けて下さい。
    authorized_applications:
      buttons:
        revoke: 取消
      confirmations:
        revoke: 本当に取り消しますか？
      index:
        authorized_at: '%{date}に承認されました'
        description_html: これらは、APIを使用してアカウントにアクセスできるアプリケーションです。ここに見覚えのないアプリケーションがある場合、またはアプリケーションの動作がおかしい場合、そのアクセスを取り消すことができます。
        last_used_at: 最終使用日 %{date}
        never_used: 使用されていない
        scopes: 権限
        superapp: 内部
        title: 認証済みアプリ
    errors:
      messages:
        access_denied: リソースの所有者または認証サーバーが要求を拒否しました。
        credential_flow_not_configured: リソース所有者のパスワード Doorkeeper.configure.resource_owner_from_credentials が設定されていないためクレデンシャルフローに失敗しました。
        invalid_client: 不明なクライアントであるか、クライアント情報が含まれていない、またはサポートされていない認証方法のため、クライアントの認証に失敗しました。
        invalid_grant: 指定された認証許可は無効であるか、期限切れ、取り消されている、リダイレクトURIの不一致、または別のクライアントに発行されています。
        invalid_redirect_uri: 無効なリダイレクトURIが含まれています。
        invalid_request:
          missing_param: '必須パラメータがありません: %{value}'
          request_not_authorized: リクエストを承認する必要があります。リクエストを認可するために必要なパラメータがありません。
          unknown: リクエストに必要なパラメータが欠けているか、サポートされていないパラメータが含まれている、または不正なフォーマットです。
        invalid_resource_owner: 指定されたリソース所有者のクレデンシャルが無効であるか、リソース所有者が見つかりません
        invalid_scope: 要求されたアクセス権は無効であるか、不明、または不正なフォーマットです。
        invalid_token:
          expired: アクセストークンの有効期限が切れています
          revoked: アクセストークンは取り消されています
          unknown: アクセストークンが無効です
        resource_owner_authenticator_not_configured: Doorkeeper.configure.resource_owner_authenticatorが設定されていないため、リソース所有者の検索に失敗しました。
        server_error: 認証サーバーに予期せぬ例外が発生したため、リクエストを実行できなくなりました。
        temporarily_unavailable: 現在、認証サーバーに一時的な過負荷が掛かっているか、またはメンテナンス中のため、リクエストを処理できません。
        unauthorized_client: クライアントはこのメゾットで要求を実行する権限がありません。
        unsupported_grant_type: 指定された認証許可タイプは認証サーバでサポートされていません。
        unsupported_response_type: このレスポンスタイプは認証サーバでサポートされていません。
    flash:
      applications:
        create:
          notice: アプリが作成されました。
        destroy:
          notice: アプリが削除されました。
        update:
          notice: アプリが更新されました。
      authorized_applications:
        destroy:
          notice: アプリが取り消されました。
    grouped_scopes:
      access:
        read: 読み取り専用アクセス
        read/write: 読み取りおよび書き込みアクセス
        write: 書き込み専用アクセス
      title:
        accounts: アカウント
        admin/accounts: アカウント管理
        admin/all: すべての管理機能
        admin/reports: 通報の管理
        all: Mastodonアカウントへのフルアクセス
        blocks: ブロック
        bookmarks: ブックマーク
        conversations: 会話
        crypto: エンドツーエンド暗号化
        favourites: お気に入り
        filters: フィルター
        follow: フォロー、ミュート、ブロック
        follows: フォロー
        lists: リスト
        media: メディアの添付
        mutes: ミュート
        notifications: 通知
        push: プッシュ通知
        reports: 通報
        search: 検索
        statuses: 投稿
    layouts:
      admin:
        nav:
          applications: アプリ
          oauth2_provider: OAuth2プロバイダー
      application:
        title: OAuth認証
    scopes:
      "admin:read": サーバーのすべてのデータの読み取り
      "admin:read:accounts": すべてのアカウントの機密情報の読み取り
      "admin:read:canonical_email_blocks": すべてのブロックしたメールアドレスの読み取り
      "admin:read:domain_allows": すべての許可したドメインの読み取り
      "admin:read:domain_blocks": すべてのブロックしたドメインの読み取り
      "admin:read:email_domain_blocks": すべてのブロックしたメールドメインの読み取り
      "admin:read:ip_blocks": すべてのブロックしたIPアドレスの読み取り
      "admin:read:reports": すべての通報と通報されたアカウントの機密情報の読み取り
      "admin:write": サーバーのすべてのデータの変更
      "admin:write:accounts": アカウントに対するアクションの実行
      "admin:write:canonical_email_blocks": メールアドレスのブロックに関するアクションの実行
      "admin:write:domain_allows": ドメイン許可に関するアクションの実行
      "admin:write:domain_blocks": ドメインのブロックに関するアクションの実行
      "admin:write:email_domain_blocks": メールドメインのブロックに関するアクションの実行
      "admin:write:ip_blocks": IPアドレスのブロックに関するアクションの実行
      "admin:write:reports": 通報に対するアクションの実行
      crypto: エンドツーエンド暗号化の使用
      follow: アカウントのつながりを変更
      push: プッシュ通知の受信
      read: アカウントのすべてのデータの読み取り
      "read:accounts": アカウント情報の読み取り
      "read:blocks": ブロックの読み取り
      "read:bookmarks": ブックマークの読み取り
      "read:favourites": お気に入りの読み取り
      "read:filters": フィルターの読み取り
      "read:follows": フォローの読み取り
      "read:lists": リストの読み取り
      "read:mutes": ミュートの読み取り
      "read:notifications": 通知の読み取り
      "read:reports": 通報の読み取り
      "read:search": あなたの代わりに検索
      "read:statuses": すべての投稿の読み取り
      write: アカウントのすべてのデータの変更
<<<<<<< HEAD
      "write:accounts": プロフィールの変更
      "write:blocks": ユーザーのブロックやドメインの非表示
      "write:bookmarks": 投稿のブックマーク登録
      "write:conversations": 会話のミュートと削除
      "write:favourites": 投稿のお気に入り登録
      "write:filters": フィルターの変更
      "write:follows": あなたの代わりにフォロー、アンフォロー
      "write:lists": リストの変更
      "write:media": メディアのアップロード
      "write:mutes": アカウントや会話のミュート
      "write:notifications": 通知の消去
      "write:reports": 通報の作成
      "write:statuses": 投稿の送信
=======
      write:accounts: プロフィールの変更
      write:blocks: ユーザーのブロックやドメインの非表示
      write:bookmarks: 投稿のブックマーク登録
      write:conversations: 会話のミュートと削除
      write:favourites: お気に入りの投稿
      write:filters: フィルターの変更
      write:follows: あなたの代わりにフォロー、アンフォロー
      write:lists: リストの変更
      write:media: メディアのアップロード
      write:mutes: アカウントや会話のミュート
      write:notifications: 通知の消去
      write:reports: 通報の作成
      write:statuses: 投稿の送信
>>>>>>> fd284311
<|MERGE_RESOLUTION|>--- conflicted
+++ resolved
@@ -179,21 +179,6 @@
       "read:search": あなたの代わりに検索
       "read:statuses": すべての投稿の読み取り
       write: アカウントのすべてのデータの変更
-<<<<<<< HEAD
-      "write:accounts": プロフィールの変更
-      "write:blocks": ユーザーのブロックやドメインの非表示
-      "write:bookmarks": 投稿のブックマーク登録
-      "write:conversations": 会話のミュートと削除
-      "write:favourites": 投稿のお気に入り登録
-      "write:filters": フィルターの変更
-      "write:follows": あなたの代わりにフォロー、アンフォロー
-      "write:lists": リストの変更
-      "write:media": メディアのアップロード
-      "write:mutes": アカウントや会話のミュート
-      "write:notifications": 通知の消去
-      "write:reports": 通報の作成
-      "write:statuses": 投稿の送信
-=======
       write:accounts: プロフィールの変更
       write:blocks: ユーザーのブロックやドメインの非表示
       write:bookmarks: 投稿のブックマーク登録
@@ -206,5 +191,4 @@
       write:mutes: アカウントや会話のミュート
       write:notifications: 通知の消去
       write:reports: 通報の作成
-      write:statuses: 投稿の送信
->>>>>>> fd284311
+      write:statuses: 投稿の送信