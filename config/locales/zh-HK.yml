--- conflicted
+++ resolved
@@ -1506,12 +1506,7 @@
     show_newer: 顯示較新嘟文
     show_older: 顯示較舊嘟文
     show_thread: 顯示討論串
-<<<<<<< HEAD
-    sign_in_to_participate: 登入以加入討論
-    title: '%{name}：「%{quote}」'
-=======
     title: "%{name}：「%{quote}」"
->>>>>>> 42698b4c
     visibilities:
       direct: 私人訊息
       private: 關注者觀看
