--- conflicted
+++ resolved
@@ -965,14 +965,10 @@
     new_report:
       body: "%{reporter} 舉報了 %{target}"
       body_remote: 來自 %{domain} 的人舉報了 %{target}
-<<<<<<< HEAD
-      subject: '針對 %{instance} 的舉報（#%{id}）'
-=======
       subject: 針對 %{instance} 的舉報（#%{id}）
     new_software_updates:
       body: 已推出全新 Mastodon 版本，你或許想要更新它！
       subject: "%{instance} 有全新的 Mastodon 版本可用！"
->>>>>>> ef8ca2fd
     new_trends:
       body: '以下項目需要經過審核才能公開顯示：'
       new_trending_links:
@@ -1005,14 +1001,9 @@
   application_mailer:
     notification_preferences: 更改電郵設定
     salutation: "%{name}："
-<<<<<<< HEAD
-    settings: '修改電郵設定︰%{link}'
-    view: '進入瀏覽︰'
-=======
     settings: 修改電郵設定︰%{link}
     unsubscribe: 取消訂閱
     view: 進入瀏覽︰
->>>>>>> ef8ca2fd
     view_profile: 檢視個人資料頁
     view_status: 檢視文章
   applications:
@@ -1273,13 +1264,9 @@
       other: 提交的資料有 %{count} 項問題
   imports:
     errors:
-<<<<<<< HEAD
-      invalid_csv_file: '無效的 CSV 檔案。錯誤：%{error}'
-=======
       empty: 空白 CSV 檔案
       incompatible_type: 與選擇的匯入類型不相符
       invalid_csv_file: 無效的 CSV 檔案。錯誤：%{error}
->>>>>>> ef8ca2fd
       over_rows_processing_limit: 包含超過 %{count} 行
       too_large: 檔案太大
     failures: 失敗
