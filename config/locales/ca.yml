--- conflicted
+++ resolved
@@ -983,14 +983,10 @@
     new_report:
       body: "%{reporter} ha informat de %{target}"
       body_remote: Algú des del domini %{domain} ha informat sobre %{target}
-<<<<<<< HEAD
-      subject: 'Informe nou per a %{instance} (#%{id})'
-=======
       subject: Informe nou per a %{instance} (#%{id})
     new_software_updates:
       body: S'han alliberat noves versions de Mastodon, és possible que desitgis actualitzar!
       subject: Hi ha disponibles noves versions de Mastodon per a %{instance}!
->>>>>>> ef8ca2fd
     new_trends:
       body: 'Els següents elements necessiten una revisió abans de que puguin ser mostrats públicament:'
       new_trending_links:
