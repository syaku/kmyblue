--- conflicted
+++ resolved
@@ -991,13 +991,10 @@
     your_token: El teu identificador d'accés
   auth:
     apply_for_account: Sol·licitar un compte
-<<<<<<< HEAD
-=======
     captcha_confirmation:
       help_html: Si tens problemes resolguent el CAPTCHA, pots posar-te en contacte amb nosaltres via %{email} i nosaltres podrem ajudar-te.
       hint_html: Una cosa més! Necessitem confirmar que ets una persona humana (és així com mantenim a ratlla l'spam). Resolt el CAPTCHA inferior i clica a "Segueix".
       title: Revisió de seguretat
->>>>>>> 2f049281
     confirmations:
       wrong_email_hint: Si aquesta adreça de correu electrònic no és correcte, pots canviar-la en els ajustos del compte.
     delete_account: Elimina el compte
@@ -1784,11 +1781,8 @@
     seamless_external_login: Has iniciat sessió via un servei extern per tant els ajustos de contrasenya i correu electrònic no estan disponibles.
     signed_in_as: 'Sessió iniciada com a:'
   verification:
-<<<<<<< HEAD
-=======
     extra_instructions_html: <strong>Consell:</strong> l'enllaç al vostre lloc web pot ser invisible. La part important és <code>rel="me"</code> que evita que us suplantin la identitat a llocs web amb contingut generat pels usuaris. Fins i tot podeu generar una etiqueta <code>link</code> a la capçalera de la pàgina en comptes d'una <code>a</code>, però el codi HTML ha de ser accessible sense requerir executar JavaScript.
     instructions_html: Copieu i enganxeu el següent codi HTML al vostre lloc web. Després, afegiu l'adreça del vostre lloc web dins d'un dels camps extres del vostre perfil i deseu els canvis.
->>>>>>> 2f049281
     verification: Verificació
     verified_links: Els teus enllaços verificats
   webauthn_credentials:
