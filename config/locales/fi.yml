fi:
  about:
    about_mastodon_html: 'Tulevaisuuden sosiaalinen verkosto: ei mainoksia, ei valvontaa, toteutettu avoimilla protokollilla ja hajautettu rakenne! Pidä tietosi ominasi Mastodonin avulla!'
    contact_missing: Ei asetettu
    contact_unavailable: Ei saatavilla
    hosted_on: Mastodon palvelimella %{domain}
    title: Tietoja
  accounts:
    follow: Seuraa
    followers:
      one: seuraaja
      other: seuraajaa
    following: seurattu(a)
    instance_actor_flash: Tämä tili on virtuaalinen toimija, jota käytetään edustamaan itse palvelinta eikä yksittäistä käyttäjää. Sitä käytetään federointitarkoituksiin, eikä sitä tule jäädyttää.
    last_active: viimeksi aktiivinen
    link_verified_on: Tämän linkin omistus on tarkastettu %{date}
    nothing_here: Täällä ei ole mitään!
    pin_errors:
      following: Sinun täytyy seurata henkilöä jota haluat tukea
    posts:
      one: Julkaisu
      other: viestiä
    posts_tab_heading: Julkaisut
  admin:
    account_actions:
      action: Suorita toimenpide
      title: Suorita valvontatoimi käyttäjälle %{acct}
    account_moderation_notes:
      create: Jätä muistiinpano
      created_msg: Valvontamerkinnän luonti onnistui!
      destroyed_msg: Valvontamerkinnän poisto onnistui!
    accounts:
      add_email_domain_block: Estä sähköpostidomain
      approve: Hyväksy
      approved_msg: Käyttäjän %{username} liittymishakemus hyväksyttiin
      are_you_sure: Oletko varma?
      avatar: Profiilikuva
      by_domain: Verkkotunnus
      change_email:
        changed_msg: Sähköpostin vaihto onnistui!
        current_email: Nykyinen sähköposti
        label: Vaihda sähköposti
        new_email: Uusi sähköposti
        submit: Vaihda sähköposti
        title: Vaihda käyttäjän %{username} sähköposti-osoite
      change_role:
        changed_msg: Rooli vaihdettu onnistuneesti!
        label: Vaihda roolia
        no_role: Ei roolia
        title: Vaihda käyttäjän %{username} roolia
      confirm: Vahvista
      confirmed: Vahvistettu
      confirming: Vahvistetaan
      custom: Mukautettu
      delete: Poista tiedot
      deleted: Poistettu
      demote: Alenna
      destroyed_msg: "Käyttäjän %{username} tiedot ovat nyt jonossa poistettavaksi välittömästi"
      disable: Poista käytöstä
      disable_sign_in_token_auth: Poista sähköpostitunnuksen todennus käytöstä
      disable_two_factor_authentication: Poista 2FA käytöstä
      disabled: Poistettu käytöstä
      display_name: Näyttönimi
      domain: Verkkotunnus
      edit: Muokkaa
      email: Sähköposti
      email_status: Sähköpostin tila
      enable: Ota käyttöön
      enable_sign_in_token_auth: Ota sähköpostitunnuksen todennus käyttöön
      enabled: Käytössä
      enabled_msg: Käyttäjän %{username} tili palautettu onnistuneesti käyttöön
      followers: Seuraajat
      follows: Seuratut
      header: Otsakekuva
      inbox_url: Saapuvan postilaatikon osoite
      invite_request_text: Syitä liittymiseen
      invited_by: Kutsuja
      ip: IP-osoite
      joined: Liittynyt
      location:
        all: Kaikki
        local: Paikalliset
        remote: Etätilit
        title: Sijainti
      login_status: Sisäänkirjautumisen tila
      media_attachments: Medialiitteet
      memorialize: Muuta muistosivuksi
      memorialized: Muutettu muistotiliksi
      memorialized_msg: Käyttäjän %{username} tili muutettu onnistuneesti muistotiliksi
      moderation:
        active: Aktiivinen
        all: Kaikki
        disabled: Ei käytössä
        pending: Odottavat
        silenced: Rajoitettu
        suspended: Jäädytetty
        title: Valvonta
      moderation_notes: Valvontamerkinnät
      most_recent_activity: Viimeisin toiminta
      most_recent_ip: Viimeisin IP
      no_account_selected: Yhtään tiliä ei muutettu, koska mitään ei valittu
      no_limits_imposed: Rajoituksia ei ole asetettu
      no_role_assigned: Roolia ei ole määritetty
      not_subscribed: Ei tilaaja
      pending: Odottaa tarkistusta
      perform_full_suspension: Jäädytä
      previous_strikes: Aiemmat varoitukset
      previous_strikes_description_html:
        one: Tällä tilillä on <strong>yksi</strong> varoitus.
        other: Tällä tilillä on <strong>%{count}</strong> varoitusta.
      promote: Ylennä
      protocol: Protokolla
      public: Julkinen
      push_subscription_expires: PuSH-tilaus vanhenee
      redownload: Päivitä profiilikuva
      redownloaded_msg: Käyttäjän %{username} profiilin päivittäminen alkuperästä onnistui
      reject: Hylkää
      rejected_msg: Käyttäjän %{username} rekisteröitymishakemus hylättiin
      remote_suspension_irreversible: Tämän tilin tiedot on poistettu peruuttamattomasti.
      remote_suspension_reversible_hint_html: Tili on jäädytetty heidän palvelimellaan, ja kaikki tiedot poistetaan %{date}. Sitä ennen etäpalvelin voi palauttaa tilin ongelmitta. Jos haluat poistaa kaikki tilin tiedot heti, onnistuu se alta.
      remove_avatar: Poista profiilikuva
      remove_header: Poista otsakekuva
      removed_avatar_msg: Käyttäjän %{username} avatar-kuva poistettu onnistuneesti
      removed_header_msg: Käyttäjän %{username} otsakekuva poistettiin onnistuneesti
      resend_confirmation:
        already_confirmed: Tämä käyttäjä on jo vahvistettu
        send: Lähetä vahvistuslinkki uudelleen
        success: Vahvistuslinkki on lähetetty!
      reset: Palauta
      reset_password: Palauta salasana
      resubscribe: Tilaa uudelleen
      role: Rooli
      search: Hae
      search_same_email_domain: Muut käyttäjät, joilla on sama sähköpostin verkkotunnus
      search_same_ip: Muut käyttäjät, joilla on sama IP-osoite
      security: Turvallisuus
      security_measures:
        only_password: Vain salasana
        password_and_2fa: Salasana ja kaksivaiheinen tunnistautuminen
      sensitive: Pakotus arkaluonteiseksi
      sensitized: Merkitty arkaluonteiseksi
      shared_inbox_url: Jaetun saapuvan postilaatikon osoite
      show:
        created_reports: Tämän tilin luomat raportit
        targeted_reports: Tästä tilistä tehdyt raportit
      silence: Rajoita
      silenced: Rajoitettu
      statuses: Julkaisut
      strikes: Aiemmat varoitukset
      subscribe: Tilaa
      suspend: Jäädytä
      suspended: Jäädytetty
      suspension_irreversible: Tämän tilin tiedot on poistettu peruuttamattomasti. Voit kumota tilin jäädytyksen, jolloin siitä tulee käyttökelpoinen, mutta toiminto ei palauta sillä aiemmin olleita tietoja.
      suspension_reversible_hint_html: Tili on jäädytetty, ja tiedot poistetaan kokonaan %{date}. Siihen asti tili voidaan palauttaa ongelmitta. Jos haluat poistaa kaikki tilin tiedot heti, onnistuu se alta.
      title: Tilit
      unblock_email: Poista sähköpostiosoitteen esto
      unblocked_email_msg: Käyttäjän %{username} sähköpostiosoitteen esto kumottiin
      unconfirmed_email: Sähköpostia ei vahvistettu
      undo_sensitized: Kumoa pakotus arkaluonteiseksi tiliksi
      undo_silenced: Kumoa rajoitus
      undo_suspension: Peru jäähy
      unsilenced_msg: Tilin %{username} rajoituksen kumoaminen onnistui
      unsubscribe: Lopeta tilaus
      unsuspended_msg: Tilin %{username} jäädytyksen kumoaminen onnistui
      username: Käyttäjätunnus
      view_domain: Näytä verkkotunnuksen yhteenveto
      warn: Varoita
      web: Verkko
      whitelisted: Sallittu federoimaan
    action_logs:
      action_types:
        approve_appeal: Hyväksy valitus
        approve_user: Hyväksy käyttäjä
        assigned_to_self_report: Määritä raportti
        change_email_user: Vaihda sähköposti käyttäjälle
        change_role_user: Muuta käyttäjän roolia
        confirm_user: Vahvista käyttäjä
        create_account_warning: Luo varoitus
        create_announcement: Luo tiedote
        create_canonical_email_block: Luo sähköpostin esto
        create_custom_emoji: Luo mukautettu emoji
        create_domain_allow: Luo verkkotunnuksen salliminen
        create_domain_block: Luo verkkotunnuksen esto
        create_email_domain_block: Luo sähköpostin verkkotunnuksen esto
        create_ip_block: Luo IP-sääntö
        create_unavailable_domain: Luo ei-saatavilla oleva verkkotunnus
        create_user_role: Luo rooli
        demote_user: Alenna käyttäjä
        destroy_announcement: Poista tiedote
        destroy_canonical_email_block: Poista sähköpostin esto
        destroy_custom_emoji: Poista mukautettu emoji
        destroy_domain_allow: Poista verkkotunnuksen salliminen
        destroy_domain_block: Poista verkkotunnuksen esto
        destroy_email_domain_block: Poista sähköpostin verkkotunnuksen esto
        destroy_instance: Tyhjennä verkkotunnus
        destroy_ip_block: Poista IP-sääntö
        destroy_status: Poista julkaisu
        destroy_unavailable_domain: Poista ei-saatavilla oleva verkkotunnus
        destroy_user_role: Hävitä rooli
        disable_2fa_user: Poista kaksivaiheinen tunnistautuminen käytöstä
        disable_custom_emoji: Poista mukautettu emoji käytöstä
        disable_sign_in_token_auth_user: Estä käyttäjältä sähköpostitunnuksen todennus
        disable_user: Poista tili käytöstä
        enable_custom_emoji: Käytä mukautettuja emojeita
        enable_sign_in_token_auth_user: Salli käyttäjälle sähköpostitunnuksen todennus
        enable_user: Ota tili käyttöön
        memorialize_account: Muuta muistotiliksi
        promote_user: Käyttäjä ylennetty
        reject_appeal: Hylkää valitus
        reject_user: Hylkää käyttäjä
        remove_avatar_user: Profiilikuvan poisto
        reopen_report: Uudelleenavaa raportti
        resend_user: Lähetä vahvistusviesti uudelleen
        reset_password_user: Nollaa salasana
        resolve_report: Selvitä raportti
        sensitive_account: Pakotus arkaluontoiseksi tiliksi
        silence_account: Rajoita tiliä
        suspend_account: Jäädytä tili
        unassigned_report: Peruuta raportin määritys
        unblock_email_account: Poista sähköpostiosoitteen esto
        unsensitive_account: Kumoa pakotus arkaluontoiseksi tiliksi
        unsilence_account: Kumoa tilin rajoitus
        unsuspend_account: Kumoa tilin jäädytys
        update_announcement: Päivitä tiedote
        update_custom_emoji: Päivitä mukautettu emoji
        update_domain_block: Päivitä verkkotunnuksen esto
        update_ip_block: Päivitä IP-sääntö
        update_status: Päivitä julkaisu
        update_user_role: Päivitä rooli
      actions:
        approve_appeal_html: "%{name} hyväksyi valvontapäätöksen valituksen käyttäjältä %{target}"
        approve_user_html: "%{name} hyväksyi käyttäjän rekisteröitymisen kohteesta %{target}"
        assigned_to_self_report_html: "%{name} otti raportin %{target} tehtäväkseen"
        change_email_user_html: "%{name} vaihtoi käyttäjän %{target} sähköpostiosoitteen"
        change_role_user_html: "%{name} muutti käyttäjän %{target} roolia"
        confirm_user_html: "%{name} vahvisti käyttäjän %{target} sähköpostiosoitteen"
        create_account_warning_html: "%{name} lähetti varoituksen käyttäjälle %{target}"
        create_announcement_html: "%{name} loi uuden tiedotteen %{target}"
        create_canonical_email_block_html: "%{name} esti sähköpostin hashilla %{target}"
        create_custom_emoji_html: "%{name} lähetti uuden emojin %{target}"
        create_domain_allow_html: "%{name} salli federoinnin verkkotunnuksen %{target} kanssa"
        create_domain_block_html: "%{name} esti verkkotunnuksen %{target}"
        create_email_domain_block_html: "%{name} esti sähköpostin %{target}"
        create_ip_block_html: "%{name} loi IP-säännön %{target}"
        create_unavailable_domain_html: "%{name} pysäytti toimituksen verkkotunnukseen %{target}"
        create_user_role_html: "%{name} loi roolin %{target}"
        demote_user_html: "%{name} alensi käyttäjän %{target}"
        destroy_announcement_html: "%{name} poisti tiedotteen %{target}"
        destroy_canonical_email_block_html: "%{name} poisti sähköpostieston hashilla %{target}"
        destroy_custom_emoji_html: "%{name} poisti emojin %{target}"
        destroy_domain_allow_html: "%{name} kielsi federoinnin verkkotunnuksen %{target} kanssa"
        destroy_domain_block_html: "%{name} poisti verkkotunnuksen %{target} eston"
        destroy_email_domain_block_html: "%{name} poisti sähköpostin verkkotunnuksen %{target} eston"
        destroy_instance_html: "%{name} tyhjensi verkkotunnuksen %{target}"
        destroy_ip_block_html: "%{name} poisti IP-säännön %{target}"
        destroy_status_html: "%{name} poisti käyttäjän %{target} julkaisun"
        destroy_unavailable_domain_html: "%{name} jatkoi toimitusta verkkotunnukseen %{target}"
        destroy_user_role_html: "%{name} poisti roolin %{target}"
        disable_2fa_user_html: "%{name} poisti käyttäjältä %{target} vaatimuksen kaksivaiheisen todentamiseen"
        disable_custom_emoji_html: "%{name} poisti käytöstä emojin %{target}"
        disable_sign_in_token_auth_user_html: "%{name} poisti sähköpostitunnuksen %{target} todennuksen käytöstä"
        disable_user_html: "%{name} poisti kirjautumisen käyttäjältä %{target}"
        enable_custom_emoji_html: "%{name} otti käyttöön emojin %{target}"
        enable_sign_in_token_auth_user_html: "%{name} otti todennuksen sähköpostivaltuutuksella käyttöön käyttäjälle %{target}"
        enable_user_html: "%{name} otti kirjautumisen käyttöön käyttäjälle %{target}"
        memorialize_account_html: "%{name} muutti käyttäjän %{target} tilin muistosivuksi"
        promote_user_html: "%{name} ylensi käyttäjän %{target}"
        reject_appeal_html: "%{name} hylkäsi valvontapäätöksen valituksen käyttäjältä %{target}"
        reject_user_html: "%{name} hylkäsi käyttäjän rekisteröitymisen kohteesta %{target}"
        remove_avatar_user_html: "%{name} poisti käyttäjän %{target} profiilikuvan"
        reopen_report_html: "%{name} avasi uudelleen raportin %{target}"
        resend_user_html: "%{name} lähetti vahvistussähköpostiviestin uudelleen käyttäjälle %{target}"
        reset_password_user_html: "%{name} palautti käyttäjän %{target} salasanan"
        resolve_report_html: "%{name} ratkaisi raportin %{target}"
        sensitive_account_html: "%{name} merkitsi käyttäjän %{target} median arkaluonteiseksi"
        silence_account_html: "%{name} rajoitti käyttäjän %{target} tiliä"
        suspend_account_html: "%{name} jäädytti käyttäjän %{target} tilin"
        unassigned_report_html: "%{name} peruutti raportin määrityksen %{target}"
        unblock_email_account_html: "%{name} poisti käyttäjän %{target} sähköpostiosoitteen eston"
        unsensitive_account_html: "%{name} poisti käyttäjän %{target} median arkaluonteisen merkinnän"
        unsilence_account_html: "%{name} kumosi käyttäjän %{target} rajoituksen"
        unsuspend_account_html: "%{name} kumosi käyttäjän %{target} tilin jäädytyksen"
        update_announcement_html: "%{name} päivitti tiedotteen %{target}"
        update_custom_emoji_html: "%{name} päivitti emojin %{target}"
        update_domain_block_html: "%{name} päivitti verkkotunnuksen %{target} eston"
        update_ip_block_html: "%{name} muutti sääntöä IP-osoitteelle %{target}"
        update_status_html: "%{name} päivitti käyttäjän %{target} julkaisun"
        update_user_role_html: "%{name} muutti roolia %{target}"
      deleted_account: poisti tilin
      empty: Lokeja ei löytynyt.
      filter_by_action: Suodata tapahtuman mukaan
      filter_by_user: Suodata käyttäjän mukaan
      title: Auditointiloki
    announcements:
      destroyed_msg: Tiedote poistettu onnistuneesti!
      edit:
        title: Muokkaa tiedotetta
      empty: Tiedotteita ei löytynyt.
      live: Julki
      new:
        create: Luo tiedote
        title: Uusi tiedote
      publish: Julkaise
      published_msg: Tiedote julkaistu onnistuneesti!
      scheduled_for: Ajoitettu %{time}
      scheduled_msg: Tiedotteen julkaisu ajoitettu!
      title: Tiedotteet
      unpublish: Lopeta julkaisu
      unpublished_msg: Tiedotteen julkaisu lopetettu onnistuneesti!
      updated_msg: Tiedote päivitetty onnistuneesti!
    critical_update_pending: Kriittinen päivitys odottaa
    custom_emojis:
      assign_category: Aseta luokka
      by_domain: Verkkotunnus
      copied_msg: Emojin paikallisen kopion luonti onnistui
      copy: Kopioi
      copy_failed_msg: Emojista ei voitu tehdä paikallista kopiota
      create_new_category: Luo uusi luokka
      created_msg: Emojin luonti onnistui!
      delete: Poista
      destroyed_msg: Emojon poisto onnistui!
      disable: Poista käytöstä
      disabled: Ei käytössä
      disabled_msg: Emojin käytöstäpoisto onnistui
      emoji: Emoji
      enable: Ota käyttöön
      enabled: Käytössä
      enabled_msg: Emojin käyttöönotto onnistui
      image_hint: PNG tai GIF, enintään %{size}
      list: Lisää listalle
      listed: Listalla
      new:
        title: Lisää uusi mukautettu emoji
      no_emoji_selected: Emojeita ei muutettu, koska yhtään ei valittu
      not_permitted: Sinulla ei ole oikeutta suorittaa tätä toimintoa
      overwrite: Korvaa
      shortcode: Lyhennekoodi
      shortcode_hint: Vähintään kaksi merkkiä, vain kirjaimia, numeroita ja alaviivoja
      title: Mukautetut emojit
      uncategorized: Luokittelemattomat
      unlist: Poista listalta
      unlisted: Ei listalla
      update_failed_msg: Emojin päivitys epäonnistui
      updated_msg: Emojin päivitys onnistui!
      upload: Lähetä
    dashboard:
      active_users: aktiiviset käyttäjät
      interactions: vuorovaikutukset
      media_storage: Median tallennustila
      new_users: uudet käyttäjät
      opened_reports: avatut raportit
      pending_appeals_html:
        one: "<strong>%{count}</strong> vireillä oleva valitus"
        other: "<strong>%{count}</strong> vireillä olevaa valitusta"
      pending_reports_html:
        one: "<strong>%{count}</strong> odottava raportti"
        other: "<strong>%{count}</strong> odottavaa raporttia"
      pending_tags_html:
        one: "<strong>%{count}</strong> odottava aihetunniste"
        other: "<strong>%{count}</strong> odottavaa aihetunnistetta"
      pending_users_html:
        one: "<strong>%{count}</strong> odottava käyttäjä"
        other: "<strong>%{count}</strong> odottavaa käyttäjää"
      resolved_reports: ratkaistut raportit
      software: Ohjelmisto
      sources: Rekisteröitymisen lähteet
      space: Tilankäyttö
      title: Hallintapaneeli
      top_languages: Aktiivisimmat kielet
      top_servers: Aktiivisimmat palvelimet
      website: Sivusto
    disputes:
      appeals:
        empty: Valituksia ei löytynyt.
        title: Valitukset
    domain_allows:
      add_new: Salli liitto verkkotunnuksella
      created_msg: Verkkotunnus on onnistuneesti sallittu federoinnille
      destroyed_msg: Verkkotunnusta on kielletty federoimasta
      export: Vie
      import: Tuo
      undo: Estä liitto verkkotunnukselle
    domain_blocks:
      add_new: Lisää uusi
      confirm_suspension:
        cancel: Peruuta
        confirm: Jäädytä
        permanent_action: Jäädytyksen kumoaminen ei palauta mitään tietoja tai suhteita.
        preamble_html: Olet jäädyttämässä verkkotunnuksen <strong>%{domain}</strong> ja sen aliverkkotunnukset.
        remove_all_data: Tämä toiminto poistaa palvelimeltasi kaiken sisällön, median ja profiilitiedot tämän palvelun tileiltä.
        stop_communication: Palvelimesi lopettaa viestinnän näiden palvelinten kanssa.
        title: Vahvista verkkotunnuksen %{domain} esto
        undo_relationships: Tämä kumoaa näiden palvelimien ja sinun tilien välisen seurannan.
      created_msg: Verkkotunnuksen estoa käsitellään
      destroyed_msg: Verkkotunnuksen esto on peruttu
      domain: Verkkotunnus
      edit: Muokkaa verkkotunnuksen estoa
      existing_domain_block: Olet jo asettanut tiukemmat rajoitukset käyttäjälle %{name}.
      existing_domain_block_html: Olet jo asettanut tiukemmat rajoitukset käyttäjälle %{name}, joten sinun täytyy <a href="%{unblock_url}">poistaa sen esto</a> ensin.
      export: Vie
      import: Tuo
      new:
        create: Luo esto
        hint: Verkkotunnuksen esto ei estä tilien lisäämistä tietokantaan, mutta se soveltaa näihin tileihin takautuvasti ja automaattisesti tiettyjä valvontatoimia.
        severity:
          desc_html: Valinta <strong>Rajoita</strong> piilottaa tässä verkkotunnuksessa sijaitsevien tilien julkaisut kaikilta, jotka eivät seuraa näitä tilejä. Valinta <strong>Jäädytä</strong> poistaa palvelimeltasi kaikkien tässä verkkotunnuksessa sijaitsevien tilien sisällön, median ja profiilitiedot. Käytä valintaa <strong>Ei mitään</strong>, jos haluat vain hylätä mediatiedostot.
          noop: Ei mitään
          silence: Rajoita
          suspend: Jäädytä
        title: Uusi verkkotunnuksen esto
      no_domain_block_selected: Verkkoalue-estoihin ei tehty muutoksia, koska valintoja ei tehty
      not_permitted: Nykyiset käyttöoikeutesi eivät kata tätä toimintoa
      obfuscate: Peitä verkkotunnuksen nimi
      obfuscate_hint: Peitä verkkotunnus osittain luettelossa, jos julkinen verkkotunnusten rajoitusluettelo on käytössä
      private_comment: Yksityinen kommentti
      private_comment_hint: Kommentoi tätä verkkotunnuksen rajoitusta, valvojien sisäiseen käyttöön.
      public_comment: Julkinen kommentti
      public_comment_hint: Kommentoi tätä verkkotunnuksen rajoitusta suurelle yleisölle, jos julkinen verkkotunnusten rajoitusluettelo on käytössä.
      reject_media: Hylkää mediatiedostot
      reject_media_hint: Poistaa paikallisesti tallennetut mediatiedostot eikä lataa niitä enää jatkossa. Ei merkitystä jäähyn kohdalla
      reject_reports: Hylkää raportit
      reject_reports_hint: Ohita kaikki tästä verkkotunnuksesta tulevat raportit. Erottamisen kannalta ei merkitystä
      undo: Peru
      view: Näytä verkkotunnuksen esto
    email_domain_blocks:
      add_new: Lisää uusi
      attempts_over_week:
        one: "%{count} yritystä viimeisen viikon aikana"
        other: "%{count} rekisteröitymisyritystä viimeisen viikon aikana"
      created_msg: Sähköpostiverkkotunnuksen lisäys estolistalle onnistui
      delete: Poista
      dns:
        types:
          mx: MX-tietue
      domain: Verkkotunnus
      new:
        create: Lisää verkkotunnus
        resolve: Ratkaise verkkotunnus
        title: Uusi sähköpostiestolistan merkintä
      no_email_domain_block_selected: Sähköpostin verkkotunnuksia ei muutettu, koska yhtään ei valittu
      not_permitted: Ei sallittu
      resolved_dns_records_hint_html: Verkkotunnuksen nimi määräytyy seuraaviin MX-verkkotunnuksiin, jotka ovat viime kädessä vastuussa sähköpostin vastaanottamisesta. MX-verkkotunnuksen estäminen estää kirjautumisen mistä tahansa sähköpostiosoitteesta, joka käyttää samaa MX-verkkotunnusta, vaikka näkyvä verkkotunnuksen nimi olisikin erilainen. <strong>Varo estämästä suuria sähköpostin palveluntarjoajia.</strong>
      resolved_through_html: Ratkaistu %{domain} kautta
      title: Sähköpostiestolista
    export_domain_allows:
      new:
        title: Tuo sallitut verkkoalueet
      no_file: Yhtäkään tiedostoa ei ole valittu
    export_domain_blocks:
      import:
        description_html: Olet tuomassa verkkotunnusten estoluetteloa. Tarkista luettelo huolella – etenkin, jos et ole laatinut sitä itse.
        existing_relationships_warning: Olemassa olevat seuraussuhteet
        private_comment_description_html: 'Tuodun estolistan alkuperän selvillä pitämiseksi, lisätään tietojen yhteyteen seuraava yksityinen kommentti: <q>%{comment}</q>'
        private_comment_template: Tuotu lähteestä %{source}, pvm %{date}
        title: Tuo luettelo verkkoalue-estoista
      invalid_domain_block: 'Yksi tai useampi verkkotunnuksen lohko ohitettiin seuraavien virheiden vuoksi: %{error}'
      new:
        title: Tuo luettelo verkkoalue-estoista
      no_file: Yhtäkään tiedostoa ei ole valittu
    follow_recommendations:
      description_html: "<strong>Seuraamissuositukset auttavat uusia käyttäjiä löytämään nopeasti kiinnostavaa sisältöä</strong>. Kun käyttäjä ei ole ollut tarpeeksi vuorovaikutuksessa muiden kanssa, jotta hänelle olisi muodostunut henkilökohtaisia seuraamissuosituksia, suositellaan niiden sijaan näitä tilejä. Ne lasketaan päivittäin uudelleen yhdistelmästä tilejä, jotka ovat viime aikoina olleet aktiivisimmin sitoutuneita ja joilla on suurimmat paikalliset seuraajamäärät tietyllä kielellä."
      language: Kielelle
      status: Tila
      suppress: Hylkää seuraamissuositus
      suppressed: Hylätty
      title: Seuraamissuositukset
      unsuppress: Palauta seuraamissuositus
    instances:
      availability:
        description_html:
          one: Jos toimitus verkkotunnukseen epäonnistuu <strong>%{count} päivä</strong> ilman onnistumista, uusia yrityksiä ei tehdä ennen kuin toimitus <em>alkaen</em> verkkotunnukselta on vastaanotettu.
          other: Jos toimitus verkkotunnukselle, epäonnistuu <strong>%{count} eri päivänä</strong> ilman onnistumista, uusia yrityksiä ei tehdä ennen kuin toimitus <em>alkaen</em> verkkotunnuselta on vastaanotettu.
        failure_threshold_reached: Epäonnistumisen kynnys saavutettu %{date}.
        failures_recorded:
          one: Epäonnistuneita yrityksiä %{count} päivässä.
          other: Epäonnistuneita yrityksiä %{count} päivää.
        no_failures_recorded: Ei epäonnistumisia kirjattu.
        title: Saatavuus
        warning: Viimeisin yritys yhdistää yhteys tähän palvelimeen on epäonnistunut
      back_to_all: Kaikki
      back_to_limited: Rajoitettu
      back_to_warning: Varoitus
      by_domain: Verkkotunnus
      confirm_purge: Oletko varma, että haluat pysyvästi poistaa tiedot tältä verkkotunnukselta?
      content_policies:
        comment: Sisäinen huomautus
        description_html: Voit määrittää sisältökäytännöt, joita sovelletaan kaikkiin tämän verkkotunnuksen ja sen aliverkkotunnuksien tileihin.
        limited_federation_mode_description_html: Voit valita sallitaanko federointi tällä verkkotunnuksella.
        policies:
          reject_media: Hylkää media
          reject_reports: Hylkää raportit
          silence: Rajoita
          suspend: Jäädytä
        policy: Käytännöt
        reason: Julkinen syy
        title: Sisällön toimintatavat
      dashboard:
        instance_accounts_dimension: Seuratuimmat tilit
        instance_accounts_measure: tallennetut tilit
        instance_followers_measure: seuraajamme siellä
        instance_follows_measure: heidän seuraajansa täällä
        instance_languages_dimension: Suosituimmat kielet
        instance_media_attachments_measure: tallennetut median liitteet
        instance_reports_measure: niitä koskevat raportit
        instance_statuses_measure: tallennetut julkaisut
      delivery:
        all: Kaikki
        clear: Tyhjennä toimitusvirheet
        failing: Epäonnistuminen
        restart: Käynnistä toimitus uudelleen
        stop: Lopeta toimitus
        unavailable: Ei saatavilla
      delivery_available: Toimitus on saatavilla
      delivery_error_days: Toimitusvirheen päivät
      delivery_error_hint: Jos toimitus ei ole mahdollista %{count} päivän aikana, se merkitään automaattisesti toimittamattomaksi.
      destroyed_msg: Tiedot %{domain} on nyt jonossa välitöntä poistoa varten.
      empty: Verkkotunnuksia ei löytynyt.
      known_accounts:
        one: "%{count} tunnettu tili"
        other: "%{count} tunnettua tiliä"
      moderation:
        all: Kaikki
        limited: Rajoitettu
        title: Valvonta
      private_comment: Yksityinen kommentti
      public_comment: Julkinen kommentti
      purge: Tyhjennä
      purge_description_html: Jos uskot, että tämä verkkotunnus on offline-tilassa tarkoituksella, voit poistaa kaikki verkkotunnuksen tilitietueet ja niihin liittyvät tiedot tallennustilastasi. Tämä voi kestää jonkin aikaa.
      title: Federointi
      total_blocked_by_us: Estetty meidän toimesta
      total_followed_by_them: Heidän seuraama
      total_followed_by_us: Meidän seuraama
      total_reported: Niitä koskevat raportit
      total_storage: Medialiitteet
      totals_time_period_hint_html: Alla näkyvät yhteenlasketut tiedot sisältävät koko ajan.
    invites:
      deactivate_all: Poista kaikki käytöstä
      filter:
        all: Kaikki
        available: Saatavilla
        expired: Vanhentunut
        title: Suodata
      title: Kutsut
    ip_blocks:
      add_new: Luo sääntö
      created_msg: Lisätty uusi IP-sääntö onnistuneesti
      delete: Poista
      expires_in:
        '1209600': 2 viikkoa
        '15778476': 6 kuukautta
        '2629746': 1 kuukausi
        '31556952': 1 vuosi
        '86400': 1 päivä
        '94670856': 3 vuotta
      new:
        title: Luo uusi IP-sääntö
      no_ip_block_selected: IP-sääntöjä ei muutettu, koska yhtään ei ole valittuna
      title: IP-säännöt
    relationships:
      title: "%{acct}n suhteet"
    relays:
      add_new: Lisää uusi välittäjä
      delete: Poista
      description_html: "<strong>Federointivälittäjä</strong> on välityspalvelin, joka siirtää suuria määriä julkisia julkaisuja siihen liittyneiden palvelinten välillä. <strong>Se voi auttaa pieniä ja keskisuuria palvelimia löytämään fediversumin sisältöä</strong>, mikä muutoin vaatisi paikallisia käyttäjiä seuraamaan etäpalvalinten käyttäjiä manuaalisesti."
      disable: Poista käytöstä
      disabled: Poissa käytöstä
      enable: Ota käyttöön
      enable_hint: Kun tämä on otettu käyttöön, palvelimesi tilaa välittäjältä kaikki sen välittämät julkiset julkaisut ja alkaa lähettää omansa sille.
      enabled: Käytössä
      inbox_url: Välittäjän URL
      pending: Odotetaan välittäjän hyväksyntää
      save_and_enable: Tallenna ja ota käyttöön
      setup: Määritä yhteys välittäjään
      signatures_not_enabled: Välittäjät eivät toimi oikein, kun turvallinen tai rajoitettu federaatio -tila on käytössä
      status: Tila
      title: Välittäjät
    report_notes:
      created_msg: Muistiinpano onnistuneesti lisätty raporttiin!
      destroyed_msg: Muistiinpano onnistuneesti poistettu raportista!
    reports:
      account:
        notes:
          one: "%{count} ilmoitus"
          other: "%{count} ilmoitusta"
      action_log: Tarkastusloki
      action_taken_by: Toimen tehnyt
      actions:
        delete_description_html: Raportoidut julkaisut poistetaan ja kirjataan varoitus, joka auttaa suhtautumaan vakavammin saman tilin tuleviin rikkomuksiin.
        mark_as_sensitive_description_html: Raportoitujen julkaisujen media merkitään arkaluonteiseksi ja kirjataan varoitus, joka auttaa suhtautumaan vakavammin saman tilin tuleviin rikkomuksiin.
        other_description_html: Katso lisää vaihtoehtoja tilin käytöksen hallitsemiseksi ja raportoidulle tilille kohdistuvan viestinnän mukauttamiseksi.
        resolve_description_html: Ilmoitettua tiliä kohtaan ei ryhdytä toimiin, varoitusta ei kirjata ja raportti suljetaan.
        silence_description_html: Tili näkyy vain niille, jotka jo seuraavat sitä tai etsivät sen manuaalisesti, mikä rajoittaa merkittävästi sen tavoitettavuutta. Voidaan perua milloin vain. Sulkee kaikki tilin vastaiset raportit.
        suspend_description_html: Tili ja mikään sen sisältö eivät ole käytettävissä, ja lopulta ne poistetaan, ja vuorovaikutus tilin kanssa on mahdotonta. Peruttavissa 30 päivän ajan. Sulkee kaikki tämän tilin vastaiset raportit.
      actions_description_html: Päätä, mihin toimiin ryhdyt tämän raportin ratkaisemiseksi. Jos ryhdyt rangaistustoimeen ilmoitettua tiliä kohtaan, hänelle lähetetään sähköposti-ilmoitus, paitsi jos <strong>Roskaposti</strong>-luokka on valittuna.
      actions_description_remote_html: Päätä, mihin toimiin ryhdyt tämän raportin ratkaisemiseksi. Tämä vaikuttaa vain siihen, miten <strong>palvelimesi</strong> kommunikoi tämän etätilin kanssa ja käsittelee sen sisältöä.
      add_to_report: Lisää raporttiin
      are_you_sure: Oletko varma?
      assign_to_self: Ota tehtäväksi
      assigned: Määritetty valvoja
      by_target_domain: Ilmoitetun tilin verkkotunnus
      cancel: Peruuta
      category: Luokka
      category_description_html: Syy siihen, miksi tämä tili ja/tai sisältö raportoitiin, mainitaan ilmoitetun tilin kanssa viestiessä
      comment:
        none: Ei mitään
      comment_description_html: 'Antaakseen lisätietoja %{name} kirjoitti:'
      confirm: Vahvista
      confirm_action: Vahvista valvontatoimi käyttäjää @%{acct} kohtaan
      created_at: Raportoitu
      delete_and_resolve: Poista julkaisut
      forwarded: Välitetty
      forwarded_to: Välitetty %{domain}
      mark_as_resolved: Merkitse ratkaistuksi
      mark_as_sensitive: Merkitse arkaluonteiseksi
      mark_as_unresolved: Merkitse ratkaisemattomaksi
      no_one_assigned: Ei kukaan
      notes:
        create: Lisää muistiinpano
        create_and_resolve: Ratkaise ja lisää muistiinpano
        create_and_unresolve: Avaa uudelleen ja lisää muistiinpano
        delete: Poista
        placeholder: Kuvaile mitä toimia on tehty tai muita päivityksiä tähän raporttiin…
        title: Merkinnät
      notes_description_html: Tarkastele ja jätä merkintöjä muille valvojille ja itsellesi tulevaisuuteen
      processed_msg: 'Raportti #%{id} käsitelty'
      quick_actions_description_html: 'Suorita nopea toiminto tai vieritä alas nähdäksesi raportoitu sisältö:'
      remote_user_placeholder: etäkäyttäjä instanssista %{instance}
      reopen: Avaa raportti uudestaan
      report: 'Raportti nro %{id}'
      reported_account: Raportoitu tili
      reported_by: Raportoija
      resolved: Ratkaistut
      resolved_msg: Raportti onnistuneesti ratkaistu!
      skip_to_actions: Siirry toimintoihin
      status: Tila
      statuses: Raportoitu sisältö
      statuses_description_html: Loukkaava sisältö mainitaan ilmoitetun tilin yhteydessä
      summary:
        action_preambles:
          delete_html: 'Olet aikeissa <strong>poistaa</strong> käyttäjän <strong>@%{acct}</strong> julkaisuja. Tästä seuraa:'
          mark_as_sensitive_html: 'Olet aikeissa <strong>merkitä</strong> käyttäjän <strong>@%{acct}</strong> julkaisuja <strong>arkaluonteisiksi</strong>. Tästä seuraa:'
          silence_html: 'Olet aikeissa <strong>rajoittaa</strong> käyttäjän <strong>@%{acct}</strong> tiliä. Tästä seuraa:'
          suspend_html: 'Olet aikeissa <strong>jäädyttää</strong> käyttäjän <strong>@%{acct}</strong> tilin. Tästä seuraa:'
        actions:
          delete_html: Poista loukkaavat julkaisut
          mark_as_sensitive_html: Merkitse loukkaavien julkaisujen media arkaluonteiseksi
          silence_html: Rajoita merkittävästi käyttäjän <strong>@%{acct}</strong> tavoitettavuutta tekemällä profiilista ja sen sisällöstä näkyviä vain niille, jotka jo seuraavat tiliä tai etsivät sen manuaalisesti
          suspend_html: Jäädytä <strong>@%{acct}</strong>, jolloin hänen profiilinsa ja sisältönsä ei ole käytettävissä ja hänen kanssaan on mahdotonta olla vuorovaikutuksessa
        close_report: 'Merkitse raportti #%{id} selvitetyksi'
        close_reports_html: Merkitse <strong>kaikki</strong> käyttäjään <strong>@%{acct}</strong> kohdistuvat raportit ratkaistuiksi
        delete_data_html: Poista käyttäjän <strong>@%{acct}</strong> profiili ja sen sisältö 30 päivän kuluttua, ellei jäädytystä sillä välin kumota
        preview_preamble_html: "<strong>@%{acct}</strong> saa varoituksen, jonka sisältö on seuraava:"
        record_strike_html: Tallenna varoitus <strong>@%{acct}</strong> vastaan, joka auttaa sinua selvittämään tulevia rikkomuksia tältä tililtä
        send_email_html: Lähetä käyttäjälle <strong>@%{acct}</strong> varoitus sähköpostitse
        warning_placeholder: Valinnaiset lisäperustelut valvontatoimelle.
      target_origin: Raportoidun tilin alkuperä
      title: Raportit
      unassign: Määrittämätön
      unknown_action_msg: 'Tuntematon toiminto: %{action}'
      unresolved: Ratkaisemattomat
      updated_at: Päivitetty
      view_profile: Näytä profiili
    roles:
      add_new: Lisää rooli
      assigned_users:
        one: "%{count} käyttäjä"
        other: "%{count} käyttäjää"
      categories:
        administration: Ylläpito
        devops: DevOps
        invites: Kutsut
        moderation: Valvonta
        special: Erikois
      delete: Poista
      description_html: "<strong>Käyttäjärooleilla</strong> voit muokata, mihin toimintoihin ja alueisiin käyttäjäsi pääsevät käsiksi."
      edit: Muokkaa "%{name}" roolia
      everyone: Oletus käyttöoikeudet
      everyone_full_description_html: Tämä on <strong>perusrooli</strong> joka vaikuttaa <strong>kaikkiin käyttäjiin</strong>, jopa ilman määrättyä roolia. Kaikki muut roolit perivät sen käyttöoikeudet.
      permissions_count:
        one: "%{count} käyttöoikeus"
        other: "%{count} käyttöoikeutta"
      privileges:
        administrator: Ylläpitäjä
        administrator_description: Käyttäjät, joilla on tämä käyttöoikeus, ohittavat jokaisen käyttöoikeuden
        delete_user_data: Poista käyttäjän tiedot
        delete_user_data_description: Salli käyttäjien poistaa muiden käyttäjien tiedot viipymättä
        invite_users: Kutsu käyttäjiä
        invite_users_description: Sallii käyttäjien kutsua uusia ihmisiä palvelimelle
        manage_announcements: Hallitse tiedotteita
        manage_announcements_description: Sallii käyttäjien hallita tiedotteita palvelimella
        manage_appeals: Hallitse valituksia
        manage_appeals_description: Sallii käyttäjien tarkistaa valvontatoimia koskevia valituksia
        manage_blocks: Hallitse estoja
        manage_blocks_description: Sallii käyttäjien estää sähköpostipalveluntarjoajia ja IP-osoitteita
        manage_custom_emojis: Hallitse mukautettuja emojeita
        manage_custom_emojis_description: Sallii käyttäjien hallita mukautettuja emojeita palvelimella
        manage_federation: Hallitse federointia
        manage_federation_description: Sallii käyttäjien estää tai sallia federointi muiden verkkotunnusten kanssa ja hallita toimitusta
        manage_invites: Hallitse kutsuja
        manage_invites_description: Sallii käyttäjien selata ja poistaa kutsulinkkejä käytöstä
        manage_reports: Hallitse raportteja
        manage_reports_description: Sallii käyttäjien tarkistaa raportteja ja suorittaa valvontatoimia niitä vastaan
        manage_roles: Hallitse rooleja
        manage_roles_description: Sallii käyttäjien hallita ja määrittää rooleja heidän alapuolellaan
        manage_rules: Hallitse sääntöjä
        manage_rules_description: Sallii käyttäjien muuttaa palvelimen sääntöjä
        manage_settings: Hallitse asetuksia
        manage_settings_description: Sallii käyttäjien muuttaa sivuston asetuksia
        manage_taxonomies: Hallitse luokittelua
        manage_taxonomies_description: Sallii käyttäjien tarkistaa nousussa olevan sisällön ja päivittää aihetunnisteiden asetuksia
        manage_user_access: Hallitse käyttäjäoikeuksia
        manage_user_access_description: Sallii käyttäjien poistaa muiden käyttäjien kaksivaiheinen todennus käytöstä, vaihtaa heidän sähköpostiosoitteensa ja nollata heidän salasanansa
        manage_users: Hallitse käyttäjiä
        manage_users_description: Sallii käyttäjien tarkastella muiden käyttäjien tietoja ja suorittaa valvontatoimia heitä kohtaan
        manage_webhooks: Hallitse webhookeja
        manage_webhooks_description: Sallii käyttäjien luoda webhookeja hallinnollisiin tapahtumiin
        view_audit_log: Katsoa valvontalokia
        view_audit_log_description: Sallii käyttäjien nähdä palvelimen hallinnollisten toimien historian
        view_dashboard: Näytä koontinäyttö
        view_dashboard_description: Sallii käyttäjien käyttää kojelautaa ja erilaisia mittareita
        view_devops: DevOps
        view_devops_description: Sallii käyttäjille oikeuden käyttää Sidekiq ja pgHero dashboardeja
      title: Roolit
    rules:
      add_new: Lisää sääntö
      delete: Poista
      description_html: Vaikka useimmat väittävät, että ovat lukeneet ja hyväksyneet käyttöehdot, niin yleensä ihmiset eivät lue niitä läpi ennen kuin ilmenee ongelma. <strong>Helpota palvelimen sääntöjen näkemistä yhdellä silmäyksellä tarjoamalla ne tiiviissä luettelossa.</strong> Yritä pitää säännöt lyhyinä ja yksinkertaisina, mutta yritä olla jakamatta niitä useisiin erillisiin kohtiin.
      edit: Muokkaa sääntöä
      empty: Palvelimen sääntöjä ei ole vielä määritelty.
      title: Palvelimen säännöt
    settings:
      about:
        manage_rules: Hallitse palvelimen sääntöjä
        preamble: Anna perusteellista tietoa siitä, miten palvelinta käytetään, valvotaan, rahoitetaan.
        rules_hint: On olemassa erityinen alue sääntöjä, joita käyttäjien odotetaan noudattavan.
        title: Tietoja
      appearance:
        preamble: Mukauta Mastodonin verkkokäyttöliittymää.
        title: Ulkoasu
      branding:
        preamble: Palvelimesi brändäys erottaa sen muista verkon palvelimista. Nämä tiedot voivat näkyä monissa eri ympäristöissä, kuten Mastodonin verkkokäyttöliittymässä, natiivisovelluksissa, linkkien esikatseluissa muilla sivustoilla, viestintäsovelluksissa ja niin edelleen. Siksi nämä tiedot kannattaa pitää selkeinä, lyhyinä ja ytimekkäinä.
        title: Brändäys
      captcha_enabled:
        desc_html: Tämä perustuu ulkoisiin skripteihin hCaptchasta, mikä voi olla turvallisuus- ja yksityisyysongelma. Lisäksi <strong>tämä voi tehdä rekisteröinnin ihmisille huomattavasti (erityisesti vammaisten) helpommaksi</strong>. Harkitse vaihtoehtoisia toimenpiteitä, kuten hyväksymisperusteista tai kutsupohjaista rekisteröintiä.
        title: Vaadi uusia käyttäjiä vahvistaamaan tilinsä ratkaisemalla CAPTCHA-vahvistus
      content_retention:
        preamble: Määritä, miten käyttäjän luoma sisältö tallennetaan Mastodoniin.
        title: Sisällön säilyttäminen
      default_noindex:
        desc_html: Vaikuttaa kaikkiin käyttäjiin, jotka eivät ole muuttaneet tätä asetusta itse
        title: Jätä käyttäjät oletusarvoisesti hakukoneindeksoinnin ulkopuolelle
      discovery:
        follow_recommendations: Seuraamissuositukset
        preamble: Mielenkiintoisen sisällön esille tuominen auttaa saamaan uusia käyttäjiä, jotka eivät ehkä tunne ketään Mastodonista. Määrittele, kuinka erilaiset etsintäominaisuudet toimivat palvelimellasi.
        profile_directory: Profiilihakemisto
        public_timelines: Julkiset aikajanat
        publish_discovered_servers: Julkaise löydetyt palvelimet
        publish_statistics: Julkaise tilastot
        title: Löytäminen
        trends: Trendit
      domain_blocks:
        all: Kaikille
        disabled: Ei kenellekkään
        users: Kirjautuneille paikallisille käyttäjille
      registrations:
        preamble: Määritä, kuka voi luoda tilin palvelimellesi.
        title: Rekisteröinnit
      registrations_mode:
        modes:
          approved: Rekisteröinti vaatii hyväksynnän
          none: Kukaan ei voi rekisteröityä
          open: Kaikki voivat rekisteröityä
      security:
        authorized_fetch: Vaadi todennus yhdistetyiltä palvelimilta
        authorized_fetch_hint: Todennuksen vaatiminen federoiduilta palvelimilta mahdollistaa sekä käyttäjä- että palvelintason estojen tiukemman valvonnan. Tämä tapahtuu kuitenkin suorituskyvyn kustannuksella, vähentää vastauksiesi tavoittavuutta ja voi aiheuttaa yhteensopivuusongelmia joidenkin federoitujen palvelujen kanssa. Tämä ei myöskään estä omistautuneita toimijoita hakemasta julkisia julkaisujasi ja tilejäsi.
        authorized_fetch_overridden_hint: Et voi tällä hetkellä muuttaa tätä asetusta, koska se on ohitettu ympäristömuuttujalla.
        federation_authentication: Yhdistettyjen palvelinten todentamisen täytäntöönpano
      title: Palvelimen asetukset
    site_uploads:
      delete: Poista ladattu tiedosto
      destroyed_msg: Sivuston lataus onnistuneesti poistettu!
    software_updates:
      critical_update: Kriittinen – päivitä viivyttelemättä
      description: On suositeltavaa pitää Mastodon-asennus ajantasaisena ja siten hyödyntää uusimpia korjauksia sekä ominaisuuksia. Lisäksi joskus on ratkaisevan tärkeää päivittää Mastodon ajoissa tietoturvaongelmien välttämiseksi. Näistä syistä Mastodon tarkistaa päivitykset 30 minuutin välein, ja ilmoittaa sinulle sähköposti-ilmoitusasetustesi mukaisesti.
      documentation_link: Lue lisää
      release_notes: Julkaisutiedot
      title: Saatavilla olevat päivitykset
      type: Tyyppi
      types:
        major: Pääversiojulkaisu
        minor: Väliversiojulkaisu
        patch: Korjausjulkaisu — korjauksia virheisiin sekä yksinkertaisia muutoksia
      version: Versio
    statuses:
      account: Tekijä
      application: Sovellus
      back_to_account: Takaisin tilin sivulle
      back_to_report: Takaisin raporttisivulle
      batch:
        remove_from_report: Poista raportista
        report: Raportti
      deleted: Poistettu
      favourites: Suosikit
      history: Versiohistoria
      in_reply_to: Vastaa
      language: Kieli
      media:
        title: Media
      metadata: Metadata
      no_status_selected: Julkaisuja ei muutettu, koska yhtään ei ole valittuna
      open: Avaa julkaisu
      original_status: Alkuperäinen julkaisu
      reblogs: Edelleen jako
      status_changed: Julkaisua muutettu
      title: Tilin tilat
      trending: Nousussa
      visibility: Näkyvyys
      with_media: Sisältää mediaa
    strikes:
      actions:
        delete_statuses: "%{name} poisti käyttäjän %{target} julkaisut"
        disable: "%{name} jäädytti %{target} tilin"
        mark_statuses_as_sensitive: "%{name} merkitsi käyttäjän %{target} julkaisut arkaluonteisiksi"
        none: "%{name} lähetti varoituksen henkilölle %{target}"
        sensitive: "%{name} merkitsi käyttäjän %{target} tilin arkaluonteiseksi"
        silence: "%{name} rajoitti käyttäjän %{target} tiliä"
        suspend: "%{name} jäädytti käyttäjän %{target} tilin"
      appeal_approved: Valitti
      appeal_pending: Valitus vireillä
      appeal_rejected: Muutoksenhaku hylättiin
    system_checks:
      database_schema_check:
        message_html: Tietokannan siirto on vireillä. Suorita ne varmistaaksesi, että sovellus toimii odotetulla tavalla
      elasticsearch_health_red:
        message_html: Elasticsearch-klusteri on vikatilassa (punainen tila); hakuominaisuudet eivät ole käytettävissä
      elasticsearch_health_yellow:
        message_html: Elasticsearch-klusteri on häiriötilassa (keltainen tila), joten suosittelemme tutkimaan syyn
      elasticsearch_index_mismatch:
        message_html: Elasticsearch-indeksin sidokset ovat vanhentuneet. Suorita <code>tootctl search deploy --only=%{value}</code>
      elasticsearch_preset:
        action: Katso käyttöohjeet
        message_html: Elasticsearch-klusterissa on useampi kuin yksi solmu, mutta Mastodonia ei ole määritetty käyttämään niitä.
      elasticsearch_preset_single_node:
        action: Katso käyttöohjeet
        message_html: Elasticsearch-klusterissa on vain yksi solmu, <code>ES_PRESET</code> tulisi asettaa arvoon <code>single_node_cluster</code>.
      elasticsearch_reset_chewy:
        message_html: Elasticsearch-järjestelmäindeksi on vanhentunut asetusmuutoksen vuoksi. Suorita <code>tootctl search deploy --reset-chewy</code> päivittääksesi sen.
      elasticsearch_running_check:
        message_html: Ei saatu yhteyttä Elasticsearch. Tarkista, että se on käynnissä tai poista kokotekstihaku käytöstä
      elasticsearch_version_check:
        message_html: 'Yhteensopimaton Elasticsearch versio: %{value}'
        version_comparison: Elasticsearch %{running_version} on käynnissä, kun %{required_version} vaaditaan
      rules_check:
        action: Hallitse palvelimen sääntöjä
        message_html: Et ole määrittänyt lainkaan palvelimen sääntöjä.
      sidekiq_process_check:
        message_html: Ei ole Sidekiq-prosessia käynnissä jonossa %{value}. Tarkista Sidekiq-asetukset
      software_version_critical_check:
        action: Näytä saatavilla olevat päivitykset
        message_html: Kriittinen Mastodon-päivitys on saatavilla. Tee päivitys mahdollisimman ripeästi.
      software_version_patch_check:
        action: Näytä saatavilla olevat päivitykset
        message_html: Mastodonin virhekorjauspäivitys on saatavilla.
      upload_check_privacy_error:
        action: Katso täältä lisätietoja
        message_html: "<strong>Verkkopalvelimesi on määritetty väärin. Käyttäjiesi yksityisyys on vaarassa.</strong>"
      upload_check_privacy_error_object_storage:
        action: Katso täältä lisätietoja
        message_html: "<strong>Objektivarastosi on määritetty virheellisesti, ja käyttäjiesi yksityisyys on vaarassa.</strong>"
    tags:
      review: Tarkista tila
      updated_msg: Aihetunnisteen asetukset päivitetty onnistuneesti
    title: Ylläpito
    trends:
      allow: Salli
      approved: Hyväksytty
      disallow: Estä
      links:
        allow: Salli linkki
        allow_provider: Salli julkaisija
        description_html: Nämä ovat linkkejä, joita jaetaan tällä hetkellä paljon tileillä, joilta palvelimesi näkee viestejä. Se voi auttaa käyttäjiäsi saamaan selville, mitä maailmassa tapahtuu. Linkkejä ei näytetä julkisesti, ennen kuin hyväksyt julkaisijan. Voit myös sallia tai hylätä yksittäiset linkit.
        disallow: Hylkää linkki
        disallow_provider: Estä julkaisija
        no_link_selected: Yhtään linkkiä ei muutettu, koska yhtään ei valittu
        publishers:
          no_publisher_selected: Julkaisijoita ei muutettu, koska yhtään ei valittu
        shared_by_over_week:
          one: Yksi henkilö jakanut viimeisen viikon aikana
          other: Jakanut %{count} henkilöä viimeisen viikon aikana
        title: Suositut linkit
        usage_comparison: Jaettu %{today} kertaa tänään verrattuna eilen %{yesterday}
      not_allowed_to_trend: Ei saa trendata
      only_allowed: Vain sallittu
      pending_review: Odottaa tarkistusta
      preview_card_providers:
        allowed: Tämän julkaisijan linkit voivat trendata
        description_html: Nämä ovat verkkotunnuksia, joiden linkkejä jaetaan usein palvelimellasi. Linkit eivät trendaa julkisesti, ellei linkin verkkotunnusta ole hyväksytty. Hyväksyntäsi (tai hylkäys) ulottuu aliverkkotunnuksiin.
        rejected: Tämän julkaisijan linkit eivät voi trendata
        title: Julkaisijat
      rejected: Hylätty
      statuses:
        allow: Salli julkaisu
        allow_account: Salli tekijä
        description_html: Nämä ovat julkaisuja, joita palvelimesi tietää jaettavan ja lisättävän suosikkeihin paljon tällä hetkellä. Listaus voi auttaa uusia ja palaavia käyttäjiäsi löytämään lisää seurattavia. Julkaisut eivät näy julkisesti ennen kuin hyväksyt niiden julkaisijan ja julkaisija sallii tilinsä ehdottamisen. Voit myös sallia tai hylätä yksittäisiä julkaisuja.
        disallow: Kiellä julkaisu
        disallow_account: Estä tekijä
        no_status_selected: Suosittuja julkaisuja ei muutettu, koska yhtään ei ole valittuna
        not_discoverable: Tekijä ei ole ilmoittanut olevansa löydettävissä
        shared_by:
          one: Jaettu tai lisätty suosikkeihin kerran
          other: Jaettu tai merkitty suosikiksi %{friendly_count} kertaa
        title: Suositut julkaisut
      tags:
        current_score: Nykyinen tulos %{score}
        dashboard:
          tag_accounts_measure: uniikit käyttötarkoitukset
          tag_languages_dimension: Suosituimmat kielet
          tag_servers_dimension: Suosituimmat palvelimet
          tag_servers_measure: eri palvelimet
          tag_uses_measure: käyttökerrat
        description_html: Nämä ovat aihetunnisteita, jotka näkyvät tällä hetkellä monissa julkaisuissa, jotka palvelimesi näkee. Tämä voi auttaa käyttäjiäsi selvittämään, mistä ihmiset puhuvat eniten tällä hetkellä. Mitään aihetunnisteita ei näytetä julkisesti, ennen kuin hyväksyt ne.
        listable: Voidaan ehdottaa
        no_tag_selected: Yhtään tagia ei muutettu, koska yhtään ei valittu
        not_listable: Ei tulla ehdottamaan
        not_trendable: Ei näy trendien alla
        not_usable: Ei voida käyttää
        peaked_on_and_decaying: Saavutti huipun %{date}, nyt hiipuu
        title: Suositut aihetunnisteet
        trendable: Voi näkyä trendien alla
        trending_rank: 'Nousussa #%{rank}'
        usable: Voidaan käyttää
        usage_comparison: Käytetty %{today} kertaa tänään, verrattuna %{yesterday} eiliseen
        used_by_over_week:
          one: Yhden henkilön käyttämä viime viikon aikana
          other: Käyttänyt %{count} henkilöä viimeisen viikon aikana
      title: Trendit
      trending: Nousussa
    warning_presets:
      add_new: Lisää uusi
      delete: Poista
      edit_preset: Muokkaa varoituksen esiasetusta
      empty: Et ole vielä määrittänyt yhtäkään varoitusten esiasetusta.
      title: Hallitse varoitusten esiasetuksia
    webhooks:
      add_new: Lisää päätepiste
      delete: Poista
<<<<<<< HEAD
      description_html: <strong>Webhook</strong> mahdollistaa Mastodonin työntää <strong>reaaliaikaisia ilmoituksia</strong> valituista tapahtumista omaan sovellukseesi, joten sovelluksesi voi <strong>laukaista automaattisesti reaktioita</strong>.
=======
      description_html: "<strong>Webhookin</strong> avulla Mastodon voi puskea sovellukseesi <strong>reaaliaikaisia ilmoituksia</strong> valituista tapahtumista, jotta sovelluksesi voi <strong>laukaista reaktioita automaattisesti</strong>."
>>>>>>> 37bbd3c1
      disable: Poista käytöstä
      disabled: Pois käytöstä
      edit: Muokkaa päätepistettä
      empty: Et ole vielä määrittänyt webhook-päätepisteitä.
      enable: Ota käyttöön
      enabled: Aktiivinen
      enabled_events:
        one: 1 aktivoitu tapahtuma
        other: "%{count} aktivoitua tapahtumaa"
      events: Tapahtumat
      new: Uusi webhook
      rotate_secret: Vaihda salaus
      secret: Salainen tunnus
      status: Tila
      title: Webhookit
      webhook: Webhook
  admin_mailer:
    new_appeal:
      actions:
        delete_statuses: poistaa hänen julkaisunsa
        disable: jäädyttää heidän tilinsä
        mark_statuses_as_sensitive: merkitä hänen julkaisunsa arkaluonteisiksi
        none: varoitus
        sensitive: merkitä heidän tilinsä arkaluonteiseksi
        silence: rajoittaa hänen tiliään
        suspend: jäädyttää hänen tilinsä
      body: "%{target} valittaa valvojan %{action_taken_by} päätöksestä %{date}, joka oli %{type}. Hän kirjoitti:"
      next_steps: Voit hyväksyä valituksen, jolloin valvontapäätös kumoutuu, tai sivuuttaa sen.
      subject: "%{username} valittaa valvontapäätöksestä, joka koskee instanssia %{instance}"
    new_critical_software_updates:
      body: Mastodonin uusia kriittisen tärkeitä versioita on julkaistu, joten saatat haluta päivittää niin pian kuin mahdollista!
      subject: Kriittisiä Mastodon-päivityksiä on saatavilla instanssille %{instance}!
    new_pending_account:
      body: Uuden tilin tiedot ovat alla. Voit hyväksyä tai hylätä tämän hakemuksen.
      subject: Uusi tili tarkastettavana instanssissa %{instance} (%{username})
    new_report:
      body: "%{reporter} on raportoinut kohteen %{target}"
      body_remote: Joku palvelimelta %{domain} raportoi käyttäjän %{target}
      subject: Uusi raportti instanssista %{instance} (nro %{id})
    new_software_updates:
      body: Uusia Mastodon-versioita on julkaistu, joten saatat haluta päivittää!
      subject: Uusia Mastodon-versioita ovat saatavilla instanssille %{instance}!
    new_trends:
      body: 'Seuraavat kohteet on tarkistettava ennen kuin ne voidaan näyttää julkisesti:'
      new_trending_links:
        title: Suositut linkit
      new_trending_statuses:
        title: Suositut julkaisut
      new_trending_tags:
        no_approved_tags: Tällä hetkellä ei ole hyväksyttyjä trendikkäitä aihetunnisteita.
        requirements: 'Mikä tahansa näistä ehdokkaista voisi ylittää #%{rank} hyväksytyn trendikkään aihetunnisteen, joka on tällä hetkellä #%{lowest_tag_name} arvosanalla %{lowest_tag_score}.'
        title: Suositut aihetunnisteet
      subject: Uusia trendejä tarkistettavaksi instanssissa %{instance}
  aliases:
    add_new: Luo alias
    created_msg: Uusi alias luotiin onnistuneesti. Voit nyt aloittaa siirron vanhasta tilistä.
    deleted_msg: Alias poistettiin onnistuneesti. Siirtyminen tuolta tililtä tähän ei ole enää mahdollista.
    empty: Sinulla ei ole aliaksia.
    hint_html: Jos haluat muuttaa toiselta tililtä tälle tilille, voit luoda tässä aliaksen, mitä vaaditaan ennen kuin voit edetä siirtämään seuraajat vanhalta tililtä tälle tilille. Tänä toiminto on itsessään <strong>vaaraton ja kumottavissa</strong>. <strong>Tilin muuttaminen aloitetaan vanhalta tililtä</strong>.
    remove: Poista aliaksen linkitys
  appearance:
    advanced_web_interface: Edistynyt selainkäyttöliittymä
    advanced_web_interface_hint: 'Jos haluat hyödyntää näytön koko leveyttä, edistyneen webkäyttöliittymän avulla voit määrittää useita erilaisia sarakkeita, niin näet kerralla niin paljon tietoa kuin haluat: kotisyöte, ilmoitukset, yleinen aikajana, mikä tahansa määrä listoja ja aihetunnisteita.'
    animations_and_accessibility: Animaatiot ja saavutettavuus
    confirmation_dialogs: Vahvistusvalinnat
    discovery: Löytäminen
    localization:
      body: Mastodonin ovat kääntäneet vapaaehtoiset.
      guide_link: https://crowdin.com/project/mastodon
      guide_link_text: Kaikki voivat osallistua.
    sensitive_content: Arkaluonteinen sisältö
  application_mailer:
    notification_preferences: Muuta sähköpostiasetuksia
    salutation: "%{name},"
    settings: 'Muuta sähköpostiasetuksia: %{link}'
    unsubscribe: Lopeta tilaus
    view: 'Näytä:'
    view_profile: Näytä profiili
    view_status: Näytä tila
  applications:
    created: Sovelluksen luonti onnistui
    destroyed: Sovelluksen poisto onnistui
    logout: Kirjaudu ulos
    regenerate_token: Luo pääsytunnus uudelleen
    token_regenerated: Pääsytunnuksen uudelleenluonti onnistui
    warning: Säilytä tietoa hyvin. Älä milloinkaan jaa sitä muille!
    your_token: Pääsytunnus
  auth:
    apply_for_account: Pyydä tiliä
    captcha_confirmation:
      help_html: Jos kohtaat ongelmia CAPTCHAn ratkaisemisessa, voit pyytää meiltä apua osoitteella %{email}.
      hint_html: Vielä yksi juttu! Meidän on vahvistettava, että olet ihminen (tämän avulla pidämme roskapostin poissa!). Ratkaise alla oleva CAPTCHA-vahvistus ja paina "Jatka".
      title: Turvatarkastus
    confirmations:
      wrong_email_hint: Jos sähköpostiosoite ei ole oikein, voit muuttaa sen tilin asetuksista.
    delete_account: Poista tili
    delete_account_html: Jos haluat poistaa tilisi, voit <a href="%{path}">edetä tästä</a>. Sinua pyydetään vahvistamaan poisto.
    description:
      prefix_invited_by_user: "@%{name} kutsuu sinut liittymään tälle Mastodonin palvelimelle!"
      prefix_sign_up: Liity Mastodoniin tänään!
      suffix: Tilillä voit seurata ihmisiä, julkaista päivityksiä ja lähetellä viestejä muille käyttäjille miltä palvelimelta tahansa ja paljon muuta!
    didnt_get_confirmation: Etkö saanut vahvistuslinkkiä?
    dont_have_your_security_key: Eikö sinulla ole suojausavainta?
    forgot_password: Unohditko salasanasi?
    invalid_reset_password_token: Salasanan palautustunnus on virheellinen tai vanhentunut. Pyydä uusi.
    link_to_otp: Syötä puhelimesi kaksivaiheisen todennuksen koodi tai palautuskoodi
    link_to_webauth: Käytä suojausavaintasi
    log_in_with: Kirjaudu käyttäen
    login: Kirjaudu sisään
    logout: Kirjaudu ulos
    migrate_account: Muuta toiseen tiliin
    migrate_account_html: Jos haluat ohjata tämän tilin toiseen, voit <a href="%{path}">asettaa toisen tilin tästä</a>.
    or_log_in_with: Tai käytä kirjautumiseen
    privacy_policy_agreement_html: Olen lukenut ja hyväksynyt <a href="%{privacy_policy_path}" target="_blank">tietosuojakäytännön</a>
    progress:
      confirm: Vahvista sähköpostiosoite
      details: Omat tietosi
      review: Arviomme
      rules: Hyväksy säännöt
    providers:
      cas: CAS
      saml: SAML
    register: Rekisteröidy
    registration_closed: "%{instance} ei hyväksy uusia jäseniä"
    resend_confirmation: Lähetä vahvistuslinkki uudelleen
    reset_password: Palauta salasana
    rules:
      accept: Hyväksy
      back: Takaisin
      invited_by: 'Seuraavalta käyttäjältä vastaanottamasi kutsun ansiosta voit liittyä palvelimelle %{domain}:'
      preamble: Palvelimen %{domain} valvojat määrittävät ja valvovat sääntöjä.
      preamble_invited: Ennen kuin jatkat, ota huomioon palvelimen %{domain} valvojien asettamat perussäännöt.
      title: Joitakin perussääntöjä.
      title_invited: Sinut on kutsuttu.
    security: Tunnukset
    set_new_password: Aseta uusi salasana
    setup:
      email_below_hint_html: Tarkista roskapostikansiosi tai pyydä uusi viesti. Voit korjata sähköpostiosoitteesi, jos se oli väärin.
      email_settings_hint_html: Napsauta lähettämäämme linkkiä vahvistaaksesi osoitteen %{email}. Odotamme täällä.
      link_not_received: Etkö saanut linkkiä?
      new_confirmation_instructions_sent: Saat uuden vahvistuslinkin sisältävän sähköpostiviestin muutamassa minuutissa!
      title: Tarkista sähköpostilaatikkosi
    sign_in:
      preamble_html: Kirjaudu <strong>%{domain}</strong>-tunnuksellasi. Jos tilisi sijaitsee eri palvelimella, et voi kirjautua täällä.
      title: Kirjaudu palvelimelle %{domain}
    sign_up:
      manual_review: Palvelimen %{domain} valvojat tarkistavat rekisteröitymiset käsin. Helpottaaksesi rekisteröitymisesi käsittelyä kerro hieman itsestäsi ja miksi haluat luoda käyttäjätilin palvelimelle %{domain}.
      preamble: Kun sinulla on tili tällä Mastodon-palvelimella, voit seurata kaikkia muita verkossa olevia henkilöitä riippumatta siitä, missä heidän tilinsä on.
      title: Otetaan sinulle käyttöön %{domain}.
    status:
      account_status: Tilin tila
      confirming: Odotetaan sähköpostivahvistuksen valmistumista.
      functional: Tilisi on täysin toiminnassa.
      pending: Hakemuksesi odottaa henkilökuntamme tarkastusta. Tämä voi kestää jonkin aikaa. Saat sähköpostiviestin, jos hakemuksesi hyväksytään.
      redirecting_to: Tilisi ei ole aktiivinen, koska se ohjaa tällä hetkellä tilille %{acct}.
      view_strikes: Näytä tiliäsi koskevia aiempia varoituksia
    too_fast: Lomake lähetettiin liian nopeasti, yritä uudelleen.
    use_security_key: Käytä suojausavainta
  challenge:
    confirm: Jatka
    hint_html: "<strong>Vihje:</strong> Emme pyydä sinulta salasanaa uudelleen seuraavan tunnin aikana."
    invalid_password: Virheellinen salasana
    prompt: Vahvista salasanasi jatkaaksesi
  crypto:
    errors:
      invalid_key: ei ole kelvollinen Ed25519- tai Curve25519-avain
      invalid_signature: ei ole kelvollinen Ed25519-allekirjoitus
  date:
    formats:
      default: "%b %d, %Y"
      with_month_name: "%B %d, %Y"
  datetime:
    distance_in_words:
      about_x_hours: "%{count} t"
      about_x_months: "%{count} kk"
      about_x_years: "%{count} v"
      almost_x_years: "%{count} v"
      half_a_minute: Nyt
      less_than_x_minutes: "%{count} min"
      less_than_x_seconds: Nyt
      over_x_years: "%{count} v"
      x_days: "%{count} pv"
      x_minutes: "%{count} min"
      x_months: "%{count} kk"
      x_seconds: "%{count} s"
  deletes:
    challenge_not_passed: Antamasi tiedot eivät olleet oikeat
    confirm_password: Tunnistaudu syöttämällä nykyinen salasanasi
    confirm_username: Vahvista toimenpide antamalla käyttäjänimesi
    proceed: Poista tili
    success_msg: Tilin poisto onnistui
    warning:
      before: 'Ennen kuin etenet, lue nämä huomautukset huolellisesti:'
      caches: Muiden palvelimien välimuistiin tallentamaa sisältöä voi vielä löytyä
      data_removal: Julkaisusi ja muut tietosi poistetaan pysyvästi
      email_change_html: Voit <a href="%{path}">muuttaa sähköpostiosoitettasi</a> poistamatta tiliäsi
      email_contact_html: Jos ei saavu perille, voit pyytää apua sähköpostilla <a href="mailto:%{email}">%{email}</a>
      email_reconfirmation_html: Jos et saa vahvistuksen sähköpostia, niin voit <a href="%{path}">pyytää sitä uudelleen</a>
      irreversible: Et voi palauttaa tiliäsi tai aktivoida sitä uudelleen
      more_details_html: Lisätietoja saat <a href="%{terms_path}">tietosuojakäytännöstämme</a>.
      username_available: Käyttäjänimesi tulee saataville uudestaan
      username_unavailable: Käyttäjänimesi ei tule saataville enää uudestaan
  disputes:
    strikes:
      action_taken: Tehty toimi
      appeal: Vetoomus
      appeal_approved: Tähän valitukseen on haettu muutosta, eikä se ole enää voimassa
      appeal_rejected: Valitus on hylätty
      appeal_submitted_at: Valitus lähetetty
      appealed_msg: Valituksesi on lähetetty. Jos se hyväksytään, sinulle ilmoitetaan.
      appeals:
        submit: Lähetä valitus
      approve_appeal: Hyväksy valitus
      associated_report: Liittyvä raportti
      created_at: Päivätty
      description_html: Nämä ovat tiliäsi koskevia toimia ja varoituksia, jotka instanssin %{instance} henkilökunta on lähettänyt sinulle.
      recipient: Osoitettu
      reject_appeal: Hylkää valitus
      status: 'Julkaisu #%{id}'
      status_removed: Julkaisu on jo poistettu järjestelmästä
      title: "%{action} alkaen %{date}"
      title_actions:
        delete_statuses: Julkaisun poisto
        disable: Tilin jäädyttäminen
        mark_statuses_as_sensitive: Julkaisujen merkitseminen arkaluonteisiksi
        none: Varoitus
        sensitive: Tilin merkitseminen arkaluonteiseksi
        silence: Tilin rajoittaminen
        suspend: Tilin jäädytys
      your_appeal_approved: Valituksesi on hyväksytty
      your_appeal_pending: Olet lähettänyt valituksen
      your_appeal_rejected: Valituksesi on hylätty
  domain_validator:
    invalid_domain: ei ole kelvollinen toimialueen nimi
  edit_profile:
    basic_information: Perustiedot
    hint_html: "<strong>Mukauta, mitä ihmiset näkevät julkisessa profiilissasi ja julkaisujesi vieressä.</strong> Ihmiset seuraavat sinua takaisin ja ovat kanssasi vuorovaikutuksessa todennäköisemmin, kun sinulla on täytetty profiili ja profiilikuva."
    other: Muut
  errors:
    '400': Lähettämäsi pyyntö oli virheellinen tai muotoiltu virheellisesti.
    '403': Sinulla ei ole lupaa nähdä tätä sivua.
    '404': Etsimääsi sivua ei ole olemassa.
    '406': Tämä sivu ei ole saatavilla pyydetyssä muodossa.
    '410': Etsimääsi sivua ei ole enää olemassa.
    '422':
      content: Turvallisuusvahvistus epäonnistui. Oletko estänyt evästeet?
      title: Turvallisuusvahvistus epäonnistui
    '429': Rajoitettu
    '500':
      content: Valitettavasti jokin meni pieleen meidän päässämme.
      title: Sivu ei ole oikein
    '503': Sivua ei voitu näyttää palvelimen väliaikaisen vian vuoksi.
    noscript_html: Käyttääksesi Mastodonin verkkosovellusta, ota JavaScript käyttöön. Vaihtoehtoisesti voit kokeilla käyttämällesi alustalle kehitettyjä Mastodonin <a href="%{apps_path}">natiivisovelluksia</a>.
  existing_username_validator:
    not_found: paikallista käyttäjää ei löydy kyseisellä käyttäjänimellä
    not_found_multiple: '%{usernames} ei löytynyt'
  exports:
    archive_takeout:
      date: Päiväys
      download: Lataa arkisto
      hint_html: Voit pyytää arkistoa omista <strong>julkaisuista ja mediasta</strong>. Viedyt tiedot ovat ActivityPub-muodossa, ja ne voi lukea millä tahansa yhteensopivalla ohjelmalla. Voit pyytää arkistoa 7 päivän välein.
      in_progress: Arkistoa kootaan...
      request: Pyydä arkisto
      size: Koko
    blocks: Estot
    bookmarks: Kirjanmerkit
    csv: CSV
    domain_blocks: Verkkotunnusten estot
    lists: Listat
    mutes: Mykistetyt
    storage: Media-arkisto
  featured_tags:
    add_new: Lisää uusi
    errors:
      limit: Olet jo nostanut esille enimmäismäärän aihetunnisteita
    hint_html: "<strong>Mitä ovat näkyvillä olevat hashtagit eli aihetunnisteet?</strong> Ne ovat näkyvissä julkisessa profiilissasi ja niiden avulla ihmiset voivat selata julkisia viestejäsi nimenomaan näiden aihetunnisteiden alla. Ne auttavat esimerkiksi luovan työn tai pitkäaikaisten projektien seurannassa."
  filters:
    contexts:
      account: Profiilit
      home: Kotisyöte ja listat
      notifications: Ilmoitukset
      public: Julkiset aikajanat
      thread: Keskustelut
    edit:
      add_keyword: Lisää avainsana
      keywords: Avainsanat
      statuses: Yksittäiset julkaisut
      statuses_hint_html: Tämä suodatin koskee yksittäisten julkaisujen valintaa riippumatta siitä, vastaavatko ne alla olevia avainsanoja. <a href="%{path}">Tarkista tai poista julkaisut suodattimesta</a>.
      title: Muokkaa suodatinta
    errors:
      deprecated_api_multiple_keywords: Näitä parametreja ei voi muuttaa tästä sovelluksesta, koska ne koskevat useampaa kuin yhtä suodattimen avainsanaa. Käytä uudempaa sovellusta tai verkkokäyttöliittymää.
      invalid_context: Ei sisältöä tai se on virheellinen
    index:
      contexts: Suodattimet %{contexts}
      delete: Poista
      empty: Sinulla ei ole suodattimia.
      expires_in: Vanhenee %{distance}
      expires_on: Vanhenee %{date}
      keywords:
        one: "%{count} avainsana"
        other: "%{count} avainsanaa"
      statuses:
        one: "%{count} julkaisu"
        other: "%{count} julkaisua"
      statuses_long:
        one: "%{count} yksittäinen julkaisu piilotettu"
        other: "%{count} yksittäistä julkaisua piilotettu"
      title: Suodattimet
    new:
      save: Tallenna uusi suodatin
      title: Lisää uusi suodatin
    statuses:
      back_to_filter: Takaisin suodattimeen
      batch:
        remove: Poista suodattimista
      index:
        hint: Tämä suodatin koskee yksittäisten julkaisujen valintaa muista kriteereistä riippumatta. Voit lisätä lisää julkaisuja tähän suodattimeen verkkokäyttöliittymästä.
        title: Suodatetut julkaisut
  generic:
    all: Kaikki
    all_items_on_page_selected_html:
      one: "<strong>%{count}</strong> kohde tällä sivulla on valittu."
      other: Kaikki <strong>%{count}</strong> kohdetta tällä sivulla on valittu.
    all_matching_items_selected_html:
      one: "<strong>%{count}</strong> kohde, joka vastaa hakuasi."
      other: Kaikki <strong>%{count}</strong> kohdetta, jotka vastaavat hakuasi.
    cancel: Peruuta
    changes_saved_msg: Muutosten tallennus onnistui!
    confirm: Vahvista
    copy: Kopioi
    delete: Poista
    deselect: Poista kaikki valinnat
    none: Ei mitään
    order_by: Järjestys
    save_changes: Tallenna muutokset
    select_all_matching_items:
      one: Valitse %{count} kohde, joka vastaa hakuasi.
      other: Valitse kaikki %{count} kohdetta, jotka vastaavat hakuasi.
    today: tänään
    validation_errors:
      one: Kaikki ei ole aivan oikein! Tarkasta alla oleva virhe
      other: Kaikki ei ole aivan oikein! Tarkasta alla olevat %{count} virhettä
  imports:
    errors:
      empty: Tyhjä CSV-tiedosto
      incompatible_type: Yhteensopimaton valitun tuontilajin kanssa
      invalid_csv_file: 'Epäkelpo CSV-tiedosto. Virhe: %{error}'
      over_rows_processing_limit: sisältää yli %{count} riviä
      too_large: Tiedosto on liian suuri
    failures: Virheet
    imported: Tuodut
    mismatched_types_warning: Vaikuttaa siltä, ettei tuontityypin valinta ole oikea. Ole hyvä ja tarkista asia.
    modes:
      merge: Yhdistä
      merge_long: Säilytä olemassa olevat tietueet ja lisää uusia
      overwrite: Korvaa
      overwrite_long: Korvaa nykyiset tietueet uusilla
    overwrite_preambles:
      blocking_html: Olet aikeissa <strong>korvata estoluettelosi</strong> kaikkiaan <strong>%{total_items} tilillä</strong> tiedostosta <strong>%{filename}</strong>.
      bookmarks_html: Olet aikeissa <strong>korvata kirjanmerkkisi</strong> kaikkiaan <strong>%{total_items} julkaisulla</strong> tiedostosta <strong>%{filename}</strong>.
      domain_blocking_html: Olet aikeissa <strong>korvata verkkotunnusten estoluettelosi</strong> kaikkiaan <strong>%{total_items} verkkotunnuksella</strong> tiedostosta <strong>%{filename}</strong>.
      following_html: Olet aikeissa <strong>seurata</strong> kaikkiaan <strong>%{total_items} tiliä</strong> tiedostosta <strong>%{filename}</strong> ja <strong>lopettaa kaikkien muiden seuraamisen</strong>.
      lists_html: Olet aikeissa <strong>korvata listojasi</strong> tiedoston <strong>%{filename}</strong> sisällöllä. Uusiin listoihin lisätään kaikkiaan <strong>%{total_items} tiliä</strong>.
      muting_html: Olet aikeissa <strong>korvata mykistettyjen tilien luettelosi</strong> kaikkiaan <strong>%{total_items} tilillä</strong> tiedostosta <strong>%{filename}</strong>.
    preambles:
      blocking_html: Olet aikeissa <strong>estää</strong> kaikkiaan <strong>%{total_items} tiliä</strong> tiedostosta <strong>%{filename}</strong>.
      bookmarks_html: Olet lisäämässä kaikkiaan <strong>%{total_items} julkaisua</strong> tiedostosta <strong>%{filename}</strong><strong>kirjanmerkkeihisi</strong>.
      domain_blocking_html: Olet aikeissa <strong>estää</strong> kaikkiaan <strong>%{total_items} verkkotunnusta</strong> tiedostosta <strong>%{filename}</strong>.
      following_html: Olet aikeissa <strong>seurata</strong> kaikkiaan <strong>%{total_items} tiliä</strong> tiedostosta <strong>%{filename}</strong>.
      lists_html: Olet lisäämässä <strong>listoihisi</strong> kaikkiaan <strong>%{total_items} tiliä</strong> tiedostosta <strong>%{filename}</strong>. Uusia listoja luodaan, jos sopivaa kohdelistaa ei ole olemassa.
      muting_html: Olet aikeissa <strong>mykistää</strong> kaikkiaan <strong>%{total_items} tiliä</strong> tiedostosta <strong>%{filename}</strong>.
    preface: Voit tuoda toiselta palvelimelta viemiäsi tietoja, kuten seuraamiesi tai estämiesi henkilöiden luettelon.
    recent_imports: Viimeksi tuotu
    states:
      finished: Valmis
      in_progress: Toiminto käynnissä
      scheduled: Ajoitettu
      unconfirmed: Varmistamaton
    status: Tila
    success: Tietojen lähettäminen onnistui, ja ne käsitellään kohtapuoliin
    time_started: Aloitettu
    titles:
      blocking: Tuodaan estettyjä tilejä
      bookmarks: Tuodaan kirjanmerkkejä
      domain_blocking: Tuodaan estettyjä verkkotunnuksia
      following: Tuodaan seurattuja tilejä
      lists: Listojen tuonti
      muting: Tuodaan hiljennettyjä tilejä
    type: Tuonnin tyyppi
    type_groups:
      constructive: Seuratut ja kirjanmerkit
      destructive: Estot ja mykistykset
    types:
      blocking: Estoluettelo
      bookmarks: Kirjanmerkit
      domain_blocking: Verkkotunnuksen estoluettelo
      following: Seurattujen luettelo
      lists: Listat
      muting: Mykistettyjen luettelo
    upload: Lähetä
  invites:
    delete: Poista käytöstä
    expired: Vanhentunut
    expires_in:
      '1800': 30 minuuttia
      '21600': 6 tuntia
      '3600': 1 tunti
      '43200': 12 tuntia
      '604800': 1 viikko
      '86400': 1 vuorokausi
    expires_in_prompt: Ei koskaan
    generate: Luo
    invited_by: 'Sinut kutsui:'
    max_uses:
      one: kertakäyttöinen
      other: "%{count} käyttökertaa"
    max_uses_prompt: Ei rajoitusta
    prompt: Luo linkkejä ja jaa niiden avulla muille pääsyoikeus tähän instanssiin
    table:
      expires_at: Vanhenee
      uses: Käytetty
    title: Kutsu ihmisiä
  lists:
    errors:
      limit: Sinulla on enimmäismäärä listoja
  login_activities:
    authentication_methods:
      otp: kaksivaiheisen todennuksen sovellus
      password: salasana
      sign_in_token: sähköpostin turvakoodi
      webauthn: suojausavaimet
    description_html: Jos näet toimintaa, jota et tunnista, harkitse salasanan vaihtamista ja kaksivaiheisen todennuksen ottamista käyttöön.
    empty: Todennushistoriaa ei ole saatavilla
    failed_sign_in_html: Kirjautumisyritys epäonnistui %{method} - %{ip} (%{browser})
    successful_sign_in_html: Kirjautuminen onnistui %{method} - %{ip} (%{browser})
    title: Todennushistoria
  mail_subscriptions:
    unsubscribe:
      action: Kyllä, peru tilaus
      complete: Tilaus lopetettiin
      confirmation_html: Haluatko varmasti lopettaa Mastodonin sähköposti-ilmoitusten vastaanottamisen aiheesta %{type} palvelimelta %{domain} osoitteeseesi %{email}? Voit tilata ilmoitusviestejä milloin tahansa uudelleen <a href="%{settings_path}">sähköposti-ilmoitusten asetuksista</a>.
      emails:
        notification_emails:
          favourite: sähköposti-ilmoituksia suosikkeihin lisäämisistä
          follow: sähköposti-ilmoituksia seuraamisista
          follow_request: sähköposti-ilmoituksia seuraamispyynnöistä
          mention: sähköposti-ilmoituksia maininnoista
          reblog: sähköposti-ilmoituksia tehostuksista
      resubscribe_html: Jos olet perunut tilauksen erehdyksessä, voit tilata ilmoitusviestejä uudelleen <a href="%{settings_path}">sähköposti-ilmoitusten asetuksista</a>.
      success_html: Sinulle ei enää lähetetä Mastodonin %{type} palvelimelta %{domain} osoitteeseen %{email}.
      title: Lopeta tilaus
  media_attachments:
    validations:
      images_and_video: Videota ei voi liittää tilapäivitykseen, jossa on jo kuvia
      not_ready: Ei voi liittää tiedostoja, joiden käsittely on kesken. Yritä hetken kuluttua uudelleen!
      too_many: Tiedostoja voi liittää enintään 4
  migrations:
    acct: uuden tilin käyttäjätunnus@verkkotunnus
    cancel: Peruuta uudelleenohjaus
    cancel_explanation: Uudelleenohjauksen peruuttaminen aktivoi uudelleen nykyisen tilisi, mutta ei palauta seuraajia, jotka on siirretty kyseiselle tilille.
    cancelled_msg: Uudelleenohjaus peruttu onnistuneesti.
    errors:
      already_moved: on sama tili, jonka olet jo siirtänyt
      missing_also_known_as: ei ole tämän tilin alias
      move_to_self: ei voi olla nykyinen tili
      not_found: ei voitu löytää
      on_cooldown: Sinä olet jäähyllä
    followers_count: Seuraajat muuton aikana
    incoming_migrations: Siirtyminen toiselta tililtä
    incoming_migrations_html: Siirtyäksesi toisesta tilistä tähän, sinun täytyy ensin <a href="%{path}">luoda tilin alias</a>.
    moved_msg: Tilisi ohjaa nyt kohteeseen %{acct} ja seuraajiasi siirretään.
    not_redirecting: Tilisi ei ohjaa tällä hetkellä mihinkään muuhun tiliin.
    on_cooldown: Olet siirtänyt tilisi äskettäin. Tämä toiminto tulee saataville uudelleen %{count} päivän kuluttua.
    past_migrations: Edelliset migraatiot
    proceed_with_move: Siirrä seuraajat
    redirected_msg: 'Tilisi uudelleenohjaa nyt kohteeseen: %{acct}.'
    redirecting_to: 'Tilisi uudelleenohjaa nyt kohteeseen: %{acct}.'
    set_redirect: Aseta uudelleenohjaus
    warning:
      backreference_required: Uusi tili on ensin määritettävä viittaamaan tähän tiliin
      before: 'Ennen kuin etenet, lue nämä huomautukset huolellisesti:'
      cooldown: Muuton jälkeen on odotusaika, jonka aikana et pysty enää muuttamaan
      disabled_account: Nykyinen tilisi ei ole täysin käytettävissä tämän jälkeen. Sinulla on kuitenkin pääsy tietojen vientiin ja uudelleenaktivointiin.
      followers: Tämä toiminto siirtää kaikki seuraajat nykyisestä tilistä uudelle tilille
      only_redirect_html: Vaihtoehtoisesti voit <a href="%{path}">asettaa vain ohjauksen profiiliisi</a>.
      other_data: Muita tietoja ei siirretä automaattisesti
      redirect: Nykyisen tilisi profiili päivitetään ohjaushuomautuksella ja suljetaan pois hauista
  moderation:
    title: Valvonta
  move_handler:
    carry_blocks_over_text: Tämä käyttäjä siirtyi paikasta %{acct}, jonka olit estänyt.
    carry_mutes_over_text: Tämä käyttäjä siirtyi paikasta %{acct}, jonka mykistit.
    copy_account_note_text: 'Tämä käyttäjä siirtyi paikasta %{acct}, tässä olivat aiemmat muistiinpanosi niistä:'
  navigation:
    toggle_menu: Avaa/sulje valikko
  notification_mailer:
    admin:
      report:
        subject: "%{name} lähetti raportin"
      sign_up:
        subject: "%{name} rekisteröityi"
    favourite:
      body: "%{name} lisäsi julkaisusi suosikkeihinsa:"
      subject: "%{name} lisäsi julkaisusi suosikkeihinsa"
      title: Uusi suosikkeihin lisäys
    follow:
      body: "%{name} seuraa nyt sinua!"
      subject: "%{name} seuraa nyt sinua"
      title: Uusi seuraaja
    follow_request:
      action: Hallitse seuraamispyyntöjä
      body: "%{name} haluaa seurata sinua"
      subject: 'Odottava seuraamispyyntö: %{name}'
      title: Uusi seuraamispyyntö
    mention:
      action: Vastaa
      body: '%{name} mainitsi sinut:'
      subject: '%{name} mainitsi sinut'
      title: Uusi maininta
    poll:
      subject: Äänestys käyttäjältä %{name} on päättynyt
    reblog:
      body: "%{name} tehosti julkaisuasi:"
      subject: "%{name} tehosti julkaisuasi"
      title: Uusi tehostus
    status:
      subject: "%{name} julkaisi juuri"
    update:
      subject: "%{name} muokkasi julkaisua"
  notifications:
    administration_emails: Ylläpitäjän sähköposti-ilmoitukset
    email_events: Sähköposti-ilmoitusten tapahtumat
    email_events_hint: 'Valitse tapahtumat, joista haluat saada ilmoituksia:'
    other_settings: Muut ilmoitusasetukset
  number:
    human:
      decimal_units:
        format: "%n %u"
        units:
          billion: Mrd
          million: M
          quadrillion: Brd
          thousand: k
          trillion: B
  otp_authentication:
    code_hint: Anna todennussovelluksen luoma koodi vahvistaaksesi
    description_html: Jos otat <strong>kaksivaiheisen todennuksen</strong> käyttöön käyttämällä todennussovellusta, kirjautumiseen vaaditaan puhelin, jolla voidaan luoda kirjautumistunnuksia.
    enable: Ota käyttöön
    instructions_html: "<strong>Lue tämä QR-koodi puhelimen Google Authenticator- tai vastaavalla TOTP-sovelluksella</strong>. Sen jälkeen sovellus luo tunnuksia, joita tarvitset kun kirjaudut sisään."
    manual_instructions: 'Jos et voi lukea QR-koodia ja haluat syöttää sen käsin, tässä on salainen koodi tekstinä:'
    setup: Asetusten määritys
    wrong_code: Annettu koodi oli virheellinen! Ovatko palvelimen aika ja laitteen aika oikein?
  pagination:
    newer: Uudemmat
    next: Seuraava
    older: Vanhemmat
    prev: Edellinen
    truncate: "&hellip;"
  polls:
    errors:
      already_voted: Olet jo äänestänyt tässä äänestyksessä
      duplicate_options: sisältää kaksoiskappaleita
      duration_too_long: on liian kaukana tulevaisuudessa
      duration_too_short: on liian aikainen
      expired: Äänestys on jo loppunut
      invalid_choice: Valittua äänestysvaihtoehtoa ei ole
      over_character_limit: voi olla enintään %{max} merkkiä
      self_vote: Et voi äänestää omissa äänestyksissäsi
      too_few_options: on oltava useampi kuin yksi
      too_many_options: ei voi sisältää enempää kuin %{max} kohdetta
  preferences:
    other: Muut
    posting_defaults: Julkaisun oletusasetukset
    public_timelines: Julkiset aikajanat
  privacy:
    hint_html: "<strong>Määritä, kuinka haluat profiilisi ja julkaisujesi löytyvän.</strong> Mastodonissa on monia ominaisuuksia, joiden käyttöönotto voi auttaa sinua tavoittamaan laajemman yleisön. Käytä hetki tarkistaaksesi, sopivatko nämä asetukset käyttöösi."
    privacy: Yksityisyys
    privacy_hint_html: Määritä, kuinka paljon muita avustavia tietoja haluat paljastaa. Käyttäjät löytävät kiinnostavia profiileja ja hienoja sovelluksia, kun he selaavat toisten seuraamia käyttäjiä ja kun he näkevät, millä sovelluksilla nämä julkaisevat. Saatat kuitenkin haluta piilottaa nämä tiedot.
    reach: Tavoittavuus
    reach_hint_html: Määritä, haluatko tulla uusien käyttäjien löytämäksi ja seuraamaksi. Haluatko julkaisujesi näkyvän Selaa-sivulla? Haluatko muiden käyttäjien näkevän sinut seuraamissuosituksissaan? Haluatko hyväksyä kaikki uudet seuraajat automaattisesti vai päättää jokaisesta erikseen?
    search: Haku
    search_hint_html: Määritä, kuinka haluat tulla löydetyksi. Haluatko, että ihmiset löytävät sinut julkisten julkaisujesi perusteella? Haluatko, että ihmiset Mastodonin ulkopuolella löytävät profiilisi tehdessään hakuja verkossa? Otathan huomioon, ettei julkisten tietojen täyttä kaikista hakukoneista poisjäämistä voi taata.
    title: Yksityisyys ja tavoittavuus
  privacy_policy:
    title: Tietosuojakäytäntö
  reactions:
    errors:
      limit_reached: Erilaisten reaktioiden raja saavutettu
      unrecognized_emoji: ei ole tunnistettu emoji
  relationships:
    activity: Tilin aktiivisuus
    confirm_follow_selected_followers: Haluatko varmasti seurata valittuja seuraajia?
    confirm_remove_selected_followers: Haluatko varmasti poistaa valitut seuraajat?
    confirm_remove_selected_follows: Haluatko varmasti poistaa valitut seuraamiset?
    dormant: Horroksessa
    follow_failure: Joitain valittuja tilejä ei voitu seurata.
    follow_selected_followers: Seuraa valittuja seuraajia
    followers: Seuraajat
    following: Seuratut
    invited: Kutsutut
    last_active: Viimeksi aktiivinen
    most_recent: Viimeisimmät
    moved: Muuttaneet
    mutual: Molemmat
    primary: Ensisijaiset
    relationship: Suhde
    remove_selected_domains: Poista kaikki seuraajat valituista verkkotunnuksista
    remove_selected_followers: Poista valitut seuraajat
    remove_selected_follows: Lopeta valittujen käyttäjien seuraaminen
    status: Tilin tila
  remote_follow:
    missing_resource: Vaadittavaa uudelleenohjaus-URL:ää tiliisi ei löytynyt
  reports:
    errors:
      invalid_rules: ei viittaa voimassa oleviin sääntöihin
  rss:
    content_warning: 'Sisältövaroitus:'
    descriptions:
      account: Julkiset julkaisut tililtä @%{acct}
      tag: 'Julkiset julkaisut aihetunnisteella #%{hashtag}'
  scheduled_statuses:
    over_daily_limit: Olet ylittänyt %{limit} ajoitetun julkaisun rajan tälle päivälle
    over_total_limit: Olet ylittänyt %{limit} ajoitetun julkaisun rajan
    too_soon: Ajoitetun päiväyksen pitää olla tulevaisuudessa
  sessions:
    activity: Viimeisin toiminta
    browser: Selain
    browsers:
      alipay: Alipay
      blackberry: BlackBerry
      chrome: Chrome
      edge: Microsoft Edge
      electron: Electron
      firefox: Firefox
      generic: Tuntematon selain
      huawei_browser: Huawei-selain
      ie: Internet Explorer
      micro_messenger: MicroMessenger
      nokia: Nokia S40 Ovi -selain
      opera: Opera
      otter: Otter
      phantom_js: PhantomJS
      qq: QQ Browser
      safari: Safari
      uc_browser: UC Browser
      unknown_browser: Tuntematon selain
      weibo: Weibo
    current_session: Nykyinen istunto
    description: "%{browser} alustalla %{platform}"
    explanation: Nämä verkkoselaimet ovat tällä hetkellä kirjautuneena Mastodon-tilillesi.
    ip: IP-osoite
    platforms:
      adobe_air: Adobe AIR
      android: Android
      blackberry: BlackBerry
      chrome_os: ChromeOS
      firefox_os: Firefox OS
      ios: iOS
      kai_os: KaiOS
      linux: Linux
      mac: macOS
      unknown_platform: Tuntematon alusta
      windows: Windows
      windows_mobile: Windows Mobile
      windows_phone: Windows Phone
    revoke: Hylkää
    revoke_success: Istunnon hylkäys onnistui
    title: Istunnot
    view_authentication_history: Näytä tilisi todennushistoria
  settings:
    account: Tili
    account_settings: Tilin asetukset
    aliases: Tilin aliakset
    appearance: Ulkoasu
    authorized_apps: Valtuutetut sovellukset
    back: Takaisin Mastodoniin
    delete: Tilin poisto
    development: Kehitys
    edit_profile: Muokkaa profiilia
    export: Vie tietoja
    featured_tags: Esiteltävät aihetunnisteet
    import: Tuo
    import_and_export: Tuonti ja vienti
    migrate: Tilin muutto muualle
    notifications: Ilmoitukset
    preferences: Ominaisuudet
    profile: Julkinen profiili
    relationships: Seuratut ja seuraajat
    statuses_cleanup: Autom. julkaisujen poisto
    strikes: Valvontavaroitukset
    two_factor_authentication: Kaksivaiheinen todennus
    webauthn_authentication: Suojausavaimet
  statuses:
    attached:
      audio:
        one: "%{count} ääni"
        other: "%{count} ääntä"
      description: 'Liitetty: %{attached}'
      image:
        one: "%{count} kuva"
        other: "%{count} kuvaa"
      video:
        one: "%{count} video"
        other: "%{count} videota"
    boosted_from_html: Tehosti lähteestä %{acct_link}
    content_warning: 'Sisältövaroitus: %{warning}'
    default_language: Sama kuin käyttöliittymän kieli
    disallowed_hashtags:
      one: 'sisälsi kielletyn aihetunnisteen: %{tags}'
      other: 'sisälsi kiellettyjä aihetunnisteita: %{tags}'
    edited_at_html: Muokattu %{date}
    errors:
      in_reply_not_found: Julkaisua, johon yrität vastata, ei näytä olevan olemassa.
    open_in_web: Avaa selaimessa
    over_character_limit: merkkimäärän rajoitus %{max} ylitetty
    pin_errors:
      direct: Vain mainituille käyttäjille näkyviä julkaisuja ei voi kiinnittää
      limit: Olet jo kiinnittänyt enimmäismäärän julkaisuja
      ownership: Muiden julkaisuja ei voi kiinnittää
      reblog: Tehostusta ei voi kiinnittää
    poll:
      total_people:
        one: "%{count} henkilö"
        other: "%{count} henkilöä"
      total_votes:
        one: "%{count} ääni"
        other: "%{count} ääntä"
      vote: Äänestä
    show_more: Näytä lisää
    show_newer: Näytä uudemmat
    show_older: Näytä vanhempi
    show_thread: Näytä ketju
    title: "%{name}: ”%{quote}”"
    visibilities:
      direct: Suoraan
      private: Vain seuraajat
      private_long: Näytä vain seuraajille
      public: Julkinen
      public_long: Kaikki voivat nähdä
      unlisted: Listaamaton
      unlisted_long: Kaikki voivat nähdä, mutta ei näytetä julkisilla aikajanoilla
  statuses_cleanup:
    enabled: Poista vanhat julkaisut automaattisesti
    enabled_hint: Poistaa julkaisusi automaattisesti, kun ne saavuttavat valitun ikärajan, ellei jokin alla olevista poikkeuksista tule kyseeseen
    exceptions: Poikkeukset
    explanation: Koska julkaisujen poistaminen on raskas toimi, se tapahtuu hitaasti ajan mittaan, kun palvelin ei ole muutoin ruuhkainen. Siksi viestejäsi voi poistua vasta tovi sen jälkeen, kun ne ovat saavuttaneet ikärajan.
    ignore_favs: Ohita suosikit
    ignore_reblogs: Ohita tehostukset
    interaction_exceptions: Vuorovaikutuksiin perustuvat poikkeukset
    interaction_exceptions_explanation: Huomaa, ettei julkaisujen poistumisesta ole varmuutta, jos ne alittavat suosikki- tai tehostusrajan sen jälkeen kun ne on kerran ylitetty.
    keep_direct: Säilytä yksityisviestit
    keep_direct_hint: Ei poista yksityisviestejäsi
    keep_media: Säilytä julkaisut, joissa on medialiitteitä
    keep_media_hint: Ei poista julkaisujasi, joissa on medialiitteitä
    keep_pinned: Säilytä kiinnitetyt julkaisut
    keep_pinned_hint: Ei poista kiinnitettyjä julkaisujasi
    keep_polls: Säilytä äänestykset
    keep_polls_hint: Ei poista äänestyksiäsi
    keep_self_bookmark: Säilytä kirjanmerkkeihin lisäämäsi julkaisut
    keep_self_bookmark_hint: Ei poista julkaisujasi, jos olet lisännyt ne kirjanmerkkeihin
    keep_self_fav: Säilytä suosikkeihin lisäämäsi julkaisut
    keep_self_fav_hint: Ei poista julkaisujasi, jos olet lisännyt ne suosikkeihin
    min_age:
      '1209600': 2 viikkoa
      '15778476': 6 kuukautta
      '2629746': 1 kuukausi
      '31556952': 1 vuosi
      '5259492': 2 kuukautta
      '604800': 1 viikko
      '63113904': 2 vuotta
      '7889238': 3 kuukautta
    min_age_label: Ikäraja
    min_favs: Säilytä julkaisut, joilla on suosikiksi lisäyksiä vähintään
    min_favs_hint: Ei poista julkaisujasi, joita on lisätty suosikeihin vähintään näin monta kertaa. Jätä tyhjäksi, jos haluat poistaa julkaisuja riippumatta suosikkeihin lisäysmääristä
    min_reblogs: Säilytä julkaisut, joilla on tehostuksia vähintään
    min_reblogs_hint: Ei poista julkaisujasi, joita on tehostettu vähintään näin monta kertaa. Jätä tyhjäksi, jos haluat poistaa julkaisuja riippumatta niiden tehostusten määrästä
  stream_entries:
    sensitive_content: Arkaluonteista sisältöä
  strikes:
    errors:
      too_late: On liian myöhäistä vedota tähän varoitukseen
  tags:
    does_not_match_previous_name: ei vastaa edellistä nimeä
  themes:
    contrast: Mastodon (Korkea kontrasti)
    default: Mastodon (Tumma)
    mastodon-light: Mastodon (Vaalea)
  time:
    formats:
      default: "%d.%m.%Y klo %H.%M"
      month: "%b %Y"
      time: "%H.%M"
      with_time_zone: "%d.%m.%Y klo %H.%M %Z"
  translation:
    errors:
      quota_exceeded: Palvelimen käännöspalvelun käyttökiintiö on ylitetty.
      too_many_requests: Käännöspalvelulle on hiljattain esitetty liian monta pyyntöä.
  two_factor_authentication:
    add: Lisää
    disable: Poista 2FA käytöstä
    disabled_success: Kaksivaiheinen todennus on poistettu käytöstä
    edit: Muokkaa
    enabled: Kaksivaiheinen todennus käytössä
    enabled_success: Kaksivaiheisen todennuksen käyttöönotto onnistui
    generate_recovery_codes: Luo palautuskoodit
    lost_recovery_codes: Palautuskoodien avulla voit käyttää tiliä, jos menetät puhelimesi. Jos olet hukannut palautuskoodisi, voit luoda uudet tästä. Vanhat palautuskoodit poistetaan käytöstä.
    methods: Kaksivaiheisen todennuksen menetelmät
    otp: Todennussovellus
    recovery_codes: Ota palautuskoodit talteen
    recovery_codes_regenerated: Uusien palautuskoodien luonti onnistui
    recovery_instructions_html: Jos menetät puhelimesi, voit kirjautua tilillesi jollakin alla olevista palautuskoodeista. <strong>Pidä palautuskoodit hyvässä tallessa</strong>. Voit esimerkiksi tulostaa ne ja säilyttää muiden tärkeiden papereiden joukossa.
    webauthn: Suojausavaimet
  user_mailer:
    appeal_approved:
      action: Siirry tilillesi
      explanation: Valitus tiliäsi koskevasta varoituksesta %{strike_date} jonka lähetit %{appeal_date} on hyväksytty. Tilisi on jälleen hyvässä kunnossa.
      subject: Valituksesi %{date} on hyväksytty
      title: Valitus hyväksytty
    appeal_rejected:
      explanation: Valitus tiliäsi koskevasta varoituksesta %{strike_date} jonka lähetit %{appeal_date} on hylätty.
      subject: Valituksesi %{date} on hylätty
      title: Valitus hylätty
    backup_ready:
      explanation: Pyysit täydellistä varmuuskopiota Mastodon-tilistäsi. Voit nyt ladata sen!
      subject: Arkisto on valmiina ladattavaksi
      title: Arkiston tallennus
    suspicious_sign_in:
      change_password: vaihda salasanasi
      details: 'Tässä on tiedot kirjautumisesta:'
      explanation: Olemme havainneet kirjautumisen tilillesi uudesta IP-osoitteesta.
      further_actions_html: Jos tämä et ollut sinä, suosittelemme, että %{action} heti ja otat käyttöön kaksivaiheisen todennuksen pitääksesi tilisi turvassa.
      subject: Tiliäsi on käytetty uudesta IP-osoitteesta
      title: Uusi kirjautuminen
    warning:
      appeal: Lähetä valitus
      appeal_description: Jos uskot, että tämä on virhe, voit hakea muutosta instanssin %{instance} henkilökunnalta.
      categories:
        spam: Roskaposti
        violation: Sisältö rikkoo seuraavia yhteisön sääntöjä
      explanation:
        delete_statuses: Joidenkin julkaisuistasi on havaittu rikkovan ainakin yhtä yhteisön sääntöä, ja instanssin %{instance} valvojat ovat poistaneet ne.
        disable: Et voi enää käyttää tiliäsi, mutta profiilisi ja muut tiedot pysyvät muuttumattomina. Voit pyytää varmuuskopiota tiedoistasi, vaihtaa tilin asetuksia tai poistaa tilisi.
        mark_statuses_as_sensitive: Palvelimen %{instance} valvojat ovat merkinneet osan julkaisuistasi arkaluonteisiksi. Tämä tarkoittaa sitä, että ihmisten täytyy napauttaa mediaa ennen kuin sen esikatselu näytetään. Voit merkitä median itse arkaluonteiseksi, kun julkaiset tulevaisuudessa.
        sensitive: Tästä lähtien kaikki ladatut mediatiedostot merkitään arkaluonteisiksi ja piilotetaan napsautusvaroituksen taakse.
        silence: Voit edelleen käyttää tiliäsi, mutta vain sinua jo seuraavat käyttäjät näkevät julkaisusi tällä palvelimella ja sinut voidaan sulkea pois eri löytämisominaisuuksista. Toiset voivat kuitenkin edelleen seurata sinua manuaalisesti.
        suspend: Et voi enää käyttää tiliäsi, eivätkä profiilisi ja muut tiedot ole enää käytettävissä. Voit silti kirjautua sisään pyytääksesi tietojesi varmuuskopiota, kunnes tiedot on poistettu kokonaan noin 30 päivän kuluttua. Säilytämme kuitenkin joitain perustietoja, jotka estävät sinua kiertämästä jäädytystä.
      reason: 'Syy:'
      statuses: 'Julkaisuja lainattu:'
      subject:
        delete_statuses: Julkaisusi tilillä %{acct} on poistettu
        disable: Tilisi %{acct} on jäädytetty
        mark_statuses_as_sensitive: Julkaisusi tilillä %{acct} on merkitty arkaluonteisiksi
        none: Varoitus %{acct}
        sensitive: Julkaisusi tilillä %{acct} merkitään arkaluonteisiksi tästä lähtien
        silence: Tiliäsi %{acct} on rajoitettu
        suspend: Tilisi %{acct} on jäädytetty
      title:
        delete_statuses: Julkaisut poistettu
        disable: Tili jäädytetty
        mark_statuses_as_sensitive: Julkaisut merkitty arkaluonteisiksi
        none: Varoitus
        sensitive: Tili on merkitty arkaluonteiseksi
        silence: Tiliä rajoitettu
        suspend: Tili jäädytetty
    welcome:
      edit_profile_action: Määritä profiili
      edit_profile_step: Voit mukauttaa profiiliasi muun muassa profiilikuvalla ja uudella näyttönimellä. Voit myös valita, haluatko tarkastaa ja hyväksyä uudet seuraajat itse.
      explanation: Näillä vinkeillä pääset alkuun
      final_action: Ala julkaista
      final_step: 'Ala julkaista! Vaikkei sinulla olisi seuraajia, voivat muut nähdä julkisia julkaisujasi esimerkiksi paikallisella aikajanalla tai aihetunnisteissa. Kannattaa myös esitellä itsensä aihetunnisteella #esittely.'
      full_handle: Koko käyttäjätunnuksesi
      full_handle_hint: Kerro tämä kavereillesi, niin he voivat lähettää sinulle viestejä tai seurata sinua toiselta palvelimelta.
      subject: Tervetuloa Mastodoniin
      title: Tervetuloa mukaan, %{name}!
  users:
    follow_limit_reached: Et voi seurata yli %{limit} henkilöä
    go_to_sso_account_settings: Avaa identiteettitarjoajasi tiliasetukset
    invalid_otp_token: Virheellinen kaksivaiheisen todentamisen koodi
    otp_lost_help_html: Jos sinulla ei ole pääsyä kumpaankaan, voit ottaa yhteyttä osoitteeseen %{email}
    seamless_external_login: Olet kirjautunut ulkoisen palvelun kautta, joten salasana- ja sähköpostiasetukset eivät ole käytettävissä.
    signed_in_as: 'Kirjautunut tilillä:'
  verification:
    extra_instructions_html: <strong>Vinkki:</strong> Verkkosivustollasi oleva linkki voi olla myös näkymätön. Olennainen osuus on <code>rel="me"</code>, joka estää toiseksi henkilöksi tekeytymisen verkkosivustoilla, joilla on käyttäjien luomaa sisältöä. Voit käyttää jopa <code>link</code>-elementtiä sivun <code>head</code>-osassa elementin <code>a</code> sijaan, mutta HTML:n pitää olla käytettävissä ilman JavaScript-koodin suorittamista.
    here_is_how: Näin voit tehdä sen
    hint_html: "<strong>Henkilöllisyyden vahvistaminen on Mastodonissa jokaisen käyttäjän ulottuvilla.</strong> Se perustuu avoimiin standardeihin ja on maksutonta nyt ja aina. Tarvitset vain henkilökohtaisen verkkosivuston, jonka perusteella sinut voidaan tunnistaa. Kun teet linkin tuolle verkkosivulle profiilistasi, tarkistamme, että verkkosivustolla on linkki takaisin profiiliisi, ja näytämme profiilissasi visuaalisen ilmaisimen."
    instructions_html: Kopioi ja liitä alla oleva koodi verkkosivustosi HTML-lähdekoodiin. Lisää sitten verkkosivustosi osoite johonkin profiilisi lisäkentistä ”Muokkaa profiilia” -välilehdellä ja tallenna muutokset.
    verification: Vahvistus
    verified_links: Vahvistetut linkkisi
  webauthn_credentials:
    add: Lisää uusi suojausavain
    create:
      error: Suojausavaimen lisäämisessä oli ongelma. Yritä uudelleen.
      success: Suojausavaimesi lisääminen onnistui.
    delete: Poista
    delete_confirmation: Haluatko varmasti poistaa tämän suojausavaimen?
    description_html: Jos otat <strong>suojausavaimen todennuksen</strong> käyttöön, kirjautuminen edellyttää jonkin suojausavaimen käyttämistä.
    destroy:
      error: Suojausavaimen poistamisessa oli ongelma. Yritä uudelleen.
      success: Suojausavaimesi poistaminen onnistui.
    invalid_credential: Virheellinen suojausavain
    nickname_hint: Anna uuden suojausaivaimesi lempinimi
    not_enabled: Et ole vielä ottanut WebAuthn-ohjelmaa käyttöön
    not_supported: Tämä selain ei tue suojausavaimia
    otp_required: Jos haluat käyttää suojausavaimia, ota ensin kaksivaiheinen todennus käyttöön.
    registered_on: Rekisteröity %{date}<|MERGE_RESOLUTION|>--- conflicted
+++ resolved
@@ -944,11 +944,7 @@
     webhooks:
       add_new: Lisää päätepiste
       delete: Poista
-<<<<<<< HEAD
-      description_html: <strong>Webhook</strong> mahdollistaa Mastodonin työntää <strong>reaaliaikaisia ilmoituksia</strong> valituista tapahtumista omaan sovellukseesi, joten sovelluksesi voi <strong>laukaista automaattisesti reaktioita</strong>.
-=======
       description_html: "<strong>Webhookin</strong> avulla Mastodon voi puskea sovellukseesi <strong>reaaliaikaisia ilmoituksia</strong> valituista tapahtumista, jotta sovelluksesi voi <strong>laukaista reaktioita automaattisesti</strong>."
->>>>>>> 37bbd3c1
       disable: Poista käytöstä
       disabled: Pois käytöstä
       edit: Muokkaa päätepistettä
