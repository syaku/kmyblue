et:
  about:
    about_mastodon_html: 'Tuleviku sotsiaalvõrgustik: Reklaamivaba, korporatiivse järelvalveta, eetiline kujundus ning detsentraliseeritus! Oma enda andmeid Mastodonis!'
    contact_missing: Määramata
    contact_unavailable: Pole saadaval
    hosted_on: Mastodon majutatud %{domain}-is
    title: Teave
  accounts:
    follow: Jälgi
    followers:
      one: Jälgija
      other: Jälgijaid
    following: Jälgib
    instance_actor_flash: See on serveri enda virtuaalne konto. See ei esinda ühtegi kindlat kasutajat, vaid seda kasutatakse födereerumisel. Seda kontot ei tohi kustutada.
    last_active: viimati aktiivne
    link_verified_on: Selle lingi autorsust kontrolliti %{date}
    nothing_here: Siin pole midagi!
    pin_errors:
      following: Pead olema juba selle kasutaja jälgija, keda soovitad
    posts:
      one: Postitus
      other: Postitused
    posts_tab_heading: Postitused
  admin:
    account_actions:
      action: Täida tegevus
      title: Rakenda moderaatori tegevus kasutajale %{acct}
    account_moderation_notes:
      create: Jäta teade
      created_msg: Modereerimisteade edukalt koostatud!
      destroyed_msg: Modereerimisteade edukalt kustutatud!
    accounts:
      add_email_domain_block: Keela e-posti domeen
      approve: Võta vastu
      approved_msg: Kasutaja %{username} liitumisavaldus rahuldatud
      are_you_sure: Oled kindel?
      avatar: Profiilipilt
      by_domain: Domeen
      change_email:
        changed_msg: E-postiaadress vahetatud!
        current_email: Praegune e-postiaadress
        label: Muuda e-posti aadressi
        new_email: Uus е-posti aadress
        submit: Muuda e-posti aadressi
        title: Muuda e-postiaadressi kasutajale %{username}
      change_role:
        changed_msg: Roll on muudetud!
        label: Muuda rolli
        no_role: Roll puudub
        title: '%{username} rolli muutmine'
      confirm: Kinnita
      confirmed: Kinnitatud
      confirming: Kinnitamisel
      custom: Kohandatud
      delete: Kustuta andmed
      deleted: Kustutatud
      demote: Alanda
      destroyed_msg: "%{username} andmed on nüüd lõpliku kustutamise ootel"
      disable: Lukusta
      disable_sign_in_token_auth: Keela e-posti võtmetega autentimine
      disable_two_factor_authentication: Keela 2FA
      disabled: Keelatud
      display_name: Kuvanimi
      domain: Domeen
      edit: Muuda
      email: E-post
      email_status: E-posti olek
      enable: Luba
      enable_sign_in_token_auth: Luba e-posti võtmetega autentimine
      enabled: Lubatud
      enabled_msg: Kasutaja %{username} konto taastatud
      followers: Jälgijad
      follows: Jälgib
      header: Päis
      inbox_url: Sisendkausta URL
      invite_request_text: Põhjendused liitumiseks
      invited_by: Kutsuja
      ip: IP
      joined: Liitus
      location:
        all: Kõik
        local: Kohalik
        remote: Kaug
        title: Asukoht
      login_status: Sisselogimise olek
      media_attachments: Lisatud meedia
      memorialize: Igaveseks lahkunud
      memorialized: Igaveselt lahkunuks märgitud
      memorialized_msg: '%{username} on märgitud igavaselt lahkunuks'
      moderation:
        active: Aktiivne
        all: Kõik
        disabled: Keelatud
        pending: Ootel
        silenced: Vaigistatud
        suspended: Kustutatud
        title: Modereerimine
      moderation_notes: Modereerimisteated
      most_recent_activity: Viimatine aktiivsus
      most_recent_ip: Viimatine IP
      no_account_selected: Ühtegi kontot ei muudetud, sest midagi polnud valitud
      no_limits_imposed: Pole kehtestatud ühtegi piirangut
      no_role_assigned: Ühtegi rolli pole määratud
      not_subscribed: Ei ole tellitud
      pending: Ootab ülevaatamist
      perform_full_suspension: Kustuta
      previous_strikes: Eelnevad juhtumid
      previous_strikes_description_html:
        one: Sel kontol on <strong>üks</strong> juhtum.
        other: Sel kontol on <strong>%{count}</strong> juhtumit.
      promote: Edenda
      protocol: Protokoll
      public: Avalik
      push_subscription_expires: PuSH tellimus aegub
      redownload: Värskenda profiili
      redownloaded_msg: '%{username} kasutajakonto algallikast värskendatud'
      reject: Hülga
      rejected_msg: '%{username} liitumisavaldus tagasi lükatud'
      remote_suspension_irreversible: Selle konto andmed on pöördumatult kustutatud.
      remote_suspension_reversible_hint_html: Konto on lukustatud ja andmed kustutatakse jäädavalt %{date}. Seni võib teine server konto probleemideta taastada. Kui soovid andmied kohe jäädavalt eemaldada, võid seda teha allpool.
      remove_avatar: Kustuta profiilipilt
      remove_header: Kustuta päis
      removed_avatar_msg: '%{username} tunnuspilt eemaldatud'
      removed_header_msg: '%{username} päisepilt eemaldatud'
      resend_confirmation:
        already_confirmed: See kasutaja on juba kinnitatud
        send: Saada kinnituslink uuesti
        success: Kinnituslink saadetud edukalt!
      reset: Lähtesta
      reset_password: Salasõna lähtestamine
      resubscribe: Telli taas
      role: Roll
      search: Otsi
      search_same_email_domain: Muud kasutajad sama e-posti domeeniga
      search_same_ip: Teised kasutajad, kellel on sama IP
      security: Turvalisus
      security_measures:
        only_password: Ainult salasõna
        password_and_2fa: Salasõna ja 2-etapine autentimine (2FA)
      sensitive: Tundlik sisu
      sensitized: Märgitud kui tundlik sisu
      shared_inbox_url: Jagatud sisendkausta URL
      show:
        created_reports: Loodud teated
        targeted_reports: Teavitusi teiste poolt
      silence: Vaigista
      silenced: Vaigistatud
      statuses: Postitused
      strikes: Eelnevad juhtumid
      subscribe: Telli
      suspend: Kustuta
      suspended: Kustuta
      suspension_irreversible: Selle konto andmed on taastamatult kustutatud. Konto taastamisel on see taas kasutatav, aga eelmisi andmeid pole võimalik taastada.
      suspension_reversible_hint_html: Konto on lukustatud ja andmed kustutatakse täielikult %{date}. Seni on võimalik kontot täielikult taastada. Soovi korral on võimalik allpool kõik konto andmed kustutada koheselt.
      title: Kontod
      unblock_email: Luba e-postiaadress
      unblocked_email_msg: Kasutaja %{username} e-postiaadress lubatud
      unconfirmed_email: Kinnitamata e-post
      undo_sensitized: Eemalda tundliku sisu märge
      undo_silenced: Võta vaigistus tagasi
      undo_suspension: Võta kustutamine tagasi
      unsilenced_msg: Konto %{username} piirangud emaldatud
      unsubscribe: Tühista tellimus
      unsuspended_msg: Kasutaja %{username} konto taastatud
      username: Kasutajanimi
      view_domain: Vaata domeeni kokkuvõtet
      warn: Hoiata
      web: Veeb
      whitelisted: Lubatud
    action_logs:
      action_types:
        approve_appeal: Rahulda vaidlustus
        approve_user: Kinnita kasutaja
        assigned_to_self_report: Määras Teavituse
        change_email_user: Kasutaja muutis e-postiaadressi
        change_role_user: Muuda kasutaja rolli
        confirm_user: Kasutaja kinnitatud
        create_account_warning: Lisas hoiatuse
        create_announcement: Lisas teadaande
        create_canonical_email_block: E-posti blokeeringu lisamine
        create_custom_emoji: Lisas kohandatud emotikoni
        create_domain_allow: Lisas lubatud domeeni
        create_domain_block: Domeeni blokeerimine
        create_email_domain_block: E-postidomeeni blokeerimine
        create_ip_block: IP-reegli lisamine
        create_unavailable_domain: Kättesaamatu domeeni lisamine
        create_user_role: Loo roll
        demote_user: Alandas kasutaja
        destroy_announcement: Eemaldas teadaande
        destroy_canonical_email_block: E-posti blokeeringu kustutamine
        destroy_custom_emoji: Eemaldas kohandatud emotikoni
        destroy_domain_allow: Eemaldas lubatud domeeni
        destroy_domain_block: Domeeniblokeeringu eemaldamine
        destroy_email_domain_block: E-postidomeeni blokeeringu eemaldamine
        destroy_instance: Domeeni kustutamine
        destroy_ip_block: IP-reegli kustutamine
        destroy_status: Kustuta postitus
        destroy_unavailable_domain: Kättesaamatu domeeni kustutamine
        destroy_user_role: Rolli kustutamine
        disable_2fa_user: Keela 2FA
        disable_custom_emoji: Keelas kohandatud emotikoni
        disable_sign_in_token_auth_user: E-posti võtmega autentimise keelamine
        disable_user: Keelas kasutaja
        enable_custom_emoji: Lubas kohandatud emotikoni
        enable_sign_in_token_auth_user: E-posti võtmega autentimise lubamine
        enable_user: Lubas kasutaja
        memorialize_account: Igaveselt lahkunuks märkimine
        promote_user: Edendas kasutaja
        reject_appeal: Lükka vaidlustus tagasi
        reject_user: Kasutaja tagasilükkamine
        remove_avatar_user: Kustutas profiilipildi
        reopen_report: Taasavas teavituse
        resend_user: Saada kinnituskiri uuesti
        reset_password_user: Salasõna lähtestamine
        resolve_report: Lahendas teadaande
        sensitive_account: Tundliku sisuga konto
        silence_account: Vaigistas konto
        suspend_account: Konto kustutamine
        unassigned_report: Määras teavituse maha
        unblock_email_account: Luba e-postiaadress
        unsensitive_account: Pole tundliku sisuga konto
        unsilence_account: Konto vaigistus eemaldati
        unsuspend_account: Konto taastamine
        update_announcement: Uuenda teadaannet
        update_custom_emoji: Uuendas kohandatud emotikoni
        update_domain_block: Uuenda domeenipiirangut
        update_ip_block: IP-reegli uuendamine
        update_status: Uuenda postitust
        update_user_role: Uuenda rolli
      actions:
        approve_appeal_html: "%{name} kiitis heaks modereerimise otsuse vaidlustuse %{target} poolt"
        approve_user_html: "%{name} kiitis heaks registreerimise %{target} poolt"
        assigned_to_self_report_html: "%{name} määras raporti %{target} endale"
        change_email_user_html: "%{name} muutis %{target} e-postiaadressi"
        change_role_user_html: "%{name} muutis %{target} rolli"
        confirm_user_html: "%{name} on %{target} e-postiaadressi kinnitanud"
        create_account_warning_html: "%{name} saatis %{target} hoiatuse"
        create_announcement_html: "%{name} lõi uue teate %{target}"
        create_canonical_email_block_html: "%{name} keelas e-postiaadressi räsiga %{target}"
        create_custom_emoji_html: "%{name} laadis üles uue emotikoni %{target}"
        create_domain_allow_html: "%{name} lubas föderatsiooni domeeniga %{target}"
        create_domain_block_html: "%{name} keelas domeeni %{target}"
        create_email_domain_block_html: "%{name} keelas e-posti domeeni %{target}"
        create_ip_block_html: "%{name} lõi IP-aadressile %{target} reegli"
        create_unavailable_domain_html: "%{name} lõpetas edastamise domeeni %{target}"
        create_user_role_html: "%{name} lõi rolli %{target}"
        demote_user_html: "%{name} alandas kasutajat %{target}"
        destroy_announcement_html: "%{name} kustutas teadaande %{target}"
        destroy_canonical_email_block_html: "%{name} lubas e-postiaaadressi räsiga %{target}"
        destroy_custom_emoji_html: "%{name} kustutas emotikoni %{target}"
        destroy_domain_allow_html: "%{name} keelas föderatsiooni domeeniga %{target}"
        destroy_domain_block_html: "%{name} lubas domeeni %{target}"
        destroy_email_domain_block_html: "%{name} lubas e-posti domeeni %{target}"
        destroy_instance_html: "%{name} kustutas domeeni %{target}"
        destroy_ip_block_html: "%{name} kustutas IP-aadressi %{target} reegli"
        destroy_status_html: "%{name} kustutas %{target} postituse"
        destroy_unavailable_domain_html: "%{name} taastas edastamise domeeni %{target}"
        destroy_user_role_html: "%{name} kustutas %{target} rolli"
        disable_2fa_user_html: "%{name} eemaldas kasutaja %{target} kahe etapise nõude"
        disable_custom_emoji_html: "%{name} keelas emotikooni %{target}"
        disable_sign_in_token_auth_user_html: "%{name} keelas kasutajal %{target} e-posti võtmega autentida"
        disable_user_html: "%{name} keelas %{target} sisenemise"
        enable_custom_emoji_html: "%{name} lubas emotikooni %{target}"
        enable_sign_in_token_auth_user_html: "%{name} lubas kasutajal %{target} e-posti võtmega autentida"
        enable_user_html: "%{name} lubas %{target} sisenemise"
        memorialize_account_html: "%{name} märkis %{target} igaveselt lahkunuks"
        promote_user_html: "%{name} ülendas kasutajat %{target}"
        reject_appeal_html: "%{name} lükkas %{target} modereerimisotsuse kaebuse tagasi"
        reject_user_html: "%{name} lükkas %{target} liitumissoovi tagasi"
        remove_avatar_user_html: "%{name} eemaldas %{target} avatari"
        reopen_report_html: "%{name} taasavas raporti %{target}"
        resend_user_html: "%{name} saatis %{target} e-postiaadressi kinnituskirja"
        reset_password_user_html: "%{name} lähtestas %{target} salasõna"
        resolve_report_html: "%{name} lahendas raporti %{target}"
        sensitive_account_html: "%{name} märkis %{target} meedia kui tundlik sisu"
        silence_account_html: "%{name} piiras %{target} konto"
        suspend_account_html: "%{name} kustutas %{target} konto"
        unassigned_report_html: "%{name} tühistas raporti %{target} määrangu"
        unblock_email_account_html: "%{name} lubas %{target} e-postiaadressi"
        unsensitive_account_html: "%{name} eemaldas %{target} meedia tundliku sisu märke"
        unsilence_account_html: "%{name} eemaldas %{target} konto piirangu"
        unsuspend_account_html: "%{name} taastas %{target} konto"
        update_announcement_html: "%{name} uuendas teadaannet %{target}"
        update_custom_emoji_html: "%{name} uuendas emotikoni %{target}"
        update_domain_block_html: "%{name} uuendas domeeni %{target} keeldu"
        update_ip_block_html: "%{name} muutis IP-aadressi %{target} reeglit"
        update_status_html: "%{name} muutis %{target} postitust"
        update_user_role_html: "%{name} muutis %{target} rolli"
      deleted_account: kustutatud konto
      empty: Logisi ei leitud.
      filter_by_action: Filtreeri tegevuse järgi
      filter_by_user: Filtreeri kasutaja järgi
      title: Auditilogi
    announcements:
      destroyed_msg: Teadaande kustutamine õnnestus!
      edit:
        title: Teate muutmine
      empty: Teadaandeid ei leitud.
      live: Avaldatud
      new:
        create: Loo teadaanne
        title: Uus teadaanne
      publish: Postita
      published_msg: Teadaande avaldamine õnnestus!
      scheduled_for: Kavandatud ajaks %{time}
      scheduled_msg: Teadaanne kavandatud avaldamiseks!
      title: Teadaanded
      unpublish: Tühista avaldamine
      unpublished_msg: Teadaande eemaldamine avalikkusest õnnestus!
      updated_msg: Teadaande uuendamine õnnestus!
    critical_update_pending: Kriitiline turvauuendus ootel
    custom_emojis:
      assign_category: Määra kategooria
      by_domain: Domeen
      copied_msg: Kohaliku koopia loomine emotikonist õnnestus
      copy: Kopeeri
      copy_failed_msg: Sellest emotikonist kohaliku koopia loomine nurjus
      create_new_category: Loo uus kategooria
      created_msg: Emotikoni loomine õnnestus!
      delete: Kustuta
      destroyed_msg: Emotikoni kustutamine õnnestus!
      disable: Keela
      disabled: Keelatud
      disabled_msg: Selle emotikoni keelamine õnnestus
      emoji: Emotikonid
      enable: Luba
      enabled: Lubatud
      enabled_msg: Selle emotikoni lubamine õnnestus
      image_hint: PNG või GIF suurusega kuni %{size}
      list: Loend
      listed: Nimekirjastatud
      new:
        title: Lisa uus emotikon
      no_emoji_selected: Emotikone ei muudetud, kuna ühtegi polnud valitud
      not_permitted: Sul puudub selle tegevuse jaoks õigus
      overwrite: Kirjuta üle
      shortcode: Lühikood
      shortcode_hint: Vähemalt 2 tähemärki, ainult tähted, numbrid ja alakriipsud
      title: Emotikonid
      uncategorized: Kategoriseerimata
      unlist: Kirjendamata
      unlisted: Kirjendamata
      update_failed_msg: Ei saanud seda emotikoni uuendada
      updated_msg: Emotikoni uuendamine õnnestus!
      upload: Lae üles
    dashboard:
      active_users: aktiivsed kasutajad
      interactions: interaktsioonid
      media_storage: Meedia hoidla
      new_users: uued kasutajad
      opened_reports: avatud raportit
      pending_appeals_html:
        one: "<strong>%{count}</strong> ootel vaidlustus"
        other: "<strong>%{count}</strong> ootel vaidlustust"
      pending_reports_html:
        one: "<strong>%{count}</strong> ootel raport"
        other: "<strong>%{count}</strong> ootel raportit"
      pending_tags_html:
        one: "<strong>%{count}</strong> ootel silt"
        other: "<strong>%{count}</strong> ootel silti"
      pending_users_html:
        one: "<strong>%{count}</strong> ootel kasutaja"
        other: "<strong>%{count}</strong> ootel kasutajat"
      resolved_reports: lahendatud raportit
      software: Tarkvara
      sources: Liitumise allikad
      space: Kettakasutus
      title: Töölaud
      top_languages: Kasutatumad keeled
      top_servers: Aktiivseimad serverid
      website: Veebileht
    disputes:
      appeals:
        empty: Vaidlustusi pole.
        title: Vaidlustused
    domain_allows:
      add_new: Luba domeen
      created_msg: Domeeni lubamine õnnestus
      destroyed_msg: Domeen eemaldati lubatute nimekirjast
      export: Eksport
      import: Import
      undo: Eemalda lubatute nimekirjast
    domain_blocks:
      add_new: Lisa uus domeeniblokeering
      confirm_suspension:
        cancel: Tühista
        confirm: Peata
        permanent_action: Peatamise tühistamine ei taasta andmeid ega seoseid.
        preamble_html: Oled peatamas domeeni <strong>%{domain}</strong> ja selle alamdomeene.
        remove_all_data: See eemaldab sinu serverist selle domeeni kontode kogu sisu, meedia ja profiilide info.
        stop_communication: Sinu server lõpetab infovahetuse nende serveritega.
        title: Kinnita domeeni %{domain} blokeerimine
        undo_relationships: See tühistab kõik sinu ja nende serverite kontode vahel loodud jälgimisseosed.
      created_msg: Domeeni blokeeringut töödeldakse
      destroyed_msg: Domeeniblokeering on tagasi võetud
      domain: Domeen
      edit: Muuda domeeniblokeeringut
      existing_domain_block: Kasutajale %{name} on juba karmimad piirangud kehtestatud.
      existing_domain_block_html: Oled juba lisanud domeenile %{name} piiranguid, palun eemalda enne jätkamist <a href="%{unblock_url}">eemalda blokeering</a>.
      export: Eksport
      import: Import
      new:
        create: Loo blokeering
        hint: Domeeniblokeering ei takista kontode lisamist andmebaasi, aga lisab automaatselt nendele kontodele tagasiulatuvalt teatud moderatsioonimeetodeid.
        severity:
          desc_html: "<strong>Piira</strong> muudab domeeni kasutajate postitused mittejälgijatele nähtamatuks.<strong>Kustuta</strong> eemaldab serverist kõik selle domeeni kontode sisu, meedia ja kasutajaandmed. <strong>Ei midagi</strong> lihtsalt lükkab meediafailid tagasi."
          noop: Ei midagi
          silence: Piira
          suspend: Kustuta
        title: Uus domeeniblokeering
      no_domain_block_selected: Ühtegi domeeni keeldu ei muudetud, kuna midagi polnud valitud
      not_permitted: Puudub õigus seda teha
      obfuscate: Domeeninime varjamine
      obfuscate_hint: Varja osaliselt domeeni nimi nimekirjas, kui domeenipiirangute nimekirja avaldamine on sisse lülitatud
      private_comment: Privaatne kommentaar
      private_comment_hint: Kommentaar selle domeenipiirangu kohta moderaatorite sisekasutuseks.
      public_comment: Avalik kommentaar
      public_comment_hint: Avalik kommentaar selle domeenipiirangu kohta, juhuks kui domeenipiirangute loetelu avaldamine on lubatud.
      reject_media: Keela meediafailid
      reject_media_hint: Kustutab kohalikult salvestatud meediafailid ja keeldub tulevikus allalaadimisest. Ei puuduta peatamisi
      reject_reports: Lükka teavitused tagasi
      reject_reports_hint: Eira kõiki teavitusi sellelt domeenilt. Ei puuduta peatamisi
      undo: Võta domeeniblokeering tagasi
      view: Vaata domeeniblokeeringut
    email_domain_blocks:
      add_new: Lisa uus
      attempts_over_week:
        one: "%{count} katse viimase nädala kestel"
        other: "%{count} liitumiskatset viimase nädala kestel"
      created_msg: Edukalt blokeeritud e-posti domeen
      delete: Kustuta
      dns:
        types:
          mx: MX-kirje
      domain: Domeen
      new:
        create: Lisa domeen
        resolve: Domeeni lahendamine
        title: Blokeeri uus e-posti domeen
      no_email_domain_block_selected: Ühtegi e-posti domeeni keeldu ei muudetud, kuna midagi polnud valitud
      not_permitted: Ei ole lubatud
      resolved_dns_records_hint_html: Domeeninimi lahendub järgnevateks MX-domeenideks, mis vastutavad e-kirjade vastuvõtmise eest. MX-domeeni blokeerimine blokeerib liitumistaotlused kõigilt e-postiaadressidelt, mis kasutavad sama MX-domeeni, kuigi kasutatav domeeninimi on erinev. <strong>Ole tähelepanelik, et mitte blokeerida suuremaid e-postiteenuse pakkujaid.</strong>
      resolved_through_html: Lahendatud %{domain} kaudu
      title: E-posti keelunimekiri
    export_domain_allows:
      new:
        title: Lubatud domeenide import
      no_file: Faili pole valitud
    export_domain_blocks:
      import:
        description_html: Oled importimas domeenide keelde. Vaata see nimekiri hoolega läbi, eriti, kui pole seda ise koostanud.
        existing_relationships_warning: Olemasolevad jälgimissuhted
        private_comment_description_html: 'Pidamaks järge, kust imporditud keelud pärinevad, luuakse need järneva privaatse kommentaariga: <q>%{comment}</q>'
        private_comment_template: Imporditud allikast %{source} kuupäeval %{date}
        title: Domeenikeeldude import
      invalid_domain_block: 'Üks või mitu domeeniblokeeringut jäeti vahele järgnevate vigade tõttu: %{error}'
      new:
        title: Domeenikeeldude import
      no_file: Faili pole valitud
    follow_recommendations:
      description_html: "<strong>Jälgimissoovitused aitavad uutel kasutajatel kiirelt leida huvipakkuvat sisu</strong>. Kui kasutaja pole teistega piisavalt läbi käinud, et saaks luua personaalseid soovitusi, soovitatakse neid kontosid. Need arvutatakse ümber igapäevaselt konkreetse keele populaarseimate postituste ja enim jälgitavate kontode seast."
      language: Keel
      status: Olek
      suppress: Eemalda jälgimissoovitus
      suppressed: Eemaldatud
      title: Jälgimissoovitused
      unsuppress: Taasta jälgimissoovitused
    instances:
      availability:
        description_html:
          one: Kui domeenile edastamine nurjub <strong>%{count} päeval</strong>, siis ei tehta enam edastamiskatseid, välja arvatud juhul, kui domeenilt <em>võetakse vastu</em> saadetis.
          other: Kui domeenile edastamine nurjub <strong>%{count} erineval päeval</strong>, siis ei tehta enam edastamiskatseid, välja arvatud juhul, kui domeenilt <em>võetakse vastu</em> saadetis.
        failure_threshold_reached: Nurjumispiir saavutatud %{date}.
        failures_recorded:
          one: Nurjunud katse %{count} päeval.
          other: Nurjunud katsed %{count} päeval.
        no_failures_recorded: Nurjumisi pole.
        title: Saadavus
        warning: Viimane ühenduskatse selle serveriga ebaõnnestus
      back_to_all: Kõik
      back_to_limited: Piiratud
      back_to_warning: Hoiatus
      by_domain: Domeen
      confirm_purge: Kindel, et selle domeeni andmed kustutada jäädavalt?
      content_policies:
        comment: Sisemine märge
        description_html: On võimalik kirjeldada sisureeglid kõigile kontodele sellelt domeenilt ja alamdomeenidelt.
        limited_federation_mode_description_html: Saad valida, kas selle domeeniga on födereerumine lubatud.
        policies:
          reject_media: Meedia hülgamine
          reject_reports: Lükka raportid tagasi
          silence: Vaigista
          suspend: Kustuta
        policy: Reegel
        reason: Avalik põhjendus
        title: Sisureeglid
      dashboard:
        instance_accounts_dimension: Enim jälgitud kontod
        instance_accounts_measure: talletatud kontod
        instance_followers_measure: meie jälgiad seal
        instance_follows_measure: nende jälgijad siin
        instance_languages_dimension: Top keeled
        instance_media_attachments_measure: talletatud meedialisandid
        instance_reports_measure: raportid nende kohta
        instance_statuses_measure: salvestatud postitused
      delivery:
        all: Kõik
        clear: Kustuta edastustõrked
        failing: Nurjuv
        restart: Taaskäivita edastus
        stop: Peata edastus
        unavailable: Pole saadaval
      delivery_available: Üleandmine on saadaval
      delivery_error_days: Edastustõrgete päevad
      delivery_error_hint: Kui edastus pole võimalik %{count} päeva, märgitakse automaatselt edastamatuks.
      destroyed_msg: Domeeni %{domain} andmed on märgitud lõplikuks kustutamiseks.
      empty: Domeene ei leidu.
      known_accounts:
        one: "%{count} teada konto"
        other: "%{count} teada kontot"
      moderation:
        all: Kõik
        limited: Piiratud
        title: Modereerimine
      private_comment: Privaatne kommentaar
      public_comment: Avalik kommentaar
      purge: Kustuta
      purge_description_html: Kui on arvata, et domeen on lõplikult kadunud, on võimalik kustutada kõik siin talletatud kontode kirjed ja seotud andmed. See võib aega võtta.
      title: Födereerumine
      total_blocked_by_us: Meie poolt blokeeritud
      total_followed_by_them: Nende poolt jälgitud
      total_followed_by_us: Meie poolt jälgitud
      total_reported: Nende kohta teateid
      total_storage: Lisatud meedia
      totals_time_period_hint_html: Allpool kuvatud summad sisaldavad andmed kogu aja kohta.
    invites:
      deactivate_all: Peata kõik
      filter:
        all: Kõik
        available: Saadaval
        expired: Aegunud
        title: Filter
      title: Kutsed
    ip_blocks:
      add_new: Loo reegel
      created_msg: IP-aadressi põhine reegel lisatud
      delete: Kustuta
      expires_in:
        '1209600': 2 nädalat
        '15778476': 6 kuud
        '2629746': 1 kuu
        '31556952': 1 aasta
        '86400': 1 päev
        '94670856': 3 aastat
      new:
        title: Uue IP-reegli lisamine
      no_ip_block_selected: Ühtegi IP-reeglit ei muudetud, kuna midagi polnud valitud
      title: IP-reeglid
    relationships:
      title: "%{acct}-i suhted"
    relays:
      add_new: Lisa uus vahendaja
      delete: Kustuta
      description_html: <strong>Födereerumisvahendaja</strong> on vahendav server, mis kannab üle suures koguses avalikke postitusi nende serverite vahel, mis on sellega liitunud ja edastavad sellele oma postitusi. <strong>See aitab väikestel ja keskmistel serveritel avastada födiversumi sellist sisu</strong>, mis muidu eeldaks kohalikelt kasutajatelt nende serverite kasutajate jälgitavaks märkimist.
      disable: Keela
      disabled: Keelatud
      enable: Luba
      enable_hint: Kui lubatud, siis server tellib sellelt vahendajalt kõik avalikud postitused ning hakkab ka enda avalikke postitusi sellele saatma.
      enabled: Lubatud
      inbox_url: Vahendaja URL
      pending: Ootab vahendaja nõusolekut
      save_and_enable: Salvesta ja luba
      setup: Sea üles vahendav ühendus
      signatures_not_enabled: Vahendamine ei tööta korrektselt kuniks turvarežiim või lubatud nimekirja režiim on sisse lülitatud
      status: Olek
      title: Vahendajad
    report_notes:
      created_msg: Teade edukalt koostatud!
      destroyed_msg: Teade edukalt kustutatud!
    reports:
      account:
        notes:
          one: "%{count} märkus"
          other: "%{count} märkust"
      action_log: Auditilogi
      action_taken_by: Meetmeid kasutanud
      actions:
        delete_description_html: Raporteeritud postitused kustutatakse ja juhtum talletatakse hoiatusena tulevaste eksimuste ärahoidmiseks.
        mark_as_sensitive_description_html: Raporteeritud meedia märgitakse kui tundlik sisu ja juhtum talletatakse hoiatusena tulevaste eksimuste ärahoidmiseks.
        other_description_html: On rohkem valikuid konto käitumise juhtimiseks ja suhtluse kohandamiseks raporteeritud kontoga.
        resolve_description_html: Raporteeritud konto suhtes ei võeta midagi ette, juhtumit ei registreerita ja raport suletakse.
        silence_description_html: Konto saab olema nähtav ainult senistele jälgijatele või otsestele pöördujatele, mõjutates avalikku levi. On tagasipööratav. Sulgeb kõik konto suhtes esitatud raportid.
        suspend_description_html: See konto ja kogu selle sisu muutub kättesaamatuks ning kustub lõpuks ja igasugune suhtlus sellega muutub võimatuks. Tagasipööratav 30 päeva jooksul. Lõpetab kõik selle konto kohta esitatud kaebused.
      actions_description_html: Otsustus, mida raporti lahendamiseks ette võtta. Karistava tegevuse korral saadetakse e-postiga teade, välja arvatud kategooria <strong>rämpspost</strong> puhul.
      actions_description_remote_html: Otsusta, mida teha selle raporti lahendamiseks. See mõjutab ainult seda, kuidas <strong>Sinu</strong> server selle kaugkontoga suhtleb ning selle sisu käsitleb.
      add_to_report: Lisa raportile juurde
      are_you_sure: Oled kindel?
      assign_to_self: Määra mulle
      assigned: Määratud moderaator
      by_target_domain: Teavitatud konto domeen
      cancel: Tühista
      category: Kategooria
      category_description_html: Põhjus, miks sellest kontost ja/või sisust teatati, kaasatakse raporteeritud kontoga suhtlemisel
      comment:
        none: Pole
      comment_description_html: 'Täiendava infona kirjutas %{name}:'
      confirm: Kinnita
      confirm_action: Kinnita @%{acct} modereering
      created_at: Teavitatud
      delete_and_resolve: Kustuta postitused
      forwarded: Edastatud
      forwarded_to: Edastatud %{domain} domeeni
      mark_as_resolved: Märgi lahendatuks
      mark_as_sensitive: Märgi kui tundlik sisu
      mark_as_unresolved: Märgi lahendamata
      no_one_assigned: Eikeegi
      notes:
        create: Lisa märkus
        create_and_resolve: Lahenda märkusega
        create_and_unresolve: Taasava märkusega
        delete: Kustuta
        placeholder: Kirjelda, mis on ette võetud või muid seotud uuendusi...
        title: Märkmed
      notes_description_html: Märkmete vaatamine ja jätmine teistele moderaatoritele ja tulevikuks endale
      processed_msg: 'Raport #%{id} edukalt käsitletud'
      quick_actions_description_html: 'Võimalus teha kiire otsus või näha raporteeritud sisu allpool:'
      remote_user_placeholder: kaugkasutaja domeenist %{instance}
      reopen: Taasava teavitus
      report: 'Teavitus #%{id}'
      reported_account: Teavitatud kontost
      reported_by: Teavitaja
      resolved: Lahendatud
      resolved_msg: Teavituse lahendamine õnnestus!
      skip_to_actions: Otsuste juurde
      status: Olek
      statuses: Raporteeritud sisu
      statuses_description_html: Sobimatu sisu kaasatakse suhtlusse raporteeritud kontoga
      summary:
        action_preambles:
          delete_html: 'Oled <strong>eemaldamas</strong> mõnesid <strong>@%{acct}</strong> postitusi. Selle tulemusena:'
          mark_as_sensitive_html: 'Oled <strong>märkimas</strong> mõnesid <strong>@%{acct}</strong> postitusi <strong>tundlikuks</strong>. Selle tulemusena:'
          silence_html: 'Oled <strong>määramas piirangut</strong> kontole <strong>@%{acct}</strong>. Selle tulemusena:'
          suspend_html: 'Oled <strong>peatamas</strong> kontot <strong>@%{acct}</strong>. Selle tulemusena:'
        actions:
          delete_html: Solvava postituse eemaldamine
          mark_as_sensitive_html: Solvava postituse meedia märkimine tundlikuks
          silence_html: <strong>@%{acct}</strong> ulatuse tugev piiramine muutes tema profiili ja sisu nähtavaks ainult neile, kes teda juba jälgivad, või neile, kes just tema profiili üles otsivad
          suspend_html: <strong>@%{acct}</strong> peatamine, muutes tema profiili ja sisu mitteligipääsetavaks ning mitteinterakteerutavaks
        close_report: 'Raporti #%{id} lahendatuks märkimine'
        close_reports_html: Märgi <strong>kõik</strong> raportid <strong>@%{acct}</strong> vastu lahendatuks
        delete_data_html: Kustuta tänasest 30 päeva pärast kasutaja <strong>@%{acct}</strong> profiil ja sisu, kui vahepeal tema kontot ei taastata
        preview_preamble_html: "<strong>@%{acct}</strong> saab järgmise sisuga hoiatuse:"
        record_strike_html: Salvesta <strong>@%{acct}</strong> kohta juhtum, et aidata selle konto tulevaste rikkumiste puhul reageerida
        send_email_html: Saada kasutajale <strong>@%{acct}</strong> hoiatus-e-kiri
        warning_placeholder: Valikuline täiendav põhjendus modereerimisele.
      target_origin: Raporteeritud konto päritolu
      title: Teavitused
      unassign: Eemalda määramine
      unknown_action_msg: 'Tundmatu tegevus: %{action}'
      unresolved: Lahendamata
      updated_at: Uuendatud
      view_profile: Vaata profiili
    roles:
      add_new: Lisa roll
      assigned_users:
        one: "%{count} kasutaja"
        other: "%{count} kasutajat"
      categories:
        administration: Haldamine
        devops: DevOps
        invites: Kutsed
        moderation: Modereerimine
        special: Eriline
      delete: Kustuta
      description_html: <strong>Kasutajarollide</strong> abil saab kohandada, millistele Mastodoni funktsioonidele ja piirkondadele kasutajad ligi pääsevad.
      edit: Muuda '%{name}' rolli
      everyone: Vaikimisi load
      everyone_full_description_html: See on <strong>baasroll</strong> mõjudes <strong>kõigile kasutajatele</strong>, ka määramata rolliga. Kõik teised rollid pärivad selle rolli õigused.
      permissions_count:
        one: "%{count} õigus"
        other: "%{count} õigused"
      privileges:
        administrator: Administraator
        administrator_description: Selle loaga kasutajad võivad mööda pääseda kõigist lubadest
        delete_user_data: Kustuta kasutaja andmed
        delete_user_data_description: Lubab kasutajatel kustutada teiste kasutajate andmeid viiteta
        invite_users: Kutsu kasutajaid
        invite_users_description: Lubab kasutajatel serverisse uusi inimesi kutsuda
        manage_announcements: Halda teadaandeid
        manage_announcements_description: Lubab kasutajatel hallata serveri teadaandeid
        manage_appeals: Vaidlustuste haldamine
        manage_appeals_description: Lubab kasutajail läbi vaadata modereerimisotsuste vaidlustusi
        manage_blocks: Keeldude haldamine
        manage_blocks_description: Lubab kasutajatel keelata e-postiteenuse pakkujaid ja IP-aadresse
        manage_custom_emojis: Halda isetehtud emotikone
        manage_custom_emojis_description: Lubab kasutajatel hallata serveris isetehtud emotikone
        manage_federation: Halda födereerumist
        manage_federation_description: Lubab kasutajail keelata või lubada föderatsioone teiste domeenidega ja hallata ühenduvust
        manage_invites: Halda kutseid
        manage_invites_description: Lubab kasutajatel kutseid lehitseda ja sulgeda
        manage_reports: Halda raporteid
        manage_reports_description: Lubab kasutajail läbi vaadata ja viia läbi modereerimisotsuseid
        manage_roles: Rollide haldamine
        manage_roles_description: Lubab kasutajatel hallata ja määrata endast madalamaid rolle
        manage_rules: Reeglite haldamine
        manage_rules_description: Lubab kasutajatel muuta serveri reegleid
        manage_settings: Halda sätteid
        manage_settings_description: Lubab kasutajatel muuta lehekülje sätteid
        manage_taxonomies: Halda taksonoomiaid
        manage_taxonomies_description: Luba kasutajatel populaarset sisu üle vaadata ning uuendada siltide sätteid
        manage_user_access: Halda kasutajate ligipääsu
        manage_user_access_description: Lubab kasutajail keelata teiste kaheastmelise autentimise, muuta nende e-postiaadresse ja lähtestada salasõnu
        manage_users: Kasutajate haldamine
        manage_users_description: Lubab kasutajail näha teiste kasutajate üksikasju ja teha nende suhtes modereerimisotsuseid
        manage_webhooks: Halda webhook'e
        manage_webhooks_description: Lubab kasutajatel administratiivseteks sündmusteks webhook'e seadistada
        view_audit_log: Auditilogi vaatamine
        view_audit_log_description: Lubab kasutajail näha serveri administratiivsete otsuste ajalugu
        view_dashboard: Vaata töölauda
        view_dashboard_description: Lubab kasutajail pääseda ligi töölauale ja erinevale meetrikale
        view_devops: DevOps
        view_devops_description: Lubab kasutajail ligipääsu Sidekiq ja pgHero töölaudadele
      title: Rollid
    rules:
      add_new: Lisa reegel
      delete: Kustuta
      description_html: Kuigi enamik väidab, et on teenusetingimused läbi lugenud ja nõustub nendega, loevad inimesed tavaliselt need läbi alles pärast probleemi tekkimist. <strong>Muuda oma serveri reeglite ühe pilguga haaramine hõlpsaks, esitades need lihtsa täpploendina.</strong> Püüa hoida reegli punktid lühikesed ja lihtsad, kuid ära jaga neid ka paljudeks eraldi üksusteks.
      edit: Reegli muutmine
      empty: Serveri reegleid pole veel defineeritud.
      title: Serveri reeglid
    settings:
      about:
        manage_rules: Halda serveri reegleid
        preamble: Täpsem kirjeldus, kuidas serverit käitatakse, modereeritakse ja rahastatakse.
        rules_hint: Reeglitele, millega kasutajad peavad nõustuma, on vastav piirkond.
        title: Teave
      appearance:
        preamble: Kohanda Mastodoni veebiliidest.
        title: Välimus
      branding:
        preamble: Serveri bränding eristab seda teistest serveritest võrgus. Seda teavet võidakse kuvada erinevates keskkondades, näiteks Mastodoni veebiliideses, rakendustes, viitade eelvaadetes teistel veebisaitidel, sõnumsiderakendustes jne. Sel põhjusel on kõige parem hoida see teave selge, lühike ja ülevaatlik.
        title: Märgistus
      captcha_enabled:
        desc_html: See tugineb välistele hCaptcha skriptidele, mis võib olla turvalisuse ja privaatsuse probleem. Lisaks <strong>võib see muuta registreerimisprotsessi mõnede inimeste (eriti puudega inimeste) jaoks, oluliselt vähem ligipääsetavaks.</strong> Neil põhjustel kaalu palun teisi võimalusi, näiteks kinnitamis- või kutsepõhiseid registreerimislahendusi.
        title: Nõua uutelt kasutajatelt konto kinnitamiseks CAPTCHA lahendamist
      content_retention:
        preamble: Määra, kuidas kasutajate loodud sisu Mastodonis talletatakse.
        title: Sisu talletamine
      default_noindex:
        desc_html: Mõjub kasutajatele, kes pole seda sätet ise muutnud
        title: Otsimootorite indeksitesse kasutajaid vaikimisi ei lisata
      discovery:
        follow_recommendations: Jälgi soovitusi
        preamble: Huvitava sisu esiletoomine on oluline uute kasutajate kaasamisel, kes ei pruugi Mastodonist kedagi tunda. Kontrolli, kuidas erinevad avastamisfunktsioonid serveris töötavad.
        profile_directory: Kasutajate kataloog
        public_timelines: Avalikud ajajooned
        publish_discovered_servers: Avalda avastatud serverid
        publish_statistics: Avalda statistika
        title: Avastamine
        trends: Trendid
      domain_blocks:
        all: Kõigile
        disabled: Mitte kellelegi
        users: Sisseloginud kohalikele kasutajatele
      registrations:
        preamble: Kes saab serveril konto luua.
        title: Registreerimised
      registrations_mode:
        modes:
          approved: Kinnitus vajalik konto loomisel
          none: Keegi ei saa kontoid luua
          open: Kõik võivad kontoid luua
      security:
        authorized_fetch: Nõua föderatiivse serveripoolset autoriseerimist
        authorized_fetch_hint: Föderatiivsete serverite poolse autoriseerimise nõudmine võimaldab nii kasutaja- kui ka serveritasandi blokeeringute rangemat jõustamist. See toob aga kaasa jõudluse vähenemise, vähendab vastuste ulatust ja võib tekitada ühilduvusprobleeme mõne ühendatud teenusega. Lisaks ei takista see teatud kasutajatel sinu avalike postituste ja kontode kättesaamist.
        authorized_fetch_overridden_hint: Sa ei saa hetkel seda seadistust muuta, sest see on keskkonnamuutuja poolt alistatud.
        federation_authentication: Föderatiivse autentimise jõustamine
      title: Serveri seaded
    site_uploads:
      delete: Kustuta üleslaetud fail
      destroyed_msg: Üleslaetud fail edukalt kustutatud!
    software_updates:
      critical_update: Kriitiline — uuenda kiiresti
      description: On soovitav hoida oma Mastodoni paigaldus kõige uuemal kujul, et saada kasu kõige värskematest parandustest ja oskustest. Lisaks, vahel on Mastodoni kiire uuendamine kriitiline, et vältida turvaprobleeme. Neil põhjustel kontrollib Mastodon uuendusi iga 30 minuti tagant ja teavitab sind vastavalt su e-posti teavituste eelistustele.
      documentation_link: Saa rohkem teada
      release_notes: Väljalaskemärkused
      title: Saadaval uuendused
      type: Tüüp
      types:
        major: Suur uuendus
        minor: Väike uuendus
        patch: Parandusuuendus — veaparandused ja hõlpsalt rakendatavad muudatused
      version: Versioon
    statuses:
      account: Autor
      application: Rakendus
      back_to_account: Tagasi konto lehele
      back_to_report: Tagasi raporti lehele
      batch:
        remove_from_report: Eemalda raportist
        report: Raport
      deleted: Kustutatud
      favourites: Lemmikud
      history: Versiooniajalugu
      in_reply_to: Vastusena
      language: Keel
      media:
        title: Meedia
      metadata: Metaandmed
      no_status_selected: Ühtegi postitust ei muudetud, sest ühtegi polnud valitud
      open: Ava postitus
      original_status: Algne postitus
      reblogs: Jagamised
      status_changed: Muudetud postitus
      title: Konto postitused
      trending: Populaarne
      visibility: Nähtavus
      with_media: Meediaga
    strikes:
      actions:
        delete_statuses: "%{name} kustutas %{target} postitused"
        disable: "%{name} lukustas %{target} konto"
        mark_statuses_as_sensitive: "%{name} märkis %{target} postitused tundlikena"
        none: "%{name} saatis hoiatuse kasutajale %{target}"
        sensitive: "%{name} märkis %{target} konto kui tundlik sisu"
        silence: "%{name} piiras %{target} konto"
        suspend: "%{name} kustutas %{target} konto"
      appeal_approved: Vaidlustatud
      appeal_pending: Vaidlustus on ootel
      appeal_rejected: Vaidlustus tagasi lükatud
    system_checks:
      database_schema_check:
        message_html: On ootel andmebaasi migreerimisi. Rakenduse ootuspäraseks toimimiseks palun käivita need
      elasticsearch_running_check:
        message_html: Elasticsearch ei vasta. Kontrolli, kas see töötab või keela täistekstiotsing
      elasticsearch_version_check:
        message_html: 'Elasticsearch versioon ei sobi: %{value}'
        version_comparison: Elasticsearch %{running_version} töötab, aga nõutud on %{required_version}
      rules_check:
        action: Halda serveri reegleid
        message_html: Serverireegleid pole defineeritud.
      sidekiq_process_check:
        message_html: Ühtegi Sidekiq protsessi pole %{value} järjekorra jaoks. Sidekiq seadistus vajab üle vaatamist
      software_version_critical_check:
        action: Vaata saadaolevaid uuendusi
        message_html: Saadaval on Mastodoni kriitiline uuendus, uuenda nii kiiresti kui võimalik.
      software_version_patch_check:
        action: Vaata saadaolevaid uuendusi
        message_html: Saadaval on Mastodoni veaparandusuuendus.
      upload_check_privacy_error:
        action: Klõpsa lisainfo saamiseks siia
        message_html: "<strong>Veebiserver on valesti seadistatud. Kasutajate privaatsus on ohustatud.</strong>"
      upload_check_privacy_error_object_storage:
        action: Klõpsa lisainfo saamiseks siia
        message_html: "<strong>Objektihoidla on valesti seadistatud. Kasutajate privaatsus on ohustatud.</strong>"
    tags:
      review: Vaata olek üle
      updated_msg: Sildi sätted edukalt uuendatud
    title: Administreerimine
    trends:
      allow: Luba
      approved: Kinnitatud
      disallow: Keela
      links:
        allow: Luba viit
        allow_provider: Luba autor
        description_html: Need on lingid, mida jagavad praegu paljud kontod, mille postitusi server näeb. See võib aidata kasutajatel teada saada, mis maailmas toimub. Ühtegi linki ei kuvata avalikult enne, kui avaldaja on heakskiidetud. Samuti saab üksikuid linke lubada või tagasi lükata.
        disallow: Keela viit
        disallow_provider: Keela autor
        no_link_selected: Viitasid ei muudetud, kuna ühtegi polnud valitud
        publishers:
          no_publisher_selected: Avaldajaid ei muudetud, kuna ühtegi polnud valitud
        shared_by_over_week:
          one: Jagatud ühe kasutaja pool viimase nädala jooksul
          other: Jagatud %{count} kasutaja poolt viimase nädala jooksul
        title: Trendikad viited
        usage_comparison: Jagatud %{today} korda täna, eile %{yesterday} korda
      not_allowed_to_trend: Trend ei ole lubatud
      only_allowed: Ainult lubatud
      pending_review: Ootab ülevaatust
      preview_card_providers:
        allowed: Viited kasutajalt ilmuvad trendides
        description_html: Need on domeenid, mille linke serveris sageli jagatakse. Lingid ei muutu trendides avalikuks, kuni lingi domeen pole heaks kiidetud. Heakskiit (või tagasilükkamine) laieneb alamdomeenidele.
        rejected: Kasutaja viited ei ilmu trendides
        title: Kasutajad
      rejected: Tagasi lükatud
      statuses:
        allow: Luba postitada
        allow_account: Luba autor
        description_html: Need on postitused, millest server teab ja mida praegu jagatakse ja mis on hetkel paljude lemmikud. See võib aidata uutel ja naasvatel kasutajatel leida rohkem inimesi, keda jälgida. Ühtegi postitust ei kuvata avalikult enne, kui autor on heaks kiidetud ja autor lubab oma kontot teistele soovitada. Samuti saab üksikuid postitusi lubada või tagasi lükata.
        disallow: Ära luba postitada
        disallow_account: Keela autor
        no_status_selected: Trendikaid postitusi ei muudetud, kuna ükski polnud valitud
        not_discoverable: Autor pole lubanud enda avastamist
        shared_by:
          one: Jagatud või meeldinud üks kord
          other: Jagatud ja meeldinud %{friendly_count} korda
        title: Trendikad postitused
      tags:
        current_score: Skoor praegu %{score}
        dashboard:
          tag_accounts_measure: unikaalset kasutajat
          tag_languages_dimension: Populaarseimad keeled
          tag_servers_dimension: Populaarseimad serverid
          tag_servers_measure: erinevat serverit
          tag_uses_measure: kasutajaid kokku
        description_html: Need sildid ilmuvad praegu paljudes postitutes mida su server näeb. See võib aidata su kasutajatel leida seda millest kõige rohkem parajasti räägitakse. Ühtegi silti ei näidata avalikult, enne nende heaks kiitmist.
        listable: Võib olla soovitatud
        no_tag_selected: Silte ei muudetud, kuna ühtegi polnud valitud
        not_listable: Ei soovitata
        not_trendable: Ei ilmu trendides
        not_usable: Ei saa kasutada
        peaked_on_and_decaying: Populaarseim %{date}, nüüd langemas
        title: Trendikad sildid
        trendable: Võib ilmuda trendides
        trending_rank: 'Trendides #%{rank}'
        usable: Kasutatav
        usage_comparison: Kasutatud %{today} korda täna, eile %{yesterday} korda
        used_by_over_week:
          one: Kasutatud ühe kasutaja pool viimase nädala jooksul
          other: Kasutatud %{count} kasutaja poolt viimase nädala jooksul
      title: Trendid
      trending: Trendid
    warning_presets:
      add_new: Lisa uus
      delete: Kustuta
      edit_preset: Hoiatuse eelseadistuse muutmine
      empty: Hoiatuste eelseadeid pole defineeritud.
      title: Halda hoiatuste eelseadistusi
    webhooks:
      add_new: Lisa lõpp-punkt
      delete: Kustuta
      description_html: <strong>Veebihaak</strong> võimaldab Mastodonil edastada valitud sündmuste kohta su rakendusele <strong>reaalajas märguandeid</strong>, et rakendus saaks <strong>automaatselt reaktsioone käivitada</strong>.
      disable: Keela
      disabled: Keelatud
      edit: Muuda lõpp-punkti
      empty: Ühtegi veebikonksu lõpp-punkti pole veel seadistatud.
      enable: Luba
      enabled: Aktiivne
      enabled_events:
        one: 1 lubatud sündmus
        other: "%{count} lubatud sündmust"
      events: Sündmused
      new: Uus veebikonks
      rotate_secret: Salavõtme rotatsioon
      secret: Salavõti allkirjastamiseks
      status: Olek
      title: Veebikonksud
      webhook: Veebikonks
  admin_mailer:
    new_appeal:
      actions:
        delete_statuses: kustutada postitused
        disable: lukustada konto
        mark_statuses_as_sensitive: et märkida postitused kui tundlik sisu
        none: hoiatus
        sensitive: et märkida konto kui tundlik sisu
        silence: piirata konto
        suspend: et konto kustutada
      body: "%{target} vaidlustab %{action_taken_by} modereerimisotsuse kuupäevaga %{date}: %{type}. Põhjendus:"
      next_steps: Võid modereeringu tagasi pööramiseks vaidlustuse rahuldada, või ka mitte.
      subject: "%{username} on vaidlustanud %{instance} modereerimisotsuse"
    new_critical_software_updates:
      body: Avaldatud on Mastodoni uus kriitiline versioon, sa võiksid selle paigaldada nii ruttu kui võimalik!
      subject: Saadaval on Mastodoni kriitilised uuendused %{instance} jaoks!
    new_pending_account:
      body: Uue konto üksikasjad on allpool. Saad taotluse vastu võtta või tagasi lükata.
      subject: Uus konto valmis ülevaatluseks serveril %{instance} (%{username})
    new_report:
      body: "%{reporter} teavitas kasutajast %{target}"
      body_remote: Keegi domeenist %{domain} teavitas kasutajast %{target}
<<<<<<< HEAD
      subject: 'Uus teavitus %{instance}-ile (#%{id})'
=======
      subject: Uus teavitus %{instance}-ile (#%{id})
    new_software_updates:
      body: Avaldatud on Mastodoni uued versioonid. Sa võiksid uuendada!
      subject: Saadaval on Mastodoni uued versioonid %{instance} jaoks!
>>>>>>> ef8ca2fd
    new_trends:
      body: 'Järgmised üksused vajavad enne avalikustamist ülevaatust:'
      new_trending_links:
        title: Trendikad viited
      new_trending_statuses:
        title: Trendikad postitused
      new_trending_tags:
        no_approved_tags: Hetkel ei ole ühtegi heaks kiidetud populaarset silti.
        requirements: 'Need on siltide kandidaadid mille hulgast ükskõik milline võib järjekorras mööda jõuda #%{rank} kohal olevast heaks kiidetud sildist. See on hetkel #%{lowest_tag_name} mille seis on %{lowest_tag_score}.'
        title: Trendikad sildid
      subject: Uued %{instance} trendid ülevaatuseks
  aliases:
    add_new: Pane kolimiseks valmis
    created_msg: Konto on valmis vastu võtma jälgijaid. Logi sisse oma vanale kontole ja käivita kolimine sealt.
    deleted_msg: Edukalt kustutasime teise nime. Kolimine sellelt kontolt praegusele on nüüdsest võimatu.
    empty: Sul pole aliaseid.
    hint_html: Kui soovid konto siia üle kolida, pead esmalt siin määrama kolitava konto aadressi. Seejärel on konto valmis võtma vastu jälgijaid vanalt kontolt. Kolitava konto aadressi määramine on iseenesest <strong>kahjutu ja tagasipööratav</strong>. <strong>Jälgijate tegelik kolimine käivitatakse vanalt kontolt</strong>.
    remove: Loobu suunamise vastuvõtmisest
  appearance:
    advanced_web_interface: Kohandatud veebiliides
    advanced_web_interface_hint: 'Kui soovid kasutada kogu ekraani laiust, saab kohandatud veebiliideses seadistada mitut veergu, nii et samal ajal oleks näha nii palju infot kui soovid: Kodu, teavitused, föderatsiooni ajajoon ning kuitahes palju nimekirju ja silte.'
    animations_and_accessibility: Animatsioonid ja ligipääs
    confirmation_dialogs: Kinnitusdialoogid
    discovery: Avastamine
    localization:
      body: Mastodoni tõlgivad vabatahtlikud.
      guide_link: https://crowdin.com/project/mastodon/et
      guide_link_text: Panustada võib igaüks!
    sensitive_content: Tundlik sisu
  application_mailer:
    notification_preferences: Muuda e-kirjade eelistusi
    salutation: "%{name}!"
    settings: 'Muuda e-kirjade eelistusi: %{link}'
    unsubscribe: Loobu tellimisest
    view: 'Vaade:'
    view_profile: Vaata profiili
    view_status: Vaata postitust
  applications:
    created: Rakenduse loomine õnnestus
    destroyed: Rakenduse kustutamine õnnestus
    logout: Logi välja
    regenerate_token: Loo uus access token
    token_regenerated: Access tokeni loomine õnnestus
    warning: Ole nende andmetega ettevaatlikud. Ära jaga neid kellegagi!
    your_token: Su juurdepääsutunnus
  auth:
    apply_for_account: Konto taotluse esitamine
    captcha_confirmation:
      help_html: Kui sul on probleeme CAPTCHA lahendamisega, saad meiega kontakti võta %{email} kaudu ja saame pakkuda sulle tuge.
      hint_html: Üks asi veel! Me peame veenduma, et oled inimene (et me saaksime spämmi väljaspoole jätta!). Lahenda allpool olev CAPTCHA ja klõpsa "Jätka".
      title: Turvalisuse kontroll
    confirmations:
      wrong_email_hint: Kui see e-postiaadress pole korrektne, saad seda kontosätetes muuta.
    delete_account: Konto kustutamine
    delete_account_html: Kui soovid oma konto kustutada, siis <a href="%{path}">jätka siit</a>. Pead kustutamise eraldi kinnitama.
    description:
      prefix_invited_by_user: "@%{name} kutsub sind liituma selle Mastodoni serveriga!"
      prefix_sign_up: Loo Mastodoni konto juba täna!
      suffix: Kasutajakontoga saad jälgida inimesi, postitada uudiseid ning pidada kirjavahetust ükskõik millise Mastodoni serveri kasutajatega ja muudki!
    didnt_get_confirmation: Ei saanud kinnituslinki?
    dont_have_your_security_key: Pole turvavõtit?
    forgot_password: Salasõna ununenud?
    invalid_reset_password_token: Salasõna lähtestusvõti on vale või aegunud. Palun taotle uus.
    link_to_otp: Kaheastmeline kood telefonist või taastekood
    link_to_webauth: Turvavõtmete seadme kasutamine
    log_in_with: Sisene kasutades
    login: Logi sisse
    logout: Logi välja
    migrate_account: Teisele kontole ära kolimine
    migrate_account_html: Kui soovid konto siit ära kolida, <a href="%{path}">saad seda teha siin</a>.
    or_log_in_with: Või logi sisse koos
    privacy_policy_agreement_html: Olen tutvunud <a href="%{privacy_policy_path}" target="_blank">isikuandmete kaitse põhimõtetega</a> ja nõustun nendega
    progress:
      confirm: Kinnita e-post
      details: Sinu üksikasjad
      review: Meie ülevaatamine
      rules: Nõustu reeglitega
    providers:
      cas: CAS
      saml: SAML
    register: Loo konto
    registration_closed: "%{instance} ei võta vastu uusi liikmeid"
    resend_confirmation: Saada kinnituslink uuesti
    reset_password: Salasõna lähtestamine
    rules:
      accept: Nõus
      back: Tagasi
      invited_by: 'Saad ühineda paigaga %{domain} tänu saadud kutsele, mille said kohast:'
      preamble: Neist kinnipidamist jälgivad %{domain} moderaatorid.
      preamble_invited: Enne jätkamist kaalu põhireegleid, mille on kehtestanud %{domain} moderaatorid.
      title: Mõned põhireeglid.
      title_invited: Oled kutsutud.
    security: Turvalisus
    set_new_password: Uue salasõna määramine
    setup:
      email_below_hint_html: Kontrolli rämpspostikausta või taotle uut. Saad parandada e-postiaadressi, kui see on vale.
      email_settings_hint_html: Klõpsa linki, mis saadeti sulle, et kinnitada %{email}. Seni me ootame.
      link_not_received: Kas ei saanud linki?
      new_confirmation_instructions_sent: Saad mõne minutiga uue kinnituslingiga e-kirja!
      title: Kontrolli sisendkasti
    sign_in:
      preamble_html: Logi sisse oma <strong>%{domain}</strong> volitustega. Kui konto asub teises serveris, ei saa siin sisse logida.
      title: Logi sisse kohta %{domain}
    sign_up:
      manual_review: Liitumised kohas %{domain} vaadatakse meie moderaatorite poolt käsitsi läbi. Aitamaks meil sinu taotlust läbi vaadata, kirjuta palun natuke endast ja miks soovid kontot kohas %{domain}.
      preamble: Selle kontoga saad jälgida ja suhelda kõigi teiste kasutajatega erinevates Mastodoni serverites.
      title: Loo konto serverisse  %{domain}.
    status:
      account_status: Konto olek
      confirming: Ootan e-posti kinnitust.
      functional: Konto on täies mahus kasutatav.
      pending: Taotlus ootab ülevaatamist meie personali poolt. See võib võtta mõne aja. Kui taotlus on vastu võetud, saadetakse sulle e-kiri.
      redirecting_to: See konto pole aktiivne, sest on suunatud aadressile %{acct}.
      view_strikes: Vaata enda eelnevaid juhtumeid
    too_fast: Vorm esitatud liiga kiirelt, proovi uuesti.
    use_security_key: Kasuta turvavõtit
  challenge:
    confirm: Jätka
    hint_html: "<strong>Nõuanne:</strong> Me ei küsi salasõna uuesti järgmise tunni jooksul."
    invalid_password: Vigane salasõna
    prompt: Jätkamiseks salasõna veelkord
  crypto:
    errors:
      invalid_key: ei ole õige Ed25519 ega Curve25519 võti
      invalid_signature: ei ole õige Ed25519 allkiri
  date:
    formats:
      default: "%d. %b %Y"
      with_month_name: "%d. %B %Y"
  datetime:
    distance_in_words:
      about_x_hours: "%{count}t"
      about_x_months: "%{count}k"
      about_x_years: "%{count}a"
      almost_x_years: "%{count}a"
      half_a_minute: Just praegu
      less_than_x_minutes: "%{count}m"
      less_than_x_seconds: Just praegu
      over_x_years: "%{count}a"
      x_days: "%{count}p"
      x_minutes: "%{count}m"
      x_months: "%{count}k"
      x_seconds: "%{count}s"
  deletes:
    challenge_not_passed: Info, mille sisestasid, oli ebakorrektne
    confirm_password: Praegune salasõna isikusamasuse kinnitamiseks
    confirm_username: Sisesta tegevuse kinnitamiseks oma kasutajanimi
    proceed: Kustuta konto
    success_msg: Konto kustutamine õnnestus
    warning:
      before: 'Veendu, et saad aru, mida toob plaanitav muudatus kaasa:'
      caches: Teiste serverite poolt talletatud sisu võib jääda kättesaadavaks
      data_removal: Sinu postitused ning kontoandmed kustutatakse jäädavalt
      email_change_html: Saad <a href="%{path}">muuta oma e-postiaadressi</a> kontot kustutamata
      email_contact_html: Kui see ikkagi ei saabu, saada abi saamiseks kiri aadressile <a href="mailto:%{email}">%{email}</a>
      email_reconfirmation_html: Kui kinnituskiri ei saabunud, saab selle <a href="%{path}">uuesti küsida</a>
      irreversible: Kustutatud kontot ei saa taastada ega uuesti aktiveerida
      more_details_html: Konto kustutamise kohta loe täpsemalt <a href="%{terms_path}">isikuandmete kaitse põhimõtetest</a>.
      username_available: Kasutajanimi muutub uuesti kasutatavaks
      username_unavailable: Kasutajanimi jääb mittekasutatavaks
  disputes:
    strikes:
      action_taken: Tulemus
      appeal: Vaidlustus
      appeal_approved: Selle juhtumi vaidlustus on rahuldatud ja pole enam kehtiv
      appeal_rejected: Vaidlustus on tagasi lükatud
      appeal_submitted_at: Vaidlustus esitatud
      appealed_msg: Vaidlustus esitatud. Selle rahuldamisel saabub teadaanne.
      appeals:
        submit: Esita vaidlustus
      approve_appeal: Rahulda vaidlustus
      associated_report: Seotud raport
      created_at: Kuupäev
      description_html: See on %{instance} haldajate poolt käesoleva konto suhtes tehtud hoiatuste ja tegevuste ajalugu.
      recipient: Adressaat
      reject_appeal: Lükka vaidlustus tagasi
      status: 'Postitus #%{id}'
      status_removed: Postitus on süsteemist juba eemaldatud
      title: "%{action} kuupäevaga %{date}"
      title_actions:
        delete_statuses: Postituste eemaldamine
        disable: Konto lukustamine
        mark_statuses_as_sensitive: Postituste märkimine tundlikena
        none: Hoiatus
        sensitive: Konto tundlikuna märkimine
        silence: Konto piirang
        suspend: Konto kustutamine
      your_appeal_approved: Su vaidlustus on heakskiidetud
      your_appeal_pending: Vaidlustus on esitatud
      your_appeal_rejected: Vaidlustus on tagasi lükatud
  domain_validator:
    invalid_domain: ei ole sobiv domeeni nimi
  edit_profile:
    basic_information: Põhiinfo
    hint_html: "<strong>Kohanda, mida inimesed näevad su avalikul profiilil ja postituste kõrval.</strong> Inimesed alustavad tõenäolisemalt sinu jälgimist ja interakteeruvad sinuga, kui sul on täidetud profiil ja profiilipilt."
    other: Muu
  errors:
    '400': Esitatud päring oli vigane või valesti vormindatud.
    '403': Sul puudub õigus seda lehte vaadata.
    '404': Soovitud lehte ei leitud.
    '406': See lehekülg ei ole soovitavas formaadis saadaval.
    '410': Soovitud lehekülge pole enam siin.
    '422':
      content: Turvalisuse kontroll ebaõnnestus. Kas blokeerid küpsiseid?
      title: Turvalisuse kontroll ebaõnnestus
    '429': Aeglustatud
    '500':
      content: Palume vabandust, midagi läks valesti meie pool.
      title: See lehekülg pole õige
    '503': Lehekülge ei saanud serveerida ajutise serveri vea tõttu.
    noscript_html: Et kasutada Mastodoni veebirakendust, palun luba JavaScript. Teise võimalusena proovi mõnda <a href="%{apps_path}">rakendust</a> su platvormile.
  existing_username_validator:
    not_found: ei suutnud leida kohalikku kasutajat selle kasutajanimega
    not_found_multiple: ei suutnud leida %{usernames}
  exports:
    archive_takeout:
      date: Kuupäev
      download: Lae alla oma arhiiv
      hint_html: <strong>Postitustest ja üleslaetud meediast</strong> on võimalik saada koopia. Eksporditud andmed on ActivityPub-formaadis, loetav vastava tarkvara poolt. Koopia saamine on võimalik iga 7 päeva järel.
      in_progress: Loome arhiivi...
      request: Taotle oma arhiivi
      size: Suurus
    blocks: Sa blokeerid
    bookmarks: Järjehoidjad
    csv: CSV
    domain_blocks: Domeeni blokeeringud
    lists: Nimekirjad
    mutes: Oled vaigistanud
    storage: Meedia hoidla
  featured_tags:
    add_new: Lisa uus
    errors:
      limit: Oled jõudnud siltide lubatud maksimumarvuni
    hint_html: "<strong>Mis on esiletõstetud sildid?</strong> Neid silte näidatakse su avalikul profiilil esiletõstetult ning need aitavad teistel leida postitusi, millel on selline silt. See on hea viis, kuidas hoida järge loovtöödel või pikaajalistel projektidel."
  filters:
    contexts:
      account: Profiilid
      home: Kodu ajajoon
      notifications: Teated
      public: Avalikud ajajooned
      thread: Vestlused
    edit:
      add_keyword: Võtmesõna lisamine
      keywords: Märksõnad
      statuses: Üksikud postitused
      statuses_hint_html: See filter rakendub üksikute postituste valimisel olenemata sellest, kas need vastavad allolevatele märksõnadele. <a href="%{path}">Filtri postituste ülevaatamine või kustutamine</a>.
      title: Muuda filtrit
    errors:
      deprecated_api_multiple_keywords: Neid parameetreid ei saa selles rakenduses muuta, kuna need kehtivad rohkem kui ühele filtri märksõnale. Kasuta uuemat rakendust või veebiliidest.
      invalid_context: Puudulik või vale kontekst
    index:
      contexts: Filtrid %{contexts}
      delete: Kustuta
      empty: Sul pole filtreid.
      expires_in: Aegub %{distance}
      expires_on: Aegub %{date}
      keywords:
        one: "%{count} võtmesõna"
        other: "%{count} võtmesõna"
      statuses:
        one: "%{count} postitus"
        other: "%{count} postitust"
      statuses_long:
        one: "%{count} postitus peidetud"
        other: "%{count} postitust peidetud"
      title: Filtrid
    new:
      save: Salvesta uus filter
      title: Lisa uus filter
    statuses:
      back_to_filter: Tagasi filtri juurde
      batch:
        remove: Eemalda filtrist
      index:
        hint: See filter kehtib üksikute postituste valimisel, sõltumata muudest kriteeriumidest. Sellesse filtrisse saab veebiliidese kaudu rohkem postitusi lisada.
        title: Filtreeritud postitused
  generic:
    all: Kõik
    all_items_on_page_selected_html:
      one: "<strong>%{count}</strong> üksus sel lehel valitud."
      other: Kõik <strong>%{count}</strong> üksust sel lehel on valitud.
    all_matching_items_selected_html:
      one: "<strong>%{count}</strong> otsinguvaste valitud."
      other: Kõik <strong>%{count}</strong> otsinguvastet valitud.
    cancel: Tühista
    changes_saved_msg: Muudatuste salvestamine õnnestus!
    confirm: Kinnita
    copy: Kopeeri
    delete: Kustuta
    deselect: Ära vali midagi
    none: Puudub
    order_by: Järjesta
    save_changes: Salvesta muudatused
    select_all_matching_items:
      one: Vali %{count} otsinguvaste.
      other: Vali kõik %{count} otsinguvastet.
    today: täna
    validation_errors:
      one: Midagi pole ikka õigesti! Palun vaata allolev veateade üle
      other: Midagi pole ikka õigesti! Palun vaata all olevad %{count} veateadet üle
  imports:
    errors:
      empty: Tühi CSV-fail
      incompatible_type: Ei sobi kokku valitud importimistüübiga
      invalid_csv_file: 'Vigane CSV-fail. Tõrge: %{error}'
      over_rows_processing_limit: sisaldab rohkem, kui %{count} rida
      too_large: Fail on liiga suur
    failures: Ebaõnnestumised
    imported: Imporditud
    mismatched_types_warning: Näib, et oled selle importimise jaoks valinud vale tüübi. Palun kontrolli üle.
    modes:
      merge: Lõimi
      merge_long: Hoia olemasolevad andmed ja lisa uusi
      overwrite: Kirjuta üle
      overwrite_long: Vaheta praegused andmed uute vastu
    overwrite_preambles:
      blocking_html: Oled <strong>asendamas oma blokeeringute loetelu</strong> kuni <strong>%{total_items} kontoga </strong> kohast <strong>%{filename}</strong>.
      bookmarks_html: Oled <strong>asendamas oma järjehoidjaid</strong> kuni <strong>%{total_items} postitusega </strong> kohast <strong>%{filename}</strong>.
      domain_blocking_html: Oled <strong>asendamas oma domeenide blokeeringute loetelu </strong> kuni <strong>%{total_items} domeeniga </strong> kohast <strong>%{filename}</strong>.
      following_html: Oled <strong>jälgima hakkamas</strong> kuni <strong>%{total_items} kontot</strong> kohast <strong>%{filename}</strong> ja <strong>lõpetad kõigi teiste jälgimise</strong>.
      lists_html: Oled <strong>asendamas oma loetelusid</strong> faili <strong>%{filename}</strong> sisuga. Uutesse loeteludesse lisatakse kuni <strong>%{total_items} kontot</strong>.
      muting_html: Oled <strong>asendamas oma vaigistatud kontode loetelu</strong> kuni <strong>%{total_items} kontoga </strong> kohast <strong>%{filename}</strong>.
    preambles:
      blocking_html: Oled <strong>blokeerimas</strong> kuni <strong>%{total_items} kontoga </strong> kohast <strong>%{filename}</strong>.
      bookmarks_html: Oled lisamas kuni <strong>%{total_items} postitust</strong> kohast <strong>%{filename}</strong> to your <strong>bookmarks</strong>.
      domain_blocking_html: Oled <strong>blokeerimas</strong> kuni <strong>%{total_items} domeeni</strong> kohast <strong>%{filename}</strong>.
      following_html: Oled <strong>jälgima hakkamas</strong> kuni <strong>%{total_items} kontot</strong> kohast <strong>%{filename}</strong>.
      lists_html: Oled lisamas oma <strong>loeteludesse</strong> failist <strong>%{filename}</strong> kuni <strong>%{total_items} kontot</strong>. Kui pole loetelusi, kuhu lisada, luuakse uued loetelud.
      muting_html: Oled <strong>vaigistamas</strong> kuni <strong>%{total_items} kontot</strong> kohast <strong>%{filename}</strong>.
    preface: Saad importida mistahes andmeid, mis on eksporditud teisest serverist. Näiteks nimekirja inimestest, keda jälgid ja keda blokeerid.
    recent_imports: Viimati imporditud
    states:
      finished: Valmis
      in_progress: Töös
      scheduled: Ajastatud
      unconfirmed: Kinnitamata
    status: Olek
    success: Andmete üleslaadimine õnnestus ning neid töödeldakse
    time_started: Algus
    titles:
      blocking: Blokeeritud kontode importimine
      bookmarks: Järjehoidjate importimine
      domain_blocking: Blokeeritud domeenide importimine
      following: Jälgitavate kontode importimine
      lists: Loetelude importimine
      muting: Vaigistatud kontode importimine
    type: Importimise tüüp
    type_groups:
      constructive: Jälgimised & Järjehoidjad
      destructive: Blokeerimised & Vaigistamised
    types:
      blocking: Blokeeringute nimekiri
      bookmarks: Järjehoidjad
      domain_blocking: Domeeniblokeeringute nimekiri
      following: Jälgimiste nimekiri
      lists: Loetelud
      muting: Vaigistuse nimekiri
    upload: Lae üles
  invites:
    delete: Peata
    expired: Aegunud
    expires_in:
      '1800': 30 minutit
      '21600': 6 tundi
      '3600': 1 tund
      '43200': 12 tundi
      '604800': 1 nädal
      '86400': 1 päev
    expires_in_prompt: Mitte kunagi
    generate: Loo
    invited_by: 'Sind kutsus:'
    max_uses:
      one: 1 kasutus
      other: "%{count} kasutust"
    max_uses_prompt: Piiranguteta
    prompt: Loo ja jaga linke teistega, et lubada neil liituda selle serveriga
    table:
      expires_at: Aegub
      uses: Kasutust
    title: Kutsu inimesi
  lists:
    errors:
      limit: Oled jõudnud loetelude lubatud maksimumarvuni
  login_activities:
    authentication_methods:
      otp: kaheastmelise autentimise rakendus
      password: salasõna
      sign_in_token: e-posti turvakood
      webauthn: turvavõtmed
    description_html: Kui paistab tundmatuid tegevusi, tuleks vahetada salasõna ja aktiveerida kaheastmeline autentimine.
    empty: Autentimisajalugu pole saadaval
    failed_sign_in_html: Nurjunud sisenemine meetodiga %{method} aadressilt %{ip} (%{browser})
    successful_sign_in_html: Edukas sisenemine meetodiga %{method} aadressilt %{ip} (%{browser})
    title: Autentimise ajalugu
  mail_subscriptions:
    unsubscribe:
      action: Jah, lõpeta tellimine
      complete: Tellimine lõpetatud
      confirmation_html: Oled kindel, et soovid lõpetada domeenilt %{domain} Mastodoni %{type} teadete tellimise oma e-postile %{email}? Saad alati neid teavitusi uuesti tellida oma <a href="%{settings_path}">e-posti teavituste seadetest</a>.
      emails:
        notification_emails:
          favourite: lemmikuks märkimise e-kirjad
          follow: jälgimisest teatamise e-kirjad
          follow_request: jälgimise taotluse e-kirjad
          mention: mainimistest teatamise e-kirjad
          reblog: jagamise teavitamise e-kirjad
      resubscribe_html: Kui loobusid tellimisest ekslikult, saad uuesti tellida oma <a href="%{settings_path}">e-posti teavituste seadetest</a>.
      success_html: Sa ei saa rohkem %{domain} Mastodoni jaoks %{type} teavitusi e-postiaadressile %{email}.
      title: Loobu tellimisest
  media_attachments:
    validations:
      images_and_video: Ei saa lisada video postitusele, milles on juba pildid
      not_ready: Ei saa lisada faile, mida hetkel töödeldakse. Proovi uuesti mõne hetke pärast!
      too_many: Ei saa lisada rohkem, kui 4 faili
  migrations:
    acct: Kolitud aadressile
    cancel: Tühista ümbersuunamine
    cancel_explanation: Ümbersuunamise tühistamine aktiveerib siinse konto, kuid teisele kontole üle viidud jälgijaid tagasi ei too.
    cancelled_msg: Ümbersuunamise tühistamine õnnestus.
    errors:
      already_moved: on sama konto, kuhu oled juba kolinud
      missing_also_known_as: ei viita tagasi sellele kontole
      move_to_self: ei saa olla praegune konto
      not_found: ei leitud
      on_cooldown: Oled hetkel ootel
    followers_count: Jälgijaid kolimise hetkel
    incoming_migrations: Teise konto siia kolimine
    incoming_migrations_html: Kui soovid kolida teise konto siia, pead esmalt määrama <a href="%{path}">kolitava konto aadressi</a>.
    moved_msg: Su konto suunab nüüd ümber kontole %{acct}, jälgijaid kolitakse üle.
    not_redirecting: See konto pole praegu kuhugi ümber suunatud.
    on_cooldown: Oled oma kontot hiljuti kolinud. Uuesti saad seda teha %{count} päeva pärast.
    past_migrations: Kolimisajalugu
    proceed_with_move: Käivita kolimine
    redirected_msg: Konto on suunatud ümber aadressile %{acct}.
    redirecting_to: Konto on suunatud ümber aadressile %{acct}.
    set_redirect: Suuna ümber
    warning:
      backreference_required: Uus konto peab olema esmalt seadistatud võtma vastu siinse konto jälgijaid
      before: 'Veendu, et saad aru, mida toob plaanitav muudatus kaasa:'
      cooldown: Kolimisele järgneb ooteaeg, mille vältel kontot mõnda aega ümber kolida ei saa
      disabled_account: Pärast seda ei ole konto täielik kasutamine võimalik. Säilib andmete eksportimise ja konto taasaktiveerimise võimalus.
      followers: See käsklus kolib kõik siinse konto jälgijad üle sinu uue konto jälgijateks
      only_redirect_html: Teine võimalus on <a href="%{path}">märkida konto ümbersuunatuks</a>.
      other_data: Muid kontoandmeid, sh postitusi automaatselt üle ei kanta
      redirect: Konto eemaldatakse avalikust kataloogist ja märgitakse profiilis ümbersuunatuks
  moderation:
    title: Modereerimine
  move_handler:
    carry_blocks_over_text: See kasutaja kolis kontolt %{acct}, mis oli keelatud.
    carry_mutes_over_text: Kasutaja kolis ümber kontolt %{acct}, mis oli vaigistatud.
    copy_account_note_text: 'Kasutaja kolis kontolt %{acct}, kus olid eelnevad märkmed tema kohta:'
  navigation:
    toggle_menu: Menüü lülimine
  notification_mailer:
    admin:
      report:
        subject: "%{name} esitas raporti"
      sign_up:
        subject: "%{name} liitus"
    favourite:
      body: '%{name} lisas su postituse lemmikutesse:'
      subject: "%{name} märkis su postituse lemmikuks"
      title: Uus lemmik
    follow:
      body: "%{name} alustas su jälgimist!"
      subject: "%{name} alustas su jälgimist"
      title: Uus jälgija
    follow_request:
      action: Halda jälgimistaotlusi
      body: "%{name} soovib sind jälgida"
      subject: 'Ootav jälgija: %{name}'
      title: Uus jälgimistaotlus
    mention:
      action: Vasta
      body: '%{name} mainis sind:'
      subject: '%{name} mainis sind'
      title: Uus mainimine
    poll:
      subject: '%{name} küsitlus lõppes'
    reblog:
      body: '%{name} jagas edasi postitust:'
      subject: "%{name} jagas postitust"
      title: Uus jagamine
    status:
      subject: "%{name} postitas äsja"
    update:
      subject: "%{name} muutis postitust"
  notifications:
    administration_emails: Admini e-postiteavitused
    email_events: E-posti teadete sündmused
    email_events_hint: 'Vali sündmused, mille kohta soovid teavitusi:'
    other_settings: Muud teadete sätted
  number:
    human:
      decimal_units:
        format: "%n%u"
        units:
          billion: mld
          million: mln
          quadrillion: kdn
          thousand: tuh
          trillion: trn
  otp_authentication:
    code_hint: Kinnituseks autentimisrakenduse loodud kood
    description_html: Kui aktiveerida <strong>kaheastmeline autentimine</strong> autentimisrakenduse abil, on sisselogimiseks tarvis telefoni, mis loob sisenemiseks võtmeid.
    enable: Luba
    instructions_html: "<strong>See QR-kood on võimalik skannida telefoni Google Authenticatori või sarnasesse ühekordsete aeguvate salasõnade (TOTP) rakendusse</strong>. Nüüdsest genereerib see rakendus koode, mille peab sisenemisel sisestama."
    manual_instructions: 'Kui pole võimalik QR-koodi skaneerida, on salavõti võimalik sisestada tavatekstina:'
    setup: Seadista
    wrong_code: Sisestatud kood on vale! Kas serveri aeg ja seadme aeg on õiged?
  pagination:
    newer: Uuemad
    next: Järgmine
    older: Vanemad
    prev: Eelm
    truncate: "&hellip;"
  polls:
    errors:
      already_voted: Oled siin hääletusel juba hääletanud
      duplicate_options: sisaldab samu asju mitu korda
      duration_too_long: kestab liiga kaua
      duration_too_short: on liiga vara
      expired: See küsitlus on juba lõppenud
      invalid_choice: Valitud küsitluse valikut pole olemas
      over_character_limit: igaüks ei saa olla rohkem kui %{max} tähemärki
      self_vote: Sa ei saa enda hääletustel hääletada
      too_few_options: peab olema rohkem kui üks vastus
      too_many_options: ei saa sisaldada rohkem kui %{max} vastust
  preferences:
    other: Muu
    posting_defaults: Postitamise vaikesätted
    public_timelines: Avalikud ajajooned
  privacy:
    hint_html: "<strong>Kohanda, kuidas peaks su postitused ja profiil leitav olema.</strong> Mastodonis olevad paljud oskused võimaldavad jõuda sul rohkemate inimesteni, kui need lubada. Võta üks hetk, et vaadata need üle, et veenduda, kas sinu puhul need sobivad."
    privacy: Privaatsus
    privacy_hint_html: Määra, kui palju soovid teiste heaks infot avaldada. Inimesed leiavad huvitavaid profiile ning lahedaid äppe sirvides teiste inimeste jälgimisi ja vaadates, milliste äppidega nad postitavad, kuid sa võid soovida hoida seda varjatuna.
    reach: Ulatus
    reach_hint_html: Määra, kas soovid olla leitav ja jälgitav uute inimeste poolt. Kas soovid, et su postitused ilmuksid uurimise ekraanil? Kas soovid, et teised inimesed näeksid sind oma jälgitavate soovituste hulgas? Kas soovid nõustuda kõigi uute jälgijatega automaatselt või soovid igaühe puhul täpsemaid valikuid?
    search: Otsi
    search_hint_html: Määra, kuidas sind leitakse. Kas soovid, et inimesed leiavad sind su avalike postituste alusel? Kas soovid, et väljaspool Mastodoni olevad inimesed leiavad veebis otsides su profiili? Pea meeles, et avaliku info puhul pole kõigist otsimootoritest info välistamine tagatav.
    title: Privaatsus ja ulatus
  privacy_policy:
    title: Isikuandmete kaitse
  reactions:
    errors:
      limit_reached: Jõutud on erinevate reaktsioonide limiidini
      unrecognized_emoji: ei ole tuntud emotikoon
  relationships:
    activity: Konto tegevus
    confirm_follow_selected_followers: Oled kindel, et soovid jälgida valitud jälgijaid?
    confirm_remove_selected_followers: Oled kindel, et soovid eemaldada valitud jälgijad?
    confirm_remove_selected_follows: Oled kindel, et soovid eemaldada valitud jälgitavad?
    dormant: Seisev
    follow_failure: Mõne valitud konto jälgimine polnud võimalik.
    follow_selected_followers: Valitud jälgijate jälgimine
    followers: Jälgijad
    following: Jälgib
    invited: Kutsutud
    last_active: Viimati aktiivne
    most_recent: Viimased
    moved: Kolinud
    mutual: Ühine
    primary: Peamine
    relationship: Seos
    remove_selected_domains: Eemalda kõik jälgijad valitud domeenidelt
    remove_selected_followers: Eemalda valitud jälgijad
    remove_selected_follows: Lõpeta valitud kasutajate jälgimine
    status: Konto olek
  remote_follow:
    missing_resource: Ei ole võimalik leida konto jaoks vajalikku suunamise URLi
  reports:
    errors:
      invalid_rules: ei viita kehtivatele reeglitele
  rss:
    content_warning: 'Sisuhoiatus:'
    descriptions:
      account: '@%{acct} avalikud postitused'
      tag: 'Avalikud postitused sildiga #%{hashtag}'
  scheduled_statuses:
    over_daily_limit: Lubatud ajastatud postituste arv %{limit} päevas on tänaseks ületatud
    over_total_limit: Oled jõudnud ajastatud postituste lubatud maksimumarvuni %{limit}
    too_soon: Ajastatud kuupäev peab olema tukevikus
  sessions:
    activity: Viimane aktiivsus
    browser: Veebilehitseja
    browsers:
      alipay: Alipay
      blackberry: Blackberry
      chrome: Chrome
      edge: Microsoft Edge
      electron: Electron
      firefox: Firefox
      generic: Tundmatu veebilehitseja
      huawei_browser: Huawei veebilehitseja
      ie: Internet Explorer
      micro_messenger: MicroMessenger
      nokia: Nokia S40 Ovi Browser
      opera: Opera
      otter: Otter
      phantom_js: PhantomJS
      qq: QQ Browser
      safari: Safari
      uc_browser: UC Browser
      unknown_browser: Tundmatu veebilehitseja
      weibo: Weibo
    current_session: Praegune seanss
    description: "%{browser} platvormil %{platform}"
    explanation: Need veebilehitsejad on praegu su Mastodoni kontole sisse loginud.
    ip: IP
    platforms:
      adobe_air: Adobe Air
      android: Android
      blackberry: Blackberry
      chrome_os: ChromeOS
      firefox_os: Firefox OS
      ios: iOS
      kai_os: KaiOS
      linux: Linux
      mac: Mac
      unknown_platform: Tundmatu platvorm
      windows: Windows
      windows_mobile: Windows Mobile
      windows_phone: Windows Phone
    revoke: Tühista
    revoke_success: Seanssi tühistamine õnnestus
    title: Seansid
    view_authentication_history: Konto autentimisajaloo vaatamine
  settings:
    account: Konto
    account_settings: Kontosätted
    aliases: Siia kolitavad kontod
    appearance: Välimus
    authorized_apps: Lubatud rakendused
    back: Tagasi Mastodoni
    delete: Konto kustutamine
    development: Arendus
    edit_profile: Muuda profiili
    export: Andmete eksportimine
    featured_tags: Esile toodud sildid
    import: Impordi
    import_and_export: Import / eksport
    migrate: Konto kolimine
    notifications: Teated
    preferences: Eelistused
    profile: Profiil
    relationships: Jälgitud ja jälgijad
    statuses_cleanup: Automaatne kustutamine
    strikes: Modereerimisjuhtumid
    two_factor_authentication: Kaheastmeline autentimine
    webauthn_authentication: Turvavõtmed
  statuses:
    attached:
      audio:
        one: "%{count} audio"
        other: "%{count} audiot"
      description: 'Manused: %{attached}'
      image:
        one: "%{count} pilt"
        other: "%{count} pilti"
      video:
        one: "%{count} video"
        other: "%{count} videot"
    boosted_from_html: '%{acct_link} jagamine'
    content_warning: 'Sisu hoiatus: %{warning}'
    default_language: Kasutajaliidese keelega sama
    disallowed_hashtags:
      one: 'sisaldab ebasobivat silti: %{tags}'
      other: 'sisaldab ebasobivaid silte: %{tags}'
    edited_at_html: Muudetud %{date}
    errors:
      in_reply_not_found: Postitus, millele üritad vastata, ei näi enam eksisteerivat.
    open_in_web: Ava veebis
    over_character_limit: tähtmärkide limiit %{max} ületatud
    pin_errors:
      direct: Ei saa kinnitada postitusi, mis on nähtavad vaid mainitud kasutajatele
      limit: Kinnitatud on juba maksimaalne arv postitusi
      ownership: Kellegi teise postitust ei saa kinnitada
      reblog: Jagamist ei saa kinnitada
    poll:
      total_people:
        one: "%{count} inimene"
        other: "%{count} inimest"
      total_votes:
        one: "%{count} hääl"
        other: "%{count} häält"
      vote: Hääleta
    show_more: Näita rohkem
    show_newer: Uuemate kuvamine
    show_older: Vanemate kuvamine
    show_thread: Kuva lõim
    title: '%{name}: "%{quote}"'
    visibilities:
      direct: Otsene
      private: Ainult jälgijatele
      private_long: Näevad ainult jälgijad
      public: Avalik
      public_long: Postitused on kõigile näha
      unlisted: Kirjendamata
      unlisted_long: Kõigile näha, kuid ei näidata avalikel ajajoontel
  statuses_cleanup:
    enabled: Vanade postituste automaatne kustutamine
    enabled_hint: Kustutab automaatselt postitused, mis ületavad määratud ajalimiiti, välja arvatud allpool toodud erandite puhul
    exceptions: Erandid
    explanation: Kuna postituste kustutamine on kulukas toiming, tehakse seda aja jooksul aeglaselt, kui server pole muidu hõivatud. Sel põhjusel võidakse postitused kustutada alles mõne aja möödudes pärast vanusepiirini jõudmist.
    ignore_favs: Eira lemmikuid
    ignore_reblogs: Eira jagamisi
    interaction_exceptions: Interaktsioonidel põhinevad erandid
    interaction_exceptions_explanation: Postitused ei pruugi kustuda, kui meeldimiste või jagamiste arv langeb alla määratu, kui need on kord olnud sellest üle.
    keep_direct: Säilita otsesõnumid
    keep_direct_hint: Ei kustuta otsesõnumeid
    keep_media: Meedialisanditega postituste säilitamine
    keep_media_hint: Meedialisanditega postitusi ei kustutata
    keep_pinned: Säilita kinnitatud postitused
    keep_pinned_hint: Ei kustuta ühtegi kinnitatud postitust
    keep_polls: Küsitluste säilitamine
    keep_polls_hint: Ei kustuta ühtegi küsitlust
    keep_self_bookmark: Säilita postitused järjehoidjates
    keep_self_bookmark_hint: Ei kustuta oma postitusi, kui need on järjehoidjates
    keep_self_fav: Säilita meeldinud postitused
    keep_self_fav_hint: Ei kustuta oma postitusi, kui need on märgitud meeldivaks
    min_age:
      '1209600': 2 nädalat
      '15778476': 6 kuud
      '2629746': 1 kuu
      '31556952': 1 aasta
      '5259492': 2 kuud
      '604800': 1 nädal
      '63113904': 2 aastat
      '7889238': 3 kuud
    min_age_label: Ajalimiit
    min_favs: Säilita postitused, meeldimistega vähemalt
    min_favs_hint: "Ei kustuta ühtegi postitust, mis on saanud vähemalt nii palju lemmikuks märkimist. Postituste kustutamiseks olenemata nende lemmikuks märkimise arvust,\njäta tühjaks"
    min_reblogs: Säilita postitused jagatud vähemalt
    min_reblogs_hint: Ei kustuta postitusi, kui need on jagatud vähemalt nii mitu korda. Tühjaks jättes kustuvad postitused olenemata jagamistest
  stream_entries:
    sensitive_content: Tundlik sisu
  strikes:
    errors:
      too_late: On hilja seda juhtumit vaidlustada
  tags:
    does_not_match_previous_name: ei ühti eelmise nimega
  themes:
    contrast: Mastodon (Kõrge kontrast)
    default: Mastodon (Tume)
    mastodon-light: Mastodon (Hele)
  time:
    formats:
      default: "%d. %B, %Y. aastal, kell %H:%M"
      month: "%B %Y"
      time: "%H:%M"
      with_time_zone: "%b. %d %Y, %H:%M %Z"
  translation:
    errors:
      quota_exceeded: Üle-serveriline tõlketeenuse kasutuskvoot on ületatud.
      too_many_requests: Viimane aeg on tõlketeenusele esitatud liiga palju taotlusi.
  two_factor_authentication:
    add: Lisa
    disable: Keela 2FA
    disabled_success: Kaheastmeline autentimine keelatud
    edit: Muuda
    enabled: Kaheastmeline autentimine on lubatud
    enabled_success: Kaheastmeline autentimine lubatud
    generate_recovery_codes: Loo taastekoodid
    lost_recovery_codes: Taastekoodide abil on võimalik telefoni kaotsimineku puhul kontole siseneda. Taastekoodide puudumisel saab need siin luua. Eelnevad taastekoodid kaotavad kehtivuse.
    methods: Kaheastmelised meetodid
    otp: Autentimisrakendus
    recovery_codes: Taastekoodide varundamine
    recovery_codes_regenerated: Taastekoodid edukalt taasloodud
    recovery_instructions_html: Kui telefon peaks kaotsi minema, on võimalik kontole sisenemisel kasutada ühte järgnevatest taastekoodidest. <strong>Hoia taastekoode turvaliselt</strong>. Näiteks võib neid prindituna hoida koos teiste tähtsate dokumentidega.
    webauthn: Turvavõtmed
  user_mailer:
    appeal_approved:
      action: Oma kontole
      explanation: '%{appeal_date} esitatud vaidlustus %{strike_date} otsuse kohta on rahuldatud. Konto on ennistatud.'
      subject: '%{date} esitatud vaidlustus on rahuldatud'
      title: Vaidlustus rahuldatud
    appeal_rejected:
      explanation: '%{appeal_date} esitatud vaidlustus %{strike_date} otsuse kohta on tagasi lükatud.'
      subject: '%{date} esitatud vaidlustus on tagasi lükatud'
      title: Vaidlustus tagasi lükatud
    backup_ready:
      explanation: Taotlesid oma Mastodoni konto varukoopiat. See on nüüd valmis allalaadimiseks!
      subject: Arhiiv on allalaadimiseks valmis
      title: Arhiivi väljavõte
    suspicious_sign_in:
      change_password: muuta oma salasõna
      details: 'Sisenemise üksikasjad:'
      explanation: Täheldasime kontole sisenemise uuelt IP-aadressilt.
      further_actions_html: Kui see tuleb üllatusena, soovitame viivitamata %{action} ja lülitada konto turvamiseks sisse kaheastmeline autentimine.
      subject: Kontole sisenemine uuelt IP-aadressilt
      title: Uus sisenemine
    warning:
      appeal: Vaidlustuse esitamine
      appeal_description: Kui see võib olla eksitus, on võimalik %{instance} haldajatele esitada vaidlustus.
      categories:
        spam: Rämpspost
        violation: Sisu eirab järgmisi kogukonnajuhiseid
      explanation:
        delete_statuses: Mõned su positustest eiravad serveri reegleid või tavasid ning on seetõttu %{instance} moderaatorite poolt eemaldatud.
        disable: Konto kasutamine pole enam võimalik, kuid profiil ja muud andmed säilivad. Andmetest on võimalik saada varukoopiat, muuta konto seadeid või konto kustutada.
        mark_statuses_as_sensitive: Mõned postitused märgiti %{instance} moderaatorite poolt kui tundlik sisu. See tähendab, et meedia eelvaadet vaikimisi ei kuvata. Edaspidi postitades on soovitatav seesugune meedia märkida kui tundlik sisu.
        sensitive: Praegusest alates saab kogu Su üleslaetav meedia tundliku sisu märke ja selle eelvaadet ei kuvata enne hoiatust.
        silence: Saad kontot kasutada, ent sel serveril näevad su postitusi ainult need, kes on juba jälgijad, ning võid välja jääda erinevatest avastamisvõimalustest. Käsitsi jälgima asumine on siiski võimalik.
        suspend: Konto kasutamine pole enam võimalik ja profiil ja muud andmed pole enam kättesaadavad. Sisenemine on võimalik andmetest varukoopia saamiseks kuni nende lõpliku kustutamiseni 30 päeva pärast, ent säiltame mõned põhiandmed kustutamisest mööda hiilimise vältimiseks.
      reason: 'Põhjus:'
      statuses: 'Tsiteeritud postitused:'
      subject:
        delete_statuses: Postitused kontol %{acct} on eemaldatud
        disable: Su konto %{acct} on lukustatud
        mark_statuses_as_sensitive: Konto %{acct} postitused on märgitud kui tundlik sisu
        none: Hoiatus kasutajale %{acct}
        sensitive: Konto %{acct} postitused on nüüdsest märgitud kui tundlik sisu
        silence: Su kontole %{acct} on kehtestatud piirangud
        suspend: Su konto %{acct} on peatatud
      title:
        delete_statuses: Postitused eemaldatud
        disable: Konto lukustatud
        mark_statuses_as_sensitive: Postitused märgitud kui tundlik sisu
        none: Hoiatus
        sensitive: Konto märgitud kui tundlik sisu
        silence: Konto limiteeritud
        suspend: Konto kustutatud
    welcome:
      edit_profile_action: Seadista oma profiil
      edit_profile_step: "Esmalt seadista oma profiil. Saad lisada profiilipildi, muuta ekraaninime, lisada lühikirjelduse ja teha paljut muud. Vaata üle oma konto seaded. Saad ise otsustada, kui nähtav on konto teiste jaoks, mis keeltes postitusi oma ajavoos näha soovid ning kui privaatne peaks konto olema.\n\nKui mõni asi arusaamatuks jääb, siis võib vaadata juhendvideot: https://youtu.be/J4ItbTOAw7Q"
      explanation: Siin on mõned nõuanded, mis aitavad alustada
      final_action: Alusta postitamist
      final_step: 'Nüüd tee oma esimene postitus. Hea tava on uues kohas ennast tutvustada ning kindlasti kasuta selles postituses ka teemaviidet #tutvustus. Isegi kui sul ei ole veel jälgijaid, siis su postitusi näevad kohalikul ajajoonel ka kõik teised serveri kasutajad.'
      full_handle: Kasutajanimi Mastodon võrgustikus
      full_handle_hint: Kui jagad kasutajanime väljaspool serverit, siis kasuta kindlasti pikka nime. Erinevates serverites võib olla sama kasutajanimega liikmeid.
      subject: Tere tulemast Mastodoni
      title: Tere tulemast, %{name}!
  users:
    follow_limit_reached: Ei saa jälgida rohkem kui %{limit} inimest
    go_to_sso_account_settings: Mine oma idenditeedipakkuja kontosätetesse
    invalid_otp_token: Vale kaheastmeline võti
    otp_lost_help_html: Kui kaotasid ligipääsu mõlemale, saad võtta ühendust %{email}-iga
    seamless_external_login: Välise teenuse kaudu sisse logides pole salasõna ja e-posti sätted saadaval.
    signed_in_as: 'Sisse logitud kasutajana:'
  verification:
    extra_instructions_html: <strong>Soovitus:</strong> Sinu kodulehel olev link võib olla nähtamatu. Oluline osa on <code>rel="me"</code>, mis väldib kasutaja loodud sisuga lehtedel libaisikustamist. Sa saad isegi kasutada lehe HEADER osas silti <code>link</code> sildi <code>a</code> asemel, kuid HTML peab olema kättesaadav ilma JavaScripti käivitamata.
    here_is_how: Siin on, kuidas
    hint_html: "<strong>Oma isiku tuvastamine on Mastodonis kõigi jaoks.</strong> Toetub avatud veebistandarditele, nüüd ja igavesti tasuta. Kõik, mida vajad, on isiklik veebileht, mille järgi inimesed sind tunnevad. Kui lingid oma profiililt sellele veebilehele, kontrollime me, et see veebileht lingib tagasi sinu profiilile ning näitame profiilil visuaalset tähist."
    instructions_html: Kopeeri ja kleebi allpool olev kood oma lehe HTML lähtekoodi. Seejärel lisa oma kodulehe aadress profiili "Muuda profiili" taabi ühte lisavälja ning salvesta muudatused.
    verification: Kinnitamine
    verified_links: Sinu kontrollitud lingid
  webauthn_credentials:
    add: Uue turvavõtme lisamine
    create:
      error: Turvavõtme lisamisel tekkis tõrge. Proovi palun uuesti.
      success: Turvavõti edukalt lisatud.
    delete: Kustuta
    delete_confirmation: Kindel, et kustutada see turvavõti?
    description_html: Lubades <strong>turvavõtmega autentimise</strong> on sisenemisel tarvis ühte turvavõtmetest.
    destroy:
      error: Turvavõtme kustutamisel tekkis tõrge. Palun proovi uuesti.
      success: Turvavõtmed edukalt kustutatud.
    invalid_credential: Vigane turvavõti
    nickname_hint: Uue turvavõtme hüüdnimi
    not_enabled: Veebiautentimine pole sisse lülitatud
    not_supported: See veebilehitseja ei toeta turvavõtmeid
    otp_required: Turvavõtmete kasutamiseks tuleb eelnevalt sisse lülitada kaheastmeline autentimine.
    registered_on: Registreeritud %{date}<|MERGE_RESOLUTION|>--- conflicted
+++ resolved
@@ -969,14 +969,10 @@
     new_report:
       body: "%{reporter} teavitas kasutajast %{target}"
       body_remote: Keegi domeenist %{domain} teavitas kasutajast %{target}
-<<<<<<< HEAD
-      subject: 'Uus teavitus %{instance}-ile (#%{id})'
-=======
       subject: Uus teavitus %{instance}-ile (#%{id})
     new_software_updates:
       body: Avaldatud on Mastodoni uued versioonid. Sa võiksid uuendada!
       subject: Saadaval on Mastodoni uued versioonid %{instance} jaoks!
->>>>>>> ef8ca2fd
     new_trends:
       body: 'Järgmised üksused vajavad enne avalikustamist ülevaatust:'
       new_trending_links:
