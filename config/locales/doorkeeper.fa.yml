--- conflicted
+++ resolved
@@ -160,34 +160,6 @@
       follow: پیگیری، مسدودسازی، لغو مسدودسازی، و لغو پیگیری حساب‌ها
       push: دریافت آگاهی‌ای ارسالیتان
       read: خواندن اطلاعات حساب شما
-<<<<<<< HEAD
-      "read:accounts": دیدن اطّلاعات حساب
-      "read:blocks": دیدن مسدودهایتان
-      "read:bookmarks": دیدن نشانک‌هایتان
-      "read:favourites": دیدن برگزیده‌هایتان
-      "read:filters": دیدن پالایه‌هایتان
-      "read:follows": دیدن پی‌گیری‌هایتان
-      "read:lists": دیدن سیاهه‌هایتان
-      "read:mutes": دیدن خموشی‌هایتان
-      "read:notifications": دیدن آگاهی‌هایتان
-      "read:reports": دیدن گزارش‌هایتان
-      "read:search": حست‌وجو از سمت خودتان
-      "read:statuses": دیدن همهٔ وضعیت‌ها
-      write: انتشار مطالب از طرف شما
-      "write:accounts": تغییر نمایه‌تان
-      "write:blocks": انسداد حساب‌ها و دامنه‌ها
-      "write:bookmarks": نشانک‌گذاری وضعیت‌ها
-      "write:conversations": مکالمات را بی‌صدا و حذف کنید
-      "write:favourites": برگزیدن وضعیت‌ها
-      "write:filters": ایحاد پالایش‌ها
-      "write:follows": پی‌گیری افراد
-      "write:lists": ایجاد سیاهه‌ها
-      "write:media": بارگذاری پرونده‌های رسانه
-      "write:mutes": خموش کردن افراد و گفت‌وگوها
-      "write:notifications": پام‌سازی آگاهی‌هایتان
-      "write:reports": گزارش دیگر افراد
-      "write:statuses": انتشار وضعیت‌ها
-=======
       read:accounts: دیدن اطّلاعات حساب
       read:blocks: دیدن مسدودهایتان
       read:bookmarks: دیدن نشانک‌هایتان
@@ -211,5 +183,4 @@
       write:mutes: خموش کردن افراد و گفت‌وگوها
       write:notifications: پام‌سازی آگاهی‌هایتان
       write:reports: گزارش دیگر افراد
-      write:statuses: انتشار وضعیت‌ها
->>>>>>> fd284311
+      write:statuses: انتشار وضعیت‌ها