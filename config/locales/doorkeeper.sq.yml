--- conflicted
+++ resolved
@@ -165,34 +165,6 @@
       follow: të ndryshojë marrëdhënie llogarish
       push: të marrë njoftime push për ju
       read: të lexojë krejt të dhënat e llogarisë tuaj
-<<<<<<< HEAD
-      "read:accounts": të shohë hollësi llogarish
-      "read:blocks": të shohë blloqet tuaja
-      "read:bookmarks": të shohë faqerojtësit tuaj
-      "read:favourites": të shohë të parapëlqyerit tuaj
-      "read:filters": të shohë filtrat tuaj
-      "read:follows": të shohë ndjekësit tuaj
-      "read:lists": të shohë listat tuaja
-      "read:mutes": të shohë ç’keni heshtuar
-      "read:notifications": të shohë njoftimet tuaja
-      "read:reports": të shohë raportimet tuaja
-      "read:search": të bëjë kërkime në emrin tuaj
-      "read:statuses": të shohë krejt gjendjet
-      write: të ndryshojë krejt të dhënat e llogarisë tuaj
-      "write:accounts": të ndryshojë profilin tuaj
-      "write:blocks": të bllokojë llogari dhe përkatësi
-      "write:bookmarks": të faqeruajë gjendje
-      "write:conversations": heshtoni dhe fshini biseda
-      "write:favourites": të parapëlqejë gjendje
-      "write:filters": të krijojë filtra
-      "write:follows": të ndjekë persona
-      "write:lists": të krijojë lista
-      "write:media": të ngarkojë kartela media
-      "write:mutes": të heshtojë persona dhe biseda
-      "write:notifications": të spastrojë njoftimet tuaja
-      "write:reports": të raportojë persona të tjerë
-      "write:statuses": të botojë gjendje
-=======
       read:accounts: të shohë hollësi llogarish
       read:blocks: të shohë blloqet tuaja
       read:bookmarks: të shohë faqerojtësit tuaj
@@ -216,5 +188,4 @@
       write:mutes: të heshtojë persona dhe biseda
       write:notifications: të spastrojë njoftimet tuaja
       write:reports: të raportojë persona të tjerë
-      write:statuses: të botojë gjendje
->>>>>>> fd284311
+      write:statuses: të botojë gjendje