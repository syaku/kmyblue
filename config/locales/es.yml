--- conflicted
+++ resolved
@@ -993,11 +993,7 @@
     apply_for_account: Solicitar una cuenta
     captcha_confirmation:
       help_html: Si tienes problemas resolviendo el CAPTCHA, puedes contactarnos por email en %{email} y te ayudaremos.
-<<<<<<< HEAD
-      hint_html: '¡Una última cosita! Necesitamos confirmar que eres humano (¡así podemos evitar el spam!). Resuelve este CAPTCHA de debajo y pulsa en "Continuar".'
-=======
       hint_html: ¡Una última cosita! Necesitamos confirmar que eres humano (¡así podemos evitar el spam!). Resuelve este CAPTCHA de debajo y pulsa en "Continuar".
->>>>>>> 42698b4c
       title: Comprobación de seguridad
     confirmations:
       wrong_email_hint: Si esa dirección de correo electrónico no es correcta, puedes cambiarla en la configuración de la cuenta.
@@ -1246,11 +1242,7 @@
       one: "<strong>%{count}</strong> elemento que coincide con su búsqueda está seleccionado."
       other: Todos los <strong>%{count}</strong> elementos que coinciden con su búsqueda están seleccionados.
     cancel: Cancelar
-<<<<<<< HEAD
-    changes_saved_msg: '¡Cambios guardados con éxito!'
-=======
     changes_saved_msg: "¡Cambios guardados con éxito!"
->>>>>>> 42698b4c
     confirm: Confirmar
     copy: Copiar
     delete: Eliminar
@@ -1359,11 +1351,7 @@
     unsubscribe:
       action: Sí, cancelar suscripción
       complete: Has cancelado tu suscripción
-<<<<<<< HEAD
-      confirmation_html: '¿Estás seguro de que quieres dejar de recibir %{type} de Mastodon en %{domain} a tu email %{email}? Siempre podrás volver a suscribirte desde los <a href="%{settings_path}"> ajustes de notificación por correo.</a>.'
-=======
       confirmation_html: ¿Estás seguro de que quieres dejar de recibir %{type} de Mastodon en %{domain} a tu email %{email}? Siempre podrás volver a suscribirte desde los <a href="%{settings_path}"> ajustes de notificación por correo.</a>.
->>>>>>> 42698b4c
       emails:
         notification_emails:
           favourite: notificaciones de me gusta por correo
@@ -1645,12 +1633,7 @@
     show_newer: Mostrar más recientes
     show_older: Mostrar más antiguos
     show_thread: Mostrar discusión
-<<<<<<< HEAD
-    sign_in_to_participate: Inicia sesión para participar en la conversación
-    title: '%{name}: «%{quote}»'
-=======
     title: "%{name}: «%{quote}»"
->>>>>>> 42698b4c
     visibilities:
       direct: Directa
       private: Sólo mostrar a seguidores
@@ -1695,11 +1678,6 @@
     min_reblogs: Mantener publicaciones reblogueadas más de
     min_reblogs_hint: No borra ninguna de las publicaciones que hayan sido reblogueadas más de este número de veces. Deja en blanco para eliminar publicaciones sin importar el número de reblogueos
   stream_entries:
-<<<<<<< HEAD
-    pinned: Publicación fijada
-    reblogged: impulsó
-=======
->>>>>>> 42698b4c
     sensitive_content: Contenido sensible
   strikes:
     errors:
