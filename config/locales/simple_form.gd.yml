gd:
  simple_form:
    hints:
      account:
        display_name: D’ ainm slàn no spòrsail.
        fields: An duilleag-dhachaigh agad, roimhearan, aois, rud sam bith a thogras tu.
<<<<<<< HEAD
        note: '’S urrainn dhut @iomradh a thoirt air càch no air #tagaicheanHais.'
=======
        note: "’S urrainn dhut @iomradh a thoirt air càch no air #tagaicheanHais."
>>>>>>> 42698b4c
      account_alias:
        acct: Sònraich ainm-cleachdaiche@àrainn dhen chunntas a tha thu airson imrich uaithe
      account_migration:
        acct: Sònraich ainm-cleachdaiche@àrainn dhen chunntas dhan a tha thu airson imrich
      account_warning_preset:
        text: '’S urrainn dhut co-chàradh puist a chleachdadh, can URLaichean, tagaichean hais is iomraidhean'
        title: Roghainneil. Chan fhaic am faightear seo
      admin_account_action:
        include_statuses: Chì an cleachdaiche dè na postaichean a dh’adhbharaich gnìomh maorsainneachd no rabhadh
        send_email_notification: Ghaibh am faightear mìneachadh air dè thachair leis a’ chunntas aca
        text_html: Roghainneil. Faodaidh tu co-chàradh puist a chleachdadh. ’S urrainn dhut <a href="%{path}">rabhaidhean ro-shuidhichte a chur ris</a> airson ùine a chaomhnadh
        type_html: Tagh dè nì thu le <strong>%{acct}</strong>
        types:
          disable: Bac an cleachdaiche o chleachdadh a’ chunntais aca ach na sguab às no falaich an t-susbaint aca.
          none: Cleachd seo airson rabhadh a chur dhan chleachdaiche gun ghnìomh eile a ghabhail.
          sensitive: Èignich comharra gu bheil e frionasach air a h-uile ceanglachan meadhain a’ chleachdaiche seo.
          silence: Bac an cleachdaiche o bhith a’ postadh le faicsinneachd poblach, falaich na postaichean aca agus brathan o na daoine nach eil ’ga leantainn. Dùinidh seo gach gearan mun chunntas seo.
          suspend: Bac eadar-ghnìomh sam bith leis a’ chunntas seo agus sguab às an t-susbaint aige. Gabhaidh seo a neo-dhèanamh am broinn 30 latha. Dùinidh seo gach gearan mun chunntas seo.
        warning_preset_id: Roghainneil. ’S urrainn dhut teacsa gnàthaichte a chur ri deireadh an ro-sheata fhathast
      announcement:
        all_day: Nuair a bhios cromag ris, cha nochd ach cinn-latha na rainse-ama
        ends_at: Roghainneil. Thèid am brath-fios a neo-fhoillseachadh gu fèin-obrachail aig an àm ud
        scheduled_at: Fàg seo bàn airson am brath-fios fhoillseachadh sa bhad
        starts_at: Roghainneil. Cleachd seo airson am brath-fios a chuingeachadh rè ama shònraichte
        text: '’S urrainn dhut co-chàradh puist a chleachdadh. Thoir an aire air am meud a chaitheas am brath-fios air sgrìn an luchd-chleachdaidh'
      appeal:
        text: Chan urrainn dhut ath-thagradh a dhèanamh air rabhadh ach aon turas
      defaults:
        autofollow: Leanaidh na daoine a chlàraicheas leis a cuireadh thu gu fèin-obrachail
        avatar: PNG, GIF or JPG. %{size} air a char as motha. Thèid a sgèileadh sìos gu %{dimensions}px
        bot: Comharraich do chàch gu bheil an cunntas seo ri gnìomhan fèin-obrachail gu h-àraidh is dh’fhaoidte nach doir duine sam bith sùil air idir
        context: Na co-theacsaichean air am bi a’ chriathrag an sàs
        current_password: A chùm tèarainteachd, cuir a-steach facal-faire a’ chunntais làithrich
        current_username: Airson seo a dhearbhadh, cuir a-steach ainm-cleachdaiche a’ chunntais làithrich
        digest: Cha dèid seo a chur ach nuair a bhios tu air ùine mhòr gun ghnìomh a ghabhail agus ma fhuair thu teachdaireachd phearsanta fhad ’s a bha thu air falbh
        discoverable: Ceadaich gun rùraich coigrich an cunntas agad le taic o mholaidhean, treandaichean is gleusan eile
        email: Thèid post-d dearbhaidh a chur thugad
        header: PNG, GIF or JPG. %{size} air a char as motha. Thèid a sgèileadh sìos gu %{dimensions}px
        inbox_url: Dèan lethbhreac dhen URL o phrìomh-dhuilleag an ath-sheachadain a bu mhiann leat cleachdadh
        irreversible: Thèid postaichean criathraichte à sealladh gu buan fiù ’s ma bheir thu a’ chriathrag air falbh às dèidh làimhe
        locale: Cànan eadar-aghaidh a’ chleachdaiche, nam post-d ’s nam brathan putaidh
        locked: Stiùirich cò dh’fhaodas ’gad leantainn le gabhail ri iarrtasan leantainn a làimh
        password: Cleachd co-dhiù 8 caractaran
        phrase: Thèid a mhaidseadh gun aire air litrichean mòra ’s beaga no air rabhadh susbainte puist
        scopes: Na APIan a dh’fhaodas an aplacaid inntrigeadh. Ma thaghas tu sgòp air ìre as àirde, cha leig thu leas sgòpaichean fa leth a thaghadh.
        setting_aggregate_reblogs: Na seall brosnachaidhean ùra do phostaichean a chaidh a bhrosnachadh o chionn goirid (cha doir seo buaidh ach air brosnachaidhean ùra o seo a-mach)
        setting_always_send_emails: Mar as àbhaist, cha dèid brathan puist-d a chur nuair a a bhios tu ri Mastodon gu cunbhalach
        setting_default_sensitive: Thèid meadhanan frionasach fhalach a ghnàth is gabhaidh an nochdadh le briogadh orra
        setting_display_media_default: Falaich meadhanan ris a bheil comharra gu bheil iad frionasach
        setting_display_media_hide_all: Falaich na meadhanan an-còmhnaidh
        setting_display_media_show_all: Seall na meadhanan an-còmhnaidh
        setting_hide_network: Thèid cò a tha thu a’ leantainn ’s an luchd-leantainn agad fhèin a chur am falach air a’ phròifil agad
        setting_noindex: Bheir seo buaidh air a’ phròifil phoblach ’s air duilleagan nam postaichean agad
        setting_show_application: Chithear cò an aplacaid a chleachd thu airson post a sgrìobhadh ann an seallaidhean mionaideach nam postaichean agad
        setting_use_blurhash: Tha caiseadan stèidhichte air dathan nan nithean lèirsinneach a chaidh fhalach ach chan fhaicear am mion-fhiosrachadh
        setting_use_pending_items: Falaich ùrachaidhean na loidhne-ama air cùlaibh briogaidh seach a bhith a’ sgroladh nam postaichean gu fèin-obrachail
        username: Faodaidh tu litrichean, àireamhan is fo-loidhnichean a chleachdadh
        whole_word: Mur eil ach litrichean is àireamhan san fhacal-luirg, cha dèid a chur an sàs ach ma bhios e a’ maidseadh an fhacail shlàin
      domain_allow:
        domain: '’S urrainn dhan àrainn seo dàta fhaighinn on fhrithealaiche seo agus thèid an dàta a thig a-steach uaithe a phròiseasadh ’s a stòradh'
      email_domain_block:
        domain: Seo ainm na h-àrainne a nochdas san t-seòladh puist-d no sa chlàr MX a chleachdas e. Thèid an dearbhadh aig àm a’ chlàraidh.
        with_dns_records: Thèid oidhirp a dhèanamh air fuasgladh clàran DNS na h-àrainne a chaidh a thoirt seachad agus thèid na toraidhean a bhacadh cuideachd
      featured_tag:
        name: 'Seo cuid dhe na tagaichean hais a chleachd thu o chionn goirid:'
      filters:
        action: Tagh na thachras nuair a bhios post a’ maidseadh na criathraige
        actions:
          hide: Falaich an t-susbaint chriathraichte uile gu lèir mar nach robh i ann idir
          warn: Falaich an t-susbaint chriathraichte air cùlaibh rabhaidh a dh’innseas tiotal na criathraige
      form_admin_settings:
        activity_api_enabled: Cunntasan nam postaichean a chaidh fhoillseachadh gu h-ionadail, nan cleachdaichean gnìomhach ’s nan clàraidhean ùra an am bucaidean seachdaineil
        backups_retention_period: Cùm na tasg-lannan a chaidh a ghintinn dhan luchd-cleachdaidh rè an àireamh de làithean a shònraich thu.
        bootstrap_timeline_accounts: Thèid na cunntasan seo a phrìneachadh air bàrr nam molaidhean leantainn dhan luchd-cleachdaidh ùr.
        closed_registrations_message: Thèid seo a shealltainn nuair a bhios an clàradh dùinte
        content_cache_retention_period: Thèid na postaichean o fhrithealaichean eile a sguabadh às às dèidh an àireamh de làithean a shònraich thu nuair a bhios luach dearbh air. Dh’fhaoidte nach gabh seo a neo-dhèanamh.
        custom_css: '’S urrainn dhut stoidhlean gnàthaichte a chur an sàs air an tionndadh-lìn de Mhastodon.'
        mascot: Tar-àithnidh seo an sgead-dhealbh san eadar-aghaidh-lìn adhartach.
        media_cache_retention_period: Thèid na faidhlichean meadhain air an luchdadh a-nuas a sguabadh às às dèidh an àireamh de làithean a shònraich thu nuair a bhios luach dearbh air agus an ath-luachdadh nuair a thèid an iarraidh an uairsin.
        peers_api_enabled: Seo liosta de dh’ainmean àrainne ris an do thachair am frithealaiche seo sa cho-shaoghal. Chan eil dàta sam bith ’ga ghabhail a-staigh an-seo mu a bheil thu co-naisgte ri frithealaiche sònraichte gus nach eil ach dìreach gu bheil am frithealaiche agad eòlach air. Thèid seo a chleachdadh le seirbheisean a chruinnicheas stadastaireachd air a’ cho-nasgadh san fharsaingeachd.
        profile_directory: Seallaidh eòlaire nam pròifil liosta dhen luchd-cleachdaidh a dh’aontaich gun gabh an rùrachadh.
        require_invite_text: Nuair a bhios aontachadh a làimh riatanach dhan chlàradh, dèan an raon teacsa “Carson a bu mhiann leat ballrachd fhaighinn?” riatanach seach roghainneil
        site_contact_email: Mar a ruigear thu le ceistean laghail no taice.
        site_contact_username: Mar a ruigear thu air Mastodon.
        site_extended_description: Cuir fiosrachadh sam bith eile ris a bhios feumail do dh’aoighean ’s an luchd-cleachdaidh agad. ’S urrainn dhut structar a chur air le co-chàradh Markdown.
        site_short_description: Tuairisgeul goirid a chuidicheas le aithneachadh sònraichte an fhrithealaiche agad. Cò leis is cò dha a tha e?
        site_terms: Cleachd am poileasaidh prìobhaideachd agad fhèin no fàg bàn e gus am fear bunaiteach a chleachdadh. ’S urrainn dhut structar a chur air le co-chàradh Markdown.
        site_title: An t-ainm a tha air an fhrithealaiche agad seach ainm àrainne.
        status_page_url: URL duilleige far am faicear staid an fhrithealaiche seo nuair a bhios e sìos
        theme: An t-ùrlar a chì na h-aoighean gun chlàradh a-staigh agus an luchd-cleachdaidh ùr.
        thumbnail: Dealbh mu 2:1 a thèid a shealltainn ri taobh fiosrachadh an fhrithealaiche agad.
        timeline_preview: '’S urrainn dha na h-aoighean gun chlàradh a-staigh na postaichean poblach as ùire a tha ri fhaighinn air an fhrithealaiche a bhrabhsadh.'
        trendable_by_default: Geàrr leum thar lèirmheas a làimh na susbainte a’ treandadh. Gabhaidh nithean fa leth a thoirt far nan treandaichean fhathast an uairsin.
        trends: Seallaidh na treandaichean na postaichean, tagaichean hais is naidheachdan a tha fèill mhòr orra air an fhrithealaiche agad.
        trends_as_landing_page: Seall susbaint a’ treandadh dhan fheadhainn nach do chlàraich a-steach is do dh’aoighean seach tuairisgeul an fhrithealaiche seo. Feumaidh treandaichean a bhith an comas airson sin.
      form_challenge:
        current_password: Tha thu a’ tighinn a-steach gu raon tèarainte
      imports:
        data: Faidhle CSV a chaidh às-phortadh o fhrithealaiche Mastodon eile
      invite_request:
        text: Bidh e nas fhasa dhuinn lèirmheas a dhèanamh air d’ iarrtas
      ip_block:
        comment: Roghainneil. Cùm an cuimhne carson an do chuir thu an riaghailt seo ris.
        expires_in: Tha an uiread de sheòlaidhean IP cuingichte is thèid an co-roinneadh aig amannan agus an gluasad do chuideigin eile gu tric. Air an adhbhar seo, cha mholamaid bacadh IP gun chrìoch.
        ip: Cuir a-steach seòladh IPv4 no IPv6. ’S urrainn dhut rainsean gu lèir a bhacadh le co-chàradh CIDR. Thoir an aire nach glais thu thu fhèin a-mach!
        severities:
          no_access: Bac inntrigeadh dha na goireasan uile
          sign_up_block: Cha bhi ùr-chlàradh ceadaichte
          sign_up_requires_approval: Bidh cleachdaichean air an ùr-chlàradh feumach air d’ aonta
        severity: Tagh na thachras le iarrtasan on IP seo
      rule:
        text: Mìnich riaghailt no riatanas do chleachdaichean an fhrithealaiche seo. Feuch an cùm thu sìmplidh goirid e
      sessions:
        otp: 'Cuir a-steach an còd dà-cheumnach a ghin aplacaid an fhòn agad no cleachd fear dhe na còdan aisig agad:'
        webauthn: Mas e iuchair USB a th’ ann, dèan cinnteach gun cuir thu a-steach e is gun doir thu gnogag air ma bhios feum air sin.
      tag:
        name: Mar eisimpleir, ’s urrainn dhut measgachadh de litrichean mòra ’s beaga a chleachdadh ach an gabh a leughadh nas fhasa
      user:
        chosen_languages: Nuair a bhios cromag ris, cha nochd ach postaichean sna cànain a thagh thu air loidhnichean-ama poblach
        role: Stiùiridh an dreuchd dè na ceadan a bhios aig cleachdaiche
      user_role:
        color: An datha a bhios air an dreuchd air feadh na h-eadar-aghaidh, ’na RGB san fhòrmat sia-dheicheach
        highlighted: Le seo, chithear an dreuchd gu poblach
        name: Ainm poblach na dreuchd ma chaidh a suidheachadh gun nochd i na baidse
        permissions_as_keys: Gheibh na cleachdaichean aig a bheil an dreuchd seo inntrigeadh dha…
        position: Ma tha còmhstri ann, buannaichidh an dreuchd as àirde ann an cuid a shuidheachaidhean. Tha gnìomhan sònraichte ann nach urrainn ach dreuchdan le prìomhachas ìosail a ghabhail
      webhook:
        events: Tagh na tachartasan a thèid a chur
        template: Cruthaich an JSON payload agad fhèin le eadar-phòlachadh chaochladairean. Fàg seo bàn airson JSON bunaiteach fhaighinn.
        url: Far an dèid na tachartasan a chur
    labels:
      account:
        fields:
          name: Leubail
          value: Susbaint
      account_alias:
        acct: Ainm-cleachdaiche an t-seann-chunntais
      account_migration:
        acct: Ainm-cleachdaiche a’ chunntais ùir
      account_warning_preset:
        text: Teacsa ro-shocraichte
        title: Tiotal
      admin_account_action:
        include_statuses: Gabh a-steach na postaichean a chaidh gearan a dhèanamh mun dèidhinn sa phost-d
        send_email_notification: Cuir fios gun chleachdaiche air a’ phost-d
        text: Rabhadh gnàthaichte
        type: Gnìomh
        types:
          disable: Reòth
          none: Cuir rabhadh
          sensitive: Frionasach
          silence: Cuingich
          suspend: Cuir à rèim
        warning_preset_id: Cleachd rabhadh ro-shuidhichte
      announcement:
        all_day: Tachartas fad an latha
        ends_at: Deireadh an tachartais
        scheduled_at: Cuir foillseachadh air an sgeideal
        starts_at: Toiseach an tachartais
        text: Brath-fios
      appeal:
        text: Mìnich carson a bu chòir an caochladh a chur orra
      defaults:
        autofollow: Thoir cuireadh dhaibh airson an cunntas agad a leantainn
        avatar: Avatar
        bot: Seo cunntas bot
        chosen_languages: Criathraich na cànain
        confirm_new_password: Dearbh am facal-faire ùr
        confirm_password: Dearbh am facal-faire
        context: Co-theacsaichean na criathraige
        current_password: Am facal-faire làithreach
        data: Dàta
        discoverable: Mol an cunntas do chàch
        display_name: Ainm-taisbeanaidh
        email: Seòladh puist-d
        expires_in: Falbhaidh an ùine air às dèidh
        fields: Meata-dàta na pròifile
        header: Bann-cinn
        honeypot: "%{label} (na lìon seo)"
        inbox_url: URL bogsa a-steach an ath-sheachadain
        irreversible: Leig seachad seach falach
        locale: Cànan na h-eadar-aghaidh
        locked: Iarr iarrtasan leantainn
        max_uses: An àireamh as motha de chleachdaidhean
        new_password: Facal-faire ùr
        note: Mu mo dhèidhinn
        otp_attempt: Còd dà-cheumnach
        password: Facal-faire
        phrase: Facal no abairt-luirg
        setting_advanced_layout: Cuir an comas an eadar-aghaidh-lìn adhartach
        setting_aggregate_reblogs: Buidhnich na brosnachaidhean air an loidhne-ama
        setting_always_send_emails: Cuir brathan puist-d an-còmhnaidh
        setting_auto_play_gif: Cluich GIFs beòthaichte gu fèin-obrachail
        setting_boost_modal: Seall còmhradh dearbhaidh mus dèan thu brosnachadh
        setting_crop_images: Beàrr na dealbhan sna postaichean gun leudachadh air 16x9
        setting_default_language: Cànan postaidh
        setting_default_privacy: Prìobhaideachd postaidh
        setting_default_sensitive: Cuir comharra ri meadhanan an-còmhnaidh gu bheil iad frionasach
        setting_delete_modal: Seall còmhradh dearbhaidh mus sguab thu às post
        setting_disable_swiping: Cuir gluasadan grad-shlaighdidh à comas
        setting_display_media: Sealltainn nam meadhanan
        setting_display_media_default: Bun-roghainn
        setting_display_media_hide_all: Falaich na h-uile
        setting_display_media_show_all: Seall na h-uile
        setting_expand_spoilers: Leudaich postaichean ris a bheil rabhadh susbainte an-còmhnaidh
        setting_hide_network: Falaich an graf sòisealta agad
        setting_noindex: Thoir air falbh an ro-aonta air inneacsadh le einnseanan-luirg
        setting_reduce_motion: Ìslich an gluasad sna beòthachaidhean
        setting_show_application: Foillsich dè an aplacaid a chleachdas tu airson postaichean a chur
        setting_system_font_ui: Cleachd cruth-clò bunaiteach an t-siostaim
        setting_theme: Ùrlar na làraich
        setting_trends: Seall na treandaichean an-diugh
        setting_unfollow_modal: Seall còmhradh dearbhaidh mus sguir thu de chuideigin a leantainn
        setting_use_blurhash: Seall caiseadan dathte an àite meadhanan falaichte
        setting_use_pending_items: Am modh slaodach
        severity: Donad
        sign_in_token_attempt: Còd-tèarainteachd
        title: Tiotal
        type: Seòrsa an ion-phortaidh
        username: Ainm-cleachdaiche
        username_or_email: Ainm-cleachdaiche no post-d
        whole_word: Facal slàn
      email_domain_block:
        with_dns_records: Gabh a-steach clàran MX agus IPan na h-àrainne
      featured_tag:
        name: Taga hais
      filters:
        actions:
          hide: Falaich uile gu lèir
          warn: Falaich le rabhadh
      form_admin_settings:
        activity_api_enabled: Foillsich agragaid dhen stadastaireachd mu ghnìomhachd nan cleachdaichean san API
        backups_retention_period: Ùine glèidhidh aig tasg-lannan an luchd-cleachdaidh
        bootstrap_timeline_accounts: Mol na cunntasan seo do chleachdaichean ùra an-còmhnaidh
        closed_registrations_message: Teachdaireachd ghnàthaichte nuair nach eil clàradh ri fhaighinn
        content_cache_retention_period: Ùine glèidhidh aig tasgadan na susbainte
        custom_css: CSS gnàthaichte
        mascot: Suaichnean gnàthaichte (dìleabach)
        media_cache_retention_period: Ùine glèidhidh aig tasgadan nam meadhanan
        peers_api_enabled: Foillsich liosta nam frithealaichean a chaidh a rùrachadh san API
        profile_directory: Cuir eòlaire nam pròifil an comas
        registrations_mode: Cò dh’fhaodas clàradh
        require_invite_text: Iarr adhbhar clàraidh
        show_domain_blocks: Seall bacaidhean àrainne
        show_domain_blocks_rationale: Seall carson a chaidh àrainnean a bacadh
        site_contact_email: Post-d a’ chonaltraidh
        site_contact_username: Ainm cleachdaiche a’ chonaltraidh
        site_extended_description: Tuairisgeul leudaichte
        site_short_description: Tuairisgeul an fhrithealaiche
        site_terms: Poileasaidh prìobhaideachd
        site_title: Ainm an fhrithealaiche
        status_page_url: URL duilleag na staide
        theme: An t-ùrlar bunaiteach
        thumbnail: Dealbhag an fhrithealaiche
        timeline_preview: Ceadaich inntrigeadh gun ùghdarrachadh air na loidhnichean-ama phoblach
        trendable_by_default: Ceadaich treandaichean gun lèirmheas ro làimh
        trends: Cuir na treandaichean an comas
        trends_as_landing_page: Cleachd na treandaichean ’nan duilleag-laighe
      interactions:
        must_be_follower: Bac na brathan nach eil o luchd-leantainn
        must_be_following: Bac na brathan o dhaoine nach lean thu
        must_be_following_dm: Bac teachdaireachdan dìreach o dhaoine nach lean thu
      invite:
        comment: Beachd
      invite_request:
        text: Carson a bu mhiann leat ballrachd fhaighinn?
      ip_block:
        comment: Beachd
        ip: IP
        severities:
          no_access: Bac inntrigeadh
          sign_up_block: Bac clàraidhean ùra
          sign_up_requires_approval: Cuingich clàraidhean ùra
        severity: Riaghailt
      notification_emails:
        appeal: Tha cuideigin ag ath-thagradh co-dhùnadh na maorsainneachd
        digest: Cuir puist-d le geàrr-chunntas
        favourite: Is annsa le cuideigin am post agad
        follow: Lean cuideigin thu
        follow_request: Dh’iarr cuideigin ’gad leantainn
        mention: Thug cuideigin iomradh ort
        pending_account: Tha cunntas ùr feumach air lèirmheas
        reblog: Bhrosnaich cuideigin am post agad
        report: Chaidh gearan ùr a chur a-null
        trending_tag: Tha treand ùr ri lèirmheasadh
      rule:
        text: Riaghailt
      tag:
        listable: Leig leis an taga hais seo gun nochd e ann an toraidhean luirg ’s am measg nam molaidhean
        name: Taga hais
        trendable: Leig leis an taga hais seo gun nochd e am measg nan treandaichean
        usable: Leig le postaichean an taga hais seo a chleachdadh
      user:
        role: Dreuchd
        time_zone: Roinn-tìde
      user_role:
        color: Dathan na baidse
        highlighted: Seall an dreuchd ’na baidse air pròifilean nan cleachdaichean
        name: Ainm
        permissions_as_keys: Ceadan
        position: Prìomhachas
      webhook:
        events: Na tachartas an comas
        template: Teamplaid payload
        url: URL na puinge-deiridh
    'no': 'Chan eil'
    not_recommended: Cha mholamaid seo
    recommended: Molta
    required:
      mark: "*"
      text: riatanach
    title:
      sessions:
        webauthn: Cleachd tè dhe na h-iuchraichean tèarainteachd agad airson clàradh a-steach
    'yes': 'Tha'<|MERGE_RESOLUTION|>--- conflicted
+++ resolved
@@ -4,11 +4,7 @@
       account:
         display_name: D’ ainm slàn no spòrsail.
         fields: An duilleag-dhachaigh agad, roimhearan, aois, rud sam bith a thogras tu.
-<<<<<<< HEAD
-        note: '’S urrainn dhut @iomradh a thoirt air càch no air #tagaicheanHais.'
-=======
         note: "’S urrainn dhut @iomradh a thoirt air càch no air #tagaicheanHais."
->>>>>>> 42698b4c
       account_alias:
         acct: Sònraich ainm-cleachdaiche@àrainn dhen chunntas a tha thu airson imrich uaithe
       account_migration:
