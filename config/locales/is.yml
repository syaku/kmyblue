--- conflicted
+++ resolved
@@ -740,13 +740,9 @@
         preamble: Útlitsleg einkenni aðgreina netþjóninn þinn frá öðrum netþjónum á netkerfinu. Þessar upplýsingar geta birst á margvíslegum stöðum, eins og til dæmis í vefviðmóti Mastodon, einstökum forritum, í forskoðun tengla á öðrum vefsvæðum og innan samskiptaforrita, svo eitthvað sé talið. Þess vegna er vest að þessar upplýsingar séu skýrar, stuttar og tæmandi.
         title: Útlitsleg aðgreining
       captcha_enabled:
-<<<<<<< HEAD
-        desc_html: "Þetta stuðlast á utanaðkomandi forskriftum frá hCaptcha, sem gæti haft í för með sér öryggisveikleika og vegið að friðhelgi notenda.\nAukinheldur <strong> gæti þetta gert nýskráningarferlið óaðgengilegra sumum (sérstaklega fyrir fatlaða)</strong>. Þess vegna er rétt að skoða aðra valmöguleika svo sem nýskráningar háðar samþykki eða boði."
-=======
         desc_html: |-
           Þetta stuðlast á utanaðkomandi forskriftum frá hCaptcha, sem gæti haft í för með sér öryggisveikleika og vegið að friðhelgi notenda.
           Aukinheldur <strong> gæti þetta gert nýskráningarferlið óaðgengilegra sumum (sérstaklega fyrir fatlaða)</strong>. Þess vegna er rétt að skoða aðra valmöguleika svo sem nýskráningar háðar samþykki eða boði.
->>>>>>> 42698b4c
         title: Nýir notendur munu þurfa að standast Turing skynpróf til að staðfesta notendaaðganginn
       content_retention:
         preamble: Stýrðu hvernig efni frá notendum sé geymt í Mastodon.
@@ -999,13 +995,9 @@
     apply_for_account: Biðja um notandaaðgang
     captcha_confirmation:
       help_html: Ef þú átt í erfiðleikum með að leysa Turing skynpróf, geturðu hafst samband við okkur á netfanginu %{email} og við munum aðstoða þig.
-<<<<<<< HEAD
-      hint_html: "Bara eitt enn! Við þurfum að ganga úr skugga um að þú sért mennskur (þetta er gert til að draga úr amapósti).\nLeystu Turing skynprófið og smelltu á \"Áfram\"."
-=======
       hint_html: |-
         Bara eitt enn! Við þurfum að ganga úr skugga um að þú sért mennskur (þetta er gert til að draga úr amapósti).
         Leystu Turing skynprófið og smelltu á "Áfram".
->>>>>>> 42698b4c
       title: Öryggisathugun
     confirmations:
       wrong_email_hint: Ef það tölvupóstfang er ekki rétt geturðu breytt því í stillingum notandaaðgangsins.
@@ -1645,12 +1637,7 @@
     show_newer: Sýna nýrri
     show_older: Sýna eldri
     show_thread: Birta þráð
-<<<<<<< HEAD
-    sign_in_to_participate: Skráðu þig inn til að taka þátt í samtalinu
-    title: '%{name}: „%{quote}‟'
-=======
     title: "%{name}: „%{quote}‟"
->>>>>>> 42698b4c
     visibilities:
       direct: Beint
       private: Einungis fylgjendur
