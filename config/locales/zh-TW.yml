--- conflicted
+++ resolved
@@ -1043,21 +1043,6 @@
       view_strikes: 檢視針對您帳號過去的警示
     too_fast: 送出表單的速度太快跟不上，請稍後再試。
     use_security_key: 使用安全金鑰
-<<<<<<< HEAD
-  authorize_follow:
-    already_following: 您已經跟隨這個使用者
-    already_requested: 您早已向該帳號寄送跟隨請求
-    error: 對不起，搜尋其他站點使用者出現錯誤
-    follow: 跟隨
-    follow_request: '跟隨請求已發送給：'
-    following: '成功！您正在跟隨：'
-    post_follow:
-      close: 您可以直接關閉此頁面。
-      return: 顯示個人檔案
-      web: 返回本站
-    title: 跟隨 %{acct}
-=======
->>>>>>> fd284311
   challenge:
     confirm: 繼續
     hint_html: "<strong>温馨小提醒：</strong> 我們在接下來一小時內不會再要求您輸入密碼。"
