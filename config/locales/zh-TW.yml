--- conflicted
+++ resolved
@@ -967,14 +967,10 @@
     new_report:
       body: "%{reporter} 已檢舉使用者 %{target}"
       body_remote: 來自 %{domain} 的使用者已檢舉使用者 %{target}
-<<<<<<< HEAD
-      subject: '來自 %{instance} 的使用者檢舉（#%{id}）'
-=======
       subject: 來自 %{instance} 的使用者檢舉（#%{id}）
     new_software_updates:
       body: Mastodon 新版本已發佈，您可能想升級！
       subject: "%{instance} 有可取得的 Mastodon 新版本！"
->>>>>>> ef8ca2fd
     new_trends:
       body: '以下項目需要經過審核才能公開顯示：'
       new_trending_links:
