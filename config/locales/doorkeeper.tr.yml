tr:
  activerecord:
    attributes:
      doorkeeper/application:
        name: Uygulama adı
        redirect_uri: Yönlendirme URL'si
        scopes: Kapsamlar
        website: Uygulama web sitesi
    errors:
      models:
        doorkeeper/application:
          attributes:
            redirect_uri:
              fragment_present: parça içeremez.
              invalid_uri: geçerli bir URL olmalıdır.
              relative_uri: mutlaka bir URL olmalıdır.
              secured_uri: HTTPS/SSL URL olması gerekir.
  doorkeeper:
    applications:
      buttons:
        authorize: Yetkilendir
        cancel: İptal Et
        destroy: Yok Et
        edit: Düzenle
        submit: Gönder
      confirmations:
        destroy: Emin misiniz?
      edit:
        title: Uygulamayı düzenle
      form:
        error: Opps! Olası hatalar için formunuzu kontrol edin
      help:
        native_redirect_uri: Yerel testler için %{native_redirect_uri} kullanın
        redirect_uri: URL başına tek satır kullanın
        scopes: Kapsamları boşluklarla ayırın. Varsayılan kapsamları kullanmak için boş bırakın.
      index:
        application: Uygulama
        callback_url: Geri Dönüş bağlantısı
        delete: Sil
        empty: Hiç uygulamanız yok.
        name: İsim
        new: Yeni uygulama
        scopes: Kapsamlar
        show: Göster
        title: Uygulamalarınız
      new:
        title: Yeni uygulama
      show:
        actions: Eylemler
        application_id: İstemci anahtarı
        callback_urls: Geri Dönüş bağlantıları
        scopes: Kapsamlar
        secret: İstemci gizli anahtarı
        title: 'Uygulama: %{name}'
    authorizations:
      buttons:
        authorize: Yetkilendir
        deny: Reddet
      error:
        title: Bir hata oluştu
      new:
        prompt_html: "%{client_name} hesabınıza erişme izni istiyor. Bu üçüncü taraf bir uygulamadır. <strong>Eğer güvenmiyorsanız, izin vermemelisiniz.</strong>"
        review_permissions: İzinleri incele
        title: İzin gerekli
      show:
        title: Bu yetkilendirme kodunu kopyalayın ve uygulamaya yapıştırın.
    authorized_applications:
      buttons:
        revoke: İptal Et
      confirmations:
        revoke: Emin misiniz?
      index:
        authorized_at: '%{date} tarihinde onaylandı'
        description_html: Bunlar, API aracılığıyla hesabınıza erişebilen uygulamalardır. Eğer burada tanımadığınız uygulamalar veya kötü davranan bir uygulama var, erişimini kaldırabilirsiniz.
        last_used_at: En son %{date} tarihinde kullanıldı
        never_used: Hiç kullanılmadı
        scopes: İzinler
        superapp: Dahili
        title: Yetkili uygulamalarınız
    errors:
      messages:
        access_denied: Kaynak sahibi veya yetkilendirme sunucusu isteği reddetti.
        credential_flow_not_configured: Kaynak Sahibi Parolası Kimlik Bilgileri akışı Doorkeeper.configure.resource_owner_from_credentials 'ın yapılandırılmamış olması nedeniyle başarısız oldu.
        invalid_client: İstemcinin kimlik doğrulaması bilinmeyen istemci, istemci kimlik doğrulamasının dahil olmaması veya desteklenmeyen kimlik doğrulama yöntemi nedeniyle başarısız oldu.
        invalid_grant: Sağlanan yetkilendirme izni geçersiz, süresi dolmuş, iptal edilmiş, yetkilendirme isteğinde kullanılan yönlendirme URL'siyle eşleşmiyor veya başka bir istemciye verilmiş.
        invalid_redirect_uri: Dahil edilmiş yönlendirme URL'si geçersiz.
        invalid_request:
          missing_param: 'Gerekli parametre eksik: %{value}.'
          request_not_authorized: İsteğin yetkilendirilmesi gerekiyor. İsteği yetkilendirmek için gereken parametre eksik veya geçersiz.
          unknown: İstekte gerekli bir parametre eksik, desteklenmeyen bir parametre değeri içeriyor veya aksi durumda hatalı biçimlendirilmiş.
        invalid_resource_owner: Sağlanan kaynak sahibi kimlik bilgileri geçerli değil veya kaynak sahibi bulunamıyor
        invalid_scope: İstenen kapsam geçersiz, bilinmeyen veya hatalı biçimlendirilmiş olabilir.
        invalid_token:
          expired: Erişim belirtecinin süresi doldu
          revoked: Erişim belirteci iptal edildi
          unknown: Erişim belirteci geçersiz
        resource_owner_authenticator_not_configured: Kaynak Sahibi yapılandırılmamış Doorkeeper.configure.resource_owner_authenticator nedeniyle başarısız oldu.
        server_error: Yetkilendirme sunucunun isteği yerine getirmesini engelleyen beklenmeyen bir koşulla karşılaştı.
        temporarily_unavailable: Yetkilendirme sunucusu şu anda sunucunun geçici bir aşırı yüklenmesi veya bakımı nedeniyle isteği yerine getiremiyor.
        unauthorized_client: İstemci bu yöntemi kullanarak bu isteği gerçekleştirmek için yetkili değil.
        unsupported_grant_type: Yetkilendirme izni türü, yetkilendirme sunucusu tarafından desteklenmiyor.
        unsupported_response_type: Yetkilendirme sunucusu bu yanıt türünü desteklemiyor.
    flash:
      applications:
        create:
          notice: Uygulama oluşturuldu.
        destroy:
          notice: Uygulama silindi.
        update:
          notice: Uygulama güncellendi.
      authorized_applications:
        destroy:
          notice: Uygulama iptal edildi.
    grouped_scopes:
      access:
        read: Sadece okuma erişimi
        read/write: Okuma ve yazma erişimi
        write: Sadece yazma erişimi
      title:
        accounts: Hesaplar
        admin/accounts: Hesapların yönetimi
        admin/all: Tüm yönetsel işlevler
        admin/reports: Şikayetlerin yönetimi
        all: Mastodon hesabınıza tam erişim
        blocks: Engeller
        bookmarks: Yer imleri
        conversations: Sohbetler
        crypto: Uçtan uca şifreleme
        favourites: Favoriler
        filters: Filtreler
        follow: Takipler, Sessizler ve Engeller
        follows: Takip edilenler
        lists: Listeler
        media: Medya ekleri
        mutes: Sessize alınanlar
        notifications: Bildirimler
        push: Anlık bildirimler
        reports: Şikayetler
        search: Arama
        statuses: Gönderiler
    layouts:
      admin:
        nav:
          applications: Uygulamalar
          oauth2_provider: OAuth2 Sağlayıcısı
      application:
        title: OAuth yetkilendirme gerekli
    scopes:
      "admin:read": sunucudaki tüm verileri okuma
      "admin:read:accounts": tüm hesapların hassas bilgilerini okuma
      "admin:read:canonical_email_blocks": tüm kurallı e-posta engellerinin hassas bilgilerini okuma
      "admin:read:domain_allows": tüm alan adı izinlerinin hassas bilgilerini okuma
      "admin:read:domain_blocks": tüm alan adı engellerinin hassas bilgilerini okuma
      "admin:read:email_domain_blocks": tüm e-posta alan adı engellerinin hassas bilgilerini okuma
      "admin:read:ip_blocks": tüm IP engellerinin hassas bilgilerini okuma
      "admin:read:reports": tüm raporların ve raporlanan hesapların hassas bilgilerini okuma
      "admin:write": sunucudaki tüm verileri değiştirin
      "admin:write:accounts": hesaplarda denetleme eylemleri gerçekleştirin
      "admin:write:canonical_email_blocks": kurallı e-posta engellemeleri için denetleme eylemleri gerçekleştirin
      "admin:write:domain_allows": alan adı izinleri için denetleme eylemleri gerçekleştirin
      "admin:write:domain_blocks": alan adı engellemeleri için denetleme eylemleri gerçekleştirin
      "admin:write:email_domain_blocks": e-posta alan adı engellemeleri için denetleme eylemleri gerçekleştirin
      "admin:write:ip_blocks": IP engellemeleri için denetleme eylemleri gerçekleştirin
      "admin:write:reports": raporlarda denetleme eylemleri gerçekleştirin
      crypto: uçtan uca şifreleme kullan
      follow: hesap ilişkilerini değiştirin
      push: anlık bildirimlerizi alın
      read: hesabınızın tüm verilerini okuyun
<<<<<<< HEAD
      "read:accounts": hesap bilgilerini görün
      "read:blocks": engellemelerinizi görün
      "read:bookmarks": yer imlerinizi görün
      "read:favourites": beğenilerinizi görün
      "read:filters": filtrelerinizi görün
      "read:follows": takip ettiklerinizi görün
      "read:lists": listelerinizi görün
      "read:mutes": sessize aldıklarınızı görün
      "read:notifications": bildirimlerinizi görün
      "read:reports": raporlarınızı görün
      "read:search": kendi adınıza arama yapın
      "read:statuses": tüm durumları görün
      write: hesabınızın tüm verilerini değiştirin
      "write:accounts": profilinizi değiştirin
      "write:blocks": hesapları ve alan adlarını engelleyin
      "write:bookmarks": durumları yer imleyin
      "write:conversations": sessize al ve sohbetleri sil
      "write:favourites": durumları beğenin
      "write:filters": filtreler oluşturun
      "write:follows": insanları takip edin
      "write:lists": listeler oluşturun
      "write:media": medya dosyaları yükleyin
      "write:mutes": insanları ve sohbetleri sessize al
      "write:notifications": bildirimlerinizi temizleyin
      "write:reports": diğer insanları raporlayın
      "write:statuses": durumları yayınlayın
=======
      read:accounts: hesap bilgilerini görün
      read:blocks: engellemelerinizi görün
      read:bookmarks: yer imlerinizi görün
      read:favourites: favorilerinizi görün
      read:filters: filtrelerinizi görün
      read:follows: takip ettiklerinizi görün
      read:lists: listelerinizi görün
      read:mutes: sessize aldıklarınızı görün
      read:notifications: bildirimlerinizi görün
      read:reports: raporlarınızı görün
      read:search: kendi adınıza arama yapın
      read:statuses: tüm durumları görün
      write: hesabınızın tüm verilerini değiştirin
      write:accounts: profilinizi değiştirin
      write:blocks: hesapları ve alan adlarını engelleyin
      write:bookmarks: durumları yer imleyin
      write:conversations: sessize al ve sohbetleri sil
      write:favourites: favori gönderiler
      write:filters: filtreler oluşturun
      write:follows: insanları takip edin
      write:lists: listeler oluşturun
      write:media: medya dosyaları yükleyin
      write:mutes: insanları ve sohbetleri sessize al
      write:notifications: bildirimlerinizi temizleyin
      write:reports: diğer insanları raporlayın
      write:statuses: durumları yayınlayın
>>>>>>> fd284311
<|MERGE_RESOLUTION|>--- conflicted
+++ resolved
@@ -166,34 +166,6 @@
       follow: hesap ilişkilerini değiştirin
       push: anlık bildirimlerizi alın
       read: hesabınızın tüm verilerini okuyun
-<<<<<<< HEAD
-      "read:accounts": hesap bilgilerini görün
-      "read:blocks": engellemelerinizi görün
-      "read:bookmarks": yer imlerinizi görün
-      "read:favourites": beğenilerinizi görün
-      "read:filters": filtrelerinizi görün
-      "read:follows": takip ettiklerinizi görün
-      "read:lists": listelerinizi görün
-      "read:mutes": sessize aldıklarınızı görün
-      "read:notifications": bildirimlerinizi görün
-      "read:reports": raporlarınızı görün
-      "read:search": kendi adınıza arama yapın
-      "read:statuses": tüm durumları görün
-      write: hesabınızın tüm verilerini değiştirin
-      "write:accounts": profilinizi değiştirin
-      "write:blocks": hesapları ve alan adlarını engelleyin
-      "write:bookmarks": durumları yer imleyin
-      "write:conversations": sessize al ve sohbetleri sil
-      "write:favourites": durumları beğenin
-      "write:filters": filtreler oluşturun
-      "write:follows": insanları takip edin
-      "write:lists": listeler oluşturun
-      "write:media": medya dosyaları yükleyin
-      "write:mutes": insanları ve sohbetleri sessize al
-      "write:notifications": bildirimlerinizi temizleyin
-      "write:reports": diğer insanları raporlayın
-      "write:statuses": durumları yayınlayın
-=======
       read:accounts: hesap bilgilerini görün
       read:blocks: engellemelerinizi görün
       read:bookmarks: yer imlerinizi görün
@@ -219,5 +191,4 @@
       write:mutes: insanları ve sohbetleri sessize al
       write:notifications: bildirimlerinizi temizleyin
       write:reports: diğer insanları raporlayın
-      write:statuses: durumları yayınlayın
->>>>>>> fd284311
+      write:statuses: durumları yayınlayın