fi:
  activerecord:
    attributes:
      doorkeeper/application:
        name: Sovelluksen nimi
        redirect_uri: Uudelleenohjauksen URI
        scopes: Oikeudet
        website: Sovelluksen verkkosivu
    errors:
      models:
        doorkeeper/application:
          attributes:
            redirect_uri:
              fragment_present: ei voi sisältää osia.
              invalid_uri: on oltava kelvollinen URI.
              relative_uri: on oltava täysi URI.
              secured_uri: on oltava HTTPS/SSL-URI.
  doorkeeper:
    applications:
      buttons:
        authorize: Valtuuta
        cancel: Peruuta
        destroy: Poista
        edit: Muokkaa
        submit: Lähetä
      confirmations:
        destroy: Oletko varma?
      edit:
        title: Muokkaa sovellusta
      form:
        error: Hupsis! Tarkista, ettei lomakkeessasi ole virheitä
      help:
        native_redirect_uri: Käytä %{native_redirect_uri} paikallisiin testeihin
        redirect_uri: Lisää jokainen URI omalle rivilleen
        scopes: Erota oikeudet välilyönneillä. Jätä kenttä tyhjäksi, jos haluat käyttää oletusoikeuksia.
      index:
        application: Sovellus
        callback_url: Takaisinkutsu-URL
        delete: Poista
        empty: Sinulla ei ole sovelluksia.
        name: Nimi
        new: Uusi sovellus
        scopes: Oikeudet
        show: Näytä
        title: Omat sovellukset
      new:
        title: Uusi sovellus
      show:
        actions: Toiminnot
        application_id: Ohjelman tunnus
        callback_urls: Takaisinkutsu-URL:t
        scopes: Oikeudet
        secret: Ohjelman salaisuus
        title: 'Sovellus: %{name}'
    authorizations:
      buttons:
        authorize: Valtuuta
        deny: Estä
      error:
        title: Tapahtui virhe
      new:
        prompt_html: "%{client_name} pyytää lupaa käyttää tiliäsi. Se on kolmannen osapuolen sovellus. <strong>Jos et luota siihen, älä valtuuta sitä.</strong>"
        review_permissions: Tarkista käyttöoikeudet
        title: Valtuutus vaaditaan
      show:
        title: Kopioi tämä valtuutuskoodi ja liitä se sovellukseen.
    authorized_applications:
      buttons:
        revoke: Peru
      confirmations:
        revoke: Oletko varma?
      index:
        authorized_at: Valtuutettu %{date}
        description_html: Nämä ovat sovelluksia, jotka voivat käyttää tiliäsi käyttäen API. Jos et tunnista sitä tai sovellus toimii väärin, voit peruuttaa sen käyttöoikeuden.
        last_used_at: Viimeksi käytetty %{date}
        never_used: Ei käytetty
        scopes: Oikeudet
        superapp: Sisäinen
        title: Valtuutetut sovellukset
    errors:
      messages:
        access_denied: Resurssin omistaja tai valtuutuspalvelin hylkäsi pyynnön.
        credential_flow_not_configured: Resurssin omistajan salasanatietojen luku epäonnistui, koska asetusta Doorkeeper.configure.resource_owner_from_credentials ei ole konfiguroitu.
        invalid_client: Asiakasohjelman valtuutus epäonnistui, koska asiakas on tuntematon, asiakkaan valtuutus ei ollut mukana tai valtuutustapaa ei tueta.
        invalid_grant: Valtuutuslupa on virheellinen, umpeutunut, peruttu, valtuutuspyynnössä käytettyä uudelleenohjaus-URI:tä vastaamaton tai myönnetty toiselle asiakkaalle.
        invalid_redirect_uri: Uudelleenohjaus-URI on virheellinen.
        invalid_request:
          missing_param: 'Vaadittu parametri puuttuu: %{value}.'
          request_not_authorized: Pyyntö on hyväksyttävä. Vaadittu parametri pyynnön hyväksymiseksi puuttuu tai on virheellinen.
          unknown: Pyynnöstä puuttuu vaadittu parametri, se sisältää tukemattoman parametriarvon tai on muulla tavoin väärin muotoiltu.
        invalid_resource_owner: Annetut resurssin omistajan tunnnukset ovat virheelliset, tai resurssin omistajaa ei löydy
        invalid_scope: Pyydetyt oikeudet ovat virheellisiä, tuntemattomia tai väärin muotoiltuja.
        invalid_token:
          expired: Käyttöoikeustunnus on vanhentunut
          revoked: Käyttöoikeustunnus on peruttu
          unknown: Käyttöoikeustunnus on virheellinen
        resource_owner_authenticator_not_configured: Resurssin omistajaa ei löytynyt, koska asetusta Doorkeeper.configure.resource_owner_authenticator ei ole konfiguroitu.
        server_error: Valtuutuspalvelin kohtasi odottamattoman virheen, joka esti pyynnön täyttämisen.
        temporarily_unavailable: Valtuutuspalvelin ei voi tällä hetkellä käsitellä pyyntöä joko väliaikaisen ruuhkan tai huollon takia.
        unauthorized_client: Asiakkaalla ei ole valtuuksia tehdä tätä pyyntöä tällä metodilla.
        unsupported_grant_type: Valtuutuspalvelin ei tue tätä valtuutusluvan tyyppiä.
        unsupported_response_type: Valtuutuspalvelin ei tue tätä vastauksen tyyppiä.
    flash:
      applications:
        create:
          notice: Sovellus luotu.
        destroy:
          notice: Sovellus poistettu.
        update:
          notice: Sovellus päivitetty.
      authorized_applications:
        destroy:
          notice: Sovellus poistettu.
    grouped_scopes:
      access:
        read: Vain luku
        read/write: Luku- ja kirjoitusoikeudet
        write: Vain kirjoitusoikeus
      title:
        accounts: Tilit
        admin/accounts: Tilien hallinta
        admin/all: Kaikki hallinnolliset toiminnot
        admin/reports: Raporttien hallinta
        all: Täysi pääsy Mastodon-tiliisi
        blocks: Torjutut
        bookmarks: Kirjanmerkit
        conversations: Keskustelut
        crypto: Päästä päähän -salaus
        favourites: Suosikit
        filters: Suodattimet
        follow: Seuraamiset, mykistykset ja estot
        follows: Seuraa
        lists: Listat
        media: Medialiitteet
        mutes: Mykistykset
        notifications: Ilmoitukset
        push: Push-ilmoitukset
        reports: Raportit
        search: Hae
        statuses: Viestit
    layouts:
      admin:
        nav:
          applications: Sovellukset
          oauth2_provider: OAuth2-palveluntarjoaja
      application:
        title: OAuth-valtuutus tarvitaan
    scopes:
      "admin:read": lukea kaikkia tietoja palvelimelta
      "admin:read:accounts": lue arkaluontoinen sisältö kaikilta tileiltä
      "admin:read:canonical_email_blocks": lue arkaluonteisia tietoja kaikista kanonisesti sallituista sähköpostiosoitteista
      "admin:read:domain_allows": lue arkaluonteisia tietoja kaikista sallituista verkkotunnuksista
      "admin:read:domain_blocks": lue arkaluonteisia tietoja kaikista estetyistä verkkotunnuksista
      "admin:read:email_domain_blocks": lue arkaluonteisia tietoja kaikista estetyistä sähköpostiverkkotunnuksista
      "admin:read:ip_blocks": lue arkaluonteisia tietoja kaikista estetyistä IP-osoitteista
      "admin:read:reports": lue arkaluonteiset tiedot kaikista raporteista ja raportoiduista tileistä
      "admin:write": muokata kaikkia tietoja palvelimella
      "admin:write:accounts": suorita moderointitoiminnot tileillä
      "admin:write:canonical_email_blocks": toteuta moderointitoimenpiteitä kanonisille sähköpostiosoite-estoille
      "admin:write:domain_allows": toteuta moderointitoimenpiteitä sallituille verkkotunnuksille
      "admin:write:domain_blocks": toteuta moderointitoimenpiteitä estetyille verkkotunnuksille
      "admin:write:email_domain_blocks": toteuta moderointitoimenpiteitä estetyille sähköpostiverkkotunnuksille
      "admin:write:ip_blocks": toteuta moderointitoimenpiteitä estetyille IP-osoitteille
      "admin:write:reports": suorita moderointitoiminnot raporteissa
      crypto: käytä päästä päähän salausta
      follow: seurata, estää, perua eston ja lopettaa tilien seuraaminen
      push: vastaanottaa push-ilmoituksesi
      read: lukea tilin tietoja
<<<<<<< HEAD
      "read:accounts": nähdä tilin tiedot
      "read:blocks": katso lohkosi
      "read:bookmarks": katso kirjanmerkkisi
      "read:favourites": katso suosikkisi
      "read:filters": katso suodattimesi
      "read:follows": katso ketä seuraat
      "read:lists": katso listasi
      "read:mutes": katso mykistyksesi
      "read:notifications": katso ilmoitukset
      "read:reports": katso raporttisi
      "read:search": haku sinun puolesta
      "read:statuses": katso kaikki viestit
      write: julkaista puolestasi
      "write:accounts": muokata profiiliasi
      "write:blocks": estää tilit ja palvelimet
      "write:bookmarks": kirjanmerkki viestit
      "write:conversations": mykistä ja poistaa keskustelut
      "write:favourites": suosikki viestit
      "write:filters": luoda suodattimia
      "write:follows": seurata ihmisiä
      "write:lists": luoda listoja
      "write:media": lähettää mediatiedostoja
      "write:mutes": mykistää ihmisiä ja keskusteluja
      "write:notifications": tyhjentää ilmoituksesi
      "write:reports": raportoi muille ihmisille
      "write:statuses": julkaise viestejä
=======
      read:accounts: nähdä tilin tiedot
      read:blocks: katso lohkosi
      read:bookmarks: katso kirjanmerkkisi
      read:favourites: näytä suosikkisi
      read:filters: katso suodattimesi
      read:follows: katso ketä seuraat
      read:lists: katso listasi
      read:mutes: katso mykistyksesi
      read:notifications: katso ilmoitukset
      read:reports: katso raporttisi
      read:search: haku sinun puolesta
      read:statuses: katso kaikki viestit
      write: julkaista puolestasi
      write:accounts: muokata profiiliasi
      write:blocks: estää tilit ja palvelimet
      write:bookmarks: kirjanmerkki viestit
      write:conversations: mykistä ja poistaa keskustelut
      write:favourites: suosikkijulkaisut
      write:filters: luoda suodattimia
      write:follows: seurata ihmisiä
      write:lists: luoda listoja
      write:media: lähettää mediatiedostoja
      write:mutes: mykistää ihmisiä ja keskusteluja
      write:notifications: tyhjentää ilmoituksesi
      write:reports: raportoi muille ihmisille
      write:statuses: julkaise viestejä
>>>>>>> fd284311
<|MERGE_RESOLUTION|>--- conflicted
+++ resolved
@@ -166,34 +166,6 @@
       follow: seurata, estää, perua eston ja lopettaa tilien seuraaminen
       push: vastaanottaa push-ilmoituksesi
       read: lukea tilin tietoja
-<<<<<<< HEAD
-      "read:accounts": nähdä tilin tiedot
-      "read:blocks": katso lohkosi
-      "read:bookmarks": katso kirjanmerkkisi
-      "read:favourites": katso suosikkisi
-      "read:filters": katso suodattimesi
-      "read:follows": katso ketä seuraat
-      "read:lists": katso listasi
-      "read:mutes": katso mykistyksesi
-      "read:notifications": katso ilmoitukset
-      "read:reports": katso raporttisi
-      "read:search": haku sinun puolesta
-      "read:statuses": katso kaikki viestit
-      write: julkaista puolestasi
-      "write:accounts": muokata profiiliasi
-      "write:blocks": estää tilit ja palvelimet
-      "write:bookmarks": kirjanmerkki viestit
-      "write:conversations": mykistä ja poistaa keskustelut
-      "write:favourites": suosikki viestit
-      "write:filters": luoda suodattimia
-      "write:follows": seurata ihmisiä
-      "write:lists": luoda listoja
-      "write:media": lähettää mediatiedostoja
-      "write:mutes": mykistää ihmisiä ja keskusteluja
-      "write:notifications": tyhjentää ilmoituksesi
-      "write:reports": raportoi muille ihmisille
-      "write:statuses": julkaise viestejä
-=======
       read:accounts: nähdä tilin tiedot
       read:blocks: katso lohkosi
       read:bookmarks: katso kirjanmerkkisi
@@ -219,5 +191,4 @@
       write:mutes: mykistää ihmisiä ja keskusteluja
       write:notifications: tyhjentää ilmoituksesi
       write:reports: raportoi muille ihmisille
-      write:statuses: julkaise viestejä
->>>>>>> fd284311
+      write:statuses: julkaise viestejä