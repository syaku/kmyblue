eu:
  activerecord:
    attributes:
      doorkeeper/application:
        name: Aplikazioaren izena
        redirect_uri: Birbideratu URIa
        scopes: Irismena
        website: Aplikazioaren webgunea
    errors:
      models:
        doorkeeper/application:
          attributes:
            redirect_uri:
              fragment_present: ezin du zati bat eduki.
              invalid_uri: baliozko URI bat izan behar du.
              relative_uri: URI absolutu bat izan behar du.
              secured_uri: HTTPS/SSL URI bat izan behar du.
  doorkeeper:
    applications:
      buttons:
        authorize: Baimendu
        cancel: Utzi
        destroy: Suntsitu
        edit: Editatu
        submit: Bidali
      confirmations:
        destroy: Ziur zaude?
      edit:
        title: Editatu aplikazioa
      form:
        error: Ene! Egiaztatu formularioan errorerik dagoen
      help:
        native_redirect_uri: Erabili %{native_redirect_uri} proba lokaletarako
        redirect_uri: Erabili lerro bat URI bakoitzeko
        scopes: Banandu irismenak espazioekin. Laga hutsik lehenetsitako irismenak erabiltzeko.
      index:
        application: Aplikazioa
        callback_url: Itzulera URLa
        delete: Ezabatu
        empty: Ez duzu aplikaziorik.
        name: Izena
        new: Aplikazio berria
        scopes: Irismena
        show: Erakutsi
        title: Zure aplikazioak
      new:
        title: Aplikazio berria
      show:
        actions: Ekintzak
        application_id: Bezeroaren gakoa
        callback_urls: Itzulera URL-ak
        scopes: Irismena
        secret: Bezeroaren sekretua
        title: 'Aplikazioa: %{name}'
    authorizations:
      buttons:
        authorize: Baimendu
        deny: Ukatu
      error:
        title: Errore bat gertatu da
      new:
        prompt_html: "%{client_name} bezeroak zure kontura sartzeko baimena nahi du. Hirugarrengoen aplikazio bat da. <strong>Ez bazara fidatzen, ez zenuke baimendu behar.</strong>"
        review_permissions: Berrikusi baimenak
        title: Baimena behar da
      show:
        title: Kopiatu baimen kode hau eta itsatsi aplikazioan.
    authorized_applications:
      buttons:
        revoke: Indargabetu
      confirmations:
        revoke: Ziur zaude?
      index:
        authorized_at: '%{date} datan baimendua'
        description_html: Aplikazio hauek zure kontura sarbidea dute APIa erabiliz. Ezagutzen ez duzun aplikazioren bat badago, edo aplikazio batek portaera desegokia badu, baimena kendu diezaiokezu.
        last_used_at: Azkena %{date} datan erabilia
        never_used: Inoiz erabili gabea
        scopes: Baimenak
        superapp: Barnekoa
        title: Zuk baimendutako aplikazioak
    errors:
      messages:
        access_denied: Baliabidearen jabeak edo baimenaren zerbitzariak eskaria ukatu du.
        credential_flow_not_configured: Baliabidearen jabearen pasahitza kredentzialen fluxuak huts egin du Doorkeeper.configure.resource_owner_from_credentials konfiguratu gabe dagoelako.
        invalid_client: Bezeroaren autentifikazioak huts egin du bezero ezezaguna delako, ez delako bezero autentifikazioa txertatu, edo autentifikazio metodoa ez delako onartzen.
        invalid_grant: Emandako autorizatzea baliogabea da, iraungitu da, indargabetu da. ez dator bat autorizatze eskarian erabilitako URI-arekin, edo beste bezero batek sortu du.
        invalid_redirect_uri: Sartutako birbideratze URI-a baliogabea da.
        invalid_request:
          missing_param: 'Beharrezko parametroa falta da: %{value}.'
          request_not_authorized: Eskaera baimendu behar da. Eskaera baimentzeko beharrezko parametroa falta da edo baliogabea da.
          unknown: Eskaerak beharrezkoa den parametro bat falta du, onartu gabeko parametro-balio bat du, edo beste moduren batean gaizki osatua dago.
        invalid_resource_owner: Emandako baliabidearen jabearen kredentzialak baliogabeak dira, edo baliabidearen jabea ez da aurkitu
        invalid_scope: Eskatutako esparrua baliogabea da, ezezaguna, edo gaizki osatua dago.
        invalid_token:
          expired: Sarbide token-a iraungitu da
          revoked: Sarbide token-a indargabetua izan da
          unknown: Sarbide token-a baliogabea da
        resource_owner_authenticator_not_configured: Baliabidearen jabearen bilaketak huts egin du Doorkeeper.configure.resource_owner_authenticator konfiguratu gabe dagoelako.
        server_error: Autorizatze zerbitzariak eskaera betetzea eragotzi duen ustekabeko baldintza bat aurkitu du.
        temporarily_unavailable: Autorizatze zerbitzariak ezin du orain eskaera bete  une batez zerbitzariak gainezka egin duelako edo mantentze lanetan dagoelako.
        unauthorized_client: Bezeroak ez du eskaera hau metodo hau erabiliz egiteko baimenik.
        unsupported_grant_type: Autorizatze mota ez da onartzen autorizatze zerbitzarian.
        unsupported_response_type: Autorizatze zerbitzari honek ez du onartzen erantzun mota hau.
    flash:
      applications:
        create:
          notice: Aplikazioa sortuta.
        destroy:
          notice: Aplikazioa ezabatuta.
        update:
          notice: Aplikazioa eguneratuta.
      authorized_applications:
        destroy:
          notice: Aplikazioa indargabetuta.
    grouped_scopes:
      access:
        read: Bakarrik irakurtzeko sarbidea
        read/write: Irakurtzeko eta idazteko baimena
        write: Bakarrik idazteko sarbidea
      title:
        accounts: Kontuak
        admin/accounts: Kontuen administrazioa
        admin/all: Funtzio administratibo guztiak
        admin/reports: Salaketen administrazioa
        all: Sarbide osoa zure Mastodon kontura
        blocks: Blokeoak
        bookmarks: Laster-markak
        conversations: Elkarrizketak
        crypto: Muturretik-muturrerako zifraketa
        filters: Iragazkiak
        follow: Jarraitzeak, mututzeak eta blokeatzeak
        follows: Jarraipenak
        lists: Zerrendak
        media: Multimedia eranskinak
        mutes: Mututzeak
        notifications: Jakinarazpenak
        push: Push jakinarazpenak
        reports: Salaketak
        search: Bilaketak
        statuses: Bidalketak
    layouts:
      admin:
        nav:
          applications: Aplikazioak
          oauth2_provider: OAuth2 hornitzailea
      application:
        title: OAuth autorizazioa behar da
    scopes:
      "admin:read": zerbitzariko datu guztiak irakurri
      "admin:read:accounts": kontu guztien informazio sentsiblea irakurri
      "admin:read:canonical_email_blocks": irakurri eposta kanonikoen blokeatzeari buruzko informazio sentikorra
      "admin:read:domain_allows": irakurri onartutako domeinu guztien informazio sentikorra
      "admin:read:domain_blocks": irakurri blokeatutako domeinu guztien informazio sentikorra
      "admin:read:email_domain_blocks": irakurri blokeatutako eposta domeinu guztien informazio sentikorra
      "admin:read:ip_blocks": irakurri blokeatutako IP guztien informazio sentikorra
      "admin:read:reports": salaketa guztietako eta salatutako kontu guztietako informazio sentsiblea irakurri
      "admin:write": zerbitzariko datu guztiak aldatu
      "admin:write:accounts": kontuetan moderazio ekintzak burutu
      "admin:write:canonical_email_blocks": gauzatu moderazio ekintzak eposta kanonikoen blokeatzean
      "admin:write:domain_allows": gauzatu moderazio ekintzak onartutako domeinuetan
      "admin:write:domain_blocks": gauzatu moderazio ekintzak domeinuen blokeatzeetan
      "admin:write:email_domain_blocks": gauzatu moderazio ekintzak eposta domeinuen blokeatzeetan
      "admin:write:ip_blocks": gauzatu moderazio ekintzak IP blokeatzeetan
      "admin:write:reports": salaketetan moderazio ekintzak burutu
      crypto: erabili muturretik muturrerako zifraketa
      follow: aldatu kontuaren erlazioak
      push: jaso push jakinarazpenak
      read: irakurri zure kontuko datu guztiak
<<<<<<< HEAD
      "read:accounts": ikusi kontuaren informazioa
      "read:blocks": ikusi zure blokeoak
      "read:bookmarks": ikusi zure laster-markak
      "read:favourites": ikusi zure gogokoak
      "read:filters": ikusi zure iragazkiak
      "read:follows": ikusi zuk jarraitutakoak
      "read:lists": ikusi zure zerrendak
      "read:mutes": ikusi zuk mutututakoak
      "read:notifications": ikusi zure jakinarazpenak
      "read:reports": ikusi zure salaketak
      "read:search": bilatu zure izenean
      "read:statuses": ikusi mezu guztiak
      write: kontuaren datu guztiak aldatzea
      "write:accounts": zure profila aldatzea
      "write:blocks": kontuak eta domeinuak blokeatzea
      "write:bookmarks": mezuen laster-marka
      "write:conversations": mututu eta ezabatu elkarrizketak
      "write:favourites": gogoko mezuak
      "write:filters": sortu iragazkiak
      "write:follows": jarraitu jendea
      "write:lists": sortu zerrendak
      "write:media": igo multimedia fitxategiak
      "write:mutes": mututu pertsonak eta elkarrizketak
      "write:notifications": garbitu zure jakinarazpenak
      "write:reports": salatu beste jendea
      "write:statuses": argitaratu mezuak
=======
      read:accounts: ikusi kontuaren informazioa
      read:blocks: ikusi zure blokeoak
      read:bookmarks: ikusi zure laster-markak
      read:filters: ikusi zure iragazkiak
      read:follows: ikusi zuk jarraitutakoak
      read:lists: ikusi zure zerrendak
      read:mutes: ikusi zuk mutututakoak
      read:notifications: ikusi zure jakinarazpenak
      read:reports: ikusi zure salaketak
      read:search: bilatu zure izenean
      read:statuses: ikusi mezu guztiak
      write: kontuaren datu guztiak aldatzea
      write:accounts: zure profila aldatzea
      write:blocks: kontuak eta domeinuak blokeatzea
      write:bookmarks: mezuen laster-marka
      write:conversations: mututu eta ezabatu elkarrizketak
      write:filters: sortu iragazkiak
      write:follows: jarraitu jendea
      write:lists: sortu zerrendak
      write:media: igo multimedia fitxategiak
      write:mutes: mututu pertsonak eta elkarrizketak
      write:notifications: garbitu zure jakinarazpenak
      write:reports: salatu beste jendea
      write:statuses: argitaratu mezuak
>>>>>>> fd284311
<|MERGE_RESOLUTION|>--- conflicted
+++ resolved
@@ -165,34 +165,6 @@
       follow: aldatu kontuaren erlazioak
       push: jaso push jakinarazpenak
       read: irakurri zure kontuko datu guztiak
-<<<<<<< HEAD
-      "read:accounts": ikusi kontuaren informazioa
-      "read:blocks": ikusi zure blokeoak
-      "read:bookmarks": ikusi zure laster-markak
-      "read:favourites": ikusi zure gogokoak
-      "read:filters": ikusi zure iragazkiak
-      "read:follows": ikusi zuk jarraitutakoak
-      "read:lists": ikusi zure zerrendak
-      "read:mutes": ikusi zuk mutututakoak
-      "read:notifications": ikusi zure jakinarazpenak
-      "read:reports": ikusi zure salaketak
-      "read:search": bilatu zure izenean
-      "read:statuses": ikusi mezu guztiak
-      write: kontuaren datu guztiak aldatzea
-      "write:accounts": zure profila aldatzea
-      "write:blocks": kontuak eta domeinuak blokeatzea
-      "write:bookmarks": mezuen laster-marka
-      "write:conversations": mututu eta ezabatu elkarrizketak
-      "write:favourites": gogoko mezuak
-      "write:filters": sortu iragazkiak
-      "write:follows": jarraitu jendea
-      "write:lists": sortu zerrendak
-      "write:media": igo multimedia fitxategiak
-      "write:mutes": mututu pertsonak eta elkarrizketak
-      "write:notifications": garbitu zure jakinarazpenak
-      "write:reports": salatu beste jendea
-      "write:statuses": argitaratu mezuak
-=======
       read:accounts: ikusi kontuaren informazioa
       read:blocks: ikusi zure blokeoak
       read:bookmarks: ikusi zure laster-markak
@@ -216,5 +188,4 @@
       write:mutes: mututu pertsonak eta elkarrizketak
       write:notifications: garbitu zure jakinarazpenak
       write:reports: salatu beste jendea
-      write:statuses: argitaratu mezuak
->>>>>>> fd284311
+      write:statuses: argitaratu mezuak