zh-HK:
  activerecord:
    attributes:
      doorkeeper/application:
        name: 應用程式名稱
        redirect_uri: 重新導向 URI
        scopes: 權限範圍
        website: 應用網站
    errors:
      models:
        doorkeeper/application:
          attributes:
            redirect_uri:
              fragment_present: 不能包含 fragment。
              invalid_uri: 必需是一個有效的 URI。
              relative_uri: 必須為絕對 URI。
              secured_uri: 必須為 HTTPS/SSL 加密的 URI。
  doorkeeper:
    applications:
      buttons:
        authorize: 認證
        cancel: 取消
        destroy: 移除
        edit: 編輯
        submit: 提交
      confirmations:
        destroy: 是否確定？
      edit:
        title: 編輯應用程式
      form:
        error: 噢！請檢查你表格的錯誤訊息
      help:
        native_redirect_uri: 使用 %{native_redirect_uri} 作局部測試
        redirect_uri: 一行一個 URI
        scopes: 請用半形空格分開權限範圍 (scope)。留空表示使用預設的權限範圍。
      index:
        application: 應用程式
        callback_url: 回傳網址 (Callback URL)
        delete: 刪除
        empty: 你沒有應用程式
        name: 名稱
        new: 新增應用程式
        scopes: 權限範圍 (Scopes)
        show: 顯示
        title: 你的應用程式
      new:
        title: 新增應用程式
      show:
        actions: 操作
        application_id: 用戶程式鑰匙 (Client key)
        callback_urls: 回傳網址 (Callback URL)
        scopes: 權限範圍 (Scopes)
        secret: 用戶程式密碼 (Client secret)
        title: '應用程式︰ %{name}'
    authorizations:
      buttons:
        authorize: 批准
        deny: 拒絕
      error:
        title: 發生錯誤
      new:
        prompt_html: "%{client_name} 想得到存取你帳號的權限。這是一個第三方應用程式。<strong>如果你不信任它，請勿授權。</strong>"
        review_permissions: 檢視權限
        title: 需要用戶授權
      show:
        title: 請把這個授權碼複製到應用程式中。
    authorized_applications:
      buttons:
        revoke: 取消授權
      confirmations:
        revoke: 是否確定要取消授權？
      index:
        authorized_at: 於 %{date} 授權
        description_html: 這些應用程式能透過 API 存取你的帳號。如果有你不認識的應用程式，或程式行為不當，你可以在此撤銷其存取權限。
        last_used_at: 最後使用於 %{date}
        never_used: 從未使用
        scopes: 權限
        superapp: 內部
        title: 已獲你授權的程用程式
    errors:
      messages:
        access_denied: 資源擁有者或授權伺服器不接受請求。
        credential_flow_not_configured: 資源擁有者密碼認證程序 (Resource Owner Password Credentials flow) 失敗，原因是 Doorkeeper.configure.resource_owner_from_credentials 沒有設定。
        invalid_client: 用戶程式認證 (Client Authentication) 失敗，原因是使用了未知的用戶程式、沒有傳回用戶認證資訊、或者使用了不支援的認證方法 (Authentication Method)。
        invalid_grant: 所提供的認證申請 (authorization grant) 不正確、過期、已被取消、或者無法對應授權請求 (authorization request) 內的轉接 URI，或者屬於別的用戶程式。
        invalid_redirect_uri: 不正確的轉接網址。
        invalid_request:
          missing_param: '缺少必要的參數：%{value}.'
          request_not_authorized: 請求必須被授權。用於授權的必要參數缺失或無效。
          unknown: 這個請求缺少必要的參數，包括有不支援的參數、或有其他格式錯誤。
        invalid_resource_owner: 資源擁有者的登入資訊無效、或者無法找到該資源擁有者
        invalid_scope: 你所請求的權限範圍 (scope) 無效、未知、或格式錯誤。
        invalid_token:
          expired: 存取憑證 (access token) 已過期
          revoked: 存取憑證 (access token) 已被撤銷
          unknown: 存取憑證 (access token) 無效
        resource_owner_authenticator_not_configured: 無法找到資源擁有者，原因是 Doorkeeper.configure.resource_owner_authenticator 沒有設定。
        server_error: 認證伺服器遇上未知狀況，令請求無法被正確處理。
        temporarily_unavailable: 認證伺服器由於臨時負荷過重或者維護，目前未能處理請求。
        unauthorized_client: 用戶程式無權使用所選的方法 (method) 進行這個請求。
        unsupported_grant_type: 授權伺服器不支援這個授權類型 (grant type)。
        unsupported_response_type: 授權伺服器不支援這個回應類型 (response type)。
    flash:
      applications:
        create:
          notice: 已新增應用程式。
        destroy:
          notice: 已刪除應用程式。
        update:
          notice: 已更新應用程式。
      authorized_applications:
        destroy:
          notice: 已取消應用程式授權。
    grouped_scopes:
      access:
        read: 唯讀存取
        read/write: 讀寫存取
        write: 唯寫存取
      title:
        accounts: 帳號
        admin/accounts: 帳號管理
        admin/all: 所有管理功能
        admin/reports: 檢舉報告管理
        all: 完整存取你的 Mastodon 帳號
        blocks: 封鎖
        bookmarks: 書籤
        conversations: 對話
        crypto: 端到端加密
        filters: 篩選器
        follow: 追蹤、靜音及封鎖
        follows: 追蹤
        lists: 名單
        media: 媒體附件
        mutes: 靜音
        notifications: 通知
        push: 推送通知
        reports: 檢舉報告
        search: 搜尋
        statuses: 帖文
    layouts:
      admin:
        nav:
          applications: 應用程式
          oauth2_provider: OAuth2 供應者
      application:
        title: 需要 OAuth 授權
    scopes:
      "admin:read": 讀取伺服器的所有資料
      "admin:read:accounts": 讀取所有帳戶的敏感資訊
      "admin:read:canonical_email_blocks": 讀取所有已封鎖標準電郵的敏感資訊
      "admin:read:domain_allows": 讀取所有允許網域的敏感資訊
      "admin:read:domain_blocks": 讀取所有已封鎖網域的敏感資訊
      "admin:read:email_domain_blocks": 讀取所有已封鎖電郵網域的敏感資訊
      "admin:read:ip_blocks": 讀取所有已封鎖 IP 的敏感資訊
      "admin:read:reports": 讀取所有回報 / 被回報之帳戶的敏感資訊
      "admin:write": 修改伺服器的所有資料
      "admin:write:accounts": 對帳號進行仲裁管理動作
      "admin:write:canonical_email_blocks": 對已封鎖的標準電郵執行審核動作
      "admin:write:domain_allows": 對已允許的網域進行審核動作
      "admin:write:domain_blocks": 對已封鎖的網域進行審核動作
      "admin:write:email_domain_blocks": 對已封鎖的電郵網域執行審核動作
      "admin:write:ip_blocks": 對已封鎖的 IP 執行審核動作
      "admin:write:reports": 對回報進行仲裁管理動作
      crypto: 使用端到端加密
      follow: 修改帳號的對外聯繫
      push: 接收你的帳號的推送通知
      read: 閱讀你帳號的所有資料
      "read:accounts": 檢視帳號資訊
      "read:blocks": 檢視你的封鎖名單
      "read:bookmarks": 檢視你的書籤
      "read:favourites": 檢視你最愛的文章
      "read:filters": 檢視你的過濾條件
      "read:follows": 檢視你關注的人
      "read:lists": 檢視你的清單
      "read:mutes": 檢視被你靜音的人
      "read:notifications": 檢視你的通知
      "read:reports": 檢視你的檢舉
      "read:search": 以你的身份進行搜尋
      "read:statuses": 檢視所有文章
      write: 以你的名義發佈文章
<<<<<<< HEAD
      "write:accounts": 修改你的個人檔案
      "write:blocks": 封鎖帳號及域名
      "write:bookmarks": 把文章加入最愛
      "write:conversations": 靜音及刪除對話
      "write:favourites": 喜歡的文章
      "write:filters": 建立過濾條件
      "write:follows": 關注其他人
      "write:lists": 建立清單
      "write:media": 上傳媒體檔案
      "write:mutes": 靜音使用者及對話
      "write:notifications": 清除你的通知
      "write:reports": 檢舉其他人
      "write:statuses": 發布嘟文
=======
      write:accounts: 修改你的個人檔案
      write:blocks: 封鎖帳號及域名
      write:bookmarks: 把文章加入最愛
      write:conversations: 靜音及刪除對話
      write:filters: 建立過濾條件
      write:follows: 關注其他人
      write:lists: 建立清單
      write:media: 上傳媒體檔案
      write:mutes: 靜音使用者及對話
      write:notifications: 清除你的通知
      write:reports: 檢舉其他人
      write:statuses: 發布嘟文
>>>>>>> fd284311
<|MERGE_RESOLUTION|>--- conflicted
+++ resolved
@@ -178,21 +178,6 @@
       "read:search": 以你的身份進行搜尋
       "read:statuses": 檢視所有文章
       write: 以你的名義發佈文章
-<<<<<<< HEAD
-      "write:accounts": 修改你的個人檔案
-      "write:blocks": 封鎖帳號及域名
-      "write:bookmarks": 把文章加入最愛
-      "write:conversations": 靜音及刪除對話
-      "write:favourites": 喜歡的文章
-      "write:filters": 建立過濾條件
-      "write:follows": 關注其他人
-      "write:lists": 建立清單
-      "write:media": 上傳媒體檔案
-      "write:mutes": 靜音使用者及對話
-      "write:notifications": 清除你的通知
-      "write:reports": 檢舉其他人
-      "write:statuses": 發布嘟文
-=======
       write:accounts: 修改你的個人檔案
       write:blocks: 封鎖帳號及域名
       write:bookmarks: 把文章加入最愛
@@ -204,5 +189,4 @@
       write:mutes: 靜音使用者及對話
       write:notifications: 清除你的通知
       write:reports: 檢舉其他人
-      write:statuses: 發布嘟文
->>>>>>> fd284311
+      write:statuses: 發布嘟文