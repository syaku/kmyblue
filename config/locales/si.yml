--- conflicted
+++ resolved
@@ -621,11 +621,7 @@
       history: අනුවාද ඉතිහාසය
       language: භාෂාව
       media:
-<<<<<<< HEAD
-        title: මාධ්‍යය
-=======
         title: මාධ්‍ය
->>>>>>> 790fd137
       metadata: පාරදත්ත
       no_status_selected: කිසිවක් නොතේරූ බැවින් ලිපි කිසිවක් වෙනස් කර නැත
       open: ලිපිය අරින්න
@@ -791,11 +787,7 @@
     localization:
       body: මාස්ටඩන් ස්වේච්ඡාවෙන් පරිවර්තනය කර ඇත.
       guide_link: https://crowdin.com/project/mastodon
-<<<<<<< HEAD
-      guide_link_text: සෑම කෙනෙකුටම දායක විය හැකිය.
-=======
       guide_link_text: පරිවර්තකයින්ට දායක වීමට හැකිය.
->>>>>>> 790fd137
     sensitive_content: සංවේදී අන්තර්ගත
   application_mailer:
     notification_preferences: ඊමේල් මනාප වෙනස් කරන්න
@@ -1287,11 +1279,7 @@
     notifications: දැනුම්දීම්
     preferences: අභිප්‍රේත
     profile: ප්‍රසිද්ධ පැතිකඩ
-<<<<<<< HEAD
-    relationships: අනුගාමිකයින් සහ අනුගාමිකයින්
-=======
     relationships: අනුගමන හා අනුගාමික
->>>>>>> 790fd137
     statuses_cleanup: ස්වයංක්‍රීය ලිපි මැකීම
     two_factor_authentication: ද්වි සාධක Aut
     webauthn_authentication: ආරක්‍ෂණ යතුරු
@@ -1348,14 +1336,6 @@
     ignore_favs: ප්‍රියතමයන් නොසලකන්න
     interaction_exceptions: අන්තර්ක්‍රියා මත පදනම් වූ ව්‍යතිරේක
     keep_direct: සෘජු පණිවිඩ තබාගන්න
-<<<<<<< HEAD
-    keep_direct_hint: ඔබගේ සෘජු පණිවිඩ කිසිවක් මැකෙන්නේ නැත
-    keep_media: මාධ්‍ය ඇමුණුම් සහිත ලිපි තබාගන්න
-    keep_media_hint: මාධ්‍ය ඇමුණුම් සහිත ඔබගේ ලිපි කිසිවක් මැකෙන්නේ නැත
-    keep_pinned: ඇමිණූ ලිපි තබාගන්න
-    keep_pinned_hint: ඔබ ඇමිණූ ලිපි කිසිවක් නොමැකෙයි
-    keep_polls_hint: ඔබගේ මත විමසුම් මැකෙන්නේ නැත
-=======
     keep_direct_hint: ඔබගේ සෘජු පණිවිඩ කිසිවක් නොමැකෙයි
     keep_media: මාධ්‍ය ඇමුණුම් සහිත ලිපි තබාගන්න
     keep_media_hint: මාධ්‍ය ඇමුණුම් සහිත ඔබගේ ලිපි කිසිවක් නොමැකෙයි
@@ -1363,7 +1343,6 @@
     keep_pinned_hint: ඔබ ඇමිණූ ලිපි කිසිවක් නොමැකෙයි
     keep_polls: මත විමසුම් තබාගන්න
     keep_polls_hint: ඔබගේ මත විමසුම් නොමැකෙයි
->>>>>>> 790fd137
     keep_self_bookmark: ඔබ පොත්යොමු තැබූ ලිපි තබාගන්න
     keep_self_bookmark_hint: ඔබගේම ලිපි වලට පොත්යොමු තබා ඇත්නම් ඒවා මකා නොදැමෙයි
     keep_self_fav: ඔබ ප්‍රිය කළ ලිපි තබාගන්න
@@ -1377,11 +1356,7 @@
       '604800': සති 1
       '63113904': අවුරුදු 2
       '7889238': මාස 3
-<<<<<<< HEAD
-    min_age_label: වයස් සීමාව
-=======
     min_age_label: කාල සීමාව
->>>>>>> 790fd137
     min_favs: අවම වශයෙන් ප්‍රිය කළ ලිපි තබාගන්න
   stream_entries:
     sensitive_content: සංවේදී අන්තර්ගතයකි
