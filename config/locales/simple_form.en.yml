--- conflicted
+++ resolved
@@ -102,14 +102,11 @@
         closed_registrations_message: Displayed when sign-ups are closed
         content_cache_retention_period: All posts from other servers (including boosts and replies) will be deleted after the specified number of days, without regard to any local user interaction with those posts. This includes posts where a local user has marked it as bookmarks or favorites. Private mentions between users from different instances will also be lost and impossible to restore. Use of this setting is intended for special purpose instances and breaks many user expectations when implemented for general purpose use.
         custom_css: You can apply custom styles on the web version of Mastodon.
-<<<<<<< HEAD
         delete_content_cache_without_reaction: This feature currently raises concerns about load. We anticipate the emergence of user bots that bookmark all posts. Please consider this carefully, especially on large servers.
         enable_local_timeline: While enabling this feature will allow for interaction between like-minded users, it may also strengthen the internal atmosphere; since Mastodon is supposed to have a local timeline, we recommend annotating it in the server introduction if it is to be disabled.
         enable_public_unlisted_visibility: If true, your community maybe closed-minded. If turn it false, strongly recommend that you disclose that you have disabled this setting!
         enable_public_visibility: If disabled, public posts will be forcibly replaced with "Local public" or "Unlisted" posts.
-=======
         favicon: WEBP, PNG, GIF or JPG. Overrides the default Mastodon favicon with a custom icon.
->>>>>>> 61678945
         mascot: Overrides the illustration in the advanced web interface.
         media_cache_retention_period: Media files from posts made by remote users are cached on your server. When set to a positive value, media will be deleted after the specified number of days. If the media data is requested after it is deleted, it will be re-downloaded, if the source content is still available. Due to restrictions on how often link preview cards poll third-party sites, it is recommended to set this value to at least 14 days, or link preview cards will not be updated on demand before that time.
         peers_api_enabled: A list of domain names this server has encountered in the fediverse. No data is included here about whether you federate with a given server, just that your server knows about it. This is used by services that collect statistics on federation in a general sense.
