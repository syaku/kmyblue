hu:
  about:
    about_mastodon_html: 'A jövő közösségi hálózata: Hirdetések és céges megfigyelés nélkül, etikus dizájnnal és decentralizációval! Legyél a saját adataid ura a Mastodonnal!'
    contact_missing: Nincs megadva
    contact_unavailable: N/A
    hosted_on: '%{domain} Mastodon szerver'
    title: Névjegy
  accounts:
    follow: Követés
    followers:
      one: Követő
      other: Követő
    following: Követett
    instance_actor_flash: Ez a fiók virtuális, magát a kiszolgálót reprezentálja, nem pedig konkrét felhasználót. Föderációs célokra szolgál, nem szabad tehát felfüggeszteni.
    last_active: utoljára aktív
    link_verified_on: 'A hivatkozás tulajdonosa ekkor volt ellenőrizve: %{date}'
    nothing_here: Nincs itt semmi!
    pin_errors:
      following: Ehhez szükséges, hogy kövesd már a felhasználót
    posts:
      one: Bejegyzés
      other: Bejegyzés
    posts_tab_heading: Bejegyzés
  admin:
    account_actions:
      action: Művelet végrehajtása
      title: '%{acct} moderálása'
    account_moderation_notes:
      create: Új moderációs bejegyzés
      created_msg: Moderációs bejegyzés létrehozva!
      destroyed_msg: Moderációs bejegyzés törölve!
    accounts:
      add_email_domain_block: Email domain tiltólistára vétele
      approve: Jóváhagyás
      approved_msg: A %{username} fiók regisztrációs kérelmét sikeresen elfogadtuk
      are_you_sure: Biztos vagy benne?
      avatar: Profilkép
      by_domain: Domain
      change_email:
        changed_msg: Az emailt sikeresen megváltoztattuk!
        current_email: Jelenlegi e-mail
        label: E-mail megváltoztatása
        new_email: Új e-mail
        submit: E-mail megváltoztatása
        title: '%{username} felhasználó e-mail változás'
      change_role:
        changed_msg: A szerepet sikeresen megváltoztattuk!
        label: Szerep megváltoztatása
        no_role: Nincs szerep
        title: '%{username} szerepének megváltoztatása'
      confirm: Megerősítés
      confirmed: Megerősítve
      confirming: Megerősítés alatt
      custom: Egyéni
      delete: Adatok törlése
      deleted: Törölve
      demote: Lefokozás
      destroyed_msg: "A %{username} fiók adatai bekerültek a végleges törlése váró sorba"
      disable: Kikapcsolás
      disable_sign_in_token_auth: Tokenes e-mail hitelesítés letiltása
      disable_two_factor_authentication: Kétlépcsős hitelesítés kikapcsolása
      disabled: Kikapcsolva
      display_name: Megjelenített név
      domain: Domain
      edit: Szerkesztés
      email: E-mail
      email_status: E-mail állapot
      enable: Bekapcsolás
      enable_sign_in_token_auth: Tokenes e-mail hitelesítés engedélyezése
      enabled: Bekapcsolva
      enabled_msg: A %{username} fiók fagyasztását sikeresen visszavontuk
      followers: Követő
      follows: Követett
      header: Fejléc
      inbox_url: Beérkezett üzenetek URL-je
      invite_request_text: Csatlakozás oka
      invited_by: Meghívta
      ip: IP
      joined: Csatlakozott
      location:
        all: Összes
        local: Helyi
        remote: Távoli
        title: Hely
      login_status: Bejelentkezési állapot
      media_attachments: Médiamellékletek
      memorialize: Emlékállítás
      memorialized: Emlékezetünkben
      memorialized_msg: A %{username} fiókot sikeresen emlékké nyilvánítottuk
      moderation:
        active: Aktív
        all: Összes
        disabled: Letiltva
        pending: Függőben
        silenced: Korlátozott
        suspended: Felfüggesztve
        title: Moderáció
      moderation_notes: Moderációs bejegyzés
      most_recent_activity: Legutóbbi tevékenységek
      most_recent_ip: Legutóbbi IP-cím
      no_account_selected: Nem változott meg egy fiók sem, mert semmi sem volt kiválasztva
      no_limits_imposed: Nincs korlátozás
      no_role_assigned: Nincs szerep hozzárendelve
      not_subscribed: Nincs feliratkozás
      pending: Engedélyezés alatt
      perform_full_suspension: Felfüggesztés
      previous_strikes: Korábbi felrótt vétségek
      previous_strikes_description_html:
        one: Ehhez a fiókhoz <strong>egyszer</strong> róttak fel vétséget.
        other: Ehhez a fiókhoz <strong>%{count}</strong> esetben róttak fel vétséget.
      promote: Előléptetés
      protocol: Protokoll
      public: Nyilvános
      push_subscription_expires: A PuSH feliratkozás elévül
      redownload: Profilkép frissítése
      redownloaded_msg: '%{username} profilját sikeresen frissítettük az eredetiből'
      reject: Elutasítás
      rejected_msg: A %{username} fiók regisztrációs kérelmét sikeresen elutasítottuk
      remote_suspension_irreversible: A fiók adatait véglegesen törölték.
      remote_suspension_reversible_hint_html: 'A fiókot felfüggesztették a kiszolgálóján, az adatai ekkor lesznek teljesen eltávolítva: %{date}. Eddig az időpontig a távoli kiszolgáló probléma nélkül helyre tudja állítani a fiókot. Ha azonnal törölni szeretnéd a fiók adatait, alább megteheted.'
      remove_avatar: Profilkép eltávolítása
      remove_header: Fejléc törlése
      removed_avatar_msg: A %{username} fiók avatárját sikeresen töröltük
      removed_header_msg: A %{username} fiók fejlécét sikeresen töröltük
      resend_confirmation:
        already_confirmed: Ezt a felhasználót már megerősítették
        send: Megerősítő hivatkozás újraküldése
        success: A megerősítő hivatkozás sikeresen elküldésre került!
      reset: Visszaállítás
      reset_password: Jelszó visszaállítása
      resubscribe: Feliratkozás ismét
      role: Szerep
      search: Keresés
      search_same_email_domain: Felhasználók ugyanezzel az email domainnel
      search_same_ip: Más felhasználók ugyanezzel az IP-vel
      security: Biztonság
      security_measures:
        only_password: Csak jelszó
        password_and_2fa: Jelszó és kétlépcsős hitelesítés
      sensitive: Kényes
      sensitized: kényesnek jelölve
      shared_inbox_url: Megosztott bejövő üzenetek URL
      show:
        created_reports: Létrehozott jelentések
        targeted_reports: Jelentések ezzel kapcsolatban
      silence: Némítás
      silenced: Némított
      statuses: Bejegyzés
      strikes: Korábbi szankciók
      subscribe: Feliratkozás
      suspend: Felfüggesztés
      suspended: Felfüggesztett
      suspension_irreversible: Ennek a fióknak az adatait visszaállíthatatlanul törölték. Visszavonhatod a fiók felfüggesztését, hogy újra használható legyen, de a régi adatok ettől még nem fognak visszatérni.
      suspension_reversible_hint_html: 'A fiókot felfüggesztettük, az adatai ekkor lesznek teljesen eltávolítva: %{date}. Eddig az időpontig a fiók probléma nélkül visszaállítható. Ha mégis azonnal törölni szeretnéd a fiókot, alább megteheted.'
      title: Fiókok
      unblock_email: E-mail-cím tiltásának feloldása
      unblocked_email_msg: A(z) %{username} e-mail-cím tiltása sikeresen feloldva
      unconfirmed_email: Nem megerősített e-mail
      undo_sensitized: Kényesnek jelölés visszavonása
      undo_silenced: Némítás visszavonása
      undo_suspension: Felfüggesztés visszavonása
      unsilenced_msg: A %{username} fiók korlátozásait sikeresen levettük
      unsubscribe: Leiratkozás
      unsuspended_msg: A %{username} fiók felfüggesztését sikeresen visszavontuk
      username: Felhasználónév
      view_domain: Domain összefoglalójának megtekintése
      warn: Figyelmeztetés
      web: Web
      whitelisted: Engedélyező-listán
    action_logs:
      action_types:
        approve_appeal: Fellebbezés jóváhagyása
        approve_user: Felhasználó Jóváhagyása
        assigned_to_self_report: Jelentés hozzárendelése
        change_email_user: Felhasználó e-mail címének módosítása
        change_role_user: Felhasználó szerepkörének módosítása
        confirm_user: Felhasználó megerősítése
        create_account_warning: Figyelmeztetés létrehozása
        create_announcement: Közlemény létrehozása
        create_canonical_email_block: E-mail tiltás létrehozása
        create_custom_emoji: Egyéni emodzsi létrehozása
        create_domain_allow: Domain engedélyezés létrehozása
        create_domain_block: Domain tiltás létrehozása
        create_email_domain_block: E-mail domain tiltás létrehozása
        create_ip_block: IP szabály létrehozása
        create_unavailable_domain: Elérhetetlen domain létrehozása
        create_user_role: Szerepkör létrehozása
        demote_user: Felhasználó lefokozása
        destroy_announcement: Közlemény törlése
        destroy_canonical_email_block: E-mail tiltás törlése
        destroy_custom_emoji: Egyéni emodzsi törlése
        destroy_domain_allow: Domain engedélyezés törlése
        destroy_domain_block: Domain tiltás törlése
        destroy_email_domain_block: E-mail domain tiltás törlése
        destroy_instance: Domain végleges törlése
        destroy_ip_block: IP szabály törlése
        destroy_status: Bejegyzés törlése
        destroy_unavailable_domain: Elérhetetlen domain törlése
        destroy_user_role: Szerepkör eltávolítása
        disable_2fa_user: Kétlépcsős hitelesítés letiltása
        disable_custom_emoji: Egyéni emodzsi letiltása
        disable_sign_in_token_auth_user: A felhasználó tokenes e-mail hitelesítésének letiltása
        disable_user: Felhasználói letiltása
        enable_custom_emoji: Egyéni emodzsi engedélyezése
        enable_sign_in_token_auth_user: A felhasználó tokenes e-mail hitelesítésének engedélyezése
        enable_user: Felhasználó engedélyezése
        memorialize_account: Fiók emlékké nyilvánítása
        promote_user: Felhasználó előléptetése
        reject_appeal: Fellebbezés elutasítása
        reject_user: Felhasználó Elutasítása
        remove_avatar_user: Profilkép eltávolítása
        reopen_report: Jelentés újranyitása
        resend_user: Megerősítő e-mail újraküldése
        reset_password_user: Jelszó visszaállítása
        resolve_report: Jelentés megoldása
        sensitive_account: A fiókodban minden média kényesnek jelölése
        silence_account: Fiók némítása
        suspend_account: Fiók felfüggesztése
        unassigned_report: Jelentés hozzárendelésének megszüntetése
        unblock_email_account: E-mail-cím tiltásának feloldása
        unsensitive_account: A fiókodban minden média kényesként jelölésének törlése
        unsilence_account: Fiók némításának feloldása
        unsuspend_account: Fiók felfüggesztésének feloldása
        update_announcement: Közlemény frissítése
        update_custom_emoji: Egyéni emodzsi frissítése
        update_domain_block: Domain tiltás frissítése
        update_ip_block: IP-szabály frissítése
        update_status: Bejegyzés frissítése
        update_user_role: Szerepkör frissítése
      actions:
        approve_appeal_html: "%{name} jóváhagyott egy fellebbezést %{target} moderátori döntéséről"
        approve_user_html: "%{name} jóváhagyta %{target} regisztrációját"
        assigned_to_self_report_html: "%{name} a %{target} bejelentést magához rendelte"
        change_email_user_html: "%{name} megváltoztatta %{target} felhasználó e-mail címét"
        change_role_user_html: "%{name} módosította %{target} szerepkörét"
        confirm_user_html: "%{name} megerősítette %{target} e-mail-címét"
        create_account_warning_html: "%{name} figyelmeztetést küldött %{target} számára"
        create_announcement_html: "%{name} új közleményt hozott létre: %{target}"
        create_canonical_email_block_html: "%{name} letiltotta a(z) %{target} hashű e-mailt"
        create_custom_emoji_html: "%{name} új emodzsit töltött fel: %{target}"
        create_domain_allow_html: "%{name} engedélyezte a föderációt %{target} domainnel"
        create_domain_block_html: "%{name} letiltotta a %{target} domaint"
        create_email_domain_block_html: "%{name} letiltotta a %{target} e-mail domaint"
        create_ip_block_html: "%{name} létrehozta a(z) %{target} IP-címre vonatkozó szabályt"
        create_unavailable_domain_html: "%{name} leállította a kézbesítést a %{target} domainbe"
        create_user_role_html: "%{name} létrehozta a(z) %{target} szerepkört"
        demote_user_html: "%{name} lefokozta %{target} felhasználót"
        destroy_announcement_html: "%{name} törölte a %{target} közleményt"
        destroy_canonical_email_block_html: "%{name} engedélyezte a(z) %{target} hashű e-mailt"
        destroy_custom_emoji_html: "%{name} törölte a(z) %{target} emodzsit"
        destroy_domain_allow_html: "%{name} letiltotta a föderációt a %{target} domainnel"
        destroy_domain_block_html: "%{name} engedélyezte a %{target} domaint"
        destroy_email_domain_block_html: "%{name} engedélyezte a %{target} e-mail domaint"
        destroy_instance_html: "%{name} véglegesen törölte a(z) %{target} domaint"
        destroy_ip_block_html: "%{name} törölte a(z) %{target} IP-címre vonatkozó szabályt"
        destroy_status_html: "%{name} eltávolította %{target} felhasználó bejegyzését"
        destroy_unavailable_domain_html: "%{name} újraindította a kézbesítést a %{target} domainbe"
        destroy_user_role_html: "%{name} törölte a(z) %{target} szerepkört"
        disable_2fa_user_html: "%{name} kikapcsolta a kétlépcsős azonosítást %{target} felhasználó fiókján"
        disable_custom_emoji_html: "%{name} letiltotta az emodzsit: %{target}"
        disable_sign_in_token_auth_user_html: "%{name} letiltotta a tokenes e-mail hitelesítést %{target} felhasználóra"
        disable_user_html: "%{name} letiltotta %{target} felhasználó bejelentkezését"
        enable_custom_emoji_html: "%{name} engedélyezte az emodzsit: %{target}"
        enable_sign_in_token_auth_user_html: "%{name} engedélyezte a tokenes e-mail hitelesítést %{target} felhasználóra"
        enable_user_html: "%{name} engedélyezte %{target} felhasználó bejelentkezését"
        memorialize_account_html: "%{name} emléket állított %{target} felhasználónak"
        promote_user_html: "%{name} előléptette %{target} felhasználót"
        reject_appeal_html: "%{name} visszautasított egy fellebbezést %{target} moderátori döntéséről"
        reject_user_html: "%{name} elutasította %{target} regisztrációját"
        remove_avatar_user_html: "%{name} törölte %{target} profilképét"
        reopen_report_html: "%{name} újranyitotta a %{target} bejelentést"
        resend_user_html: "%{name} újraküldte %{target} megerősítő e-mailjét"
        reset_password_user_html: "%{name} visszaállította %{target} felhasználó jelszavát"
        resolve_report_html: "%{name} megoldotta a %{target} bejelentést"
        sensitive_account_html: "%{name} kényesnek jelölte %{target} médiatartalmát"
        silence_account_html: "%{name} lenémította %{target} felhasználói fiókját"
        suspend_account_html: "%{name} felfüggesztette %{target} felhasználói fiókját"
        unassigned_report_html: "%{name} törölte a %{target} bejelentés hozzárendelését"
        unblock_email_account_html: "%{name} feloldotta a(z) %{target} e-mail-cím tiltását"
        unsensitive_account_html: "%{name} levette a kényesnek jelölést %{target} médiatartalmáról"
        unsilence_account_html: "%{name} feloldotta a némítást %{target} felhasználói fiókján"
        unsuspend_account_html: "%{name} feloldotta %{target} felhasználói fiókjának felfüggesztését"
        update_announcement_html: "%{name} frissítette a %{target} közleményt"
        update_custom_emoji_html: "%{name} frissítette az emodzsit: %{target}"
        update_domain_block_html: "%{name} frissítette a %{target} domain tiltását"
        update_ip_block_html: "%{name} módosította a(z) %{target} IP-címre vonatkozó szabályt"
        update_status_html: "%{name} frissítette %{target} felhasználó bejegyzését"
        update_user_role_html: "%{name} módosította a(z) %{target} szerepkört"
      deleted_account: törölt fiók
      empty: Nem található napló.
      filter_by_action: Szűrés művelet alapján
      filter_by_user: Szűrés felhasználó alapján
      title: Audit napló
    announcements:
      destroyed_msg: A közlemény sikeresen törölve!
      edit:
        title: Közlemény szerkesztése
      empty: Nincs közlemény.
      live: Élő
      new:
        create: Közlemény létrehozása
        title: Új közlemény
      publish: Közzététel
      published_msg: A közlemény sikeresen publikálva!
      scheduled_for: Ekkorra ütemezve %{time}
      scheduled_msg: A közlemény közzétételre beütemezve!
      title: Közlemények
      unpublish: Közzététel visszavonása
      unpublished_msg: A közlemény közzététele sikeresen visszavonva!
      updated_msg: A közlemény sikeresen frissítve!
    custom_emojis:
      assign_category: Kategória hozzárendelése
      by_domain: Domain
      copied_msg: Sikeresen létrejött az emodzsi helyi másolata
      copy: Másolás
      copy_failed_msg: Az emodzsi helyi másolatának létrehozása sikertelen
      create_new_category: Új kategória létrehozása
      created_msg: Emodzsi sikeresen létrehozva!
      delete: Törlés
      destroyed_msg: Az emodzsi törlése sikeres!
      disable: Letiltás
      disabled: Letiltva
      disabled_msg: Emodzsi sikeresen letiltva
      emoji: Emodzsi
      enable: Engedélyezés
      enabled: Engedélyezve
      enabled_msg: Emodzsi sikeresen engedélyezve
      image_hint: PNG vagy GIF, legfeljebb %{size}-os
      list: Felsorolás
      listed: Felsorolva
      new:
        title: Új egyéni emodzsi hozzáadása
      no_emoji_selected: Nem változott meg egy emodzsi sem, mert semmi sem volt kiválasztva
      not_permitted: Nem vagy jogosult a művelet végrehajtására
      overwrite: Felülírás
      shortcode: Rövidítés
      shortcode_hint: Legalább két karakter, csak betűk, számok és alsóvonás
      title: Egyéni emodzsik
      uncategorized: Nem kategorizált
      unlist: Elrejtés a listáról
      unlisted: Nem listázott
      update_failed_msg: Nem sikerült frissíteni az emodzsit
      updated_msg: Emodzsi sikeresen frissítve!
      upload: Feltöltés
    dashboard:
      active_users: aktív felhasználó
      interactions: interakció
      media_storage: Médiatároló
      new_users: új felhasználó
      opened_reports: megnyitott bejelentés
      pending_appeals_html:
        one: "<strong>%{count}</strong> fellebbezés folyamatban"
        other: "<strong>%{count}</strong> fellebbezés folyamatban"
      pending_reports_html:
        one: "<strong>%{count}</strong> bejelentés folyamatban"
        other: "<strong>%{count}</strong> bejelentés folyamatban"
      pending_tags_html:
        one: "<strong>%{count}</strong> hashtag jóváhagyásra vár"
        other: "<strong>%{count}</strong> hashtag jóváhagyásra vár"
      pending_users_html:
        one: "<strong>%{count}</strong> függő fiók"
        other: "<strong>%{count}</strong> függő fiók"
      resolved_reports: megoldott bejelentés
      software: Szoftver
      sources: Regisztrációs források
      space: Tárhely használat
      title: Műszerfal
      top_languages: Legaktívabb nyelvek
      top_servers: Legaktívabb kiszolgálók
      website: Weboldal
    disputes:
      appeals:
        empty: Nem található fellebbezés.
        title: Fellebbezések
    domain_allows:
      add_new: Domain engedélyezése
      created_msg: A domain rákerült az engedélyező-listára
      destroyed_msg: A domain lekerült az engedélyező-listáról
      export: Exportálás
      import: Importálás
      undo: Eltávolítás az engedélyező-listáról
    domain_blocks:
      add_new: Új tiltott domain hozzáadása
      confirm_suspension:
        cancel: Mégsem
        confirm: Felfüggesztés
        permanent_action: A felfüggesztés visszavonása nem fogja az adatokat vagy kapcsolatokat visszaállítani.
        preamble_html: A <strong>%{domain}</strong> domain és aldomainjeinek felfüggesztésére készülsz.
        remove_all_data: A kiszolgálódról a domainhez tartozó fiókok minden tartalmát, médiáját, profiladatát el fogja távolítani.
        stop_communication: A kiszolgálód nem fog kommunikálni ezekkel a kiszolgálókkal.
        title: '%{domain} domain letiltásának megerősítése'
        undo_relationships: Minden kapcsolatot megszüntet az ezen kiszolgálókon lévő fiókok és a te kiszolgálód fiókjai között.
      created_msg: A domain-tiltás feldolgozása folyamatban
      destroyed_msg: A domain tiltása feloldva
      domain: Domain
      edit: Domain tiltás szerkesztése
      existing_domain_block: 'Már szigorúbb korlátozások vonatkoznak a következőre: %{name}.'
      existing_domain_block_html: A %{name} domainen már szorosabb korlátokat állítottál be, először <a href="%{unblock_url}">oldd fel a tiltást</a>.
      export: Exportálás
      import: Importálás
      new:
        create: Tiltás létrehozása
        hint: A domain tiltása nem gátolja meg az új fiókok hozzáadását az abatbázishoz, de visszamenőlegesen és automatikusan aktivál bizonyos moderációs szabályokat ezen fiókok esetében.
        severity:
          desc_html: "A <strong>Korlátozás</strong> elrejti a domain fiókjaitól származó bejegyzéseket azok elől, akik nem követik őket. A <strong>Felfüggesztés</strong> eltávolítja a domain fiókjaitól származó összes tartalmat, médiafájlt és profiladatot. Használd a <strong>Nincs </strong> lehetőséget, ha csak a médiafájlokat akarod elutasítani."
          noop: Egyik sem
          silence: Korlátozás
          suspend: Felfüggesztés
        title: Új domain tiltása
      no_domain_block_selected: Nem változott meg egy domain tiltás sem, mert semmi sem volt kiválasztva
      not_permitted: Nem vagy jogosult a művelet végrehajtására
      obfuscate: Domain név álcázása
      obfuscate_hint: Részlegesen álcázza a domain nevet a listában, ha a domain korlátozások listájának közzététele engedélyezett
      private_comment: Privát megjegyzés
      private_comment_hint: Megjegyzés domain tiltásával kapcsolatban belső használatra, a többi moderátor részére.
      public_comment: Nyilvános megjegyzés
      public_comment_hint: Megjegyzés domain tiltásával kapcsolatban a nyilvánosság számára, ha a domainek tiltólistája egyébként látható.
      reject_media: Médiafájlok elutasítása
      reject_media_hint: Eltávolítja a helyben tárolt médiafájlokat és a továbbiakban letiltja az új médiafájlok letöltését. Felfüggesztett fiókok esetében irreleváns opció
      reject_reports: Bejelentések elutasítása
      reject_reports_hint: Erről a domainről származó minden bejelentés elutasítása. Felfüggesztett fiókok esetén irreleváns opció
      undo: Domain tiltásának visszavonása
      view: Domain tiltásának megtekintése
    email_domain_blocks:
      add_new: Új hozzáadása
      attempts_over_week:
        one: "%{count} próbálkozás a múlt héten"
        other: "%{count} próbálkozás feliratkozásra a múlt héten"
      created_msg: E-mail domain sikeresen letiltva
      delete: Törlés
      dns:
        types:
          mx: MX rekord
      domain: Domain
      new:
        create: Domain hozzáadása
        resolve: Domain feloldása
        title: Új e-mail domain tiltása
      no_email_domain_block_selected: Nem változott meg egy domain tiltás sem, mert semmi sem volt kiválasztva
      not_permitted: Nem engedélyezett
      resolved_dns_records_hint_html: A domain név a következő MX domain-ekre oldódik fel, melyek valójában fogadják az e-mailt. Az MX domain letiltása minden olyan feliratkozást tiltani fog, melyben az e-mailcím ugyanazt az MX domaint használja, még akkor is, ha a látható domain név más. <strong>Légy óvatos, hogy ne tilts le nagy e-mail szolgáltatókat.</strong>
      resolved_through_html: Feloldva %{domain}-n keresztül
      title: Tiltott e-mail domainek
    export_domain_allows:
      new:
        title: Domain engedélyezések importálása
      no_file: Nincs fájl kiválasztva
    export_domain_blocks:
      import:
        description_html: Domain tiltások listájának importálására készülsz. Nézd át alaposan, különösen ha nem te állítottad össze ezt a listát.
        existing_relationships_warning: Létező követési kapcsolatok
        private_comment_description_html: 'Az importált tiltások forrásának könnyebb követése érdekében, az importált tiltások a következő privát megjegyzéssel lesznek létrehozva: <q>%{comment}</q>'
        private_comment_template: 'Innen importálva: %{source}, ekkor: %{date}'
        title: Domain tiltások importálása
      invalid_domain_block: 'Egy vagy több domain letiltást kihagytunk a következő hiba(ák) miatt: %{error}'
      new:
        title: Domain tiltások importálása
      no_file: Nincs fájl kiválasztva
    follow_recommendations:
      description_html: "<strong>A követési ajánlatok segítik az új felhasználókat az érdekes tartalmak gyors megtalálásában</strong>. Ha egy felhasználó még nem érintkezett eleget másokkal ahhoz, hogy személyre szabott ajánlatokat kapjon, ezeket a fiókokat ajánljuk helyette. Ezeket naponta újraszámítjuk a nemrég legtöbb embert foglalkoztató, illetve legtöbb helyi követővel rendelkező fiókok alapján."
      language: Ezen a nyelven
      status: Állapot
      suppress: Követési ajánlatok elnémítása
      suppressed: Elnémítva
      title: Követési ajánlatok
      unsuppress: Követési ajánlatok visszaállítása
    instances:
      availability:
        description_html:
          one: Ha a domainre történő kézbesítés <strong>%{count} teljes nap</strong> sikertelen, további kézbesítéseket már nem kísérlünk meg, hacsak mi nem kapunk kézbesítést a <em>domaintől</em>.
          other: Ha a domainre történő kézbesítés <strong>%{count} különböző nap</strong> sikertelen, további kézbesítéseket már nem kísérlünk meg, hacsak mi nem kapunk kézbesítést a <em>domaintől</em>.
        failure_threshold_reached: 'Hibaküszöb elérve ekkor: %{date}.'
        failures_recorded:
          one: Sikertelen próbálkozás %{count} napon.
          other: Sikertelen próbálkozás %{count} különböző napon.
        no_failures_recorded: Nem rögzítettünk hibát.
        title: Elérhetőség
        warning: Az utolsó csatlakozási próbálkozás ehhez a kiszolgálóhoz sikertelen volt
      back_to_all: Mind
      back_to_limited: Korlátozott
      back_to_warning: Figyelmeztetés
      by_domain: Domain
      confirm_purge: Biztos, hogy véglegesen törölni akarod az adatokat ebből a domainből?
      content_policies:
        comment: Belső megjegyzés
        description_html: Definiálhatsz tartalmi szabályokat, melyek ezen domain és minden aldomain fiókjára vonatkozni fognak.
        limited_federation_mode_description_html: Eldöntheted, hogy engeded-e a föderációt ezzel a domainnel.
        policies:
          reject_media: Média elutasítása
          reject_reports: Bejelentések elutasítása
          silence: Korlátozás
          suspend: Felfüggesztés
        policy: Házirend
        reason: Nyilvános indok
        title: Tartalmi szabályok
      dashboard:
        instance_accounts_dimension: Legtöbbet követett fiókok
        instance_accounts_measure: tárolt fiók
        instance_followers_measure: követőnk náluk
        instance_follows_measure: követőik nálunk
        instance_languages_dimension: Legnépszerűbb nyelvek
        instance_media_attachments_measure: tárolt médiatartalom
        instance_reports_measure: bejelentés róluk
        instance_statuses_measure: tárolt bejegyzés
      delivery:
        all: Mind
        clear: Kézbesítési hibák törlése
        failing: Sikertelen
        restart: Kézbesítés újraindítása
        stop: Kézbesítés leállítása
        unavailable: Nem elérhető
      delivery_available: Kézbesítés elérhető
      delivery_error_days: Kézbesítési hiba időtartama
      delivery_error_hint: Ha a kézbesítés lehetetlen %{count} napig, automatikusan kézbesíthetetlennek lesz megjelölve.
      destroyed_msg: A(z) %{domain} adatai sorba lettek állítva végleges törléshez.
      empty: Nem található domain.
      known_accounts:
        one: "%{count} ismert fiók"
        other: "%{count} ismert fiók"
      moderation:
        all: Mind
        limited: Korlátozott
        title: Moderáció
      private_comment: Privát megjegyzés
      public_comment: Nyilvános megjegyzés
      purge: Végleges törlés
      purge_description_html: Ha úgy véled, hogy ez a domain végleg offline marad, a tárhelyedről letörölhetsz minden fiókot és hozzá tartozó adatot. Ez eltarthat egy darabig.
      title: Föderáció
      total_blocked_by_us: Általunk letiltott
      total_followed_by_them: Általuk követett
      total_followed_by_us: Általunk követett
      total_reported: Bejelentés róluk
      total_storage: Média csatolmány
      totals_time_period_hint_html: Az alább mutatott összesítések minden eddigi adatot tartalmaznak.
    invites:
      deactivate_all: Összes deaktiválása
      filter:
        all: Összes
        available: Elérhető
        expired: Elévült
        title: Szűrő
      title: Meghívások
    ip_blocks:
      add_new: Szabály létrehozása
      created_msg: Az új IP szabályt sikeresen felvettük
      delete: Törlés
      expires_in:
        '1209600': 2 hét
        '15778476': 6 hónap
        '2629746': 1 hónap
        '31556952': 1 év
        '86400': 1 nap
        '94670856': 3 év
      new:
        title: Új IP szabály létrehozása
      no_ip_block_selected: Nem változott meg egy IP-szabály sem, mert semmi sem volt kiválasztva
      title: IP szabály
    relationships:
      title: "%{acct} kapcsolatai"
    relays:
      add_new: Új relé hozzáadása
      delete: Törlés
      description_html: A <strong>föderációs relé</strong> egy olyan köztes szerver, mely nagy mennyiségű nyilvános bejegyzést cserél az erre feliratkozó vagy erre publikáló szerverek között. <strong>Ezzel segíthetsz kis és közepes szervereknek tartalmat megtalálni a föderációban</strong>, mely egyébként csak akkor válna lehetővé, ha a saját felhasználóik más szervereken lévő fiókokat követnének.
      disable: Kikapcsolás
      disabled: Kikapcsolva
      enable: Bekapcsolás
      enable_hint: Ha bekapcsolod, a szerver minden nyilvános bejegyzésre feliratkozik ezen a relén, valamint az összes nyilvános bejegyzést elküldi ennek.
      enabled: Bekapcsolva
      inbox_url: Relé URL
      pending: Várakozás a relé jóváhagyására
      save_and_enable: Mentés és engedélyezés
      setup: Relé kapcsolat felállítása
      signatures_not_enabled: A relék nem fognak megfelelően működni, amíg a biztonságos mód vagy a korlátozott föderációs mód engedélyezett
      status: Állapot
      title: Relék
    report_notes:
      created_msg: Bejelentési feljegyzés létrehozva!
      destroyed_msg: Bejelentési feljegyzés törölve!
    reports:
      account:
        notes:
          one: "%{count} feljegyzés"
          other: "%{count} feljegyzés"
      action_log: Audit napló
      action_taken_by: 'Kezelte:'
      actions:
        delete_description_html: A bejelentett bejegyzéseket törölni fogjuk és feljegyzünk egy vétséget, hogy segítsük az eszkalációt a fiók későbbi kihágásai esetén.
        mark_as_sensitive_description_html: A bejelentett bejegyzések médaitartalmait érzékenynek jelöljük, és rögzítünk egy vétséget, hogy segítsük az eszkalációt a fiók későbbi kihágásai esetén.
        other_description_html: További lehetőségek megjelenítése a fiók viselkedésének szabályozásához, és a jelentett fiók kommunikációjának testreszabásához.
        resolve_description_html: Nem csinálunk semmit a bejelentett fiókkal, nem jegyzünk fel vétséget, és bezárjuk a bejelentést.
        silence_description_html: A profil csak azok számára lesz látható, akik már követik, vagy kézzel rákeresnek, jelentősen korlátozva annak elérését. Ez a művelet bármikor visszafordítható. A fiókkal szemben indított minden bejelentést lezárunk.
        suspend_description_html: A fiók és minden tartalma elérhetetlenné válik és végül törlésre kerül. A fiókkal kapcsolatbalépni lehetetlen lesz. Ez a művelet 30 napig visszafordítható. A fiók ellen indított minden bejelentést lezárunk.
      actions_description_html: Döntsd el, mit csináljunk, hogy megoldjuk ezt a bejelentést. Ha valamilyen büntető intézkedést hozol a bejelentett fiók ellen, küldünk neki egy figyelmeztetést e-mail-ben, kivéve ha a <strong>Spam</strong> kategóriát választod.
      actions_description_remote_html: Döntsd el, mit tegyünk a bejelentés lezárásának érdekében. Ez csak azt befolyásolja, hogy a <strong>saját</strong> kiszolgálód hogyan kommunikál ezzel a távoli fiókkal és hogyan kezeli annak tartalmait.
      add_to_report: Továbbiak hozzáadása a bejelentéshez
      are_you_sure: Biztos vagy benne?
      assign_to_self: Magamhoz rendelés
      assigned: Hozzárendelt moderátor
      by_target_domain: A bejelentett fiók domainje
      cancel: Mégse
      category: Kategória
      category_description_html: A fiók vagy tartalom bejelentésének oka a jelentett fiókkal kapcsolatos kommunikációban idézve lesz
      comment:
        none: Egyik sem
      comment_description_html: 'Hogy további információkat adjon, %{name} ezt írta:'
      confirm: Megerősítés
      confirm_action: Moderációs művelet jóváhagyása @%{acct} fiókon
      created_at: Jelentve
      delete_and_resolve: Bejegyzések törlése
      forwarded: Továbbítva
      forwarded_to: 'Továbbítva ide: %{domain}'
      mark_as_resolved: Megjelölés megoldottként
      mark_as_sensitive: Érzékenynek jelölés
      mark_as_unresolved: Megjelölés megoldatlanként
      no_one_assigned: Senki
      notes:
        create: Feljegyzés hozzáadása
        create_and_resolve: Megoldás feljegyzéssel
        create_and_unresolve: Újranyitás feljegyzéssel
        delete: Törlés
        placeholder: Jegyezd le, mi tettünk az ügy érdekében, vagy bármilyen változást...
        title: Megjegyzések
      notes_description_html: Megtekintés, és megjegyzések hagyása más moderátoroknak
      processed_msg: 'Bejelentés #%{id} sikeresen feldolgozva'
      quick_actions_description_html: 'Hozz egy gyors intézkedést, vagy görgess le a bejelentett tartalomhoz:'
      remote_user_placeholder: 'a távoli felhasználó innen: %{instance}'
      reopen: Bejelentés újranyitása
      report: '#%{id} számú jelentés'
      reported_account: Bejelentett fiók
      reported_by: 'Jelentette:'
      resolved: Megoldott
      resolved_msg: A bejelentést sikeresen megoldottuk!
      skip_to_actions: Tovább az intézkedésekhez
      status: Állapot
      statuses: Jelentett tartalom
      statuses_description_html: A sértő tartalmat idézni fogjuk a bejelentett fiókkal való kommunikáció során
      summary:
        action_preambles:
          delete_html: 'Arra készülsz, hogy <strong>eltávolítsd</strong> <strong>@%{acct}</strong> néhány bejegyzését. Ez a következőket okozza:'
          mark_as_sensitive_html: 'Arra készülsz, hogy <strong>érzékenynek jelöld</strong> <strong>@%{acct}</strong> néhány tartalmát. Ez a következőket okozza:'
          silence_html: 'Arra készülsz, hogy <strong>korlátozd</strong> <strong>@%{acct}</strong> fiókját. Ez a következőket okozza:'
          suspend_html: 'Arra készülsz, hogy <strong>felfüggeszd</strong> <strong>@%{acct}</strong> fiókját. Ez a következőket okozza:'
        actions:
          delete_html: Sértő bejegyzések eltávolítása
          mark_as_sensitive_html: Sértő bejegyzések médiatartalmainak érzékenyként történő megjelölése
          silence_html: <strong>@%{acct}</strong> fiók elérésének jelentős korlátozása azzal, hogy ennek profilja és tartalmai csak olyanoknak legyen látható, akik követik vagy manuálisan rákeresnek
          suspend_html: <strong>@%{acct}</strong> felfüggesztése a profil és tartalmainak elérhetetlenné tételével, a fiókkal való interakció ellehetetlenítésével
        close_report: 'Bejelentés #%{id} megjelölése megoldottként'
        close_reports_html: <strong>Minden</strong> <strong>@%{acct}</strong> ellen tett bejelentés megjelölése megoldottként
        delete_data_html: <strong>@%{acct}</strong> profiljának és tartalmainak törlése 30 nap múlva, hacsak addig nem oldják fel a felfüggesztést
        preview_preamble_html: "<strong>@%{acct}</strong> a következő tartalommal fog figyelmeztetést kapni:"
        record_strike_html: Vétség felrovása a <strong>@%{acct}</strong> fiók ellen, hogy segítsük az eszkalációt a fiók jövőbeni kihágásai esetén
        send_email_html: Figyelmeztető email küldése <strong>@%{acct}</strong> fiók részére
        warning_placeholder: Opcionális kiegészítő indoklás a moderációs művelethez.
      target_origin: A jelentett fiók eredete
      title: Bejelentések
      unassign: Hozzárendelés törlése
      unknown_action_msg: 'Ismeretlen művelet: %{action}'
      unresolved: Megoldatlan
      updated_at: Frissítve
      view_profile: Profil megtekintése
    roles:
      add_new: Szerep hozzáadása
      assigned_users:
        one: "%{count} felhasználó"
        other: "%{count} felhasználó"
      categories:
        administration: Adminisztráció
        devops: DevOps
        invites: Meghívások
        moderation: Moderáció
        special: Speciális
      delete: Törlés
      description_html: A <strong>felhasználói szerepekkel</strong> testreszabhatod, hogy a felhasználóid milyen Mastodon funkciókat és területeket érjenek el.
      edit: '''%{name}'' szerep szerkesztése'
      everyone: Alapértelmezett engedélyek
      everyone_full_description_html: Ez az <strong>alap szerep</strong>, mely <strong>minden felhasználóra</strong> kihat, azokra is, akiknek nincs hozzárendelt szerepük. Minden más szerep ebből örökli az engedélyeit.
      permissions_count:
        one: "%{count} engedély"
        other: "%{count} engedély"
      privileges:
        administrator: Adminisztrátor
        administrator_description: A felhasználók ezzel a szereppel minden jogosultsággal rendelkeznek
        delete_user_data: Felhasználói adatok törlése
        delete_user_data_description: Lehetővé teszi a felhasználónak, hogy azonnal törölhesse más felhasználó adatait
        invite_users: Felhasználók meghívása
        invite_users_description: Lehetővé teszi a felhasználónak, hogy új embereket hívjon meg a kiszolgálóra
        manage_announcements: Hirdetmények kezelése
        manage_announcements_description: Lehetővé teszi a felhasználónak, hogy a kiszolgáló hirdetményeit kezelje
        manage_appeals: Fellebbezések kezelése
        manage_appeals_description: Lehetővé teszi, hogy a felhasználó átnézze a moderációval kapcsolatos fellebbezéseket
        manage_blocks: Letiltások kezelése
        manage_blocks_description: Lehetővé teszi, hogy a felhasználó letiltson email szolgáltatókat és IP címeket
        manage_custom_emojis: Egyedi emodzsik kezelése
        manage_custom_emojis_description: Lehetővé teszi a felhasználó számára, hogy a kiszolgáló egyéni emodzsiait kezelje
        manage_federation: Föderáció kezelése
        manage_federation_description: Lehetővé teszi a felhasználó számára, hogy más domainnekkel való föderációt engedélyezzen vagy letiltson, illetve szabályozza a kézbesítést
        manage_invites: Meghívások kezelése
        manage_invites_description: Lehetővé teszi a felhasználó számára, hogy böngéssze és deaktiválja a meghívási hivatkozásokat
        manage_reports: Bejelentések kezelése
        manage_reports_description: Lehetővé teszi a felhasználó számára, hogy átnézze a bejelentéseket és moderáljon ezek alapján
        manage_roles: Szerepek kezelése
        manage_roles_description: Lehetővé teszi a felhasználó számára, hogy a sajátjánál alacsonyabb rangú szerepeket kezeljen és hozzárendeljen másokhoz
        manage_rules: Szabályok kezelése
        manage_rules_description: Lehetővé teszi a felhasználó számára, hogy megváltoztassa a kiszolgáló szabályait
        manage_settings: Beállítások kezelése
        manage_settings_description: Lehetővé teszi, hogy a felhasználó megváltoztassa az oldal beállításait
        manage_taxonomies: Taxonómiák kezelése
        manage_taxonomies_description: Lehetővé teszi, hogy a felhasználó átnézze a felkapott tartalmakat és frissítse a hashtagek beállításait
        manage_user_access: Felhasználói hozzáférések kezelése
        manage_user_access_description: Lehetővé teszi, hogy a felhasználó letiltsa mások kétlépcsős azonosítását, megváltoztassa az email címüket, és alaphelyzetbe állítsa a jelszavukat
        manage_users: Felhasználók kezelése
        manage_users_description: Lehetővé teszi, hogy a felhasználó megtekintse mások részletes adatait és moderálja őket
        manage_webhooks: Webhookok kezelése
        manage_webhooks_description: Lehetővé teszi, hogy a felhasználó webhookokat állítson be adminisztratív eseményekhez
        view_audit_log: Audit napló megtekintése
        view_audit_log_description: Lehetővé teszi, hogy a felhasználó megtekintse a kiszolgáló adminisztratív eseményeinek történetét
        view_dashboard: Irányítópult megtekintése
        view_dashboard_description: Lehetővé teszi, hogy a felhasználó elérje az irányítópultot és vele számos metrikát
        view_devops: DevOps
        view_devops_description: Lehetővé teszi, hogy a felhasználó elérje a Sidekiq és pgHero irányítópultjait
      title: Szerepek
    rules:
      add_new: Szabály hozzáadása
      delete: Törlés
      description_html: Bár a többség azt állítja, hogy elolvasták és egyetértenek a felhasználói feltételekkel, általában ez nem teljesül, amíg egy probléma elő nem jön. <strong>Tedd könnyebbé a kiszolgálód szabályainak áttekintését azzal, hogy pontokba foglalod azt egy listában.</strong> Az egyes szabályok legyenek rövidek és egyszerűek. Próbáld meg nem túl sok önálló pontra darabolni őket.
      edit: Szabály szerkesztése
      empty: Még nincsenek meghatározva a kiszolgáló szabályai.
      title: Kiszolgáló szabályai
    settings:
      about:
        manage_rules: Kiszolgáló szabályainak kezelése
        preamble: Adj meg részletes információkat arról, hogy a kiszolgáló hogyan működik, miként moderálják és finanszírozzák.
        rules_hint: Van egy helyünk a szabályoknak, melyeket a felhasználóidnak be kellene tartani.
        title: Névjegy
      appearance:
        preamble: A Mastodon webes felületének testreszabása.
        title: Megjelenés
      branding:
        preamble: A kiszolgáló márkajelzése különbözteti meg a hálózat többi kiszolgálójától. Ez az információ számos környezetben megjelenhet, például a Mastodon webes felületén, natív alkalmazásokban, más weboldalakon és üzenetküldő alkalmazásokban megjelenő hivatkozások előnézetben stb. Ezért a legjobb, ha ez az információ világos, rövid és tömör.
        title: Branding
      captcha_enabled:
        desc_html: Ez hCaptcha-ból származó külső scripteket használ, mely biztonsági vagy adatvédelmi résnek bizonyulhat. Ezen kívül ez <strong>a regisztrációs folyamatot jelentősen megnehezítheti bizonyos (kifejezetten különleges szükségletű) emberek számára</strong>. Emiatt fontold meg más módszerek, mint pl. jóváhagyás-alapú vagy meghívásalapú regisztráció használatát.
        title: Az új felhasználóknak egy CAPTCHA-t kell megoldaniuk, hogy megerősítsék a fiókjuk regisztrációját
      content_retention:
        preamble: Felhasználók által generált tartalom Mastodonon való tárolásának szabályozása.
        title: Tartalom megtartása
      default_noindex:
        desc_html: Azokat a felhasználókat érinti, akik nem módosították ezt a beállítást
        title: Alapértelmezetten ne indexeljék a keresők a felhasználókat
      discovery:
        follow_recommendations: Ajánlottak követése
        preamble: Az érdekes tartalmak felszínre hozása fontos szerepet játszik az új felhasználók bevonásában, akik esetleg nem ismerik a Mastodont. Szabályozd, hogy a különböző felfedezési funkciók hogyan működjenek a kiszolgálón.
        profile_directory: Profiladatbázis
        public_timelines: Nyilvános idővonalak
        publish_discovered_servers: Felfedezett kiszolgálók közzététele
        publish_statistics: Statisztikák közzététele
        title: Felfedezés
        trends: Trendek
      domain_blocks:
        all: Mindenkinek
        disabled: Senkinek
        users: Bejelentkezett helyi felhasználóknak
      registrations:
        preamble: Szabályozd, hogy ki hozhat létre fiókot a kiszolgálón.
        title: Regisztrációk
      registrations_mode:
        modes:
          approved: A regisztráció engedélyhez kötött
          none: Senki sem regisztrálhat
          open: Bárki regisztrálhat
      title: Kiszolgálóbeállítások
    site_uploads:
      delete: Feltöltött fájl törlése
      destroyed_msg: Sikeresen töröltük a site feltöltését!
    statuses:
      account: Szerző
      application: Alkalmazás
      back_to_account: Vissza a fiók oldalára
      back_to_report: Vissza a bejelentés oldalra
      batch:
        remove_from_report: Eltávolítás a bejelentésből
        report: Bejelentés
      deleted: Törölve
      favourites: Kedvencek
      history: Verziótörténet
      in_reply_to: 'Válasz címzettje:'
      language: Nyelv
      media:
        title: Média
      metadata: Metaadatok
      no_status_selected: Nem változtattunk meg egy bejegyzést sem, mert semmi sem volt kiválasztva
      open: Bejegyzés megnyitása
      original_status: Eredeti bejegyzés
      reblogs: Megosztások
      status_changed: A bejegyzés megváltozott
      title: Fiók bejegyzései
      trending: Felkapott
      visibility: Láthatóság
      with_media: Médiával
    strikes:
      actions:
        delete_statuses: "%{name} törölte %{target} bejegyzését"
        disable: "%{name} befagyasztotta %{target} fiókját"
        mark_statuses_as_sensitive: "%{name} %{target} bejegyzését érzékenynek jelölte"
        none: "%{name} figyelmeztetést küldött %{target} számára"
        sensitive: "%{name} érzékenynek jelölte %{target} fiókját"
        silence: "%{name} korlátozta %{target} fiókját"
        suspend: "%{name} felfüggesztette %{target} fiókját"
      appeal_approved: Megfellebbezve
      appeal_pending: Fellebbezés folyamatban
      appeal_rejected: Fellebbezés visszautasítva
    system_checks:
      database_schema_check:
        message_html: Vannak esedékes adatbázis migrációink. Kérlek, futtasd őket, hogy biztosítsd, hogy az alkalmazás megfelelően működjön
      elasticsearch_running_check:
        message_html: Nem sikerült az Elasticsearchhöz kapcsolódni. Ellenőrizze, hogy fut-e, vagy kapcsolja ki a teljes szöveges keresést.
      elasticsearch_version_check:
        message_html: 'Nem kompatibilis Elasticsearch verzió: %{value}'
        version_comparison: Az Elasticsearch %{running_version} fut, de %{required_version} szükséges
      rules_check:
        action: Kiszolgáló szabályainak kezelése
        message_html: Még nem definiáltál egy szerver szabályt sem.
      sidekiq_process_check:
        message_html: Nincs Sidekiq folyamat, mely a %{value} sorhoz van rendelve. Kérlek, nézd át a Sidekiq beállításait
      upload_check_privacy_error:
        action: Itt találsz több információt
        message_html: "<strong>A webkiszolgálód félre van konfigurálva. Kockázat merül fel a felhasználóid adatainak biztonságával kapcsolatban.</strong>"
      upload_check_privacy_error_object_storage:
        action: Itt találsz több információt
        message_html: "<strong>Az objektumtárolód félre van konfigurálva. Kockázat merül fel a felhasználóid adatainak biztonságával kapcsolatban.</strong>"
    tags:
      review: Engedélyezés állapota
      updated_msg: A hashtag beállításokat sikeresen frissítettük
    title: Karbantartás
    trends:
      allow: Engedélyezés
      approved: Jóváhagyott
      disallow: Letiltás
      links:
        allow: Hivatkozás engedélyezése
        allow_provider: Közzétevő engedélyezése
        description_html: Ezek olyan hivatkozások, melyeket a kiszolgálód által látott fiókok mostanában sokat osztanak meg. Ez segíthet a felhasználóidnak rátalálni arra, hogy mi történik a világban. Egy hivatkozást sem jelenik meg nyilvánosan, amíg a közzétevőt jóvá nem hagytad. A hivatkozásokat külön is engedélyezheted vagy elutasíthatod.
        disallow: Hivatkozás letiltása
        disallow_provider: Közzétevő letiltása
        no_link_selected: Nem változott meg egy hivatkozás sem, mert semmi sem volt kiválasztva
        publishers:
          no_publisher_selected: Nem változott meg egy közzétevő sem, mert semmi sem volt kiválasztva
        shared_by_over_week:
          one: Egy ember osztotta meg a múlt héten
          other: '%{count} ember osztotta meg a múlt héten'
        title: Felkapott hivatkozások
        usage_comparison: '%{today} alkalommal lett ma megosztva, a tegnapi %{yesterday} alkalomhoz képest'
      not_allowed_to_trend: Nem engedélyezett a trendekben
      only_allowed: Csak engedélyezett
      pending_review: Áttekintésre vár
      preview_card_providers:
        allowed: A közzétevő hivatkozásai felkapottak lehetnek
        description_html: Ezek olyan domainek, melyekre vonatkozó hivatkozásokat gyakran osztanak meg a kiszolgálódon. A hivatkozások nem lesznek nyilvánosan felkapottak, amíg a hivatkozás domainjét jóvá nem hagytad. A jóváhagyásod (vagy elutasításod) az aldomainekre is vonatkozik.
        rejected: A közzétevő hivatkozásai nem lesznek felkapottak
        title: Közzétévők
      rejected: Elutasított
      statuses:
        allow: Bejegyzés engedélyezése
        allow_account: Szerző engedélyezése
        description_html: Ezek olyan, a szervered által ismert bejegyzések, melyeket mostanság gyakran osztanak meg vagy jelölnek kedvencnek. Ez segíthet az új vagy visszatérő felhasználóidnak, hogy több követhető személyt találjanak. Egyetlen bejegyzés sem jelenik meg nyilvánosan, amíg ennek szerzőjét nem hagytad jóvá és ő nem járult hozzá, hogy őt másoknak ajánlják. Bejegyzéseket egyenként is engedélyezhetsz vagy visszautasíthatsz.
        disallow: Bejegyzés tiltása
        disallow_account: Szerző tiltása
        no_status_selected: Nem változott meg egy felkapott bejegyzés sem, mert semmi sem volt kiválasztva
        not_discoverable: A szerző nem járult hozzá, hogy mások rátalálhassanak
        shared_by:
          one: Egy alkalommal megosztva és kedvencek közé helyezve
          other: '%{friendly_count} alkalommal megosztva és kedvencek közé helyezve'
        title: Felkapott bejegyzések
      tags:
        current_score: 'Jelenlegi pontszám: %{score}'
        dashboard:
          tag_accounts_measure: egyedi használat
          tag_languages_dimension: Legnépszerűbb nyelvek
          tag_servers_dimension: Legnépszerűbb kiszolgálók
          tag_servers_measure: különböző kiszolgáló
          tag_uses_measure: összes használat
        description_html: Ezek olyan hashtagek, melyek mostanság nagyon sok bejegyzésben jelennek meg, melyet a szervered lát. Ez segíthet a felhasználóidnak abban, hogy megtudják, miről beszélnek legtöbbet az emberek az adott pillanatban. Egyetlen hashtaget sem jelenik meg nyilvánosan, amíg azt nem hagytad jóvá.
        listable: Javasolható
        no_tag_selected: Nem változott meg egy címke sem, mert semmi sem volt kiválasztva
        not_listable: Nem lesz javasolva
        not_trendable: Nem fog megjelenni a trendek alatt
        not_usable: Nem használható
        peaked_on_and_decaying: 'Ekkor volt a csúcson: %{date}, most hanyatlik'
        title: Felkapott hashtagek
        trendable: Megjelenhet a trendek alatt
        trending_rank: '%{rank}. felkapott'
        usable: Használható
        usage_comparison: '%{today} alkalommal lett ma használva, a tegnapi %{yesterday} alkalomhoz képest'
        used_by_over_week:
          one: Egy ember használta a múlt héten
          other: '%{count} ember használta a múlt héten'
      title: Trendek
      trending: Felkapott
    warning_presets:
      add_new: Új hozzáadása
      delete: Törlés
      edit_preset: Figyelmeztetés szerkesztése
      empty: Nem definiáltál még egyetlen figyelmeztetést sem.
      title: Figyelmeztetések
    webhooks:
      add_new: Végpont hozzáadása
      delete: Törlés
      description_html: Egy <strong>webhook</strong> lehetővé teszi a Mastodon számára, hogy <strong>valósidejű értesítéseket</strong> küldjön le a kiválasztott eseményekről a te alkalmazásodnak, így az alkalmazásod <strong>automatikusan reagálhat</strong> ezekre.
      disable: Letiltás
      disabled: Letiltva
      edit: Végpont szerkesztése
      empty: Még nincs beállított webhook végpontod.
      enable: Engedélyezés
      enabled: Aktív
      enabled_events:
        one: 1 engedélyezett esemény
        other: "%{count} engedélyezett esemény"
      events: Események
      new: Új webhook
      rotate_secret: Titok forgatása
      secret: Titok aláírása
      status: Állapot
      title: Webhookok
      webhook: Webhook
  admin_mailer:
    new_appeal:
      actions:
        delete_statuses: bejegyzések törléséről
        disable: fiók befagyasztásáról
        mark_statuses_as_sensitive: bejegyzések érzékenynek jelöléséről
        none: figyelmeztetésről
        sensitive: fiók érzékenynek jelöléséről
        silence: fiók korlátozásáról
        suspend: fiók felfüggesztéséről
      body: "%{target} fellebbezi %{action_taken_by} moderátor %{date}-i, %{type} szóló döntését. Ezt írták:"
      next_steps: Jóváhagyhatod a fellebbezést, hogy semmissé tedd a moderátori döntést, vagy figyelmen kívül hagyhatod.
      subject: "%{username} fellebbez egy moderátori döntést a %{instance} szerveren"
    new_pending_account:
      body: Az új fiók részletesen alább látható. Ezt a jelentkezést engedélyezheted vagy elutasíthatod.
      subject: Új fiók (%{username}) engedélyezésre vár a %{instance} szerveren
    new_report:
      body: "%{reporter} jelentette: %{target}"
      body_remote: Valaki a %{domain} domainről jelentette %{target}
      subject: 'Új jelentés az alábbi szerveren: %{instance} (#%{id})'
    new_trends:
      body: 'A következő elemeket ellenőrizni kell, mielőtt nyilvánosan megjelennének:'
      new_trending_links:
        title: Felkapott hivatkozások
      new_trending_statuses:
        title: Felkapott bejegyzések
      new_trending_tags:
        no_approved_tags: Jelenleg nincsenek jóváhagyott felkapott hashtagek.
        requirements: 'Ezek közül bármelyik jelölt lehagyná a %{rank}. jóváhagyott felkapott hashtaget, amely jelenleg a(z) #%{lowest_tag_name} ezzel a pontszámmal: %{lowest_tag_score}.'
        title: Felkapott hashtagek
      subject: 'Új jóváhagyandó trendek ezen: %{instance}'
  aliases:
    add_new: Alias készítése
    created_msg: Elkészült az új aliasod. Most már elkezdheted a költöztetést a régi fiókból.
    deleted_msg: Sikeresen eltávolítottad az aliast. A fiókról erre a fiókra való áttérés már nem lehetséges.
    empty: Nincsenek aliasaid.
    hint_html: Ha másik fiókról kívánsz átlépni erre a fiókra, itt létrehozhatsz egy aliast, amelyre szükség van, mielőtt folytathatod a követők áthelyezését a régi fiókból erre. Ez az áthelyezés önmagában <strong>ártalmatlan és visszafordítható</strong> folyamat. <strong>A fiók áttelepítése a régi fiókból indul el. </strong>
    remove: Alias szétkapcsolása
  appearance:
    advanced_web_interface: Haladó webes felület
    advanced_web_interface_hint: 'Ha szeretnéd, a teljes képernyőszélességet felhasználhatod. A haladó webes felülettel különböző oszlopokat állíthatsz be, hogy egyszerre annyi infót láthass, amennyit csak akarsz: Saját idővonal, értesítések, föderációs idővonal, bármennyi lista vagy hashtag.'
    animations_and_accessibility: Animáció és akadálymentesítés
    confirmation_dialogs: Megerősítő párbeszédablakok
    discovery: Felfedezés
    localization:
      body: A Mastodont önkéntesek fordítják.
      guide_link: https://crowdin.com/project/mastodon
      guide_link_text: Bárki közreműködhet.
    sensitive_content: Kényes tartalom
    toot_layout: Bejegyzések elrendezése
  application_mailer:
    notification_preferences: E-mail beállítások módosítása
    salutation: "%{name}!"
    settings: 'E-mail beállítások módosítása: %{link}'
    unsubscribe: Leiratkozás
    view: 'Megtekintés:'
    view_profile: Profil megtekintése
    view_status: Bejegyzés megtekintése
  applications:
    created: Alkalmazás sikeresen létrehozva
    destroyed: Alkalmazás sikeresen eltávolítva
    logout: Kijelentkezés
    regenerate_token: Hozzáférési kulcs újragenerálása
    token_regenerated: Hozzáférési kulcs sikeresen újragenerálva
    warning: Ez érzékeny adat. Soha ne oszd meg másokkal!
    your_token: Hozzáférési kulcsod
  auth:
    apply_for_account: Fiók kérése
<<<<<<< HEAD
=======
    captcha_confirmation:
      help_html: Ha problémáid vannak a CAPTCHA-val, kapcsolatba léphetsz velünk a %{email} címen és segítünk.
      hint_html: Még egy dolog! Meg kell győződnünk róla, hogy tényleg valós személy vagy (így távol tarthatjuk a spam-et). Oldd meg az alábbi CAPTCHA-t és kattints a "Folytatás"-ra.
      title: Biztonsági ellenőrzés
>>>>>>> 2f049281
    confirmations:
      wrong_email_hint: Ha az emailcím nem helyes, a fiókbeállításokban megváltoztathatod.
    delete_account: Felhasználói fiók törlése
    delete_account_html: Felhasználói fiókod törléséhez <a href="%{path}">kattints ide</a>. A rendszer újbóli megerősítést fog kérni.
    description:
      prefix_invited_by_user: "@%{name} meghív téged, hogy csatlakozz ehhez a Mastodon kiszolgálóhoz."
      prefix_sign_up: Regisztrláj még ma a Mastodonra!
      suffix: Egy fiókkal követhetsz másokat, bejegyzéseket tehetsz közzé, eszmét cserélhetsz más Mastodon szerverek felhasználóival!
    didnt_get_confirmation: Nem kaptál visszaigazoló hivatkozást?
    dont_have_your_security_key: Nincs biztonsági kulcsod?
    forgot_password: Elfelejtetted a jelszavad?
    invalid_reset_password_token: A jelszó-visszaállítási kulcs nem megfelelő vagy lejárt. Kérlek generálj egy újat.
    link_to_otp: Írj be egy kétlépcsős azonosító kódot a telefonodról vagy egy visszaállító kódot
    link_to_webauth: Használd a biztonsági kulcs eszközödet
    log_in_with: Bejelentkezés, mint
    login: Bejelentkezés
    logout: Kijelentkezés
    migrate_account: Felhasználói fiók költöztetése
    migrate_account_html: Ha szeretnéd átirányítani ezt a fiókodat egy másikra, a beállításokat <a href="%{path}">itt találod meg</a>.
    or_log_in_with: Vagy jelentkezz be ezzel
    privacy_policy_agreement_html: Elolvastam és egyetértek az <a href="%{privacy_policy_path}" target="_blank">adatvédemi nyilatkozattal</a>
    progress:
      confirm: E-mail-cím megerősítése
      details: Saját adatok
      review: A felülvizsgálatunk
      rules: Szabályok elfogadása
    providers:
      cas: CAS
      saml: SAML
    register: Regisztráció
    registration_closed: "%{instance} nem fogad új tagokat"
    resend_confirmation: Megerősítő hivatkozás újraküldése
    reset_password: Jelszó visszaállítása
    rules:
      accept: Elfogadás
      back: Vissza
      invited_by: 'Csatlakozhatsz a %{domain} kiszolgálóhoz, köszönhetően a meghívónak, melyet tőle kaptál:'
      preamble: Ezeket a(z) %{domain} moderátorai adjak meg és tartatják be.
      preamble_invited: Mielőtt csatlakozol, kérlek vedd fontolóra a %{domain} moderátorai által állított szabályokat.
      title: Néhány alapszabály.
      title_invited: Meghívtak.
    security: Biztonság
    set_new_password: Új jelszó beállítása
    setup:
      email_below_hint_html: Nézd meg a levélszemét mappát, vagy kérj egy újat. Módosíthatod az e-mail-címet, ha az hibás.
      email_settings_hint_html: Kattints a hivatkozásra, melyet a(z) %{email} megerősítése céljából küldtünk. Addig várni fogunk.
      link_not_received: Nem kaptad meg a hivatkozást?
      new_confirmation_instructions_sent: Néhány perc múlva új e-mailt fogsz kapni a megerősítési hivatkozással.
      title: Bejövő postaláda ellenőrzése
    sign_in:
      preamble_html: Jelentkezz be a <strong>%{domain}</strong> hitelesítéső adataiddal. Ha másik kiszolgálón található a fiókod, akkor itt nem fogsz tudni belépni.
      title: 'Bejelentkezés ide: %{domain}'
    sign_up:
      manual_review: A(z) %{domain} regisztrációi a moderátorok kézi felülvizsgálatán mennek át. Hogy segítsd a regisztráció feldolgozását, írj röviden magadról, és hogy miért szeretnél fiókot a(z) %{domain} oldalon.
      preamble: Egy fiókkal ezen a Mastodon kiszolgálón követhetsz bárkit a hálózaton, függetlenül attól, hogy az illető fiókja melyik kiszolgálón található.
      title: Állítsuk be a fiókod a %{domain} kiszolgálón.
    status:
      account_status: Fiók állapota
      confirming: Várakozás az e-mailes visszaigazolásra.
      functional: A fiókod teljesen működőképes.
      pending: A jelentkezésed engedélyezésre vár. Ez eltarthat egy ideig. Kapsz egy e-mailt, ha a kérelmedet jóváhagyták.
      redirecting_to: A fiókod inaktív, mert jelenleg ide %{acct} van átirányítva.
      view_strikes: Fiókod ellen felrótt korábbi vétségek megtekintése
    too_fast: Túl gyorsan küldted el az űrlapot, próbáld később.
    use_security_key: Biztonsági kulcs használata
  authorize_follow:
    already_following: Már követed ezt a felhasználót
    already_requested: Már küldtél követési kérelmet ennek a fióknak
    error: Hiba történt a távoli felhasználó keresésekor
    follow: Követés
    follow_request: 'Engedélyt kértél az alábbi felhasználó követésére:'
    following: 'Siker! Mostantól követed az alábbi felhasználót:'
    post_follow:
      close: Akár be is zárhatod ezt az ablakot.
      return: A felhasználó profiljának mutatása
      web: Megtekintés a weben
    title: '%{acct} követése'
  challenge:
    confirm: Folytatás
    hint_html: "<strong>Hasznos:</strong> Nem fogjuk megint a jelszavadat kérdezni a következő órában."
    invalid_password: Érvénytelen jelszó
    prompt: Add meg a jelszót a folytatáshoz
  crypto:
    errors:
      invalid_key: érvénytelen Ed25519 vagy Curve25519 kulcs
      invalid_signature: érvénytelen Ed25519 aláírás
  date:
    formats:
      default: "%Y.%b.%d."
      with_month_name: "%Y. %B %d"
  datetime:
    distance_in_words:
      about_x_hours: "%{count}ó"
      about_x_months: "%{count}h"
      about_x_years: "%{count}é"
      almost_x_years: "%{count}é"
      half_a_minute: Épp most
      less_than_x_minutes: "%{count}p"
      less_than_x_seconds: Épp most
      over_x_years: "%{count}é"
      x_days: "%{count}n"
      x_minutes: "%{count}p"
      x_months: "%{count}h"
      x_seconds: "%{count}mp"
  deletes:
    challenge_not_passed: A beírt információ helytelen
    confirm_password: Személyazonosságod megerősítéséhez írd be a jelenlegi jelszavad
    confirm_username: Add meg a felhasználói nevedet a jóváhagyáshoz
    proceed: Felhasználói fiók törlése
    success_msg: Felhasználói fiókod sikeresen töröltük
    warning:
      before: 'Mielőtt továbbmész, kérlek olvasd el ezt alaposan:'
      caches: Más szerverek által cache-elt tartalmak még megmaradhatnak
      data_removal: Bejegyzéseid és minden más adatod véglegesen törlődni fog
      email_change_html: <a href="%{path}">Megváltoztathatod az email címed</a> a fiókod törlése nélkül
      email_contact_html: Ha még mindig nem érkezik meg, emailezhetsz ide <a href="mailto:%{email}">%{email}</a> segítségért
      email_reconfirmation_html: Ha nem kaptad meg a megerősítő emailt, <a href="%{path}">itt újrakérheted</a>
      irreversible: Nem fogod tudni visszaállítani vagy újraaktiválni a fiókodat
      more_details_html: A részletekért nézd meg az <a href="%{terms_path}">adatvédelmi szabályzatot</a>.
      username_available: A fiókod ismét elérhetővé válik
      username_unavailable: A fiókod elérhetetlen marad
  disputes:
    strikes:
      action_taken: Intézkedés
      appeal: Fellebbezés
      appeal_approved: Ezt a felrótt vétséget eredményesen fellebbezték, így már nem érvényes
      appeal_rejected: A fellebbezést visszautasították
      appeal_submitted_at: Fellebbezés beküldve
      appealed_msg: A fellebbezésedet beküldtük. Ha jóváhagyták, értesítünk.
      appeals:
        submit: Fellebbezés beküldése
      approve_appeal: Fellebbezés jóváhagyása
      associated_report: Társított bejelentés
      created_at: Dátum
      description_html: Ezek a fiókoddal szemben elvégzett műveletek és figyelmeztetések, melyeket a %{instance} szerver csapata küldött.
      recipient: Címzett
      reject_appeal: Fellebbezés elutasítása
      status: 'Bejegyzés #%{id}'
      status_removed: A bejegyzést már eltávolítottuk a rendszerből
      title: "%{action} ekkor: %{date}"
      title_actions:
        delete_statuses: Bejegyzés eltávolítása
        disable: Fiók befagyasztása
        mark_statuses_as_sensitive: Bejegyzések érzékenynek jelölése
        none: Figyelmeztetés
        sensitive: Fiók érzékenynek jelölése
        silence: Fiók korlátozása
        suspend: Fiók felfüggesztése
      your_appeal_approved: A fellebbezésedet jóváhagyták
      your_appeal_pending: Beküldtél egy fellebbezést
      your_appeal_rejected: A fellebbezésedet visszautasították
  domain_validator:
    invalid_domain: nem egy valódi domain név
  edit_profile:
    basic_information: Általános információk
    hint_html: "<strong>Tedd egyedivé, mi látnak mások a profilodon és a bejegyzéseid mellett.</strong> Mások nagyobb eséllyel követnek vissza és lépnek veled kapcsolatba, ha van kitöltött profilod és profilképed."
    other: Egyéb
    safety_and_privacy: Biztonság és személyes adatok
  errors:
    '400': A küldött kérés érvénytelen vagy hibás volt.
    '403': Nincs jogosultságod az oldal megtekintéséhez.
    '404': Az általad keresett oldal nem található.
    '406': Ez az oldal a kért formátumban nem áll rendelkezésre.
    '410': Az általad keresett oldal már nem létezik.
    '422':
      content: Megerősítés sikertelen. Nem tiltottad le esetleg a sütiket?
      title: Megerősítés sikertelen
    '429': Korlátozva
    '500':
      content: Sajnáljuk, valami hiba történt a mi oldalunkon.
      title: Az oldal nem megfelelő
    '503': Az oldalt átmeneti kiszolgálóprobléma miatt nem lehet kiszolgálni.
    noscript_html: A Mastodon webalkalmazás használatához engedélyezned kell a JavaScriptet. A másik megoldás, hogy kipróbálsz egy platformodnak megfelelő <a href="%{apps_path}">alkalmazást</a>.
  existing_username_validator:
    not_found: ezzel a névvel nem találtunk helyi felhasználót
    not_found_multiple: nem találtuk %{usernames} felhasználó(ka)t
  exports:
    archive_takeout:
      date: Dátum
      download: Archív letöltése
      hint_html: Itt kérhető egy archív az összes <strong>feltöltött bejegyzésedről és médiádról</strong>. Az exportált adatok ActivityPub formátumban lesznek, melyet bármilyen szabványos program tud olvasni. 7 naponként kérhetsz ilyen archívot.
      in_progress: Archív összeállítása...
      request: Archív kérése
      size: Méret
    blocks: Tiltólistádon
    bookmarks: Könyvjelzők
    csv: CSV
    domain_blocks: Tiltott domainjeid
    lists: Listáid
    mutes: Némításaid
    storage: Médiatároló
  featured_tags:
    add_new: Új hozzáadása
    errors:
      limit: Elérted a maximálisan kitűzhető hashtagek számát
    hint_html: "<strong>Mik a kiemelt hashtagek?</strong> Ezek állandóan megjelennek a nyilvános profilodon és lehetővé teszik, hogy mások kifejezetten az ezekhez tartozó bejegyzéseidet böngésszék. Jó eszköz ez kreatív munkák vagy hosszútávú projektek nyomonkövetésére."
  filters:
    contexts:
      account: Profil
      home: Saját idővonal
      notifications: Értesítések
      public: Nyilvános idővonalak
      thread: Beszélgetések
    edit:
      add_keyword: Kulcsszó hozzáadása
      keywords: Kulcsszavak
      statuses: Egyedi bejegyzések
      statuses_hint_html: Ez a szűrő egyedi bejegyzések kiválasztására vonatkozik, függetlenül attól, hogy megfelelnek-e a lenti kulcsszavaknak. <a href="%{path}">Engedélyezze vagy távolítsa el a bejegyzéseket a szűrőből</a>.
      title: Szűrő szerkesztése
    errors:
      deprecated_api_multiple_keywords: Ezek a paraméterek nem módosíthatóak az alkalmazásból, mert több mint egy szűrőkulcsszóra is hatással vannak. Használd az alkalmazás vagy a webes felület újabb verzióját.
      invalid_context: A megadott kontextus hamis vagy hiányzik
    index:
      contexts: 'Szűrés helye: %{contexts}'
      delete: Törlés
      empty: Nincs szűrés.
      expires_in: 'Ennyi idő múlva jár le: %{distance}'
      expires_on: 'Lejárat ideje: %{date}'
      keywords:
        one: "%{count} kulcsszó"
        other: "%{count} kulcsszó"
      statuses:
        one: "%{count} bejegyzés"
        other: "%{count} bejegyzés"
      statuses_long:
        one: "%{count} egyedi bejegyzés elrejtve"
        other: "%{count} egyedi bejegyzés elrejtve"
      title: Szűrők
    new:
      save: Új szűrő mentése
      title: Új szűrő hozzáadása
    statuses:
      back_to_filter: Vissza a szűrőhöz
      batch:
        remove: Eltávolítás a szűrőből
      index:
        hint: Ez a szűrő egyedi bejegyzések kiválasztására vonatkozik a megadott kritériumoktól függetlenül. Újabb bejegyzéseket adhatsz hozzá ehhez a szűrőhöz a webes felületen keresztül.
        title: Megszűrt bejegyzések
  generic:
    all: Mind
    all_items_on_page_selected_html:
      one: "<strong>%{count}</strong> elem kiválasztva ezen az oldalon."
      other: Mind a(z) <strong>%{count}</strong> elem kiválasztva ezen az oldalon.
    all_matching_items_selected_html:
      one: "<strong>%{count}</strong>, a keresésnek megfelelő elem kiválasztva."
      other: Mind a(z) <strong>%{count}</strong>, a keresésnek megfelelő elem kiválasztva.
    cancel: Mégse
    changes_saved_msg: A változásokat elmentettük!
    confirm: Megerősítés
    copy: Másolás
    delete: Törlés
    deselect: Összes kiválasztás megszüntetése
    none: Nincs
    order_by: Rendezés
    save_changes: Változások mentése
    select_all_matching_items:
      one: '%{count}, a keresésnek megfelelő elem kiválasztása.'
      other: Mind a(z) %{count}, a keresésnek megfelelő elem kiválasztása.
    today: ma
    validation_errors:
      one: Valami nincs rendjén! Tekintsd meg a hibát lent
      other: Valami nincs rendjén! Tekintsd meg a(z) %{count} hibát lent
  imports:
    errors:
      empty: Üres CSV-fájl
      incompatible_type: Nem kompatibilis a kiválasztott importálási típussal
      invalid_csv_file: 'Érvénytelen CSV-fájl. Hiba: %{error}'
      over_rows_processing_limit: több mint %{count} sort tartalmaz
      too_large: A fájl túl nagy
    failures: Hibák
    imported: Importálva
    mismatched_types_warning: Úgy tűnik, hogy rossz típust választottál az importáláshoz. Ellenőrizd még egyszer.
    modes:
      merge: Összefésülés
      merge_long: Megtartjuk a meglévő bejegyzéseket és hozzávesszük az újakat
      overwrite: Felülírás
      overwrite_long: Lecseréljük újakkal a jelenlegi bejegyzéseket
    overwrite_preambles:
      blocking_html: 'Arra készülsz, hogy <strong>lecseréld a letiltási listát</strong> legfeljebb <strong>%{total_items} fiókra</strong> a következőből: <strong>%{filename}</strong>.'
      bookmarks_html: 'Arra készülsz, hogy <strong>lecseréld a könyvjelzőket</strong> legfeljebb <strong>%{total_items} bejegyzésre</strong> a következőből: <strong>%{filename}</strong>.'
      domain_blocking_html: 'Arra készülsz, hogy <strong>lecseréld a domain letiltási listát</strong> legfeljebb <strong>%{total_items} domainre</strong> a következőből: <strong>%{filename}</strong>.'
      following_html: 'Arra készülsz, hogy legfeljebb <strong>%{total_items} fiókot</strong> <strong>kövess</strong> a következőből: <strong>%{filename}</strong>, és <strong>abbahagyd mindenki más követését</strong>.'
      muting_html: 'Arra készülsz, hogy <strong>lecseréld a némított fiókok listáját</strong> legfeljebb <strong>%{total_items} fiókra</strong> a következőből: <strong>%{filename}</strong>.'
    preambles:
      blocking_html: 'Arra készülsz, hogy legfeljebb <strong>%{total_items} fiókot</strong> <strong>letilts</strong> a következőből: <strong>%{filename}</strong>.'
      bookmarks_html: 'Arra készülsz, hogy legfeljebb <strong>%{total_items} bejegyzést</strong> adj hozzá a <strong>könyvjelzőkhöz</strong> a következőből: <strong>%{filename}</strong>.'
      domain_blocking_html: 'Arra készülsz, hogy legfeljebb <strong>%{total_items} domaint</strong> <strong>letilts</strong> a következőből: <strong>%{filename}</strong>.'
      following_html: 'Arra készülsz, hogy legfeljebb <strong>%{total_items} fiókot</strong> <strong>kövess</strong> a következőből: <strong>%{filename}</strong>.'
      muting_html: 'Arra készülsz, hogy legfeljebb <strong>%{total_items} fiókot</strong> <strong>némíts</strong> a következőből: <strong>%{filename}</strong>.'
    preface: Itt importálhatod egy másik kiszolgálóról lementett adataidat, például követettjeid és letiltott felhasználóid listáját.
    recent_imports: Legutóbbi importálások
    states:
      finished: Befejezve
      in_progress: Folyamatban
      scheduled: Időzítve
      unconfirmed: Nem megerősítve
    status: Állapot
    success: Adataidat sikeresen feltöltöttük és feldolgozásukat megkezdtük
    time_started: 'Kezdés ideje:'
    titles:
      blocking: Letiltott fiókok importálása
      bookmarks: Könyvjelzők importálása
      domain_blocking: Letiltott domainek importálása
      following: Követett fiókok importálása
      muting: Némított fiókok importálása
    type: Importálás típusa
    type_groups:
      constructive: Követések és könyvjelzők
      destructive: Letiltások és némítások
    types:
      blocking: Letiltottak listája
      bookmarks: Könyvjelzők
      domain_blocking: Letiltott domainek listája
      following: Követettjeid listája
      muting: Némított felhasználók listája
    upload: Feltöltés
  invites:
    delete: Visszavonás
    expired: Lejárt
    expires_in:
      '1800': 30 perc
      '21600': 6 óra
      '3600': 1 óra
      '43200': 12 óra
      '604800': 1 hét
      '86400': 1 nap
    expires_in_prompt: Soha
    generate: Generálás
    invited_by: 'Téged meghívott:'
    max_uses:
      one: 1 használat
      other: "%{count} használat"
    max_uses_prompt: Nincs korlát
    prompt: Az itt előállított hivatkozások megosztásával hívhatod meg ismerőseidet erre a kiszolgálóra
    table:
      expires_at: Lejárat
      uses: Használat
    title: Meghívások
  lists:
    errors:
      limit: Elérted a listák maximális számát
  login_activities:
    authentication_methods:
      otp: kétlépcsős azonosító alkalmazás
      password: jelszó
      sign_in_token: e-mail biztonsági kód
      webauthn: biztonsági kulcsok
    description_html: Ha olyan aktivitást látsz, melyet nem ismersz fel, fontold meg, hogy megváltoztatod a jelszavad és engedélyezed a kétlépcsős hitelesítést.
    empty: Nem érhető el hitelesítési történet
    failed_sign_in_html: Bejelentkezés meghiúsult ezzel %{method} innen %{ip} (%{browser})
    successful_sign_in_html: Sikeres bejelentkezés ezzel %{method} innen %{ip} (%{browser})
    title: Hitelesítési történet
  mail_subscriptions:
    unsubscribe:
      action: Igen, leiratkozás
      complete: Leiratkozva
      confirmation_html: Biztos vagy benne, hogy le szeretnél iratkozni arról, hogy %{type} típusú üzeneteket kapj a %{domain} Mastodon kiszolgálón a %{email} címedre? Bármikor újra feliratkozhatsz az <a href="%{settings_path}">email értesítések beállításainál</a>.
      emails:
        notification_emails:
          favourite: kedvencnek jelölésről email értesítő
          follow: követésről email értesítő
          follow_request: követési kérelemről email értesítő
          mention: megemlítésről email értesítő
          reblog: megtolásról email értesítő
      resubscribe_html: Ha tévedésből iratkoztál le, újra feliratkozhatsz az <a href="%{settings_path}">email értesítések beállításainál</a>.
      success_html: Mostantól nem kapsz %{type} típusú üzeneket a %{domain} Mastodon kiszolgálón a %{email} címedre.
      title: Leiratkozás
  media_attachments:
    validations:
      images_and_video: Nem csatolhatsz videót olyan bejegyzéshez, amelyhez már csatoltál képet
      not_ready: Nem lehet olyan fájlt csatolni, melynek még nem fejeződött be a feldolgozása. Próbáld kicsit később!
      too_many: Maximum négy fájlt csatolhatsz
  migrations:
    acct: Az új fiók felhasznalonev@domain formátumban
    cancel: Átirányítás törlése
    cancel_explanation: Az átirányítás törlése reaktiválja a fiókodat, de nem fogja visszahozni azokat a követőidet, akik közben a másik fiókhoz kerültek át.
    cancelled_msg: Az átirányítást sikeresen töröltük.
    errors:
      already_moved: ugyanaz a fiók, ahová már elköltöztél
      missing_also_known_as: nem hivatkozza vissza ezt a fiókot
      move_to_self: nem lehet az aktuális fiók
      not_found: nem található
      on_cooldown: Még tart a türelmi idő
    followers_count: Követők a költözéskor
    incoming_migrations: Átköltözés egy másik fiókból
    incoming_migrations_html: Ahhoz, hogy egy másik fiókból ebbe költözz, először <a href="%{path}">hozz létre egy fiókálnevet</a>.
    moved_msg: A fiókod mostantól ide %{acct} irányít át, a követőidet átköltöztetjük.
    not_redirecting: A fiókod nincs átirányítva jelenleg sehová sem.
    on_cooldown: Nemrég költöztetted a fiókod. Ez a funkció %{count} nap múlva lesz megint elérhető.
    past_migrations: Eddigi költözések
    proceed_with_move: Követők átköltöztetése
    redirected_msg: A fiókodat ide irányítjuk át %{acct}.
    redirecting_to: A fiókod át van irányítva ide %{acct}.
    set_redirect: Átirányítás beállítása
    warning:
      backreference_required: Az új fiókot először be kell úgy állítani, hogy ezt visszahivatkozza
      before: 'Mielőtt továbbmész, olvasd el ezeket kérlek figyelmesen:'
      cooldown: A költözés után van egy türelmi idő, mely alatt nem tudsz majd újra költözni
      disabled_account: A jelenlegi fiókod nem lesz teljesen használható ezután. Viszont elérhető lesz majd az adatexport funkció, valamint a reaktiválás is.
      followers: Ez a művelet az összes követődet a jelenlegi fiókról az újra fogja költöztetni
      only_redirect_html: Az is lehetséges, hogy <a href="%{path}">csak átirányítást raksz a profilodra</a>.
      other_data: Más adatot nem fogunk automatikusan mozgatni
      redirect: A jelenlegi fiókod profiljára átirányításról szóló figyelmeztetést rakunk, valamint már nem fogjuk mutatni a keresésekben
  moderation:
    title: Moderáció
  move_handler:
    carry_blocks_over_text: Ez a fiók elköltözött innen %{acct}, melyet letiltottatok.
    carry_mutes_over_text: Ez a fiók elköltözött innen %{acct}, melyet lenémítottatok.
    copy_account_note_text: 'Ez a fiók elköltözött innen %{acct}, itt vannak a bejegyzéseitek róla:'
  navigation:
    toggle_menu: Menü be/ki
  notification_mailer:
    admin:
      report:
        subject: "%{name} bejelentést küldött"
      sign_up:
        subject: "%{name} feliratkozott"
    favourite:
      body: 'A bejegyzésedet %{name} kedvencnek jelölte:'
      subject: "%{name} kedvencnek jelölte a bejegyzésedet"
      title: Új kedvenc
    follow:
      body: "%{name} mostantól követ téged!"
      subject: "%{name} mostantól követ téged"
      title: Új követő
    follow_request:
      action: Követési kérelmek kezelése
      body: "%{name} követni szeretne téged"
      subject: 'Jóváhagyásra vár: %{name}'
      title: Új követési kérelem
    mention:
      action: Válasz
      body: '%{name} megemlített téged:'
      subject: '%{name} megemlített téged'
      title: Új említés
    poll:
      subject: '%{name} szavazása véget ért'
    reblog:
      body: 'A bejegyzésedet %{name} megtolta:'
      subject: "%{name} megtolta a bejegyzésedet"
      title: Új megtolás
    status:
      subject: "%{name} bejegyzést írt"
    update:
      subject: "%{name} szerkesztett egy bejegyzést"
  notifications:
    email_events: Események email értesítésekhez
    email_events_hint: 'Válaszd ki azokat az eseményeket, melyekről értesítést szeretnél:'
    other_settings: Értesítések egyéb beállításai
  number:
    human:
      decimal_units:
        format: "%n%u"
        units:
          billion: Mrd
          million: M
          quadrillion: Q
          thousand: K
          trillion: T
  otp_authentication:
    code_hint: Jóváhagyáshoz írd be a hitelesítő alkalmazás által generált kódot
    description_html: Ha engedélyezed a <strong>kétlépcsős azonosítást</strong>, a bejelentkezéshez szükséged lesz a telefonodra és egy alkalmazásra, amely hozzáférési kódot generál számodra.
    enable: Engedélyezés
    instructions_html: "<strong>Olvasd be ezt a QR-kódot a telefonodon futó Google Authenticator vagy egyéb TOTP alkalmazással</strong>. A jövőben ez az alkalmazás fog számodra hozzáférési kódot generálni a belépéshez."
    manual_instructions: 'Ha nem sikerült a QR-kód beolvasása, itt a szöveges kulcs, amelyet manuálisan kell begépelned:'
    setup: Beállítás
    wrong_code: A beírt kód nem érvényes. A kiszolgáló órája és az eszközöd órája szinkronban jár?
  pagination:
    newer: Újabb
    next: Következő
    older: Régebbi
    prev: Előző
    truncate: "&hellip;"
  polls:
    errors:
      already_voted: Ezen a szavazáson már voksoltál
      duplicate_options: duplázott elemeket tartalmaz
      duration_too_long: túl távoli időpont
      duration_too_short: túl közeli időpont
      expired: A szavazásnak már vége
      invalid_choice: A kiválasztott szavazási lehetőség nem létezik
      over_character_limit: egyik sem lehet %{max} karakternél hosszabb
      self_vote: Nem szavazhatsz a saját szavazásodon
      too_few_options: több, mint egy opciónak kell lennie
      too_many_options: nem lehet több, mint %{max} opció
  preferences:
    other: Egyéb
    posting_defaults: Bejegyzések alapértelmezései
    public_timelines: Nyilvános idővonalak
  privacy_policy:
    title: Adatvédelmi irányelvek
  reactions:
    errors:
      limit_reached: A különböző reakciók száma elérte a határértéket
      unrecognized_emoji: nem ismert emodzsi
  relationships:
    activity: Fiók aktivitás
    confirm_follow_selected_followers: Biztos, hogy követni akarod a kiválasztott követőket?
    confirm_remove_selected_followers: Biztos, hogy el szeretnéd távolítani a kiválasztott követőket?
    confirm_remove_selected_follows: Biztos, hogy el szeretnéd távolítani a kiválasztott követéseket?
    dormant: Elhagyott
    follow_failure: Nem sikerült bekövetni néhányat a kiválasztott fiókok közül.
    follow_selected_followers: Kiválasztott követők bekövetése
    followers: Követők
    following: Követve
    invited: Meghívva
    last_active: Utoljára aktív
    most_recent: Legutóbbi
    moved: Átköltöztetve
    mutual: Kölcsönös
    primary: Elsődleges
    relationship: Kapcsolat
    remove_selected_domains: A választott domainekről minden követő eltávolítása
    remove_selected_followers: Kiválasztott követők eltávolítása
    remove_selected_follows: Kiválasztottak követésének abbahagyása
    status: Fiók állapota
  remote_follow:
    missing_resource: A fiókodnál nem található a szükséges átirányítási URL
  reports:
    errors:
      invalid_rules: nem hivatkozik érvényes szabályra
  rss:
    content_warning: 'Tartalmi figyelmeztetés:'
    descriptions:
      account: Nyilvános bejegyzések a(z) @%{acct} fióktól
      tag: 'Ezzel jelölt nyilvános bejegyzések: #%{hashtag}'
  scheduled_statuses:
    over_daily_limit: Túllépted az időzített bejegyzésekre vonatkozó %{limit} db-os napi limitet
    over_total_limit: Túllépted az időzített bejegyzésekre vonatkozó %{limit} db-os limitet
    too_soon: Az időzített időpontnak a jövőben kell lennie
  sessions:
    activity: Legutóbbi tevékenység
    browser: Böngésző
    browsers:
      alipay: Alipay
      blackberry: BlackBerry
      chrome: Chrome
      edge: Microsoft Edge
      electron: Electron
      firefox: Firefox
      generic: Ismeretlen böngésző
      huawei_browser: Huawei Böngésző
      ie: Internet Explorer
      micro_messenger: MicroMessenger
      nokia: Nokia S40 Ovi Böngésző
      opera: Opera
      otter: Otter
      phantom_js: PhantomJS
      qq: QQ Browser
      safari: Safari
      uc_browser: UC Browser
      unknown_browser: Ismeretlen böngésző
      weibo: Weibo
    current_session: Jelenlegi munkamenet
    description: "%{browser} az alábbi platformon: %{platform}"
    explanation: Jelenleg az alábbi böngészőkkel vagy bejelentkezve a fiókodba.
    ip: IP
    platforms:
      adobe_air: Adobe Air
      android: Android
      blackberry: BlackBerry
      chrome_os: ChromeOS
      firefox_os: Firefox OS
      ios: iOS
      kai_os: KaiOS
      linux: Linux
      mac: Mac
      unknown_platform: Ismeretlen platform
      windows: Windows
      windows_mobile: Windows Mobile
      windows_phone: Windows Phone
    revoke: Visszavonás
    revoke_success: Munkamenet sikeresen visszavonva
    title: Munkamenetek
    view_authentication_history: Fiókod hitelesítési történetének megtekintése
  settings:
    account: Fiók
    account_settings: Fiók beállítások
    aliases: Fiók aliasok
    appearance: Megjelenés
    authorized_apps: Jóváhagyott alkalmazások
    back: Vissza a Mastodonhoz
    delete: Fiók törlése
    development: Fejlesztőknek
    edit_profile: Profil szerkesztése
    export: Adatok exportálása
    featured_tags: Kiemelt hashtagek
    import: Importálás
    import_and_export: Import és export
    migrate: Fiók átirányítása
    notifications: Értesítések
    preferences: Beállítások
    profile: Profil
    relationships: Követések és követők
    statuses_cleanup: Bejegyzések automatikus törlése
    strikes: Moderációs felrótt vétségek
    two_factor_authentication: Kétlépcsős hitelesítés
    webauthn_authentication: Biztonsági kulcsok
  statuses:
    attached:
      audio:
        one: "%{count} hang"
        other: "%{count} hang"
      description: 'Csatolva: %{attached}'
      image:
        one: "%{count} kép"
        other: "%{count} kép"
      video:
        one: "%{count} videó"
        other: "%{count} videó"
    boosted_from_html: Megtolva innen %{acct_link}
    content_warning: 'Tartalmi figyelmeztetés: %{warning}'
    default_language: Felhasználói felület nyelvével azonos
    disallowed_hashtags:
      one: 'tiltott hashtaget tartalmaz: %{tags}'
      other: 'tiltott hashtageket tartalmaz: %{tags}'
    edited_at_html: 'Szerkesztve: %{date}'
    errors:
      in_reply_not_found: Már nem létezik az a bejegyzés, melyre válaszolni szeretnél.
    open_in_web: Megnyitás a weben
    over_character_limit: túllépted a maximális %{max} karakteres keretet
    pin_errors:
      direct: A csak a megemlített felhasználók számára látható bejegyzések nem tűzhetők ki
      limit: Elérted a kitűzhető bejegyzések maximális számát
      ownership: Nem tűzheted ki valaki más bejegyzését
      reblog: Megtolt bejegyzést nem tudsz kitűzni
    poll:
      total_people:
        one: "%{count} személy"
        other: "%{count} személy"
      total_votes:
        one: "%{count} szavazat"
        other: "%{count} szavazat"
      vote: Szavazás
    show_more: Több megjelenítése
    show_newer: Újabbak mutatása
    show_older: Régebbiek mutatása
    show_thread: Szál mutatása
    sign_in_to_participate: Bejelentkezés a beszélgetésben részvételhez
    title: '%{name}: „%{quote}”'
    visibilities:
      direct: Közvetlen
      private: Csak követőknek
      private_long: Csak a követőidnek jelenik meg
      public: Nyilvános
      public_long: Bárki láthatja
      unlisted: Listázatlan
      unlisted_long: Mindenki látja, de a nyilvános idővonalakon nem jelenik meg
  statuses_cleanup:
    enabled: Régi bejegyzések automatikus törlése
    enabled_hint: Automatikusan törli a bejegyzéseidet, ahogy azok elérik a megadott korhatárt, kivéve azokat, melyek illeszkednek valamely alábbi kivételre
    exceptions: Kivételek
    explanation: Mivel a bejegyzések törlése drága művelet, ezért ez időben elnyújtva történik, amikor a kiszolgáló épp nem elfoglalt. Ezért lehetséges, hogy a bejegyzéseid valamivel később lesznek törölve, mint ahogy azok elérik a korhatárukat.
    ignore_favs: Kedvencek kihagyása
    ignore_reblogs: Megtolások kihagyása
    interaction_exceptions: Interakció alapú kivételek
    interaction_exceptions_explanation: Nincs arra garancia, hogy olyan bejegyzések törlésre kerüljenek, melyek épp a megadott kedvencnek jelölési vagy megtolási határ alatt vannak, de régebben e fölött is jártak már.
    keep_direct: Közvetlen üzenetek megtartása
    keep_direct_hint: Nem törli egyetlen közvetlen üzenetedet sem
    keep_media: Médiacsatolmánnyal ellátott bejegyzések megtartása
    keep_media_hint: Egyetlen bejegyzésedet sem törli, melyeknek van médiacsatolmánya
    keep_pinned: Kitűzött bejegyzések megtartása
    keep_pinned_hint: Egyetlen kitűzött bejegyzésedet sem törli
    keep_polls: Szavazások megtartása
    keep_polls_hint: Egyetlen szavazásodat sem törli
    keep_self_bookmark: Általad könyvjelzőzött bejegyzések megtartása
    keep_self_bookmark_hint: Egyetlen olyan bejegyzésedet sem törli, melyet könyvjelzővel láttál el
    keep_self_fav: Kedvenc bejegyzések megtartása
    keep_self_fav_hint: Nem törli azon bejegyzéseidet, melyeket kedvencnek jelöltél
    min_age:
      '1209600': 2 hét
      '15778476': 6 hónap
      '2629746': 1 hónap
      '31556952': 1 év
      '5259492': 2 hónap
      '604800': 1 hét
      '63113904': 2 év
      '7889238': 3 hónap
    min_age_label: Korhatár
    min_favs: Bejegyzések megtartása, melyeket többször jelöltek kedvencnek, mint
    min_favs_hint: Nem törli egyetlen olyan bejegyzésedet sem, melyeket legalább ennyiszer jelöltek kedvencnek. Hagyd üresen, hogy a kedvencnek jelölések számától függetlenül törölve legyenek.
    min_reblogs: Bejegyzések megtartása, melyeket többször toltak meg, mint
    min_reblogs_hint: Egyetlen olyan bejegyzésedet sem törli, melyet ennél többször toltak meg. Hagyd üresen, hogy a megtolások számától függetlenül töröljük a bejegyzéseket
  stream_entries:
    pinned: Kitűzött bejegyzés
    reblogged: megtolta
    sensitive_content: Kényes tartalom
  strikes:
    errors:
      too_late: Túl késő, hogy fellebbezd ezt a felrótt vétséget
  tags:
    does_not_match_previous_name: nem illeszkedik az előző névvel
  themes:
    contrast: Mastodon (Nagy kontrasztú)
    default: Mastodon (Sötét)
    mastodon-light: Mastodon (Világos)
  time:
    formats:
      default: "%Y. %b %d., %H:%M"
      month: "%Y %b"
      time: "%H:%M"
  two_factor_authentication:
    add: Hozzáadás
    disable: Kikapcsolás
    disabled_success: A kétlépcsős azonosítást sikeresen letiltottuk
    edit: Szerkesztés
    enabled: Kétlépcsős azonosítás engedélyezve
    enabled_success: A kétlépcsős azonosítást sikeresen engedélyezted
    generate_recovery_codes: Visszaállítási kódok generálása
    lost_recovery_codes: A visszaállítási kódok segítségével tudsz belépni, ha elveszítenéd a telefonod. Ha a visszaállítási kódjaidat hagytad el, itt generálhatsz újakat. A régi kódokat ebben az esetben érvénytelenítjük.
    methods: Kétlépcsős eljárások
    otp: Hitelesítő alkalmazás
    recovery_codes: Visszaállítási kódok biztonsági mentése
    recovery_codes_regenerated: A visszaállítási kódokat sikeresen újrageneráltuk
    recovery_instructions_html: A visszaállítási kódok egyikének segítségével tudsz majd belépni, ha elveszítenéd a telefonod. <strong>Tartsd biztos helyen a visszaállítási kódjaid</strong>! Például nyomtasd ki őket és tárold a többi fontos iratoddal együtt.
    webauthn: Biztonsági kulcsok
  user_mailer:
    appeal_approved:
      action: Ugrás a fiókodhoz
      explanation: A fiókod %{appeal_date}-i fellebbezése, mely a %{strike_date}-i vétségeddel kapcsolatos, jóváhagyásra került. A fiókod megint makulátlan.
      subject: A %{date}-i fellebbezésedet jóváhagyták
      title: Fellebbezés jóváhagyva
    appeal_rejected:
      explanation: A %{appeal_date}-i fellebbezésed, amely a fiókod %{strike_date}-i vétségével kapcsolatos, elutasításra került.
      subject: A %{date}-i fellebbezésedet visszautasították
      title: Fellebbezés visszautasítva
    backup_ready:
      explanation: A Mastodon fiókod teljes mentését kérted. A mentés kész ás letölthető!
      subject: Az adataidról készült archív letöltésre kész
      title: Archiválás
    suspicious_sign_in:
      change_password: módosítsd a jelszavad
      details: 'Itt vannak a bejelentkezés részletei:'
      explanation: Egy új IP-címről történő bejelentkezést észleltünk.
      further_actions_html: Ha nem te voltál, akkor azt javasoljuk, hogy azonnal %{action} és engedélyezd a kétlépcsős hitelesítést, hogy biztonságban tudd a fiókodat.
      subject: A fiókodat egy új IP-címről érték el
      title: Új bejelentkezés
    warning:
      appeal: Fellebbezés beküldése
      appeal_description: Ha azt gondolod, hogy ez hibás, beküldhetsz egy fellebbezést a(z) %{instance} szerver csapatának.
      categories:
        spam: Kéretlen üzenet
        violation: A tartalom megsérti a következő közösségi irányelveket
      explanation:
        delete_statuses: Néhány bejegyzésedről úgy találták, hogy megsértenek egy vagy több közösségi irányelvet, így ezeket a %{instance} moderátorai eltávolították.
        disable: Nem használhatod tovább a fiókodat, bár a profil- és egyéb adataid érintetlenül maradnak. Kérhetsz mentést az adataidról, megváltoztathatod a beállításaidat vagy törölheted a fiókodat.
        mark_statuses_as_sensitive: Néhány bejegyzésedet a %{instance} moderátorai érzékenynek jelölték. Ez azt jelenti, hogy az embereknek először rá kell nyomni a bejegyzés médiatartalmára, mielőtt egy előnézet megjelenne. A jövőben te is megjelölheted bejegyzés írása közben a médiatartalmat érzékenyként.
        sensitive: Mostantól minden feltöltött médiaállományodat érzékeny tartalomként jelölünk meg és kattintásos figyelmeztetés mögé rejtjük.
        silence: A fiókodat most is használhatod, de ezen a kiszolgálón csak olyanok láthatják a bejegyzéseidet, akik már eddig is a követőid voltak, valamint kimaradhatsz a különböző felfedezési funkciókból. Viszont mások kézileg továbbra is be tudnak követni.
        suspend: Többé nem használhatod a fiókodat, a profilod és más adataid többé nem elérhetőek. Még be tudsz jelentkezni, hogy mentést kérj az adataidról addig, amíg kb. 30 nap múlva teljesen le nem töröljük őket. Néhány alapadatot megtartunk, hogy el tudjuk kerülni, hogy megkerüld a felfüggesztést.
      reason: 'Indok:'
      statuses: 'Bejegyzések idézve:'
      subject:
        delete_statuses: A(z) %{acct} fiók bejegyzései eltávolításra kerültek
        disable: A fiókodat %{acct} befagyasztották
        mark_statuses_as_sensitive: Bejegyzéseidet a %{acct} szerveren érzékenyek jelölték
        none: Figyelmeztetés a %{acct} fióknak
        sensitive: Bejegyzéseidet a %{acct} szerveren mostantól érzékenynek jelöljük
        silence: A fiókodat %{acct} korlátozták
        suspend: A fiókodat %{acct} felfüggesztették
      title:
        delete_statuses: Bejegyzések törölve
        disable: Befagyasztott fiók
        mark_statuses_as_sensitive: Bejegyzések érzékenynek jelölve
        none: Figyelem
        sensitive: Fiók érzékenynek jelölve
        silence: Lekorlátozott fiók
        suspend: Felfüggesztett fiók
    welcome:
      edit_profile_action: Készítsd el profilod
      edit_profile_step: Testreszabhatod a profilod egy profilkép feltöltésével, a megjelenített neved megváltoztatásával és így tovább. Bekapcsolhatod az új követőid jóváhagyását, mielőtt követhetnek.
      explanation: Néhány tipp a kezdeti lépésekhez
      final_action: Kezdj bejegyzéseket írni
      final_step: 'Kezdj tülkölni! A nyilvános bejegyzéseid még követők híján is megjelennek másoknak, például a helyi idővonalon vagy a hashtageknél. Kezdd azzal, hogy bemutatkozol a #bemutatkozas vagy az #introductions hashtag használatával.'
      full_handle: Teljes felhasználóneved
      full_handle_hint: Ez az, amit megadhatsz másoknak, hogy üzenhessenek neked vagy követhessenek téged más szerverekről.
      subject: Üdvözöl a Mastodon
      title: Üdv a fedélzeten, %{name}!
  users:
    follow_limit_reached: Nem követhetsz több, mint %{limit} embert
    go_to_sso_account_settings: Ugrás az azonosítási szolgáltatód fiókbeállításaihoz
    invalid_otp_token: Érvénytelen ellenőrző kód
    otp_lost_help_html: Ha mindkettőt elvesztetted, kérhetsz segítséget itt %{email}
    seamless_external_login: Külső szolgáltatáson keresztül jelentkeztél be, így a jelszó és e-mail beállítások nem elérhetőek.
    signed_in_as: 'Bejelentkezve mint'
  verification:
<<<<<<< HEAD
=======
    extra_instructions_html: <strong>Tipp:</strong> A hivatkozás a weboldaladon lehet láthatatlan. A fontos rész a <code>rel="me"</code>, mely megakadályozza, hogy mások a nevedben lépjenek fel olyan oldalakon, ahol van felhasználók által előállított tartalom. A <code>link</code> tag-et az oldal fejlécében is használhatod az <code>a</code> tag helyett, de a HTML-nek elérhetőnek kell lennie JavaScript futtatása nélkül is.
    here_is_how: Itt van, hogyan kell
    hint_html: "<strong>A személyazonosságod ellenőrizhetősége a Mastodonon mindenki számára elérhető.</strong> Ez nyílt webes szabványok alapján, most és mindörökké szabadon és ingyenesen történik. Ehhez csak egy saját weboldalra van szükséged, mely alapján mások felismernek téged. Ha a profilodról erre a weboldalra hivatkozol, mi ellenőrizzük, hogy erről az oldalról visszahivatkozol-e a profilodra, és siker esetén erről vizuális jelzést is adunk a profilodon."
    instructions_html: Az alábbi kódot másold be a weboldalad HTML kódjába. Ezután add hozzá a weboldalad címét a profilod egyik extra mezőjéhez a "Profil szerkesztése" fülön és mentsd a változásokat.
>>>>>>> 2f049281
    verification: Hitelesítés
    verified_links: Ellenőrzött hivatkozásaid
  webauthn_credentials:
    add: Biztonsági kulcs hozzáadása
    create:
      error: A biztonsági kulcs hozzáadása közben hiba történt. Kérlek, próbáld újra.
      success: A biztonsági kulcsodat sikeresen felvettük.
    delete: Törlés
    delete_confirmation: Biztos, hogy le akarod törölni ezt a biztonsági kulcsot?
    description_html: Ha engedélyezed a <strong>biztonsági kulcsos hitelesítést</strong>, a bejelentkezéshez szükséged lesz az egyik kulcsodra.
    destroy:
      error: A biztonsági kulcs törlése közben hiba történt. Kérlek, próbáld újra.
      success: A biztonsági kulcsodat sikeresen töröltük.
    invalid_credential: Érvénytelen biztonsági kulcs
    nickname_hint: Írd be az új biztonsági kulcsod becenevét
    not_enabled: Még nem engedélyezted a WebAuthn-t
    not_supported: Ez a böngésző nem támogatja a biztonsági kulcsokat
    otp_required: A biztonsági kulcsok használatához először engedélyezd a kétlépcsős azonosítást.
    registered_on: 'Regisztráció ekkor: %{date}'<|MERGE_RESOLUTION|>--- conflicted
+++ resolved
@@ -991,13 +991,10 @@
     your_token: Hozzáférési kulcsod
   auth:
     apply_for_account: Fiók kérése
-<<<<<<< HEAD
-=======
     captcha_confirmation:
       help_html: Ha problémáid vannak a CAPTCHA-val, kapcsolatba léphetsz velünk a %{email} címen és segítünk.
       hint_html: Még egy dolog! Meg kell győződnünk róla, hogy tényleg valós személy vagy (így távol tarthatjuk a spam-et). Oldd meg az alábbi CAPTCHA-t és kattints a "Folytatás"-ra.
       title: Biztonsági ellenőrzés
->>>>>>> 2f049281
     confirmations:
       wrong_email_hint: Ha az emailcím nem helyes, a fiókbeállításokban megváltoztathatod.
     delete_account: Felhasználói fiók törlése
@@ -1784,13 +1781,10 @@
     seamless_external_login: Külső szolgáltatáson keresztül jelentkeztél be, így a jelszó és e-mail beállítások nem elérhetőek.
     signed_in_as: 'Bejelentkezve mint'
   verification:
-<<<<<<< HEAD
-=======
     extra_instructions_html: <strong>Tipp:</strong> A hivatkozás a weboldaladon lehet láthatatlan. A fontos rész a <code>rel="me"</code>, mely megakadályozza, hogy mások a nevedben lépjenek fel olyan oldalakon, ahol van felhasználók által előállított tartalom. A <code>link</code> tag-et az oldal fejlécében is használhatod az <code>a</code> tag helyett, de a HTML-nek elérhetőnek kell lennie JavaScript futtatása nélkül is.
     here_is_how: Itt van, hogyan kell
     hint_html: "<strong>A személyazonosságod ellenőrizhetősége a Mastodonon mindenki számára elérhető.</strong> Ez nyílt webes szabványok alapján, most és mindörökké szabadon és ingyenesen történik. Ehhez csak egy saját weboldalra van szükséged, mely alapján mások felismernek téged. Ha a profilodról erre a weboldalra hivatkozol, mi ellenőrizzük, hogy erről az oldalról visszahivatkozol-e a profilodra, és siker esetén erről vizuális jelzést is adunk a profilodon."
     instructions_html: Az alábbi kódot másold be a weboldalad HTML kódjába. Ezután add hozzá a weboldalad címét a profilod egyik extra mezőjéhez a "Profil szerkesztése" fülön és mentsd a változásokat.
->>>>>>> 2f049281
     verification: Hitelesítés
     verified_links: Ellenőrzött hivatkozásaid
   webauthn_credentials:
