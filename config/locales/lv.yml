--- conflicted
+++ resolved
@@ -1237,11 +1237,6 @@
       other: Šajā lapā ir atlasīti <strong>%{count}</strong> vienumi.
     all_matching_items_selected_html:
       zero: Atlasīts <strong>%{count}</strong> vienumu, kas atbilst tavam meklēšanas vaicājumam.
-<<<<<<< HEAD
-      one: "Atlasīts <strong>%{count}</strong> vienums, kas atbilst tavam meklēšanas vaicājumam."
-      other: Atlasīti visi <strong>%{count}</strong> vienumi, kas atbilst tavam meklēšanas vaicājumam.
-=======
->>>>>>> 42698b4c
     cancel: Atcelt
     changes_saved_msg: Izmaiņas veiksmīgi saglabātas!
     confirm: Apstiprināt
@@ -1627,12 +1622,7 @@
     show_newer: Nekad nerādīt
     show_older: Rādīt senākus
     show_thread: Rādīt tematu
-<<<<<<< HEAD
-    sign_in_to_participate: Lai piedalītos sarunā, pieraksties
-    title: '%{name}: “%{quote}”'
-=======
     title: "%{name}: “%{quote}”"
->>>>>>> 42698b4c
     visibilities:
       direct: Tiešs
       private: Tikai sekotājiem
