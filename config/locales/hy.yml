--- conflicted
+++ resolved
@@ -532,10 +532,6 @@
     '404': Էջը, որը փնտրում ես գոյութիւն չունի։
     '406': This page is not available in the requested format.
     '410': The page you were looking for doesn't exist here anymore.
-<<<<<<< HEAD
-    '422':
-=======
->>>>>>> 42698b4c
     '429': Չափազանց շատ հարցումներ
     '500':
       title: Էջը ճիշտ չէ
