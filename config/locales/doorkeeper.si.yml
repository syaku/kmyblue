--- conflicted
+++ resolved
@@ -153,34 +153,6 @@
       follow: ගිණුම් සබඳතා වෙනස් කරන්න
       push: ඔබගේ තල්ලු දැනුම්දීම් ලබා ගන්න
       read: ඔබගේ ගිණුමේ සියලුම දත්ත කියවන්න
-<<<<<<< HEAD
-      "read:accounts": ගිණුම් තොරතුරු බලන්න
-      "read:blocks": ඔබගේ වාරණ බලන්න
-      "read:bookmarks": ඔබගේ පිටු සලකුණු බලන්න
-      "read:favourites": ඔබේ ප්රියතම බලන්න
-      "read:filters": ඔබගේ පෙරහන් බලන්න
-      "read:follows": ඔබගේ පහත සඳහන් බලන්න
-      "read:lists": ඔබගේ ලැයිස්තු බලන්න
-      "read:mutes": ඔබේ ගොළු බලන්න
-      "read:notifications": ඔබගේ දැනුම්දීම් බලන්න
-      "read:reports": ඔබගේ වාර්තා බලන්න
-      "read:search": ඔබ වෙනුවෙන් සොයන්න
-      "read:statuses": සියලුම පෝස්ට් බලන්න
-      write: ඔබගේ ගිණුමේ සියලුම දත්ත වෙනස් කරන්න
-      "write:accounts": ඔබගේ පැතිකඩ වෙනස් කරන්න
-      "write:blocks": ගිණුම් සහ වසම් අවහිර කරන්න
-      "write:bookmarks": පිටු සලකුණු සටහන්
-      "write:conversations": සංවාද නිහඬ කිරීම සහ මකා දැමීම
-      "write:favourites": ප්‍රියතම ලිපි
-      "write:filters": පෙරහන් කරන්න
-      "write:follows": මිනිසුන් අනුගමනය කරන්න
-      "write:lists": ලැයිස්තු සාදන්න
-      "write:media": මාධ්‍ය ගොනු උඩුගත කරන්න
-      "write:mutes": මිනිසුන් සහ සංවාද කරන්න
-      "write:notifications": ඔබගේ දැනුම්දීම් හිස්කරන්න
-      "write:reports": වෙනත් පුද්ගලයින් වාර්තා කරන්න
-      "write:statuses": පළ කිරීම් පළ කරන්න
-=======
       read:accounts: ගිණුම් තොරතුරු බලන්න
       read:blocks: ඔබගේ වාරණ බලන්න
       read:bookmarks: ඔබගේ පිටු සලකුණු බලන්න
@@ -204,5 +176,4 @@
       write:mutes: මිනිසුන් සහ සංවාද කරන්න
       write:notifications: ඔබගේ දැනුම්දීම් හිස්කරන්න
       write:reports: වෙනත් පුද්ගලයින් වාර්තා කරන්න
-      write:statuses: පළ කිරීම් පළ කරන්න
->>>>>>> fd284311
+      write:statuses: පළ කිරීම් පළ කරන්න