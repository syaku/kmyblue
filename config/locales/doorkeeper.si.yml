si:
  activerecord:
    attributes:
      doorkeeper/application:
        name: යෙදුමේ නම
        redirect_uri: URI යළි-යොමු කරන්න
        scopes: විෂය පථයන්
        website: යෙදුමේ වියමන අඩවිය
    errors:
      models:
        doorkeeper/application:
          attributes:
            redirect_uri:
              fragment_present: කොටසක් අඩංගු විය නොහැක.
              invalid_uri: වලංගු URI එකක් විය යුතුය.
              relative_uri: නිරපේක්ෂ URI විය යුතුය.
              secured_uri: HTTPS/SSL URI එකක් විය යුතුය.
  doorkeeper:
    applications:
      buttons:
        authorize: අවසරලත්
        cancel: අවලංගු
        destroy: විනාශ කරන්න
        edit: සංස්කරණය
        submit: යොමන්න
      confirmations:
        destroy: ඔබට විශ්වාසද?
      edit:
        title: යෙදුම සංස්කරණය
      form:
        error: අපොයි! විය හැකි දෝෂ සඳහා ඔබේ පෝරමය පරීක්ෂා කරන්න
      help:
        native_redirect_uri: දේශීය පරීක්ෂණ සඳහා %{native_redirect_uri} භාවිතා කරන්න
        redirect_uri: URI එකකට එක පේළියක් භාවිතා කරන්න
        scopes: අවකාශයන් සහිත විෂය පථයන් වෙන් කරන්න. පෙරනිමි විෂය පථ භාවිතා කිරීමට හිස්ව තබන්න.
      index:
        application: යෙදුම
        callback_url: ආපසු ඇමතුම් URL
        delete: මකන්න
        empty: ඔබට කිසිම යෙදුමක් නැත.
        name: නම
        new: නව යෙදුම
        scopes: විෂය පථයන්
        show: පෙන්වන්න
        title: ඔබගේ යෙදුම්
      new:
        title: නව යෙදුම
      show:
        actions: ක්‍රියාමාර්ග
        application_id: අනුග්‍රාහක යතුර
        callback_urls: ආපසු ඇමතුම් URL
        scopes: විෂය පථයන්
        secret: අනුග්‍රාහකයේ රහස
        title: 'යෙදුම: %{name}'
    authorizations:
      buttons:
        authorize: සත්‍යාපනය
        deny: ප්‍රතික්ෂේප කරන්න
      error:
        title: දෝෂයක් සිදු වී ඇත
      new:
        prompt_html: "%{client_name} ඔබගේ ගිණුමට ප්‍රවේශ වීමට අවසර ලබා ගැනීමට කැමති වේ. එය තෙවන පාර්ශවීය යෙදුමකි. <strong>ඔබ එය විශ්වාස නොකරන්නේ නම්, ඔබ එයට අවසර නොදිය යුතුය.</strong>"
        review_permissions: අවසර සමාලෝචනය
        title: බලය පැවරීමේ අවශ්ය
      show:
        title: මෙම අවසර කේතය පිටපත් කර එය යෙදුමට අලවන්න.
    authorized_applications:
      buttons:
        revoke: අවලංගු කරන්න
      confirmations:
        revoke: ඔබට විශ්වාසද?
      index:
        authorized_at: '%{date}මත අවසර දී ඇත'
        description_html: මේවා API භාවිතයෙන් ඔබගේ ගිණුමට ප්‍රවේශ විය හැකි යෙදුම් වේ. ඔබ මෙහි හඳුනා නොගත් යෙදුම් තිබේ නම්, හෝ යෙදුමක් වැරදි ලෙස හැසිරෙන්නේ නම්, ඔබට එහි ප්‍රවේශය අවලංගු කළ හැක.
        last_used_at: අන්තිම භාවිතය %{date}
        never_used: භාවිතා කර නැත
        scopes: අවසර
        superapp: අභ්‍යන්තර
        title: ඔබගේ බලයලත් යෙදුම්
    errors:
      messages:
        access_denied: සම්පත් හිමිකරු හෝ අවසර සේවාදායකය ඉල්ලීම ප්‍රතික්ෂේප කළේය.
        credential_flow_not_configured: Doorkeeper.configure.resource_owner_from_credentials වින්‍යාස නොකිරීම හේතුවෙන් සම්පත් හිමිකරුගේ මුරපද අක්තපත්‍ර ප්‍රවාහය අසාර්ථක විය.
        invalid_client: නොදන්නා සේවාලාභියා නිසා සේවාලාභී සත්‍යාපනය අසාර්ථක විය, සේවාලාභී සත්‍යාපනය ඇතුළත් කර නැත, හෝ සහය නොදක්වන සත්‍යාපන ක්‍රමයක්.
        invalid_grant: සපයා ඇති අවසර දීමනාව වලංගු නැත, කල් ඉකුත් වී ඇත, අවලංගු කර ඇත, අවසර ඉල්ලීමේ භාවිතා කරන ලද යළි-යොමුවීම් URI සමඟ නොගැලපේ, නැතහොත් වෙනත් සේවාදායකයෙකුට නිකුත් කර ඇත.
        invalid_redirect_uri: ඇතුළත් කර ඇති යළි-යොමුවීම් uri වලංගු නොවේ.
        invalid_request:
          missing_param: 'අවශ්‍ය පරාමිතිය අස්ථානගත වී ඇත: %{value}.'
          request_not_authorized: ඉල්ලීම අනුමත කළ යුතුය. අවසර ඉල්ලීම සඳහා අවශ්‍ය පරාමිතිය අස්ථානගත වී හෝ වලංගු නොවේ.
          unknown: ඉල්ලීමට අවශ්‍ය පරාමිතියක් අස්ථානගත වී ඇත, සහය නොදක්වන පරාමිති අගයක් ඇතුළත් වේ, නැතහොත් වෙනත් ආකාරයකින් විකෘති වී ඇත.
        invalid_resource_owner: සපයන ලද සම්පත් හිමිකරු අක්තපත්‍ර වලංගු නැත, නැතහොත් සම්පත් හිමිකරු සොයාගත නොහැක
        invalid_scope: ඉල්ලා සිටින විෂය පථය වලංගු නැත, නොදන්නා, හෝ විකෘති වී ඇත.
        invalid_token:
          expired: ප්‍රවේශ ටෝකනය කල් ඉකුත් විය
          revoked: ප්‍රවේශ ටෝකනය අවලංගු කරන ලදී
          unknown: ප්‍රවේශ ටෝකනය වලංගු නොවේ
        resource_owner_authenticator_not_configured: Doorkeeper.configure.resource_owner_authenticator වින්‍යාසගත නොවීම හේතුවෙන් සම්පත් හිමිකරු සොයා ගැනීම අසාර්ථක විය.
        server_error: අවසර සේවාදායකයට අනපේක්ෂිත කොන්දේසියක් ඇති වූ අතර එය ඉල්ලීම ඉටු කිරීම වළක්වයි.
        temporarily_unavailable: තාවකාලික අධි බර පැටවීමක් හෝ සේවාදායකයේ නඩත්තුවක් හේතුවෙන් අවසර සේවාදායකයට ඉල්ලීම හැසිරවීමට දැනට නොහැක.
        unauthorized_client: මෙම ක්‍රමය භාවිතයෙන් මෙම ඉල්ලීම ඉටු කිරීමට සේවාදායකයාට අවසර නැත.
        unsupported_grant_type: අවසර ප්‍රදාන වර්ගයට බලය පැවරීමේ සේවාදායකය විසින් සහය නොදක්වයි.
        unsupported_response_type: අවසර සේවාදායකය මෙම ප්‍රතිචාර වර්ගයට සහය නොදක්වයි.
    flash:
      applications:
        create:
          notice: යෙදුම සෑදිණි.
        destroy:
          notice: යෙදුම මැකිණි.
        update:
          notice: යෙදුම යාවත්කාල විය.
      authorized_applications:
        destroy:
          notice: අයදුම්පත අවලංගු කරන ලදී.
    grouped_scopes:
      access:
        read: ප්‍රවේශය කියවීමට පමණි
        read/write: කියවීමට හා ලිවීමට ප්‍රවේශය
        write: ප්‍රවේශය ලිවීමට පමණි
      title:
        accounts: ගිණුම්
        admin/accounts: ගිණුම් කළමනාකරණය
        admin/all: සියලුම පරිපාලන කාර්යයන්
        admin/reports: වාර්තා පරිපාලනය
        all: ඔබගේ මාස්ටඩන් ගිණුමට පූර්ණ ප්‍රවේශය
        blocks: කුට්ටි
        bookmarks: පොත්යොමු
        conversations: සංවාද
        crypto: අන්ත සංකේතනය
        favourites: ප්‍රියතමයන්
        filters: පෙරහන්
        follows: පහත සඳහන්
        lists: ලැයිස්තු
        media: මාධ්‍ය ඇමුණුම්
        notifications: දැනුම්දීම්
        push: තල්ලු දැනුම්දීම්
        reports: වාර්තා
        search: සොයන්න
        statuses: ලිපි
    layouts:
      admin:
        nav:
          applications: යෙදුම්
          oauth2_provider: වි.සත්‍යා.2 (OAuth) සැපයුම්කරු
      application:
        title: වි.සත්‍යා. (OAuth) අනුමැතිය අවශ්‍යයයි
    scopes:
<<<<<<< HEAD
      "admin:read": සේවාදායකයේ ඇති සියලුම දත්ත කියවන්න
      "admin:read:accounts": සියලුම ගිණුම් වල සංවේදී තොරතුරු කියවන්න
      "admin:read:reports": සියලුම වාර්තා සහ වාර්තා කළ ගිණුම් වල සංවේදී තොරතුරු කියවන්න
      "admin:write": සේවාදායකයේ සියලුම දත්ත වෙනස් කරන්න
      "admin:write:accounts": ගිණුම් මත මධ්‍යස්ථ ක්‍රියා සිදු කරන්න
      "admin:write:reports": වාර්තා මත මධ්‍යස්ථ ක්‍රියා සිදු කරන්න
      crypto: end-to-end encryption භාවිතා කරන්න
=======
      admin:read: සේවාදායකයේ ඇති සියලුම දත්ත කියවයි
      admin:read:accounts: සියලුම ගිණුම් වල සංවේදී තොරතුරු කියවයි
      admin:read:reports: සියලුම වාර්තා සහ වාර්තා කළ ගිණුම් වල සංවේදී තොරතුරු කියවයි
      admin:write: සේවාදායකයේ සියලුම දත්ත සංශෝධනය කරයි
      admin:write:accounts: ගිණුම් සඳහා මැදිහත්කරණ ක්‍රියාමාර්ග ගනියි
      admin:write:reports: වාර්තා සඳහා මැදිහත්කරණ ක්‍රියාමාර්ග ගනියි
      crypto: අන්ත සංකේතනය භාවිතා කරයි
>>>>>>> 3262d1f1
      follow: ගිණුම් සබඳතා වෙනස් කරන්න
      push: ඔබගේ තල්ලු දැනුම්දීම් ලබන්න
      read: ඔබගේ ගිණුමේ සියලුම දත්ත කියවයි
      read:accounts: ගිණුම්වල තොරතුරු දකියි
      read:blocks: ඔබගේ වාරණ බලන්න
      read:bookmarks: ඔබගේ පොත්යොමු දකියි
      read:favourites: ඔබගේ ප්‍රියතමයන් බලන්න
      read:filters: ඔබගේ පෙරහන් බලන්න
      read:follows: ඔබගේ පහත සඳහන් බලන්න
      read:lists: ඔබගේ ලැයිස්තු බලන්න
      read:mutes: ඔබේ ගොළු බලන්න
      read:notifications: ඔබගේ දැනුම්දීම් බලයි
      read:reports: ඔබගේ වාර්තා බලන්න
      read:search: ඔබ වෙනුවෙන් සොයයි
      read:statuses: සියලු ලිපි බලයි
      write: ඔබගේ ගිණුමේ සියලුම දත්ත වෙනස් කරන්න
      write:accounts: ඔබගේ පැතිකඩ වෙනස් කරන්න
      write:blocks: ගිණුම් සහ වසම් අවහිර කරයි
      write:bookmarks: ලිපි වලට පොත්යොමු තබයි
      write:conversations: සංවාද නිහඬ කිරීම සහ මකා දැමීම
      write:favourites: ප්‍රියතම ලිපි
      write:filters: පෙරහන් සාදයි
      write:follows: මිනිසුන් අනුගමනය කරන්න
      write:lists: ලැයිස්තු සාදන්න
      write:media: මාධ්‍ය ගොනු උඩුගත කරයි
      write:mutes: සංවාද හා පුද්ගලයින් නිහඬ කරයි
      write:notifications: ඔබගේ දැනුම්දීම් හිස් කරයි
      write:statuses: ලිපි පළ කරයි<|MERGE_RESOLUTION|>--- conflicted
+++ resolved
@@ -144,15 +144,6 @@
       application:
         title: වි.සත්‍යා. (OAuth) අනුමැතිය අවශ්‍යයයි
     scopes:
-<<<<<<< HEAD
-      "admin:read": සේවාදායකයේ ඇති සියලුම දත්ත කියවන්න
-      "admin:read:accounts": සියලුම ගිණුම් වල සංවේදී තොරතුරු කියවන්න
-      "admin:read:reports": සියලුම වාර්තා සහ වාර්තා කළ ගිණුම් වල සංවේදී තොරතුරු කියවන්න
-      "admin:write": සේවාදායකයේ සියලුම දත්ත වෙනස් කරන්න
-      "admin:write:accounts": ගිණුම් මත මධ්‍යස්ථ ක්‍රියා සිදු කරන්න
-      "admin:write:reports": වාර්තා මත මධ්‍යස්ථ ක්‍රියා සිදු කරන්න
-      crypto: end-to-end encryption භාවිතා කරන්න
-=======
       admin:read: සේවාදායකයේ ඇති සියලුම දත්ත කියවයි
       admin:read:accounts: සියලුම ගිණුම් වල සංවේදී තොරතුරු කියවයි
       admin:read:reports: සියලුම වාර්තා සහ වාර්තා කළ ගිණුම් වල සංවේදී තොරතුරු කියවයි
@@ -160,7 +151,6 @@
       admin:write:accounts: ගිණුම් සඳහා මැදිහත්කරණ ක්‍රියාමාර්ග ගනියි
       admin:write:reports: වාර්තා සඳහා මැදිහත්කරණ ක්‍රියාමාර්ග ගනියි
       crypto: අන්ත සංකේතනය භාවිතා කරයි
->>>>>>> 3262d1f1
       follow: ගිණුම් සබඳතා වෙනස් කරන්න
       push: ඔබගේ තල්ලු දැනුම්දීම් ලබන්න
       read: ඔබගේ ගිණුමේ සියලුම දත්ත කියවයි
