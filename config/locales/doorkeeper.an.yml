--- conflicted
+++ resolved
@@ -165,34 +165,6 @@
       follow: seguir, blocar, desblocar y deixar de seguir cuentas
       push: recibir las tuyas notificacions push
       read: leyer los datos d'a tuya cuenta
-<<<<<<< HEAD
-      "read:accounts": veyer información de cuentas
-      "read:blocks": veyer a quí has blocau
-      "read:bookmarks": veyer los tuyos marcadors
-      "read:favourites": veyer los tuyos favoritos
-      "read:filters": veyer los tuyos filtros
-      "read:follows": veyer a quí sigues
-      "read:lists": veyer las tuyas listas
-      "read:mutes": veyer a quí has silenciau
-      "read:notifications": veyer las tuyas notificacions
-      "read:reports": veyer las tuyas informes
-      "read:search": buscar en o suyo nombre
-      "read:statuses": veyer totz los estaus
-      write: publicar en o tuyo nombre
-      "write:accounts": modifica lo tuyo perfil
-      "write:blocks": blocar cuentas y dominios
-      "write:bookmarks": alzar estaus como marcadors
-      "write:conversations": silenciar y eliminar conversacions
-      "write:favourites": publicacions favoritas
-      "write:filters": creyar filtros
-      "write:follows": seguir usuarios
-      "write:lists": creyar listas
-      "write:media": puyar fichers multimedia
-      "write:mutes": silenciar usuarios y conversacions
-      "write:notifications": limpia las tuyas notificacions
-      "write:reports": denunciar a atras personas
-      "write:statuses": publicar estaus
-=======
       read:accounts: veyer información de cuentas
       read:blocks: veyer a quí has blocau
       read:bookmarks: veyer los tuyos marcadors
@@ -216,5 +188,4 @@
       write:mutes: silenciar usuarios y conversacions
       write:notifications: limpia las tuyas notificacions
       write:reports: denunciar a atras personas
-      write:statuses: publicar estaus
->>>>>>> fd284311
+      write:statuses: publicar estaus