# frozen_string_literal: true

require 'sidekiq_unique_jobs/web' if ENV['ENABLE_SIDEKIQ_UNIQUE_JOBS_UI'] == true
require 'sidekiq-scheduler/web'

class RedirectWithVary < ActionDispatch::Routing::PathRedirect
  def build_response(req)
    super.tap do |response|
      response.headers['Vary'] = 'Origin, Accept'
    end
  end
end

def redirect_with_vary(path)
  RedirectWithVary.new(301, path)
end

Rails.application.routes.draw do
  # Paths of routes on the web app that to not require to be indexed or
  # have alternative format representations requiring separate controllers
  web_app_paths = %w(
    /getting-started
    /keyboard-shortcuts
    /home
    /public
    /public/local
    /public/local/fixed
    /public/remote
    /conversations
    /lists/(*any)
<<<<<<< HEAD
    /antennasw/(*any)
    /antennast/(*any)
    /circles/(*any)
=======
    /links/(*any)
>>>>>>> df9e2615
    /notifications/(*any)
    /favourites
    /emoji_reactions
    /bookmarks
    /bookmark_categories/(*any)
    /pinned
    /reaction_deck
    /start/(*any)
    /directory
    /explore/(*any)
    /search
    /publish
    /follow_requests
    /blocks
    /domain_blocks
    /mutes
    /followed_tags
    /statuses/(*any)
    /deck/(*any)
  ).freeze

  root 'home#index'

  mount LetterOpenerWeb::Engine, at: 'letter_opener' if Rails.env.development?

  get 'health', to: 'health#show'

  authenticate :user, ->(user) { user.role&.can?(:view_devops) } do
    mount Sidekiq::Web, at: 'sidekiq', as: :sidekiq
    mount PgHero::Engine, at: 'pghero', as: :pghero
  end

  use_doorkeeper do
    controllers authorizations: 'oauth/authorizations',
                authorized_applications: 'oauth/authorized_applications',
                tokens: 'oauth/tokens'
  end

  get '.well-known/oauth-authorization-server', to: 'well_known/oauth_metadata#show', as: :oauth_metadata, defaults: { format: 'json' }
  get '.well-known/host-meta', to: 'well_known/host_meta#show', as: :host_meta, defaults: { format: 'xml' }
  get '.well-known/nodeinfo', to: 'well_known/node_info#index', as: :nodeinfo, defaults: { format: 'json' }
  get '.well-known/webfinger', to: 'well_known/webfinger#show', as: :webfinger
  get '.well-known/change-password', to: redirect('/auth/edit')
  get '.well-known/proxy', to: redirect { |_, request| "/authorize_interaction?#{request.params.to_query}" }

  get '/nodeinfo/2.0', to: 'well_known/node_info#show', as: :nodeinfo_schema

  get 'manifest', to: 'manifests#show', defaults: { format: 'json' }
  get 'intent', to: 'intents#show'
  get 'custom.css', to: 'custom_css#show', as: :custom_css

  get 'remote_interaction_helper', to: 'remote_interaction_helper#index'

  resource :instance_actor, path: 'actor', only: [:show] do
    scope module: :activitypub do
      resource :inbox, only: [:create]
      resource :outbox, only: [:show]
    end
  end

  get '/invite/:invite_code', constraints: ->(req) { req.format == :json }, to: 'api/v1/invites#show'

  devise_scope :user do
    get '/invite/:invite_code', to: 'auth/registrations#new', as: :public_invite

    resource :unsubscribe, only: [:show, :create], controller: :mail_subscriptions

    namespace :auth do
      resource :setup, only: [:show, :update], controller: :setup
      resource :challenge, only: [:create], controller: :challenges
      get 'sessions/security_key_options', to: 'sessions#webauthn_options'
      post 'captcha_confirmation', to: 'confirmations#confirm_captcha', as: :captcha_confirmation
    end
  end

  devise_for :users, path: 'auth', format: false, controllers: {
    omniauth_callbacks: 'auth/omniauth_callbacks',
    sessions: 'auth/sessions',
    registrations: 'auth/registrations',
    passwords: 'auth/passwords',
    confirmations: 'auth/confirmations',
  }

  with_options constraints: ->(req) { req.format.nil? || req.format.html? } do
    get '/users/:username', to: redirect_with_vary('/@%{username}')
    get '/users/:username/following', to: redirect_with_vary('/@%{username}/following')
    get '/users/:username/followers', to: redirect_with_vary('/@%{username}/followers')
    get '/users/:username/statuses/:id', to: redirect_with_vary('/@%{username}/%{id}')
  end

  get '/authorize_follow', to: redirect { |_, request| "/authorize_interaction?#{request.params.to_query}" }

  resources :accounts, path: 'users', only: [:show], param: :username do
    resources :statuses, only: [:show] do
      member do
        get :activity
        get :embed
      end

      resources :replies, only: [:index], module: :activitypub
      resources :references, only: [:index], module: :activitypub
    end

    resources :followers, only: [:index], controller: :follower_accounts
    resources :following, only: [:index], controller: :following_accounts

    scope module: :activitypub do
      resource :outbox, only: [:show]
      resource :inbox, only: [:create]
      resource :claim, only: [:create]
      resources :collections, only: [:show]
      resource :followers_synchronization, only: [:show]
    end
  end

  resource :inbox, only: [:create], module: :activitypub
  resources :contexts, only: [:show], module: :activitypub

  get '/:encoded_at(*path)', to: redirect('/@%{path}'), constraints: { encoded_at: /%40/ }

  constraints(username: %r{[^@/.]+}) do
    with_options to: 'accounts#show' do
      get '/@:username', as: :short_account
      get '/@:username/with_replies', as: :short_account_with_replies
      get '/@:username/media', as: :short_account_media
      get '/@:username/tagged/:tag', as: :short_account_tag
    end
  end

  constraints(account_username: %r{[^@/.]+}) do
    get '/@:account_username/following', to: 'following_accounts#index'
    get '/@:account_username/followers', to: 'follower_accounts#index'
    get '/@:account_username/:id', to: 'statuses#show', as: :short_account_status
    get '/@:account_username/:id/embed', to: 'statuses#embed', as: :embed_short_account_status
  end

  get '/@:username_with_domain/(*any)', to: 'home#index', constraints: { username_with_domain: %r{([^/])+?} }, as: :account_with_domain, format: false
  get '/settings', to: redirect('/settings/profile')

  draw(:settings)

  namespace :disputes do
    resources :strikes, only: [:show, :index] do
      resource :appeal, only: [:create]
    end
  end

  namespace :redirect do
    resources :accounts, only: :show
    resources :statuses, only: :show
  end

  resources :media, only: [:show] do
    get :player
  end

  resources :tags,   only: [:show]
  resources :emojis, only: [:show]
  resources :invites, only: [:index, :create, :destroy]
  resources :filters, except: [:show] do
    resources :statuses, only: [:index], controller: 'filters/statuses' do
      collection do
        post :batch
      end
    end
  end
  resources :antennas, except: [:show]

  resource :relationships, only: [:show, :update]
  resources :severed_relationships, only: [:index] do
    member do
      constraints(format: :csv) do
        get :followers
        get :following
      end
    end
  end
  resource :statuses_cleanup, controller: :statuses_cleanup, only: [:show, :update]

  get '/media_proxy/:id/(*any)', to: 'media_proxy#show', as: :media_proxy, format: false
  get '/backups/:id/download', to: 'backups#download', as: :download_backup, format: false

  resource :authorize_interaction, only: [:show]
  resource :share, only: [:show]

  draw(:admin)

  get '/admin', to: redirect('/admin/dashboard', status: 302)

  draw(:api)

  web_app_paths.each do |path|
    get path, to: 'home#index'
  end

  get '/web/(*any)', to: redirect('/%{any}', status: 302), as: :web, defaults: { any: '' }, format: false
  get '/about',      to: 'about#show'
  get '/about/more', to: redirect('/about')

  get '/privacy-policy', to: 'privacy#show', as: :privacy_policy
  get '/terms',          to: redirect('/privacy-policy')

  match '/', via: [:post, :put, :patch, :delete], to: 'application#raise_not_found', format: false
  match '*unmatched_route', via: :all, to: 'application#raise_not_found', format: false
end<|MERGE_RESOLUTION|>--- conflicted
+++ resolved
@@ -28,13 +28,10 @@
     /public/remote
     /conversations
     /lists/(*any)
-<<<<<<< HEAD
     /antennasw/(*any)
     /antennast/(*any)
     /circles/(*any)
-=======
     /links/(*any)
->>>>>>> df9e2615
     /notifications/(*any)
     /favourites
     /emoji_reactions
