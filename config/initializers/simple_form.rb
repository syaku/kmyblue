--- conflicted
+++ resolved
@@ -19,7 +19,6 @@
   end
 end
 
-<<<<<<< HEAD
 module KmyblueComponent
   def kmyblue(_wrapper_options = nil)
     return unless options[:kmyblue]
@@ -28,23 +27,21 @@
     options[:label_text] = ->(raw_label_text, _required_label_text, _label_present) { safe_join([raw_label_text, ' ', content_tag(:span, I18n.t(key, scope: 'simple_form'), class: key)]) }
 
     nil
-=======
+  end
+end
+
 module WarningHintComponent
   def warning_hint(_wrapper_options = nil)
     @warning_hint ||= begin
       options[:warning_hint].to_s.html_safe if options[:warning_hint].present?
     end
->>>>>>> aea67d44
   end
 end
 
 SimpleForm.include_component(AppendComponent)
 SimpleForm.include_component(RecommendedComponent)
-<<<<<<< HEAD
 SimpleForm.include_component(KmyblueComponent)
-=======
 SimpleForm.include_component(WarningHintComponent)
->>>>>>> aea67d44
 
 SimpleForm.setup do |config|
   # Wrappers are used by the form builder to generate a
