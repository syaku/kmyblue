GIT
  remote: https://github.com/ClearlyClaire/webpush.git
  revision: f14a4d52e201128b1b00245d11b6de80d6cfdcd9
  ref: f14a4d52e201128b1b00245d11b6de80d6cfdcd9
  specs:
    webpush (0.3.8)
      hkdf (~> 0.2)
      jwt (~> 2.0)

GIT
  remote: https://github.com/jhawthorn/nsa.git
  revision: e020fcc3a54d993ab45b7194d89ab720296c111b
  ref: e020fcc3a54d993ab45b7194d89ab720296c111b
  specs:
    nsa (0.2.8)
      activesupport (>= 4.2, < 7.2)
      concurrent-ruby (~> 1.0, >= 1.0.2)
      sidekiq (>= 3.5)
      statsd-ruby (~> 1.4, >= 1.4.0)

GIT
  remote: https://github.com/mastodon/rails-settings-cached.git
  revision: 86328ef0bd04ce21cc0504ff5e334591e8c2ccab
  branch: v0.6.6-aliases-true
  specs:
    rails-settings-cached (0.6.6)
      rails (>= 4.2.0)

GIT
  remote: https://github.com/stanhu/omniauth-cas.git
  revision: 4211e6d05941b4a981f9a36b49ec166cecd0e271
  ref: 4211e6d05941b4a981f9a36b49ec166cecd0e271
  specs:
    omniauth-cas (2.0.0)
      addressable (~> 2.3)
      nokogiri (~> 1.5)
      omniauth (>= 1.2, < 3)

GEM
  remote: https://rubygems.org/
  specs:
    actioncable (7.0.7.2)
      actionpack (= 7.0.7.2)
      activesupport (= 7.0.7.2)
      nio4r (~> 2.0)
      websocket-driver (>= 0.6.1)
    actionmailbox (7.0.7.2)
      actionpack (= 7.0.7.2)
      activejob (= 7.0.7.2)
      activerecord (= 7.0.7.2)
      activestorage (= 7.0.7.2)
      activesupport (= 7.0.7.2)
      mail (>= 2.7.1)
      net-imap
      net-pop
      net-smtp
    actionmailer (7.0.7.2)
      actionpack (= 7.0.7.2)
      actionview (= 7.0.7.2)
      activejob (= 7.0.7.2)
      activesupport (= 7.0.7.2)
      mail (~> 2.5, >= 2.5.4)
      net-imap
      net-pop
      net-smtp
      rails-dom-testing (~> 2.0)
    actionpack (7.0.7.2)
      actionview (= 7.0.7.2)
      activesupport (= 7.0.7.2)
      rack (~> 2.0, >= 2.2.4)
      rack-test (>= 0.6.3)
      rails-dom-testing (~> 2.0)
      rails-html-sanitizer (~> 1.0, >= 1.2.0)
    actiontext (7.0.7.2)
      actionpack (= 7.0.7.2)
      activerecord (= 7.0.7.2)
      activestorage (= 7.0.7.2)
      activesupport (= 7.0.7.2)
      globalid (>= 0.6.0)
      nokogiri (>= 1.8.5)
    actionview (7.0.7.2)
      activesupport (= 7.0.7.2)
      builder (~> 3.1)
      erubi (~> 1.4)
      rails-dom-testing (~> 2.0)
      rails-html-sanitizer (~> 1.1, >= 1.2.0)
    active_model_serializers (0.10.13)
      actionpack (>= 4.1, < 7.1)
      activemodel (>= 4.1, < 7.1)
      case_transform (>= 0.2)
      jsonapi-renderer (>= 0.1.1.beta1, < 0.3)
    activejob (7.0.7.2)
      activesupport (= 7.0.7.2)
      globalid (>= 0.3.6)
    activemodel (7.0.7.2)
      activesupport (= 7.0.7.2)
    activerecord (7.0.7.2)
      activemodel (= 7.0.7.2)
      activesupport (= 7.0.7.2)
    activestorage (7.0.7.2)
      actionpack (= 7.0.7.2)
      activejob (= 7.0.7.2)
      activerecord (= 7.0.7.2)
      activesupport (= 7.0.7.2)
      marcel (~> 1.0)
      mini_mime (>= 1.1.0)
    activesupport (7.0.7.2)
      concurrent-ruby (~> 1.0, >= 1.0.2)
      i18n (>= 1.6, < 2)
      minitest (>= 5.1)
      tzinfo (~> 2.0)
    addressable (2.8.4)
      public_suffix (>= 2.0.2, < 6.0)
    aes_key_wrap (1.1.0)
    airbrussh (1.4.1)
      sshkit (>= 1.6.1, != 1.7.0)
    android_key_attestation (0.3.0)
    annotate (3.2.0)
      activerecord (>= 3.2, < 8.0)
      rake (>= 10.4, < 14.0)
    ast (2.4.2)
    attr_encrypted (4.0.0)
      encryptor (~> 3.0.0)
    attr_required (1.0.1)
    awrence (1.2.1)
    aws-eventstream (1.2.0)
    aws-partitions (1.793.0)
    aws-sdk-core (3.180.3)
      aws-eventstream (~> 1, >= 1.0.2)
      aws-partitions (~> 1, >= 1.651.0)
      aws-sigv4 (~> 1.5)
      jmespath (~> 1, >= 1.6.1)
    aws-sdk-kms (1.71.0)
      aws-sdk-core (~> 3, >= 3.177.0)
      aws-sigv4 (~> 1.1)
    aws-sdk-s3 (1.132.1)
      aws-sdk-core (~> 3, >= 3.179.0)
      aws-sdk-kms (~> 1)
      aws-sigv4 (~> 1.6)
    aws-sigv4 (1.6.0)
      aws-eventstream (~> 1, >= 1.0.2)
    azure-storage-blob (2.0.3)
      azure-storage-common (~> 2.0)
      nokogiri (~> 1, >= 1.10.8)
    azure-storage-common (2.0.4)
      faraday (~> 1.0)
      faraday_middleware (~> 1.0, >= 1.0.0.rc1)
      net-http-persistent (~> 4.0)
      nokogiri (~> 1, >= 1.10.8)
    base64 (0.1.1)
    bcrypt (3.1.18)
    better_errors (2.10.1)
      erubi (>= 1.0.0)
      rack (>= 0.9.0)
      rouge (>= 1.0.0)
    better_html (2.0.1)
      actionview (>= 6.0)
      activesupport (>= 6.0)
      ast (~> 2.0)
      erubi (~> 1.4)
      parser (>= 2.4)
      smart_properties
    bindata (2.4.15)
    binding_of_caller (1.0.0)
      debug_inspector (>= 0.0.1)
    blurhash (0.1.7)
    bootsnap (1.16.0)
      msgpack (~> 1.2)
    brakeman (6.0.1)
    browser (5.3.1)
    brpoplpush-redis_script (0.1.3)
      concurrent-ruby (~> 1.0, >= 1.0.5)
      redis (>= 1.0, < 6)
    builder (3.2.4)
    bundler-audit (0.9.1)
      bundler (>= 1.2.0, < 3)
      thor (~> 1.0)
    capistrano (3.17.3)
      airbrussh (>= 1.0.0)
      i18n
      rake (>= 10.0.0)
      sshkit (>= 1.9.0)
    capistrano-bundler (2.1.0)
      capistrano (~> 3.1)
    capistrano-rails (1.6.3)
      capistrano (~> 3.1)
      capistrano-bundler (>= 1.1, < 3)
    capistrano-rbenv (2.2.0)
      capistrano (~> 3.1)
      sshkit (~> 1.3)
    capistrano-yarn (2.0.2)
      capistrano (~> 3.0)
    capybara (3.39.2)
      addressable
      matrix
      mini_mime (>= 0.1.3)
      nokogiri (~> 1.8)
      rack (>= 1.6.0)
      rack-test (>= 0.6.3)
      regexp_parser (>= 1.5, < 3.0)
      xpath (~> 3.2)
    case_transform (0.2)
      activesupport
    cbor (0.5.9.6)
    charlock_holmes (0.7.7)
    chewy (7.3.3)
      activesupport (>= 5.2)
      elasticsearch (>= 7.12.0, < 7.14.0)
      elasticsearch-dsl
    chunky_png (1.4.0)
    climate_control (0.2.0)
    cocoon (1.2.15)
    color_diff (0.1)
    concurrent-ruby (1.2.2)
    connection_pool (2.4.1)
    cose (1.3.0)
      cbor (~> 0.5.9)
      openssl-signature_algorithm (~> 1.0)
    crack (0.4.5)
      rexml
    crass (1.0.6)
    css_parser (1.14.0)
      addressable
    database_cleaner-active_record (2.1.0)
      activerecord (>= 5.a)
      database_cleaner-core (~> 2.0.0)
    database_cleaner-core (2.0.1)
    date (3.3.3)
    debug_inspector (1.1.0)
    devise (4.9.2)
      bcrypt (~> 3.0)
      orm_adapter (~> 0.1)
      railties (>= 4.1.0)
      responders
      warden (~> 1.2.3)
    devise-two-factor (4.1.0)
      activesupport (< 7.1)
      attr_encrypted (>= 1.3, < 5, != 2)
      devise (~> 4.0)
      railties (< 7.1)
      rotp (~> 6.0)
    devise_pam_authenticatable2 (9.2.0)
      devise (>= 4.0.0)
      rpam2 (~> 4.0)
    diff-lcs (1.5.0)
    discard (1.2.1)
      activerecord (>= 4.2, < 8)
    docile (1.4.0)
    domain_name (0.5.20190701)
      unf (>= 0.0.5, < 1.0.0)
    doorkeeper (5.6.6)
      railties (>= 5)
    dotenv (2.8.1)
    dotenv-rails (2.8.1)
      dotenv (= 2.8.1)
      railties (>= 3.2)
    ed25519 (1.3.0)
    elasticsearch (7.13.3)
      elasticsearch-api (= 7.13.3)
      elasticsearch-transport (= 7.13.3)
    elasticsearch-api (7.13.3)
      multi_json
    elasticsearch-dsl (0.1.10)
    elasticsearch-transport (7.13.3)
      faraday (~> 1)
      multi_json
    encryptor (3.0.0)
    erubi (1.12.0)
    et-orbi (1.2.7)
      tzinfo
    excon (0.100.0)
    fabrication (2.30.0)
    faker (3.2.1)
      i18n (>= 1.8.11, < 2)
    faraday (1.10.3)
      faraday-em_http (~> 1.0)
      faraday-em_synchrony (~> 1.0)
      faraday-excon (~> 1.1)
      faraday-httpclient (~> 1.0)
      faraday-multipart (~> 1.0)
      faraday-net_http (~> 1.0)
      faraday-net_http_persistent (~> 1.0)
      faraday-patron (~> 1.0)
      faraday-rack (~> 1.0)
      faraday-retry (~> 1.0)
      ruby2_keywords (>= 0.0.4)
    faraday-em_http (1.0.0)
    faraday-em_synchrony (1.0.0)
    faraday-excon (1.1.0)
    faraday-httpclient (1.0.1)
    faraday-multipart (1.0.4)
      multipart-post (~> 2)
    faraday-net_http (1.0.1)
    faraday-net_http_persistent (1.2.0)
    faraday-patron (1.0.0)
    faraday-rack (1.0.0)
    faraday-retry (1.0.3)
    faraday_middleware (1.2.0)
      faraday (~> 1.0)
    fast_blank (1.0.1)
    fastimage (2.2.7)
    ffi (1.15.5)
    ffi-compiler (1.0.1)
      ffi (>= 1.0.0)
      rake
    fog-core (2.1.0)
      builder
      excon (~> 0.58)
      formatador (~> 0.2)
      mime-types
    fog-json (1.2.0)
      fog-core
      multi_json (~> 1.10)
    fog-openstack (0.3.10)
      fog-core (>= 1.45, <= 2.1.0)
      fog-json (>= 1.0)
      ipaddress (>= 0.8)
    formatador (0.3.0)
    fugit (1.8.1)
      et-orbi (~> 1, >= 1.2.7)
      raabro (~> 1.4)
    fuubar (2.5.1)
      rspec-core (~> 3.0)
      ruby-progressbar (~> 1.4)
    globalid (1.1.0)
      activesupport (>= 5.0)
    haml (6.1.1)
      temple (>= 0.8.2)
      thor
      tilt
    haml-rails (2.1.0)
      actionpack (>= 5.1)
      activesupport (>= 5.1)
      haml (>= 4.0.6)
      railties (>= 5.1)
    haml_lint (0.49.3)
      haml (>= 4.0, < 6.2)
      parallel (~> 1.10)
      rainbow
      rubocop (>= 1.0)
      sysexits (~> 1.1)
    hashdiff (1.0.1)
    hashie (5.0.0)
    hcaptcha (7.1.0)
      json
    highline (2.1.0)
    hiredis (0.6.3)
    hkdf (0.3.0)
    htmlentities (4.3.4)
    http (5.1.1)
      addressable (~> 2.8)
      http-cookie (~> 1.0)
      http-form_data (~> 2.2)
      llhttp-ffi (~> 0.4.0)
    http-cookie (1.0.5)
      domain_name (~> 0.5)
    http-form_data (2.3.0)
    http_accept_language (2.1.1)
    httpclient (2.8.3)
    httplog (1.6.2)
      rack (>= 2.0)
      rainbow (>= 2.0.0)
    i18n (1.14.1)
      concurrent-ruby (~> 1.0)
    i18n-tasks (1.0.12)
      activesupport (>= 4.0.2)
      ast (>= 2.1.0)
      better_html (>= 1.0, < 3.0)
      erubi
      highline (>= 2.0.0)
      i18n
      parser (>= 2.2.3.0)
      rails-i18n
      rainbow (>= 2.2.2, < 4.0)
      terminal-table (>= 1.5.1)
    idn-ruby (0.1.5)
    ipaddress (0.8.3)
    jmespath (1.6.2)
    json (2.6.3)
    json-canonicalization (0.3.2)
    json-jwt (1.15.3)
      activesupport (>= 4.2)
      aes_key_wrap
      bindata
      httpclient
    json-ld (3.2.5)
      htmlentities (~> 4.3)
      json-canonicalization (~> 0.3, >= 0.3.2)
      link_header (~> 0.0, >= 0.0.8)
      multi_json (~> 1.15)
      rack (>= 2.2, < 4)
      rdf (~> 3.2, >= 3.2.10)
    json-ld-preloaded (3.2.2)
      json-ld (~> 3.2)
      rdf (~> 3.2)
    json-schema (4.0.0)
      addressable (>= 2.8)
    jsonapi-renderer (0.2.2)
    jwt (2.7.1)
    kaminari (1.2.2)
      activesupport (>= 4.1.0)
      kaminari-actionview (= 1.2.2)
      kaminari-activerecord (= 1.2.2)
      kaminari-core (= 1.2.2)
    kaminari-actionview (1.2.2)
      actionview
      kaminari-core (= 1.2.2)
    kaminari-activerecord (1.2.2)
      activerecord
      kaminari-core (= 1.2.2)
    kaminari-core (1.2.2)
    kt-paperclip (7.2.0)
      activemodel (>= 4.2.0)
      activesupport (>= 4.2.0)
      marcel (~> 1.0.1)
      mime-types
      terrapin (~> 0.6.0)
    language_server-protocol (3.17.0.3)
    launchy (2.5.2)
      addressable (~> 2.8)
    letter_opener (1.8.1)
      launchy (>= 2.2, < 3)
    letter_opener_web (2.0.0)
      actionmailer (>= 5.2)
      letter_opener (~> 1.7)
      railties (>= 5.2)
      rexml
    link_header (0.0.8)
    llhttp-ffi (0.4.0)
      ffi-compiler (~> 1.0)
      rake (~> 13.0)
    lograge (0.13.0)
      actionpack (>= 4)
      activesupport (>= 4)
      railties (>= 4)
      request_store (~> 1.0)
    loofah (2.21.3)
      crass (~> 1.0.2)
      nokogiri (>= 1.12.0)
    mail (2.8.1)
      mini_mime (>= 0.1.1)
      net-imap
      net-pop
      net-smtp
    marcel (1.0.2)
    mario-redis-lock (1.2.1)
      redis (>= 3.0.5)
    matrix (0.4.2)
    md-paperclip-azure (2.2.0)
      addressable (~> 2.5)
      azure-storage-blob (~> 2.0.1)
      hashie (~> 5.0)
    memory_profiler (1.0.1)
    method_source (1.0.0)
    mime-types (3.5.1)
      mime-types-data (~> 3.2015)
    mime-types-data (3.2023.0808)
    mini_mime (1.1.5)
    mini_portile2 (2.8.4)
    minitest (5.19.0)
    msgpack (1.7.1)
    multi_json (1.15.0)
    multipart-post (2.3.0)
    net-http (0.3.2)
      uri
    net-http-persistent (4.0.2)
      connection_pool (~> 2.2)
    net-imap (0.3.7)
      date
      net-protocol
    net-ldap (0.18.0)
    net-pop (0.1.2)
      net-protocol
    net-protocol (0.2.1)
      timeout
    net-scp (4.0.0)
      net-ssh (>= 2.6.5, < 8.0.0)
    net-smtp (0.3.3)
      net-protocol
    net-ssh (7.1.0)
    nio4r (2.5.9)
    nokogiri (1.15.4)
      mini_portile2 (~> 2.8.2)
      racc (~> 1.4)
    oj (3.16.0)
    omniauth (2.1.1)
      hashie (>= 3.4.6)
      rack (>= 2.2.3)
      rack-protection
    omniauth-rails_csrf_protection (1.0.1)
      actionpack (>= 4.2)
      omniauth (~> 2.0)
    omniauth-saml (2.1.0)
      omniauth (~> 2.0)
      ruby-saml (~> 1.12)
    omniauth_openid_connect (0.6.1)
      omniauth (>= 1.9, < 3)
      openid_connect (~> 1.1)
    openid_connect (1.4.2)
      activemodel
      attr_required (>= 1.0.0)
      json-jwt (>= 1.15.0)
      net-smtp
      rack-oauth2 (~> 1.21)
      swd (~> 1.3)
      tzinfo
      validate_email
      validate_url
      webfinger (~> 1.2)
    openssl (3.1.0)
    openssl-signature_algorithm (1.3.0)
      openssl (> 2.0)
    orm_adapter (0.5.0)
    ox (2.14.17)
    parallel (1.23.0)
    parser (3.2.2.3)
      ast (~> 2.4.1)
      racc
    parslet (2.0.0)
    pastel (0.8.0)
      tty-color (~> 0.5)
    pg (1.5.3)
    pghero (3.3.3)
      activerecord (>= 6)
    posix-spawn (0.3.15)
    premailer (1.21.0)
      addressable
      css_parser (>= 1.12.0)
      htmlentities (>= 4.0.0)
    premailer-rails (1.12.0)
      actionmailer (>= 3)
      net-smtp
      premailer (~> 1.7, >= 1.7.9)
    private_address_check (0.5.0)
    public_suffix (5.0.3)
    puma (6.3.1)
      nio4r (~> 2.0)
    pundit (2.3.0)
      activesupport (>= 3.0.0)
    raabro (1.4.0)
    racc (1.7.1)
    rack (2.2.8)
    rack-attack (6.7.0)
      rack (>= 1.0, < 4)
    rack-cors (2.0.1)
      rack (>= 2.0.0)
    rack-oauth2 (1.21.3)
      activesupport
      attr_required
      httpclient
      json-jwt (>= 1.11.0)
      rack (>= 2.1.0)
    rack-protection (3.0.5)
      rack
    rack-proxy (0.7.6)
      rack
    rack-test (2.1.0)
      rack (>= 1.3)
    rails (7.0.7.2)
      actioncable (= 7.0.7.2)
      actionmailbox (= 7.0.7.2)
      actionmailer (= 7.0.7.2)
      actionpack (= 7.0.7.2)
      actiontext (= 7.0.7.2)
      actionview (= 7.0.7.2)
      activejob (= 7.0.7.2)
      activemodel (= 7.0.7.2)
      activerecord (= 7.0.7.2)
      activestorage (= 7.0.7.2)
      activesupport (= 7.0.7.2)
      bundler (>= 1.15.0)
      railties (= 7.0.7.2)
    rails-controller-testing (1.0.5)
      actionpack (>= 5.0.1.rc1)
      actionview (>= 5.0.1.rc1)
      activesupport (>= 5.0.1.rc1)
    rails-dom-testing (2.1.1)
      activesupport (>= 5.0.0)
      minitest
      nokogiri (>= 1.6)
    rails-html-sanitizer (1.6.0)
      loofah (~> 2.21)
      nokogiri (~> 1.14)
    rails-i18n (7.0.7)
      i18n (>= 0.7, < 2)
      railties (>= 6.0.0, < 8)
    railties (7.0.7.2)
      actionpack (= 7.0.7.2)
      activesupport (= 7.0.7.2)
      method_source
      rake (>= 12.2)
      thor (~> 1.0)
      zeitwerk (~> 2.5)
    rainbow (3.1.1)
    rake (13.0.6)
    rdf (3.2.11)
      link_header (~> 0.0, >= 0.0.8)
    rdf-normalize (0.6.1)
      rdf (~> 3.2)
    redcarpet (3.6.0)
    redis (4.8.1)
    redis-namespace (1.11.0)
      redis (>= 4)
    redlock (1.3.2)
      redis (>= 3.0.0, < 6.0)
    regexp_parser (2.8.1)
    request_store (1.5.1)
      rack (>= 1.4)
    responders (3.1.0)
      actionpack (>= 5.2)
      railties (>= 5.2)
    rexml (3.2.6)
    rotp (6.2.2)
    rouge (4.1.2)
    rpam2 (4.0.2)
    rqrcode (2.2.0)
      chunky_png (~> 1.0)
      rqrcode_core (~> 1.0)
    rqrcode_core (1.2.0)
    rspec-core (3.12.2)
      rspec-support (~> 3.12.0)
    rspec-expectations (3.12.3)
      diff-lcs (>= 1.2.0, < 2.0)
      rspec-support (~> 3.12.0)
    rspec-mocks (3.12.5)
      diff-lcs (>= 1.2.0, < 2.0)
      rspec-support (~> 3.12.0)
    rspec-rails (6.0.3)
      actionpack (>= 6.1)
      activesupport (>= 6.1)
      railties (>= 6.1)
      rspec-core (~> 3.12)
      rspec-expectations (~> 3.12)
      rspec-mocks (~> 3.12)
      rspec-support (~> 3.12)
<<<<<<< HEAD
    rspec-retry (0.6.2)
      rspec-core (> 3.3)
    rspec-sidekiq (3.1.0)
      rspec-core (~> 3.0, >= 3.0.0)
      sidekiq (>= 2.4.0)
    rspec-support (3.12.0)
=======
    rspec-sidekiq (4.0.1)
      rspec-core (~> 3.0)
      rspec-expectations (~> 3.0)
      rspec-mocks (~> 3.0)
      sidekiq (>= 5, < 8)
    rspec-support (3.12.1)
>>>>>>> 389b7d23
    rspec_chunked (0.6)
    rubocop (1.56.1)
      base64 (~> 0.1.1)
      json (~> 2.3)
      language_server-protocol (>= 3.17.0)
      parallel (~> 1.10)
      parser (>= 3.2.2.3)
      rainbow (>= 2.2.2, < 4.0)
      regexp_parser (>= 1.8, < 3.0)
      rexml (>= 3.2.5, < 4.0)
      rubocop-ast (>= 1.28.1, < 2.0)
      ruby-progressbar (~> 1.7)
      unicode-display_width (>= 2.4.0, < 3.0)
    rubocop-ast (1.29.0)
      parser (>= 3.2.1.0)
    rubocop-capybara (2.18.0)
      rubocop (~> 1.41)
    rubocop-factory_bot (2.23.1)
      rubocop (~> 1.33)
    rubocop-performance (1.19.0)
      rubocop (>= 1.7.0, < 2.0)
      rubocop-ast (>= 0.4.0)
    rubocop-rails (2.20.2)
      activesupport (>= 4.2.0)
      rack (>= 1.1)
      rubocop (>= 1.33.0, < 2.0)
    rubocop-rspec (2.23.2)
      rubocop (~> 1.33)
      rubocop-capybara (~> 2.17)
      rubocop-factory_bot (~> 2.22)
    ruby-prof (1.6.3)
    ruby-progressbar (1.13.0)
    ruby-saml (1.15.0)
      nokogiri (>= 1.13.10)
      rexml
    ruby2_keywords (0.0.5)
    rubyzip (2.3.2)
    rufus-scheduler (3.9.1)
      fugit (~> 1.1, >= 1.1.6)
    safety_net_attestation (0.4.0)
      jwt (~> 2.0)
    sanitize (6.0.2)
      crass (~> 1.0.2)
      nokogiri (>= 1.12.0)
    scenic (1.7.0)
      activerecord (>= 4.0.0)
      railties (>= 4.0.0)
    selenium-webdriver (4.11.0)
      rexml (~> 3.2, >= 3.2.5)
      rubyzip (>= 1.2.2, < 3.0)
      websocket (~> 1.0)
    semantic_range (3.0.0)
    sidekiq (6.5.9)
      connection_pool (>= 2.2.5, < 3)
      rack (~> 2.0)
      redis (>= 4.5.0, < 5)
    sidekiq-bulk (0.2.0)
      sidekiq
    sidekiq-scheduler (5.0.3)
      rufus-scheduler (~> 3.2)
      sidekiq (>= 6, < 8)
      tilt (>= 1.4.0)
    sidekiq-unique-jobs (7.1.29)
      brpoplpush-redis_script (> 0.1.1, <= 2.0.0)
      concurrent-ruby (~> 1.0, >= 1.0.5)
      redis (< 5.0)
      sidekiq (>= 5.0, < 7.0)
      thor (>= 0.20, < 3.0)
    simple-navigation (4.4.0)
      activesupport (>= 2.3.2)
    simple_form (5.2.0)
      actionpack (>= 5.2)
      activemodel (>= 5.2)
    simplecov (0.22.0)
      docile (~> 1.1)
      simplecov-html (~> 0.11)
      simplecov_json_formatter (~> 0.1)
    simplecov-html (0.12.3)
    simplecov_json_formatter (0.1.4)
    smart_properties (1.17.0)
    sprockets (3.7.2)
      concurrent-ruby (~> 1.0)
      rack (> 1, < 3)
    sprockets-rails (3.4.2)
      actionpack (>= 5.2)
      activesupport (>= 5.2)
      sprockets (>= 3.0.0)
    sshkit (1.21.5)
      net-scp (>= 1.1.2)
      net-ssh (>= 2.8.0)
    stackprof (0.2.25)
    statsd-ruby (1.5.0)
    stoplight (3.0.1)
      redlock (~> 1.0)
    strong_migrations (0.8.0)
      activerecord (>= 5.2)
    swd (1.3.0)
      activesupport (>= 3)
      attr_required (>= 0.0.5)
      httpclient (>= 2.4)
    sysexits (1.2.0)
    temple (0.10.2)
    terminal-table (3.0.2)
      unicode-display_width (>= 1.1.1, < 3)
    terrapin (0.6.0)
      climate_control (>= 0.0.3, < 1.0)
    test-prof (1.2.2)
    thor (1.2.2)
    tilt (2.2.0)
    timeout (0.4.0)
    tpm-key_attestation (0.12.0)
      bindata (~> 2.4)
      openssl (> 2.0)
      openssl-signature_algorithm (~> 1.0)
    tty-color (0.6.0)
    tty-cursor (0.7.1)
    tty-prompt (0.23.1)
      pastel (~> 0.8)
      tty-reader (~> 0.8)
    tty-reader (0.9.0)
      tty-cursor (~> 0.7)
      tty-screen (~> 0.8)
      wisper (~> 2.0)
    tty-screen (0.8.1)
    twitter-text (3.1.0)
      idn-ruby
      unf (~> 0.1.0)
    tzinfo (2.0.6)
      concurrent-ruby (~> 1.0)
    tzinfo-data (1.2023.3)
      tzinfo (>= 1.0.0)
    unf (0.1.4)
      unf_ext
    unf_ext (0.0.8.2)
    unicode-display_width (2.4.2)
    uri (0.12.2)
    validate_email (0.1.6)
      activemodel (>= 3.0)
      mail (>= 2.2.5)
    validate_url (1.0.15)
      activemodel (>= 3.0.0)
      public_suffix
    warden (1.2.9)
      rack (>= 2.0.9)
    webauthn (3.0.0)
      android_key_attestation (~> 0.3.0)
      awrence (~> 1.1)
      bindata (~> 2.4)
      cbor (~> 0.5.9)
      cose (~> 1.1)
      openssl (>= 2.2)
      safety_net_attestation (~> 0.4.0)
      tpm-key_attestation (~> 0.12.0)
    webfinger (1.2.0)
      activesupport
      httpclient (>= 2.4)
    webmock (3.18.1)
      addressable (>= 2.8.0)
      crack (>= 0.3.2)
      hashdiff (>= 0.4.0, < 2.0.0)
    webpacker (5.4.4)
      activesupport (>= 5.2)
      rack-proxy (>= 0.6.1)
      railties (>= 5.2)
      semantic_range (>= 2.3.0)
    websocket (1.2.9)
    websocket-driver (0.7.6)
      websocket-extensions (>= 0.1.0)
    websocket-extensions (0.1.5)
    wisper (2.0.1)
    xorcist (1.1.3)
    xpath (3.2.0)
      nokogiri (~> 1.8)
    zeitwerk (2.6.11)

PLATFORMS
  ruby

DEPENDENCIES
  active_model_serializers (~> 0.10)
  addressable (~> 2.8)
  annotate (~> 3.2)
  aws-sdk-s3 (~> 1.123)
  better_errors (~> 2.9)
  binding_of_caller (~> 1.0)
  blurhash (~> 0.1)
  bootsnap (~> 1.16.0)
  brakeman (~> 6.0)
  browser
  bundler-audit (~> 0.9)
  capistrano (~> 3.17)
  capistrano-rails (~> 1.6)
  capistrano-rbenv (~> 2.2)
  capistrano-yarn (~> 2.0)
  capybara (~> 3.39)
  charlock_holmes (~> 0.7.7)
  chewy (~> 7.3)
  climate_control (~> 0.2)
  cocoon (~> 1.2)
  color_diff (~> 0.1)
  concurrent-ruby
  connection_pool
  database_cleaner-active_record
  devise (~> 4.9)
  devise-two-factor (~> 4.1)
  devise_pam_authenticatable2 (~> 9.2)
  discard (~> 1.2)
  doorkeeper (~> 5.6)
  dotenv-rails (~> 2.8)
  ed25519 (~> 1.3)
  fabrication (~> 2.30)
  faker (~> 3.2)
  fast_blank (~> 1.0)
  fastimage
  fog-core (<= 2.4.0)
  fog-openstack (~> 0.3)
  fuubar (~> 2.5)
  haml-rails (~> 2.0)
  haml_lint
  hcaptcha (~> 7.1)
  hiredis (~> 0.6)
  htmlentities (~> 4.3)
  http (~> 5.1)
  http_accept_language (~> 2.1)
  httplog (~> 1.6.2)
  i18n-tasks (~> 1.0)
  idn-ruby
  json-ld
  json-ld-preloaded (~> 3.2)
  json-schema (~> 4.0)
  kaminari (~> 1.2)
  kt-paperclip (~> 7.2)
  letter_opener (~> 1.8)
  letter_opener_web (~> 2.0)
  link_header (~> 0.0)
  lograge (~> 0.12)
  mario-redis-lock (~> 1.2)
  md-paperclip-azure (~> 2.2)
  memory_profiler
  mime-types (~> 3.5.0)
  net-http (~> 0.3.2)
  net-ldap (~> 0.18)
  nokogiri (~> 1.15)
  nsa!
  oj (~> 3.14)
  omniauth (~> 2.0)
  omniauth-cas!
  omniauth-rails_csrf_protection (~> 1.0)
  omniauth-saml (~> 2.0)
  omniauth_openid_connect (~> 0.6.1)
  ox (~> 2.14)
  parslet
  pg (~> 1.5)
  pghero
  posix-spawn
  premailer-rails
  private_address_check (~> 0.5)
  public_suffix (~> 5.0)
  puma (~> 6.3)
  pundit (~> 2.3)
  rack (~> 2.2.7)
  rack-attack (~> 6.6)
  rack-cors (~> 2.0)
  rack-test (~> 2.1)
  rails (~> 7.0)
  rails-controller-testing (~> 1.0)
  rails-i18n (~> 7.0)
  rails-settings-cached (~> 0.6)!
  rdf-normalize (~> 0.5)
  redcarpet (~> 3.6)
  redis (~> 4.5)
  redis-namespace (~> 1.10)
  rqrcode (~> 2.2)
  rspec-rails (~> 6.0)
<<<<<<< HEAD
  rspec-retry (>= 0.6.2)
  rspec-sidekiq (~> 3.1)
=======
  rspec-sidekiq (~> 4.0)
>>>>>>> 389b7d23
  rspec_chunked (~> 0.6)
  rubocop
  rubocop-capybara
  rubocop-performance
  rubocop-rails
  rubocop-rspec
  ruby-prof
  ruby-progressbar (~> 1.13)
  rubyzip (~> 2.3)
  sanitize (~> 6.0)
  scenic (~> 1.7)
  selenium-webdriver
  sidekiq (~> 6.5)
  sidekiq-bulk (~> 0.2.0)
  sidekiq-scheduler (~> 5.0)
  sidekiq-unique-jobs (~> 7.1)
  simple-navigation (~> 4.4)
  simple_form (~> 5.2)
  simplecov (~> 0.22)
  sprockets (~> 3.7.2)
  sprockets-rails (~> 3.4)
  stackprof
  stoplight (~> 3.0.1)
  strong_migrations (~> 0.8)
  test-prof
  thor (~> 1.2)
  tty-prompt (~> 0.23)
  twitter-text (~> 3.1.0)
  tzinfo-data (~> 1.2023)
  webauthn (~> 3.0)
  webmock (~> 3.18)
  webpacker (~> 5.4)
  webpush!
  xorcist (~> 1.1)

RUBY VERSION
   ruby 3.2.2p53

BUNDLED WITH
   2.4.13<|MERGE_RESOLUTION|>--- conflicted
+++ resolved
@@ -633,21 +633,14 @@
       rspec-expectations (~> 3.12)
       rspec-mocks (~> 3.12)
       rspec-support (~> 3.12)
-<<<<<<< HEAD
     rspec-retry (0.6.2)
       rspec-core (> 3.3)
-    rspec-sidekiq (3.1.0)
-      rspec-core (~> 3.0, >= 3.0.0)
-      sidekiq (>= 2.4.0)
-    rspec-support (3.12.0)
-=======
     rspec-sidekiq (4.0.1)
       rspec-core (~> 3.0)
       rspec-expectations (~> 3.0)
       rspec-mocks (~> 3.0)
       sidekiq (>= 5, < 8)
     rspec-support (3.12.1)
->>>>>>> 389b7d23
     rspec_chunked (0.6)
     rubocop (1.56.1)
       base64 (~> 0.1.1)
@@ -922,12 +915,8 @@
   redis-namespace (~> 1.10)
   rqrcode (~> 2.2)
   rspec-rails (~> 6.0)
-<<<<<<< HEAD
   rspec-retry (>= 0.6.2)
-  rspec-sidekiq (~> 3.1)
-=======
   rspec-sidekiq (~> 4.0)
->>>>>>> 389b7d23
   rspec_chunked (~> 0.6)
   rubocop
   rubocop-capybara
