--- conflicted
+++ resolved
@@ -642,13 +642,9 @@
       rspec-expectations (~> 3.12)
       rspec-mocks (~> 3.12)
       rspec-support (~> 3.12)
-<<<<<<< HEAD
     rspec-retry (0.6.2)
       rspec-core (> 3.3)
-    rspec-sidekiq (4.0.1)
-=======
     rspec-sidekiq (4.1.0)
->>>>>>> 2aa28e06
       rspec-core (~> 3.0)
       rspec-expectations (~> 3.0)
       rspec-mocks (~> 3.0)
