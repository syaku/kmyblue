--- conflicted
+++ resolved
@@ -91,6 +91,16 @@
         ),
       },
 
+      hashtag: {
+        tokenizer: 'keyword',
+        filter: %w(
+          word_delimiter_graph
+          lowercase
+          asciifolding
+          cjk_width
+        ),
+      },
+
       sudachi_analyzer: {
         tokenizer: 'sudachi_tokenizer',
         type: 'custom',
@@ -126,12 +136,8 @@
   root date_detection: false do
     field(:id, type: 'long')
     field(:account_id, type: 'long')
-<<<<<<< HEAD
-    field(:text, type: 'text', analyzer: 'sudachi_analyzer', value: ->(status) { status.searchable_text }) { field(:stemmed, type: 'text', analyzer: 'content') }
-=======
-    field(:text, type: 'text', analyzer: 'verbatim', value: ->(status) { status.searchable_text }) { field(:stemmed, type: 'text', analyzer: 'content') }
+    field(:text, type: 'text', analyzer: 'sudachi_analyzer', value: ->(status) { status.searchable_text }) { field(:stemmed, type: 'text', analyzer: 'sudachi_analyzer') }
     field(:tags, type: 'text', analyzer: 'hashtag', value: ->(status) { status.tags.map(&:display_name) })
->>>>>>> ac3f310f
     field(:language, type: 'keyword')
     field(:domain, type: 'keyword', value: ->(status) { status.account.domain || '' })
     field(:properties, type: 'keyword', value: ->(status) { status.searchable_properties })
