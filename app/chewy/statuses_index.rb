--- conflicted
+++ resolved
@@ -67,6 +67,11 @@
       },
     },
     analyzer: {
+      verbatim: {
+        tokenizer: 'uax_url_email',
+        filter: %w(lowercase),
+      },
+
       content: {
         tokenizer: 'uax_url_email',
         filter: %w(
@@ -78,13 +83,20 @@
           english_stemmer
         ),
       },
+
       sudachi_analyzer: {
+        tokenizer: 'sudachi_tokenizer',
+        type: 'custom',
         filter: %w(
+          english_possessive_stemmer
+          lowercase
+          asciifolding
+          cjk_width
+          english_stop
+          english_stemmer
           my_posfilter
           sudachi_normalizedform
         ),
-        type: 'custom',
-        tokenizer: 'sudachi_tokenizer',
       },
     },
     tokenizer: {
@@ -99,60 +111,31 @@
 
   settings index: index_preset(refresh_interval: '30s', number_of_shards: 5), analysis: PRODUCTION_SETTINGS
 
-<<<<<<< HEAD
-  # We do not use delete_if option here because it would call a method that we
-  # expect to be called with crutches without crutches, causing n+1 queries
-  index_scope ::Status.unscoped.kept.without_reblogs.includes(:media_attachments, :preloadable_poll, :preview_cards)
-
-  crutch :mentions do |collection|
-    data = ::Mention.where(status_id: collection.map(&:id)).where(account: Account.local, silent: false).pluck(:status_id, :account_id)
-    data.each.with_object({}) { |(id, name), result| (result[id] ||= []).push(name) }
-  end
-
-  crutch :favourites do |collection|
-    data = ::Favourite.where(status_id: collection.map(&:id)).where(account: Account.local).pluck(:status_id, :account_id)
-    data.each.with_object({}) { |(id, name), result| (result[id] ||= []).push(name) }
-  end
-
-  crutch :emoji_reactions do |collection|
-    data = ::EmojiReaction.where(status_id: collection.map(&:id)).where(account: Account.local).pluck(:status_id, :account_id)
-    data.each.with_object({}) { |(id, name), result| (result[id] ||= []).push(name) }
-  end
-
-  crutch :status_references do |collection|
-    data = ::StatusReference.joins(:status).where(target_status_id: collection.map(&:id), status: { account: Account.local }).pluck(:target_status_id, :account_id)
-    data.each.with_object({}) { |(id, name), result| (result[id] ||= []).push(name) }
-  end
-
-  crutch :reblogs do |collection|
-    data = ::Status.where(reblog_of_id: collection.map(&:id)).where(account: Account.local).pluck(:reblog_of_id, :account_id)
-    data.each.with_object({}) { |(id, name), result| (result[id] ||= []).push(name) }
-  end
-
-  crutch :bookmarks do |collection|
-    data = ::Bookmark.where(status_id: collection.map(&:id)).where(account: Account.local).pluck(:status_id, :account_id)
-    data.each.with_object({}) { |(id, name), result| (result[id] ||= []).push(name) }
-  end
-
-  crutch :votes do |collection|
-    data = ::PollVote.joins(:poll).where(poll: { status_id: collection.map(&:id) }).where(account: Account.local).pluck(:status_id, :account_id)
-    data.each.with_object({}) { |(id, name), result| (result[id] ||= []).push(name) }
-  end
-=======
-  index_scope ::Status.unscoped.kept.without_reblogs.includes(:media_attachments, :preview_cards, :local_mentioned, :local_favorited, :local_reblogged, :local_bookmarked, preloadable_poll: :local_voters), delete_if: ->(status) { status.searchable_by.empty? }
->>>>>>> 9e77ab7d
+  index_scope ::Status.unscoped.kept.without_reblogs.includes(
+    :media_attachments,
+    :preview_cards,
+    :local_mentioned,
+    :local_favorited,
+    :local_reblogged,
+    :local_bookmarked,
+    :local_emoji_reacted,
+    :local_referenced,
+    preloadable_poll: :local_voters
+  ),
+              delete_if: lambda { |status|
+                           if status.searchability == 'direct'
+                             status.searchable_by.empty?
+                           else
+                             status.searchability == 'limited' ? status.domain.blank? : false
+                           end
+                         }
 
   root date_detection: false do
     field(:id, type: 'long')
     field(:account_id, type: 'long')
-<<<<<<< HEAD
-    field(:text, type: 'text', analyzer: 'sudachi_analyzer', value: ->(status) { status.searchable_text }) { field(:stemmed, type: 'text', analyzer: 'content') }
-    field(:searchable_by, type: 'long', value: ->(status, crutches) { status.searchable_by(crutches) })
+    field(:text, type: 'text', analyzer: 'sudachi_analyzer', value: ->(status) { status.searchable_text }) { field(:stemmed, type: 'text', analyzer: 'sudachi_analyzer') }
+    field(:searchable_by, type: 'long', value: ->(status) { status.searchable_by })
     field(:searchability, type: 'keyword', value: ->(status) { status.compute_searchability })
-=======
-    field(:text, type: 'text', analyzer: 'verbatim', value: ->(status) { status.searchable_text }) { field(:stemmed, type: 'text', analyzer: 'content') }
-    field(:searchable_by, type: 'long', value: ->(status) { status.searchable_by })
->>>>>>> 9e77ab7d
     field(:language, type: 'keyword')
     field(:domain, type: 'keyword', value: ->(status) { status.account.domain || '' })
     field(:properties, type: 'keyword', value: ->(status) { status.searchable_properties })
