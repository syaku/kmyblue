# frozen_string_literal: true

class StatusesIndex < Chewy::Index
  include FormattingHelper

<<<<<<< HEAD
  DEVELOPMENT_SETTINGS = {
=======
  settings index: index_preset(refresh_interval: '30s', number_of_shards: 5), analysis: {
>>>>>>> 3a8370e1
    filter: {
      english_stop: {
        type: 'stop',
        stopwords: '_english_',
      },
      english_stemmer: {
        type: 'stemmer',
        language: 'english',
      },
      english_possessive_stemmer: {
        type: 'stemmer',
        language: 'possessive_english',
      },
    },
    analyzer: {
      content: {
        tokenizer: 'uax_url_email',
        filter: %w(
          english_possessive_stemmer
          lowercase
          asciifolding
          cjk_width
          english_stop
          english_stemmer
        ),
      },
    },
  }.freeze

  PRODUCTION_SETTINGS = {
    filter: {
      english_stop: {
        type: 'stop',
        stopwords: '_english_',
      },
      english_stemmer: {
        type: 'stemmer',
        language: 'english',
      },
      english_possessive_stemmer: {
        type: 'stemmer',
        language: 'possessive_english',
      },
    },
    analyzer: {
      content: {
        tokenizer: 'uax_url_email',
        filter: %w(
          english_possessive_stemmer
          lowercase
          asciifolding
          cjk_width
          english_stop
          english_stemmer
        ),
      },
      sudachi_analyzer: {
        filter: [],
        type: 'custom',
        tokenizer: 'sudachi_tokenizer',
      },
    },
    tokenizer: {
      sudachi_tokenizer: {
        resources_path: '/etc/elasticsearch/sudachi',
        split_mode: 'C',
        type: 'sudachi_tokenizer',
        discard_punctuation: 'true',
      },
    },
  }.freeze

  settings index: { refresh_interval: '30s' }, analysis: Rails.env.development? ? DEVELOPMENT_SETTINGS : PRODUCTION_SETTINGS

  # We do not use delete_if option here because it would call a method that we
  # expect to be called with crutches without crutches, causing n+1 queries
  index_scope ::Status.unscoped.kept.without_reblogs.includes(:media_attachments, :preloadable_poll)

  crutch :mentions do |collection|
    data = ::Mention.where(status_id: collection.map(&:id)).where(account: Account.local, silent: false).pluck(:status_id, :account_id)
    data.each.with_object({}) { |(id, name), result| (result[id] ||= []).push(name) }
  end

  crutch :favourites do |collection|
    data = ::Favourite.where(status_id: collection.map(&:id)).where(account: Account.local).pluck(:status_id, :account_id)
    data.each.with_object({}) { |(id, name), result| (result[id] ||= []).push(name) }
  end

  crutch :emoji_reactions do |collection|
    data = ::EmojiReaction.where(status_id: collection.map(&:id)).where(account: Account.local).pluck(:status_id, :account_id)
    data.each.with_object({}) { |(id, name), result| (result[id] ||= []).push(name) }
  end

  crutch :reblogs do |collection|
    data = ::Status.where(reblog_of_id: collection.map(&:id)).where(account: Account.local).pluck(:reblog_of_id, :account_id)
    data.each.with_object({}) { |(id, name), result| (result[id] ||= []).push(name) }
  end

  crutch :bookmarks do |collection|
    data = ::Bookmark.where(status_id: collection.map(&:id)).where(account: Account.local).pluck(:status_id, :account_id)
    data.each.with_object({}) { |(id, name), result| (result[id] ||= []).push(name) }
  end

  crutch :votes do |collection|
    data = ::PollVote.joins(:poll).where(poll: { status_id: collection.map(&:id) }).where(account: Account.local).pluck(:status_id, :account_id)
    data.each.with_object({}) { |(id, name), result| (result[id] ||= []).push(name) }
  end

  root date_detection: false do
    field :id, type: 'long'
    field :account_id, type: 'long'

    field :text, type: 'text', value: ->(status) { status.searchable_text } do
      field :stemmed, type: 'text', analyzer: 'content'
    end

    field :searchable_by, type: 'long', value: ->(status, crutches) { status.searchable_by(crutches) }
    field :searchability, type: 'keyword', value: ->(status) { status.compute_searchability }
  end
end<|MERGE_RESOLUTION|>--- conflicted
+++ resolved
@@ -3,11 +3,7 @@
 class StatusesIndex < Chewy::Index
   include FormattingHelper
 
-<<<<<<< HEAD
-  DEVELOPMENT_SETTINGS = {
-=======
   settings index: index_preset(refresh_interval: '30s', number_of_shards: 5), analysis: {
->>>>>>> 3a8370e1
     filter: {
       english_stop: {
         type: 'stop',
@@ -35,52 +31,7 @@
         ),
       },
     },
-  }.freeze
-
-  PRODUCTION_SETTINGS = {
-    filter: {
-      english_stop: {
-        type: 'stop',
-        stopwords: '_english_',
-      },
-      english_stemmer: {
-        type: 'stemmer',
-        language: 'english',
-      },
-      english_possessive_stemmer: {
-        type: 'stemmer',
-        language: 'possessive_english',
-      },
-    },
-    analyzer: {
-      content: {
-        tokenizer: 'uax_url_email',
-        filter: %w(
-          english_possessive_stemmer
-          lowercase
-          asciifolding
-          cjk_width
-          english_stop
-          english_stemmer
-        ),
-      },
-      sudachi_analyzer: {
-        filter: [],
-        type: 'custom',
-        tokenizer: 'sudachi_tokenizer',
-      },
-    },
-    tokenizer: {
-      sudachi_tokenizer: {
-        resources_path: '/etc/elasticsearch/sudachi',
-        split_mode: 'C',
-        type: 'sudachi_tokenizer',
-        discard_punctuation: 'true',
-      },
-    },
-  }.freeze
-
-  settings index: { refresh_interval: '30s' }, analysis: Rails.env.development? ? DEVELOPMENT_SETTINGS : PRODUCTION_SETTINGS
+  }
 
   # We do not use delete_if option here because it would call a method that we
   # expect to be called with crutches without crutches, causing n+1 queries
