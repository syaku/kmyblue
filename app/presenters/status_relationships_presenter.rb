--- conflicted
+++ resolved
@@ -1,7 +1,7 @@
 # frozen_string_literal: true
 
 class StatusRelationshipsPresenter
-  PINNABLE_VISIBILITIES = %w(public unlisted private).freeze
+  PINNABLE_VISIBILITIES = %w(public public_unlisted unlisted private).freeze
 
   attr_reader :reblogs_map, :favourites_map, :mutes_map, :pins_map,
               :bookmarks_map, :filters_map, :emoji_reactions_map
@@ -19,11 +19,7 @@
       statuses            = statuses.compact
       status_ids          = statuses.flat_map { |s| [s.id, s.reblog_of_id] }.uniq.compact
       conversation_ids    = statuses.filter_map(&:conversation_id).uniq
-<<<<<<< HEAD
-      pinnable_status_ids = statuses.map(&:proper).filter_map { |s| s.id if s.account_id == current_account_id && %w(public unlisted public_unlisted private).include?(s.visibility) }
-=======
       pinnable_status_ids = statuses.map(&:proper).filter_map { |s| s.id if s.account_id == current_account_id && PINNABLE_VISIBILITIES.include?(s.visibility) }
->>>>>>> f877aa9d
 
       @filters_map         = build_filters_map(statuses, current_account_id).merge(options[:filters_map] || {})
       @reblogs_map         = Status.reblogs_map(status_ids, current_account_id).merge(options[:reblogs_map] || {})
