# frozen_string_literal: true

class REST::AccountSerializer < ActiveModel::Serializer
  include RoutingHelper
  include FormattingHelper

  # Please update `app/javascript/mastodon/api_types/accounts.ts` when making changes to the attributes

  attributes :id, :username, :acct, :display_name, :locked, :bot, :discoverable, :group, :created_at,
<<<<<<< HEAD
             :note, :url, :uri, :avatar, :avatar_static, :header, :header_static, :subscribable,
             :followers_count, :following_count, :statuses_count, :last_status_at, :other_settings, :noindex
=======
             :note, :url, :uri, :avatar, :avatar_static, :header, :header_static,
             :followers_count, :following_count, :statuses_count, :last_status_at, :hide_collections
>>>>>>> 7840c6b7

  has_one :moved_to_account, key: :moved, serializer: REST::AccountSerializer, if: :moved_and_not_nested?

  has_many :emojis, serializer: REST::CustomEmojiSlimSerializer

  attribute :suspended, if: :suspended?
  attribute :silenced, key: :limited, if: :silenced?

  attribute :memorial, if: :memorial?

  class AccountDecorator < SimpleDelegator
    def self.model_name
      Account.model_name
    end

    def moved?
      false
    end
  end

  class RoleSerializer < ActiveModel::Serializer
    attributes :id, :name, :color

    def id
      object.id.to_s
    end
  end

  has_many :roles, serializer: RoleSerializer, if: :local?

  class FieldSerializer < ActiveModel::Serializer
    include FormattingHelper

    attributes :name, :value, :verified_at

    def value
      account_field_value_format(object)
    end
  end

  has_many :fields

  def id
    object.id.to_s
  end

  def acct
    object.pretty_acct
  end

  def note
    object.suspended? ? '' : account_bio_format(object)
  end

  def url
    ActivityPub::TagManager.instance.url_for(object)
  end

  def uri
    ActivityPub::TagManager.instance.uri_for(object)
  end

  def avatar
    full_asset_url(object.suspended? ? object.avatar.default_url : object.avatar_original_url)
  end

  def avatar_static
    full_asset_url(object.suspended? ? object.avatar.default_url : object.avatar_static_url)
  end

  def header
    full_asset_url(object.suspended? ? object.header.default_url : object.header_original_url)
  end

  def header_static
    full_asset_url(object.suspended? ? object.header.default_url : object.header_static_url)
  end

  def created_at
    object.created_at.midnight.as_json
  end

  def last_status_at
    object.last_status_at&.to_date&.iso8601
  end

  def display_name
    object.suspended? ? '' : object.display_name
  end

  def locked
    object.suspended? ? false : object.locked
  end

  def bot
    object.suspended? ? false : object.bot
  end

  def discoverable
    object.suspended? ? false : object.discoverable
  end

  def subscribable
    object.all_subscribable?
  end

  def moved_to_account
    object.suspended? ? nil : AccountDecorator.new(object.moved_to_account)
  end

  def emojis
    object.suspended? ? [] : object.emojis
  end

  def fields
    object.suspended? ? [] : object.fields
  end

  def suspended
    object.suspended?
  end

  def silenced
    object.silenced?
  end

  def memorial
    object.memorial?
  end

  def roles
    if object.suspended? || object.user.nil?
      []
    else
      [object.user.role].compact.filter(&:highlighted?)
    end
  end

  def noindex
    object.noindex?
  end

  delegate :suspended?, :silenced?, :local?, :memorial?, to: :object

  def moved_and_not_nested?
    object.moved?
  end

  def statuses_count
    object.public_statuses_count
  end

  def followers_count
    object.public_followers_count
  end

  def following_count
    object.public_following_count
  end

  def other_settings
    object.suspended? ? {} : object.public_settings_for_local
  end
end<|MERGE_RESOLUTION|>--- conflicted
+++ resolved
@@ -7,13 +7,8 @@
   # Please update `app/javascript/mastodon/api_types/accounts.ts` when making changes to the attributes
 
   attributes :id, :username, :acct, :display_name, :locked, :bot, :discoverable, :group, :created_at,
-<<<<<<< HEAD
              :note, :url, :uri, :avatar, :avatar_static, :header, :header_static, :subscribable,
-             :followers_count, :following_count, :statuses_count, :last_status_at, :other_settings, :noindex
-=======
-             :note, :url, :uri, :avatar, :avatar_static, :header, :header_static,
-             :followers_count, :following_count, :statuses_count, :last_status_at, :hide_collections
->>>>>>> 7840c6b7
+             :followers_count, :following_count, :statuses_count, :last_status_at, :hide_collections, :other_settings, :noindex
 
   has_one :moved_to_account, key: :moved, serializer: REST::AccountSerializer, if: :moved_and_not_nested?
 
