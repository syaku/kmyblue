--- conflicted
+++ resolved
@@ -3,13 +3,9 @@
 class REST::CustomEmojiSerializer < REST::CustomEmojiSlimSerializer
   include RoutingHelper
 
-<<<<<<< HEAD
-  attribute :aliases, if: :aliases?
-=======
   # Please update `app/javascript/mastodon/api_types/custom_emoji.ts` when making changes to the attributes
 
-  attributes :shortcode, :url, :static_url, :visible_in_picker
->>>>>>> 57f592fe
+  attribute :aliases, if: :aliases?
 
   def aliases?
     object.respond_to?(:aliases) && object.aliases.present?
