--- conflicted
+++ resolved
@@ -4,15 +4,9 @@
   include FormattingHelper
 
   attributes :id, :created_at, :in_reply_to_id, :in_reply_to_account_id,
-<<<<<<< HEAD
              :sensitive, :spoiler_text, :visibility, :visibility_ex, :language,
-             :uri, :url, :replies_count, :reblogs_count, :searchability,
-             :favourites_count, :emoji_reactions, :edited_at
-=======
-             :sensitive, :spoiler_text, :visibility, :visibility_ex, :language, :translatable,
              :uri, :url, :replies_count, :reblogs_count, :searchability, :markdown,
              :favourites_count, :emoji_reactions, :emoji_reactions_count, :edited_at
->>>>>>> fac734b6
 
   attribute :favourited, if: :current_user?
   attribute :reblogged, if: :current_user?
