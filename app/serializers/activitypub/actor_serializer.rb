# frozen_string_literal: true

class ActivityPub::ActorSerializer < ActivityPub::Serializer
  include RoutingHelper
  include FormattingHelper

  context :security

  context_extensions :manually_approves_followers, :featured, :also_known_as,
<<<<<<< HEAD
                     :moved_to, :property_value, :discoverable, :olm, :suspended, :searchable_by, :subscribable_by,
                     :other_setting, :memorial
=======
                     :moved_to, :property_value, :discoverable, :olm, :suspended,
                     :memorial, :indexable
>>>>>>> 389b7d23

  attributes :id, :type, :following, :followers,
             :inbox, :outbox, :featured, :featured_tags,
             :preferred_username, :name, :summary,
             :url, :manually_approves_followers,
<<<<<<< HEAD
             :discoverable, :published, :searchable_by, :subscribable_by, :other_setting, :memorial
=======
             :discoverable, :indexable, :published, :memorial
>>>>>>> 389b7d23

  has_one :public_key, serializer: ActivityPub::PublicKeySerializer

  has_many :virtual_tags, key: :tag
  has_many :virtual_attachments, key: :attachment

  attribute :devices, unless: :instance_actor?
  attribute :moved_to, if: :moved?
  attribute :also_known_as, if: :also_known_as?
  attribute :suspended, if: :suspended?

  class EndpointsSerializer < ActivityPub::Serializer
    include RoutingHelper

    attributes :shared_inbox

    def shared_inbox
      inbox_url
    end
  end

  has_one :endpoints, serializer: EndpointsSerializer

  has_one :icon,  serializer: ActivityPub::ImageSerializer, if: :avatar_exists?
  has_one :image, serializer: ActivityPub::ImageSerializer, if: :header_exists?

  delegate :suspended?, :instance_actor?, to: :object

  def id
    object.instance_actor? ? instance_actor_url : account_url(object)
  end

  def type
    if object.instance_actor?
      'Application'
    elsif object.bot?
      'Service'
    elsif object.group?
      'Group'
    else
      'Person'
    end
  end

  def following
    account_following_index_url(object)
  end

  def followers
    account_followers_url(object)
  end

  def inbox
    object.instance_actor? ? instance_actor_inbox_url : account_inbox_url(object)
  end

  def devices
    account_collection_url(object, :devices)
  end

  def outbox
    object.instance_actor? ? instance_actor_outbox_url : account_outbox_url(object)
  end

  def featured
    account_collection_url(object, :featured)
  end

  def featured_tags
    account_collection_url(object, :tags)
  end

  def endpoints
    object
  end

  def preferred_username
    object.username
  end

  def discoverable
    if object.local?
      object.user&.setting_discoverable_local ? false : original_discoverable
    else
      original_discoverable
    end
  end

  def original_discoverable
    object.suspended? ? false : (object.discoverable || false)
  end

  def indexable
    object.suspended? ? false : (object.indexable || false)
  end

  def name
    object.suspended? ? object.username : (object.display_name.presence || object.username)
  end

  def summary
    object.suspended? ? '' : account_bio_format(object)
  end

  def icon
    object.avatar
  end

  def image
    object.header
  end

  def public_key
    object
  end

  def suspended
    object.suspended?
  end

  def url
    object.instance_actor? ? about_more_url(instance_actor: true) : short_account_url(object)
  end

  def avatar_exists?
    !object.suspended? && object.avatar?
  end

  def header_exists?
    !object.suspended? && object.header?
  end

  def manually_approves_followers
    object.suspended? ? false : object.locked
  end

  def virtual_tags
    object.suspended? ? [] : (object.emojis + object.tags)
  end

  def virtual_attachments
    object.suspended? ? [] : object.fields
  end

  def moved_to
    ActivityPub::TagManager.instance.uri_for(object.moved_to_account)
  end

  def moved?
    !object.suspended? && object.moved?
  end

  def also_known_as?
    !object.suspended? && !object.also_known_as.empty?
  end

  def published
    object.created_at.midnight.iso8601
  end

  def searchable_by
    ActivityPub::TagManager.instance.account_searchable_by(object)
  end

  def subscribable_by
    ActivityPub::TagManager.instance.subscribable_by(object)
  end

  def other_setting
    config = object.public_settings
    config.map do |k, v|
      {
        type: 'PropertyValue',
        name: k,
        value: v,
      }
    end
  end

  class CustomEmojiSerializer < ActivityPub::EmojiSerializer
  end

  class TagSerializer < ActivityPub::Serializer
    context_extensions :hashtag

    include RoutingHelper

    attributes :type, :href, :name

    def type
      'Hashtag'
    end

    def href
      tag_url(object)
    end

    def name
      "##{object.name}"
    end
  end

  class Account::FieldSerializer < ActivityPub::Serializer
    include FormattingHelper

    attributes :type, :name, :value

    def type
      'PropertyValue'
    end

    def value
      account_field_value_format(object)
    end
  end

  class AccountIdentityProofSerializer < ActivityPub::Serializer
    attributes :type, :name, :signature_algorithm, :signature_value

    def type
      'IdentityProof'
    end

    def name
      object.provider_username
    end

    def signature_algorithm
      object.provider
    end

    def signature_value
      object.token
    end
  end
end<|MERGE_RESOLUTION|>--- conflicted
+++ resolved
@@ -7,23 +7,14 @@
   context :security
 
   context_extensions :manually_approves_followers, :featured, :also_known_as,
-<<<<<<< HEAD
                      :moved_to, :property_value, :discoverable, :olm, :suspended, :searchable_by, :subscribable_by,
-                     :other_setting, :memorial
-=======
-                     :moved_to, :property_value, :discoverable, :olm, :suspended,
-                     :memorial, :indexable
->>>>>>> 389b7d23
+                     :other_setting, :memorial, :indexable
 
   attributes :id, :type, :following, :followers,
              :inbox, :outbox, :featured, :featured_tags,
              :preferred_username, :name, :summary,
              :url, :manually_approves_followers,
-<<<<<<< HEAD
-             :discoverable, :published, :searchable_by, :subscribable_by, :other_setting, :memorial
-=======
-             :discoverable, :indexable, :published, :memorial
->>>>>>> 389b7d23
+             :discoverable, :indexable, :published, :memorial, :searchable_by, :subscribable_by, :other_setting
 
   has_one :public_key, serializer: ActivityPub::PublicKeySerializer
 
