--- conflicted
+++ resolved
@@ -124,19 +124,16 @@
     @account.also_known_as           = as_array(@json['alsoKnownAs'] || []).map { |item| value_or_id(item) }
     @account.discoverable            = @json['discoverable'] || false
     @account.indexable               = @json['indexable'] || false
-<<<<<<< HEAD
     @account.searchability           = searchability_from_audience
     @account.dissubscribable         = !subscribable(@account.note)
     @account.settings                = other_settings
+    @account.memorial                = @json['memorial'] || false
   end
 
   def valid_account?
     display_name = @json['name']
     note = @json['summary']
     !Admin::NgWord.reject?(display_name) && !Admin::NgWord.reject?(note)
-=======
-    @account.memorial                = @json['memorial'] || false
->>>>>>> 9a8190da
   end
 
   def set_fetchable_key!
