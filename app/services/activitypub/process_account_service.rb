--- conflicted
+++ resolved
@@ -77,14 +77,11 @@
     @account.suspended_at      = domain_block.created_at if auto_suspend?
     @account.suspension_origin = :local if auto_suspend?
     @account.silenced_at       = domain_block.created_at if auto_silence?
-<<<<<<< HEAD
     @account.searchability     = :private  # not null
     @account.dissubscribable   = false     # not null
-=======
 
     set_immediate_protocol_attributes!
 
->>>>>>> 71db616f
     @account.save
   end
 
