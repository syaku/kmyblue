--- conflicted
+++ resolved
@@ -41,43 +41,6 @@
   end
 
   def perform_statuses_search!
-<<<<<<< HEAD
-    privacy_definition = parsed_query.apply(StatusesIndex.filter(terms: { searchability: %w(public private direct) }).filter(term: { searchable_by: @account.id }))
-
-    # 'direct' searchability posts are NOT in here because it's already added at previous line.
-    case @searchability
-    when 'public'
-      privacy_definition = privacy_definition.or(StatusesIndex.filter(term: { searchability: 'public' }))
-      privacy_definition = privacy_definition.or(StatusesIndex.filter(term: { searchability: 'private' }).filter(terms: { account_id: following_account_ids })) unless following_account_ids.empty?
-      privacy_definition = privacy_definition.or(StatusesIndex.filter(term: { searchability: 'limited' }).filter(term: { account_id: @account.id }))
-    when 'private', 'direct'
-      privacy_definition = privacy_definition.or(StatusesIndex.filter(terms: { searchability: %w(public private) }).filter(terms: { account_id: following_account_ids })) unless following_account_ids.empty?
-      privacy_definition = privacy_definition.or(StatusesIndex.filter(term: { searchability: 'limited' }).filter(term: { account_id: @account.id }))
-    when 'limited'
-      privacy_definition = privacy_definition.or(StatusesIndex.filter(term: { searchability: 'limited' }).filter(term: { account_id: @account.id }))
-    end
-
-    definition = parsed_query.apply(StatusesIndex).order(id: :desc)
-    definition = definition.filter(term: { account_id: @options[:account_id] }) if @options[:account_id].present?
-
-    definition = definition.and(privacy_definition)
-
-    if @options[:min_id].present? || @options[:max_id].present?
-      range      = {}
-      range[:gt] = @options[:min_id].to_i if @options[:min_id].present?
-      range[:lt] = @options[:max_id].to_i if @options[:max_id].present?
-      definition = definition.filter(range: { id: range })
-    end
-
-    results             = definition.limit(@limit).offset(@offset).objects.compact
-    account_ids         = results.map(&:account_id)
-    account_domains     = results.map(&:account_domain)
-    account_relations   = @account.relations_map(account_ids, account_domains) # variable old name: preloaded_relations
-
-    results.reject { |status| StatusFilter.new(status, @account, account_relations).filtered? }
-  rescue Faraday::ConnectionFailed, Parslet::ParseFailed
-    []
-=======
     StatusesSearchService.new.call(
       @query,
       @account,
@@ -85,9 +48,9 @@
       offset: @offset,
       account_id: @options[:account_id],
       min_id: @options[:min_id],
-      max_id: @options[:max_id]
+      max_id: @options[:max_id],
+      searchability: @searchability
     )
->>>>>>> 389b7d23
   end
 
   def perform_hashtags_search!
@@ -144,20 +107,4 @@
   def statuses_search?
     @options[:type].blank? || @options[:type] == 'statuses'
   end
-<<<<<<< HEAD
-
-  def parsed_query
-    SearchQueryTransformer.new.apply(SearchQueryParser.new.parse(@query))
-  end
-
-  def following_account_ids
-    return @following_account_ids if defined?(@following_account_ids)
-
-    account_exists_sql     = Account.where('accounts.id = follows.target_account_id').where(searchability: %w(public private)).reorder(nil).select(1).to_sql
-    status_exists_sql      = Status.where('statuses.account_id = follows.target_account_id').where(reblog_of_id: nil).where(searchability: %w(public private)).reorder(nil).select(1).to_sql
-    following_accounts     = Follow.where(account_id: @account.id).merge(Account.where("EXISTS (#{account_exists_sql})").or(Account.where("EXISTS (#{status_exists_sql})")))
-    @following_account_ids = following_accounts.pluck(:target_account_id)
-  end
-=======
->>>>>>> 389b7d23
 end