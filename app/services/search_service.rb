# frozen_string_literal: true

class SearchService < BaseService
  def call(query, account, limit, options = {})
    @query   = query&.strip
    pull_query_commands

    @account = account
    @options = options
    @limit   = limit.to_i
    @offset  = options[:type].blank? ? 0 : options[:offset].to_i
    @resolve = options[:resolve] || false
    @searchability = options[:searchability] || 'public'

    default_results.tap do |results|
      next if @query.blank? || @limit.zero?

      if url_query?
        results.merge!(url_resource_results) unless url_resource.nil? || @offset.positive? || (@options[:type].present? && url_resource_symbol != @options[:type].to_sym)
      elsif @query.present?
        results[:accounts] = perform_accounts_search! if account_searchable?
        results[:statuses] = perform_statuses_search! if full_text_searchable?
        results[:hashtags] = perform_hashtags_search! if hashtag_searchable?
      end
    end
  end

  private

  MIN_SCORE = 0.7
  MIN_SCORE_RE = /MINSCORE=((([\d]+\.[\d]+)|([\d]+)){1,6})/.freeze

  def perform_accounts_search!
    AccountSearchService.new.call(
      @query,
      @account,
      limit: @limit,
      resolve: @resolve,
      offset: @offset
    )
  end

  def perform_statuses_search!
    privacy_definition = parsed_query.apply(StatusesIndex.filter(term: { searchable_by: @account.id }).track_scores(true).min_score(@min_score))

    # 'private' searchability posts are NOT in here because it's already added at previous line.
    case @searchability
    when 'public'
      privacy_definition = privacy_definition.or(StatusesIndex.filter(term: { searchability: 'public' }).track_scores(true).min_score(@min_score))
      privacy_definition = privacy_definition.or(StatusesIndex.filter(term: { searchability: 'unlisted' }).filter(terms: { account_id: following_account_ids }).track_scores(true).min_score(@min_score)) unless following_account_ids.empty?
      privacy_definition = privacy_definition.or(StatusesIndex.filter(term: { searchability: 'direct' }).filter(term: { account_id: @account.id }).track_scores(true).min_score(@min_score))
    when 'unlisted', 'private'
      privacy_definition = privacy_definition.or(StatusesIndex.filter(terms: { searchability: %w(public unlisted) }).filter(terms: { account_id: following_account_ids }).track_scores(true).min_score(@min_score)) unless following_account_ids.empty?
      privacy_definition = privacy_definition.or(StatusesIndex.filter(term: { searchability: 'direct' }).filter(term: { account_id: @account.id }).track_scores(true).min_score(@min_score))
    when 'direct'
      privacy_definition = privacy_definition.or(StatusesIndex.filter(term: { searchability: 'direct' }).filter(term: { account_id: @account.id }).track_scores(true).min_score(@min_score))
    end

    definition = parsed_query.apply(StatusesIndex.min_score(@min_score).track_scores(true)).order(id: :desc)
    definition = definition.filter(term: { account_id: @options[:account_id] }) if @options[:account_id].present?

    definition = definition.and(privacy_definition)

    if @options[:min_id].present? || @options[:max_id].present?
      range      = {}
      range[:gt] = @options[:min_id].to_i if @options[:min_id].present?
      range[:lt] = @options[:max_id].to_i if @options[:max_id].present?
      definition = definition.filter(range: { id: range })
    end

    results             = definition.limit(@limit).offset(@offset).objects.compact
    account_ids         = results.map(&:account_id)
    account_domains     = results.map(&:account_domain)
    account_relations   = @account.relations_map(account_ids, account_domains)  # variable old name: preloaded_relations

    results.reject { |status| StatusFilter.new(status, @account, account_relations).filtered? }
  rescue Faraday::ConnectionFailed, Parslet::ParseFailed
    []
  end

  def perform_hashtags_search!
    TagSearchService.new.call(
      @query,
      limit: @limit,
      offset: @offset,
      exclude_unreviewed: @options[:exclude_unreviewed]
    )
  end

  def default_results
    { accounts: [], hashtags: [], statuses: [] }
  end

  def url_query?
    @resolve && /\Ahttps?:\/\//.match?(@query)
  end

  def url_resource_results
    { url_resource_symbol => [url_resource] }
  end

  def url_resource
    @_url_resource ||= ResolveURLService.new.call(@query, on_behalf_of: @account)
  end

  def url_resource_symbol
    url_resource.class.name.downcase.pluralize.to_sym
  end

  def full_text_searchable?
    return false unless Chewy.enabled?

    statuses_search? && !@account.nil? && !((@query.start_with?('#') || @query.include?('@')) && !@query.include?(' '))
  end

  def account_searchable?
    account_search? && !(@query.start_with?('#') || (@query.include?('@') && @query.include?(' ')))
  end

  def hashtag_searchable?
    hashtag_search? && !@query.include?('@')
  end

  def account_search?
    @options[:type].blank? || @options[:type] == 'accounts'
  end

  def hashtag_search?
    @options[:type].blank? || @options[:type] == 'hashtags'
  end

  def statuses_search?
    @options[:type].blank? || @options[:type] == 'statuses'
  end

<<<<<<< HEAD
=======
  def relations_map_for_account(account, account_ids, domains)
    {
      blocking: Account.blocking_map(account_ids, account.id),
      blocked_by: Account.blocked_by_map(account_ids, account.id),
      muting: Account.muting_map(account_ids, account.id),
      following: Account.following_map(account_ids, account.id),
      domain_blocking_by_domain: Account.domain_blocking_map_by_domain(domains, account.id),
    }
  end

  def pull_query_commands
    @min_score = MIN_SCORE

    min_score_result = @query.scan(MIN_SCORE_RE).first
    if (min_score_result)
      @min_score = min_score_result[1].to_f
      @query = @query.gsub(MIN_SCORE_RE, '').strip
    end

  end

>>>>>>> 62036efc
  def parsed_query
    SearchQueryTransformer.new.apply(SearchQueryParser.new.parse(@query))
  end

  def following_account_ids
    return @following_account_ids if defined?(@following_account_ids)

    account_exists_sql     = Account.where('accounts.id = follows.target_account_id').where(searchability: %w(public unlisted private)).reorder(nil).select(1).to_sql
    status_exists_sql      = Status.where('statuses.account_id = follows.target_account_id').where(reblog_of_id: nil).where(searchability: %w(public unlisted private)).reorder(nil).select(1).to_sql
    following_accounts     = Follow.where(account_id: @account.id).merge(Account.where("EXISTS (#{account_exists_sql})").or(Account.where("EXISTS (#{status_exists_sql})")))
    @following_account_ids = following_accounts.pluck(:target_account_id)
  end
end<|MERGE_RESOLUTION|>--- conflicted
+++ resolved
@@ -133,18 +133,6 @@
     @options[:type].blank? || @options[:type] == 'statuses'
   end
 
-<<<<<<< HEAD
-=======
-  def relations_map_for_account(account, account_ids, domains)
-    {
-      blocking: Account.blocking_map(account_ids, account.id),
-      blocked_by: Account.blocked_by_map(account_ids, account.id),
-      muting: Account.muting_map(account_ids, account.id),
-      following: Account.following_map(account_ids, account.id),
-      domain_blocking_by_domain: Account.domain_blocking_map_by_domain(domains, account.id),
-    }
-  end
-
   def pull_query_commands
     @min_score = MIN_SCORE
 
@@ -156,7 +144,6 @@
 
   end
 
->>>>>>> 62036efc
   def parsed_query
     SearchQueryTransformer.new.apply(SearchQueryParser.new.parse(@query))
   end
