--- conflicted
+++ resolved
@@ -109,12 +109,8 @@
 
   def bad_url?(uri)
     # Avoid local instance URLs and invalid URLs
-<<<<<<< HEAD
-    uri.host.blank? || TagManager.instance.local_url?(uri.to_s) || !%w(http https).include?(uri.scheme) ||
+    uri.host.blank? || TagManager.instance.local_url?(uri.to_s) || !%w(http https).include?(uri.scheme) || uri.to_s.bytesize > BYTESIZE_LIMIT ||
       referenced_urls.include?(uri.to_s) || Setting.stop_link_preview_domains&.include?(uri.host)
-=======
-    uri.host.blank? || TagManager.instance.local_url?(uri.to_s) || !%w(http https).include?(uri.scheme) || uri.to_s.bytesize > BYTESIZE_LIMIT
->>>>>>> ea6c455e
   end
 
   def mention_link?(anchor)
