# frozen_string_literal: true

module StatusesHelper
  EMBEDDED_CONTROLLER = 'statuses'
  EMBEDDED_ACTION = 'embed'

  VISIBLITY_ICONS = {
    public: 'globe',
    unlisted: 'lock_open',
    private: 'lock',
    direct: 'alternate_email',
  }.freeze

  def nothing_here(extra_classes = '')
    content_tag(:div, class: "nothing-here #{extra_classes}") do
      t('accounts.nothing_here')
    end
  end

  def media_summary(status)
    attachments = { image: 0, video: 0, audio: 0 }

    status.ordered_media_attachments.each do |media|
      if media.video?
        attachments[:video] += 1
      elsif media.audio?
        attachments[:audio] += 1
      else
        attachments[:image] += 1
      end
    end

    text = attachments.to_a.reject { |_, value| value.zero? }.map { |key, value| I18n.t("statuses.attached.#{key}", count: value) }.join(' · ')

    return if text.blank?

    I18n.t('statuses.attached.description', attached: text)
  end

  def status_text_summary(status)
    return if status.spoiler_text.blank?

    I18n.t('statuses.content_warning', warning: status.spoiler_text)
  end

  def poll_summary(status)
    return unless status.preloadable_poll

    status.preloadable_poll.options.map { |o| "[ ] #{o}" }.join("\n")
  end

  def status_description(status)
    components = [[media_summary(status), status_text_summary(status)].compact_blank.join(' · ')]

    if status.spoiler_text.blank?
      components << status.text
      components << poll_summary(status)
    end

    components.compact_blank.join("\n\n")
  end

  def stream_link_target
    embedded_view? ? '_blank' : nil
  end

<<<<<<< HEAD
  def fa_visibility_icon(status)
    case status.visibility
    when 'public'
      material_symbol 'globe'
    when 'unlisted'
      material_symbol 'lock_open'
    when 'public_unlisted'
      material_symbol 'cloud'
    when 'login'
      material_symbol 'key'
    when 'private'
      material_symbol 'lock'
    when 'limited'
      material_symbol 'shield'
    when 'direct'
      material_symbol 'alternate_email'
    end
=======
  def visibility_icon(status)
    VISIBLITY_ICONS[status.visibility.to_sym]
>>>>>>> 20207751
  end

  def embedded_view?
    params[:controller] == EMBEDDED_CONTROLLER && params[:action] == EMBEDDED_ACTION
  end

  def prefers_autoplay?
    ActiveModel::Type::Boolean.new.cast(params[:autoplay]) || current_user&.setting_auto_play_gif
  end
end<|MERGE_RESOLUTION|>--- conflicted
+++ resolved
@@ -9,6 +9,9 @@
     unlisted: 'lock_open',
     private: 'lock',
     direct: 'alternate_email',
+    public_unlisted: 'cloud',
+    login: 'key',
+    limited: 'shield',
   }.freeze
 
   def nothing_here(extra_classes = '')
@@ -64,28 +67,8 @@
     embedded_view? ? '_blank' : nil
   end
 
-<<<<<<< HEAD
-  def fa_visibility_icon(status)
-    case status.visibility
-    when 'public'
-      material_symbol 'globe'
-    when 'unlisted'
-      material_symbol 'lock_open'
-    when 'public_unlisted'
-      material_symbol 'cloud'
-    when 'login'
-      material_symbol 'key'
-    when 'private'
-      material_symbol 'lock'
-    when 'limited'
-      material_symbol 'shield'
-    when 'direct'
-      material_symbol 'alternate_email'
-    end
-=======
   def visibility_icon(status)
     VISIBLITY_ICONS[status.visibility.to_sym]
->>>>>>> 20207751
   end
 
   def embedded_view?
