--- conflicted
+++ resolved
@@ -1,17 +1,8 @@
 # frozen_string_literal: true
 
 module ApplicationHelper
-<<<<<<< HEAD
   include RegistrationLimitationHelper
 
-  DANGEROUS_SCOPES = %w(
-    read
-    write
-    follow
-  ).freeze
-
-=======
->>>>>>> c40ab43d
   RTL_LOCALES = %i(
     ar
     ckb
@@ -260,7 +251,6 @@
     full_asset_url(instance_presenter.mascot&.file&.url || frontend_asset_path('images/elephant_ui_plane.svg'))
   end
 
-<<<<<<< HEAD
   def user_custom_css?
     return false if current_account&.user.nil?
 
@@ -271,10 +261,10 @@
     return '0' if current_account&.user&.custom_css.nil?
 
     current_account&.user&.custom_css&.updated_at.to_s
-=======
+  end
+
   def copyable_input(options = {})
     tag.input(type: :text, maxlength: 999, spellcheck: false, readonly: true, **options)
->>>>>>> c40ab43d
   end
 
   private
