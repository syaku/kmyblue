# frozen_string_literal: true

class ProcessReferencesWorker
  include Sidekiq::Worker

<<<<<<< HEAD
  def perform(status_id, ids, urls, no_fetch_urls: nil)
    ProcessReferencesService.new.call(Status.find(status_id), ids || [], urls: urls || [], no_fetch_urls: no_fetch_urls || [])
=======
  sidekiq_options queue: 'pull', retry: 3

  def perform(status_id, ids, urls, no_fetch_urls = nil)
    ProcessReferencesService.new.call(Status.find(status_id), ids || [], urls: urls || [], no_fetch_urls: no_fetch_urls)
>>>>>>> 93ffe2cf
  rescue ActiveRecord::RecordNotFound
    true
  end
end<|MERGE_RESOLUTION|>--- conflicted
+++ resolved
@@ -3,15 +3,10 @@
 class ProcessReferencesWorker
   include Sidekiq::Worker
 
-<<<<<<< HEAD
-  def perform(status_id, ids, urls, no_fetch_urls: nil)
-    ProcessReferencesService.new.call(Status.find(status_id), ids || [], urls: urls || [], no_fetch_urls: no_fetch_urls || [])
-=======
   sidekiq_options queue: 'pull', retry: 3
 
   def perform(status_id, ids, urls, no_fetch_urls = nil)
     ProcessReferencesService.new.call(Status.find(status_id), ids || [], urls: urls || [], no_fetch_urls: no_fetch_urls)
->>>>>>> 93ffe2cf
   rescue ActiveRecord::RecordNotFound
     true
   end
