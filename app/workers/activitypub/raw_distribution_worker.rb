--- conflicted
+++ resolved
@@ -24,20 +24,15 @@
 
   def distribute!
     unless inboxes.empty?
-      ActivityPub::DeliveryWorker.push_bulk(inboxes) do |inbox_url|
+      ActivityPub::DeliveryWorker.push_bulk(inboxes, limit: 1_000) do |inbox_url|
         [payload, source_account_id, inbox_url, options]
       end
     end
 
-<<<<<<< HEAD
-    ActivityPub::DeliveryWorker.push_bulk(inboxes, limit: 1_000) do |inbox_url|
-      [payload, source_account_id, inbox_url, options]
-=======
     unless inboxes_for_misskey.empty?
-      ActivityPub::DeliveryWorker.push_bulk(inboxes_for_misskey) do |inbox_url|
+      ActivityPub::DeliveryWorker.push_bulk(inboxes_for_misskey, limit: 1_000) do |inbox_url|
         [payload_for_misskey, source_account_id, inbox_url, options]
       end
->>>>>>> 7bcef0f8
     end
   end
 
