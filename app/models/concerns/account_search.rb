# frozen_string_literal: true

module AccountSearch
  extend ActiveSupport::Concern

  DISALLOWED_TSQUERY_CHARACTERS = /['?\\:‘’]/

  TEXT_SEARCH_RANKS = <<~SQL.squish
    (
        setweight(to_tsvector('simple', accounts.display_name), 'A') ||
        setweight(to_tsvector('simple', accounts.username), 'B') ||
        setweight(to_tsvector('simple', coalesce(accounts.domain, '')), 'C')
    )
  SQL

  REPUTATION_SCORE_FUNCTION = <<~SQL.squish
    (
        greatest(0, coalesce(s.followers_count, 0)) / (
            greatest(0, coalesce(s.following_count, 0)) + 1.0
        )
    )
  SQL

  FOLLOWERS_SCORE_FUNCTION = <<~SQL.squish
    log(
        greatest(0, coalesce(s.followers_count, 0)) + 2
    )
  SQL

  TIME_DISTANCE_FUNCTION = <<~SQL.squish
    (
        case
            when s.last_status_at is null then 0
            else exp(
                -1.0 * (
                    (
                        greatest(0, abs(extract(DAY FROM age(s.last_status_at))) - 30.0)^2) /#{' '}
                        (2.0 * ((-1.0 * 30^2) / (2.0 * ln(0.3)))
                    )
                )
            )
        end
    )
  SQL

  BOOST = <<~SQL.squish
    (
        (#{REPUTATION_SCORE_FUNCTION} + #{FOLLOWERS_SCORE_FUNCTION} + #{TIME_DISTANCE_FUNCTION}) / 3.0
    )
  SQL

  BASIC_SEARCH_SQL = <<~SQL.squish
    SELECT
      accounts.*,
      #{BOOST} * ts_rank_cd(#{TEXT_SEARCH_RANKS}, to_tsquery('simple', :tsquery), 32) AS rank
    FROM accounts
    LEFT JOIN users ON accounts.id = users.account_id
    LEFT JOIN account_stats AS s ON accounts.id = s.account_id
    WHERE to_tsquery('simple', :tsquery) @@ #{TEXT_SEARCH_RANKS}
      AND accounts.suspended_at IS NULL
      AND accounts.moved_to_account_id IS NULL
      AND (accounts.domain IS NOT NULL OR (users.approved = TRUE AND users.confirmed_at IS NOT NULL))
    ORDER BY rank DESC
    LIMIT :limit OFFSET :offset
  SQL

  ADVANCED_SEARCH_WITH_FOLLOWING = <<~SQL.squish
    WITH first_degree AS (
      SELECT target_account_id
      FROM follows
      WHERE account_id = :id
      UNION ALL
      SELECT :id
    )
    SELECT
      accounts.*,
      (count(f.id) + 1) * #{BOOST} * ts_rank_cd(#{TEXT_SEARCH_RANKS}, to_tsquery('simple', :tsquery), 32) AS rank
    FROM accounts
    LEFT OUTER JOIN follows AS f ON (accounts.id = f.account_id AND f.target_account_id = :id)
    LEFT JOIN account_stats AS s ON accounts.id = s.account_id
    WHERE accounts.id IN (SELECT * FROM first_degree)
      AND to_tsquery('simple', :tsquery) @@ #{TEXT_SEARCH_RANKS}
      AND accounts.suspended_at IS NULL
      AND accounts.moved_to_account_id IS NULL
    GROUP BY accounts.id, s.id
    ORDER BY rank DESC
    LIMIT :limit OFFSET :offset
  SQL

  ADVANCED_SEARCH_WITH_FOLLOWED = <<~SQL.squish
    WITH first_degree AS (
      SELECT account_id
      FROM follows
      WHERE target_account_id = :id
      UNION ALL
      SELECT :id
    )
    SELECT
      accounts.*,
      (count(f.id) + 1) * #{BOOST} * ts_rank_cd(#{TEXT_SEARCH_RANKS}, to_tsquery('simple', :tsquery), 32) AS rank
    FROM accounts
    LEFT OUTER JOIN follows AS f ON (accounts.id = f.target_account_id AND f.account_id = :id)
    LEFT JOIN account_stats AS s ON accounts.id = s.account_id
    WHERE accounts.id IN (SELECT * FROM first_degree)
      AND to_tsquery('simple', :tsquery) @@ #{TEXT_SEARCH_RANKS}
      AND accounts.suspended_at IS NULL
      AND accounts.moved_to_account_id IS NULL
    GROUP BY accounts.id, s.id
    ORDER BY rank DESC
    LIMIT :limit OFFSET :offset
  SQL

  ADVANCED_SEARCH_WITHOUT_FOLLOWING = <<~SQL.squish
    SELECT
      accounts.*,
      #{BOOST} * ts_rank_cd(#{TEXT_SEARCH_RANKS}, to_tsquery('simple', :tsquery), 32) AS rank,
      count(f.id) AS followed
    FROM accounts
    LEFT OUTER JOIN follows AS f ON
      (accounts.id = f.account_id AND f.target_account_id = :id) OR (accounts.id = f.target_account_id AND f.account_id = :id)
    LEFT JOIN users ON accounts.id = users.account_id
    LEFT JOIN account_stats AS s ON accounts.id = s.account_id
    WHERE to_tsquery('simple', :tsquery) @@ #{TEXT_SEARCH_RANKS}
      AND accounts.suspended_at IS NULL
      AND accounts.moved_to_account_id IS NULL
      AND (accounts.domain IS NOT NULL OR (users.approved = TRUE AND users.confirmed_at IS NOT NULL))
    GROUP BY accounts.id, s.id
    ORDER BY followed DESC, rank DESC
    LIMIT :limit OFFSET :offset
  SQL

  DEFAULT_LIMIT = 10

  def searchable_text
    PlainTextFormatter.new(note, local?).to_s if discoverable?
  end

  def searchable_properties
    [].tap do |properties|
      properties << 'bot' if bot?
      properties << 'verified' if fields.any?(&:verified?)
    end
  end

  class_methods do
    def search_for(terms, limit: DEFAULT_LIMIT, offset: 0)
      tsquery = generate_query_for_search(terms)

      find_by_sql([BASIC_SEARCH_SQL, { limit: limit, offset: offset, tsquery: tsquery }]).tap do |records|
        ActiveRecord::Associations::Preloader.new(records: records, associations: :account_stat)
      end
    end

<<<<<<< HEAD
    def advanced_search_for(terms, account, limit: 10, following: false, follower: false, offset: 0)
=======
    def advanced_search_for(terms, account, limit: DEFAULT_LIMIT, following: false, offset: 0)
>>>>>>> 19baf226
      tsquery = generate_query_for_search(terms)
      sql_template = if following
                       ADVANCED_SEARCH_WITH_FOLLOWING
                     else
                       follower ? ADVANCED_SEARCH_WITH_FOLLOWED : ADVANCED_SEARCH_WITHOUT_FOLLOWING
                     end

      find_by_sql([sql_template, { id: account.id, limit: limit, offset: offset, tsquery: tsquery }]).tap do |records|
        ActiveRecord::Associations::Preloader.new(records: records, associations: :account_stat)
      end
    end

    private

    def generate_query_for_search(unsanitized_terms)
      terms = unsanitized_terms.gsub(DISALLOWED_TSQUERY_CHARACTERS, ' ')

      # The final ":*" is for prefix search.
      # The trailing space does not seem to fit any purpose, but `to_tsquery`
      # behaves differently with and without a leading space if the terms start
      # with `./`, `../`, or `.. `. I don't understand why, so, in doubt, keep
      # the same query.
      "' #{terms} ':*"
    end
  end
end<|MERGE_RESOLUTION|>--- conflicted
+++ resolved
@@ -151,11 +151,7 @@
       end
     end
 
-<<<<<<< HEAD
-    def advanced_search_for(terms, account, limit: 10, following: false, follower: false, offset: 0)
-=======
-    def advanced_search_for(terms, account, limit: DEFAULT_LIMIT, following: false, offset: 0)
->>>>>>> 19baf226
+    def advanced_search_for(terms, account, limit: DEFAULT_LIMIT, following: false, follower: false, offset: 0)
       tsquery = generate_query_for_search(terms)
       sql_template = if following
                        ADVANCED_SEARCH_WITH_FOLLOWING
