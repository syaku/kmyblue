# frozen_string_literal: true

# == Schema Information
#
# Table name: accounts
#
#  id                            :bigint(8)        not null, primary key
#  username                      :string           default(""), not null
#  domain                        :string
#  private_key                   :text
#  public_key                    :text             default(""), not null
#  created_at                    :datetime         not null
#  updated_at                    :datetime         not null
#  note                          :text             default(""), not null
#  display_name                  :string           default(""), not null
#  uri                           :string           default(""), not null
#  url                           :string
#  avatar_file_name              :string
#  avatar_content_type           :string
#  avatar_file_size              :integer
#  avatar_updated_at             :datetime
#  header_file_name              :string
#  header_content_type           :string
#  header_file_size              :integer
#  header_updated_at             :datetime
#  avatar_remote_url             :string
#  locked                        :boolean          default(FALSE), not null
#  header_remote_url             :string           default(""), not null
#  last_webfingered_at           :datetime
#  inbox_url                     :string           default(""), not null
#  outbox_url                    :string           default(""), not null
#  shared_inbox_url              :string           default(""), not null
#  followers_url                 :string           default(""), not null
#  protocol                      :integer          default("ostatus"), not null
#  memorial                      :boolean          default(FALSE), not null
#  moved_to_account_id           :bigint(8)
#  featured_collection_url       :string
#  fields                        :jsonb
#  actor_type                    :string
#  discoverable                  :boolean
#  also_known_as                 :string           is an Array
#  silenced_at                   :datetime
#  suspended_at                  :datetime
#  hide_collections              :boolean
#  avatar_storage_schema_version :integer
#  header_storage_schema_version :integer
#  devices_url                   :string
#  suspension_origin             :integer
#  sensitized_at                 :datetime
#  trendable                     :boolean
#  reviewed_at                   :datetime
#  requested_review_at           :datetime
#  searchability                 :integer          default("direct"), not null
#  settings                      :jsonb
#  indexable                     :boolean          default(FALSE), not null
#  master_settings               :jsonb
#  remote_pending                :boolean          default(FALSE), not null
#

class Account < ApplicationRecord
  self.ignored_columns += %w(
    subscription_expires_at
    secret
    remote_url
    salmon_url
    hub_url
    trust_level
  )

  BACKGROUND_REFRESH_INTERVAL = 1.week.freeze
  DEFAULT_FIELDS_SIZE = 4
  INSTANCE_ACTOR_ID = -99

  USERNAME_RE   = /[a-z0-9_]+([a-z0-9_.-]+[a-z0-9_]+)?/i
  MENTION_RE    = %r{(?<![=/[:word:]])@((#{USERNAME_RE})(?:@[[:word:].-]+[[:word:]]+)?)}i
  URL_PREFIX_RE = %r{\Ahttp(s?)://[^/]+}
  USERNAME_ONLY_RE = /\A#{USERNAME_RE}\z/i

  include Attachmentable # Load prior to Avatar & Header concerns

  include Account::Associations
  include Account::Avatar
  include Account::Counters
  include Account::FinderConcern
  include Account::Header
  include Account::Interactions
  include Account::Merging
  include Account::Search
  include Account::StatusesSearch
  include Account::OtherSettings
  include Account::MasterSettings
  include DomainMaterializable
  include DomainNormalizable
  include Paginable

  enum :protocol, { ostatus: 0, activitypub: 1 }
  enum :suspension_origin, { local: 0, remote: 1 }, prefix: true
  enum :searchability, { public: 0, private: 1, direct: 2, limited: 3, unsupported: 4, public_unlisted: 10 }, suffix: :searchability

  validates :username, presence: true
  validates_with UniqueUsernameValidator, if: -> { will_save_change_to_username? }

  # Remote user validations, also applies to internal actors
  validates :username, format: { with: USERNAME_ONLY_RE }, if: -> { (!local? || actor_type == 'Application') && will_save_change_to_username? }

  # Remote user validations
  validates :uri, presence: true, unless: :local?, on: :create

  # Local user validations
  validates :username, format: { with: /\A[a-z0-9_]+\z/i }, length: { maximum: 30 }, if: -> { local? && will_save_change_to_username? && actor_type != 'Application' }
  validates_with UnreservedUsernameValidator, if: -> { local? && will_save_change_to_username? && actor_type != 'Application' }
  validates :display_name, length: { maximum: 30 }, if: -> { local? && will_save_change_to_display_name? }
  validates :note, note_length: { maximum: 500 }, if: -> { local? && will_save_change_to_note? }
<<<<<<< HEAD
  validates :fields, length: { maximum: 6 }, if: -> { local? && will_save_change_to_fields? }
=======
  validates :fields, length: { maximum: DEFAULT_FIELDS_SIZE }, if: -> { local? && will_save_change_to_fields? }
>>>>>>> 5915bd7f
  validates :uri, absence: true, if: :local?, on: :create
  validates :inbox_url, absence: true, if: :local?, on: :create
  validates :shared_inbox_url, absence: true, if: :local?, on: :create
  validates :followers_url, absence: true, if: :local?, on: :create

  normalizes :username, with: ->(username) { username.squish }

  scope :without_internal, -> { where(id: 1...) }
  scope :remote, -> { where.not(domain: nil) }
  scope :local, -> { where(domain: nil) }
  scope :partitioned, -> { order(Arel.sql('row_number() over (partition by domain)')) }
  scope :silenced, -> { where.not(silenced_at: nil) }
  scope :suspended, -> { where.not(suspended_at: nil) }
  scope :remote_pending, -> { where(remote_pending: true).where.not(suspended_at: nil) }
  scope :sensitized, -> { where.not(sensitized_at: nil) }
  scope :without_suspended, -> { where(suspended_at: nil) }
  scope :without_silenced, -> { where(silenced_at: nil) }
  scope :without_instance_actor, -> { where.not(id: INSTANCE_ACTOR_ID) }
  scope :recent, -> { reorder(id: :desc) }
  scope :bots, -> { where(actor_type: %w(Application Service)) }
  scope :groups, -> { where(actor_type: 'Group') }
  scope :alphabetic, -> { order(domain: :asc, username: :asc) }
  scope :matches_uri_prefix, ->(value) { where(arel_table[:uri].matches("#{sanitize_sql_like(value)}/%", false, true)).or(where(uri: value)) }
  scope :matches_username, ->(value) { where('lower((username)::text) LIKE lower(?)', "#{value}%") }
  scope :matches_display_name, ->(value) { where(arel_table[:display_name].matches("#{value}%")) }
  scope :without_unapproved, -> { left_outer_joins(:user).merge(User.approved.confirmed).or(remote) }
  scope :auditable, -> { where(id: Admin::ActionLog.select(:account_id).distinct) }
  scope :searchable, -> { without_unapproved.without_suspended.where(moved_to_account_id: nil) }
  scope :discoverable, -> { searchable.without_silenced.where(discoverable: true).joins(:account_stat) }
  scope :by_recent_status, -> { includes(:account_stat).merge(AccountStat.by_recent_status).references(:account_stat) }
  scope :by_recent_activity, -> { left_joins(:user, :account_stat).order(coalesced_activity_timestamps.desc).order(id: :desc) }
  scope :popular, -> { order('account_stats.followers_count desc') }
  scope :by_domain_and_subdomains, ->(domain) { where(domain: Instance.by_domain_and_subdomains(domain).select(:domain)) }
  scope :not_excluded_by_account, ->(account) { where.not(id: account.excluded_from_timeline_account_ids) }
  scope :not_domain_blocked_by_account, ->(account) { where(arel_table[:domain].eq(nil).or(arel_table[:domain].not_in(account.excluded_from_timeline_domains))) }
  scope :dormant, -> { joins(:account_stat).merge(AccountStat.without_recent_activity) }

  after_update_commit :trigger_update_webhooks

  delegate :email,
           :unconfirmed_email,
           :current_sign_in_at,
           :created_at,
           :sign_up_ip,
           :confirmed?,
           :approved?,
           :pending?,
           :disabled?,
           :unconfirmed?,
           :unconfirmed_or_pending?,
           :role,
           :locale,
           :shows_application?,
           :prefers_noindex?,
           :time_zone,
           to: :user,
           prefix: true,
           allow_nil: true

  delegate :chosen_languages, to: :user, prefix: false, allow_nil: true

  update_index('accounts', :self)

  def local?
    domain.nil?
  end

  def moved?
    moved_to_account_id.present?
  end

  def bot?
    %w(Application Service).include? actor_type
  end

  def instance_actor?
    id == INSTANCE_ACTOR_ID
  end

  alias bot bot?

  def bot=(val)
    self.actor_type = ActiveModel::Type::Boolean.new.cast(val) ? 'Service' : 'Person'
  end

  def group?
    actor_type == 'Group'
  end

  def group=(val)
    self.actor_type = ActiveModel::Type::Boolean.new.cast(val) ? 'Group' : 'Person'
  end

  alias group group?

  def my_actor_type
    if actor_type == 'Service'
      'bot'
    else
      actor_type == 'Group' ? 'group' : 'person'
    end
  end

  def my_actor_type=(val)
    self.actor_type = if val == 'bot'
                        'Service'
                      else
                        val == 'group' ? 'Group' : 'Person'
                      end
  end

  def acct
    local? ? username : "#{username}@#{domain}"
  end

  def pretty_acct
    local? ? username : "#{username}@#{Addressable::IDNA.to_unicode(domain)}"
  end

  def local_username_and_domain
    "#{username}@#{Rails.configuration.x.local_domain}"
  end

  def local_followers_count
    Follow.where(target_account_id: id).count
  end

  def to_webfinger_s
    "acct:#{local_username_and_domain}"
  end

  def possibly_stale?
    last_webfingered_at.nil? || last_webfingered_at <= 1.day.ago
  end

  def schedule_refresh_if_stale!
    return unless last_webfingered_at.present? && last_webfingered_at <= BACKGROUND_REFRESH_INTERVAL.ago

    AccountRefreshWorker.perform_in(rand(6.hours.to_i), id)
  end

  def refresh!
    ResolveAccountService.new.call(acct) unless local?
  end

  def silenced?
    silenced_at.present?
  end

  def silence!(date = Time.now.utc)
    update!(silenced_at: date)
  end

  def unsilence!
    update!(silenced_at: nil)
  end

  def suspended?
    suspended_at.present? && !instance_actor?
  end

  def suspended_permanently?
    suspended? && deletion_request.nil?
  end

  def suspended_temporarily?
    suspended? && deletion_request.present?
  end

  alias unavailable? suspended?
  alias permanently_unavailable? suspended_permanently?

  def suspend!(date: Time.now.utc, origin: :local, block_email: true)
    transaction do
      create_deletion_request!
      update!(suspended_at: date, suspension_origin: origin)
      create_canonical_email_block! if block_email
    end
  end

  def unsuspend!
    transaction do
      deletion_request&.destroy!
      update!(suspended_at: nil, suspension_origin: nil)
      destroy_canonical_email_block!
    end
  end

  def approve_remote!
    return unless remote_pending

    update!(remote_pending: false)
    unsuspend!
    ActivateRemoteAccountWorker.perform_async(id)
  end

  def reject_remote!
    return unless remote_pending

    update!(remote_pending: false, suspension_origin: :local)
    pending_follow_requests.destroy_all
    pending_statuses.destroy_all
    suspend!
  end

  def sensitized?
    sensitized_at.present?
  end

  def sensitize!(date = Time.now.utc)
    update!(sensitized_at: date)
  end

  def unsensitize!
    update!(sensitized_at: nil)
  end

  def memorialize!
    update!(memorial: true)
  end

  def trendable?
    boolean_with_default('trendable', Setting.trendable_by_default)
  end

  def sign?
    true
  end

  def public_statuses_count
    hide_statuses_count? ? 0 : statuses_count
  end

  def public_following_count
    hide_following_count? ? 0 : following_count
  end

  def public_followers_count
    hide_followers_count? ? 0 : followers_count
  end

  def previous_strikes_count
    strikes.where(overruled_at: nil).count
  end

  def keypair
    @keypair ||= OpenSSL::PKey::RSA.new(private_key || public_key)
  end

  def tags_as_strings=(tag_names)
    hashtags_map = Tag.find_or_create_by_names(tag_names).index_by(&:name)

    # Remove hashtags that are to be deleted
    tags.each do |tag|
      if hashtags_map.key?(tag.name)
        hashtags_map.delete(tag.name)
      else
        tags.delete(tag)
      end
    end

    # Add hashtags that were so far missing
    hashtags_map.each_value do |tag|
      tags << tag
    end
  end

  def also_known_as
    self[:also_known_as] || []
  end

  def fields
    (self[:fields] || []).filter_map do |f|
      Account::Field.new(self, f)
    rescue
      nil
    end
  end

  def fields_attributes=(attributes)
    fields     = []
    old_fields = self[:fields] || []
    old_fields = [] if old_fields.is_a?(Hash)

    if attributes.is_a?(Hash)
      attributes.each_value do |attr|
        next if attr[:name].blank?

        previous = old_fields.find { |item| item['value'] == attr[:value] }

        attr[:verified_at] = previous['verified_at'] if previous && previous['verified_at'].present?

        fields << attr
      end
    end

    self[:fields] = fields
  end

<<<<<<< HEAD
  DEFAULT_FIELDS_SIZE = 6

=======
>>>>>>> 5915bd7f
  def build_fields
    return if fields.size >= DEFAULT_FIELDS_SIZE

    tmp = self[:fields] || []
    tmp = [] if tmp.is_a?(Hash)

    (DEFAULT_FIELDS_SIZE - tmp.size).times do
      tmp << { name: '', value: '' }
    end

    self.fields = tmp
  end

  def save_with_optional_media!
    save!
  rescue ActiveRecord::RecordInvalid => e
    errors = e.record.errors.errors
    errors.each do |err|
      if err.attribute == :avatar
        self.avatar = nil
      elsif err.attribute == :header
        self.header = nil
      end
    end

    save!
  end

  def hides_followers?
    hide_collections?
  end

  def hides_following?
    hide_collections?
  end

  def object_type
    :person
  end

  def to_param
    username
  end

  def to_log_human_identifier
    acct
  end

  def excluded_from_timeline_account_ids
    Rails.cache.fetch("exclude_account_ids_for:#{id}") { block_relationships.pluck(:target_account_id) + blocked_by_relationships.pluck(:account_id) + mute_relationships.pluck(:target_account_id) }
  end

  def excluded_from_timeline_domains
    Rails.cache.fetch("exclude_domains_for:#{id}") { domain_blocks.pluck(:domain) }
  end

  def preferred_inbox_url
    shared_inbox_url.presence || inbox_url
  end

  def synchronization_uri_prefix
    return 'local' if local?

    @synchronization_uri_prefix ||= "#{uri[URL_PREFIX_RE]}/"
  end

  def requires_review?
    reviewed_at.nil?
  end

  def reviewed?
    reviewed_at.present?
  end

  def requested_review?
    requested_review_at.present?
  end

  def requires_review_notification?
    requires_review? && !requested_review?
  end

  class << self
    def readonly_attributes
      super - %w(statuses_count following_count followers_count)
    end

    def inboxes
      urls = reorder(nil).activitypub.group(:preferred_inbox_url).pluck(Arel.sql("coalesce(nullif(accounts.shared_inbox_url, ''), accounts.inbox_url) AS preferred_inbox_url"))
      DeliveryFailureTracker.without_unavailable(urls)
    end

    def coalesced_activity_timestamps
      Arel.sql(
        <<~SQL.squish
          COALESCE(users.current_sign_in_at, account_stats.last_status_at, to_timestamp(0))
        SQL
      )
    end

    def from_text(text)
      return [] if text.blank?

      text.scan(MENTION_RE).map { |match| match.first.split('@', 2) }.uniq.filter_map do |(username, domain)|
        domain = if TagManager.instance.local_domain?(domain)
                   nil
                 else
                   TagManager.instance.normalize_domain(domain)
                 end

        EntityCache.instance.mention(username, domain)
      end
    end

    def inverse_alias(key, original_key)
      define_method(:"#{key}=") do |value|
        public_send(:"#{original_key}=", !ActiveModel::Type::Boolean.new.cast(value))
      end

      define_method(key) do
        !public_send(original_key)
      end
    end
  end

  inverse_alias :show_collections, :hide_collections
  inverse_alias :unlocked, :locked

  def emojis
    @emojis ||= CustomEmoji.from_text(emojifiable_text, domain)
  end

  before_validation :prepare_contents, if: :local?
  before_create :generate_keys
  before_destroy :clean_feed_manager

  def ensure_keys!
    return unless local? && private_key.blank? && public_key.blank?

    generate_keys
    save!
  end

  def compute_searchability_activitypub
    local? ? 'public' : searchability
  end

  private

  def prepare_contents
    display_name&.strip!
    note&.strip!
  end

  def generate_keys
    return unless local? && private_key.blank? && public_key.blank?

    keypair = OpenSSL::PKey::RSA.new(2048)
    self.private_key = keypair.to_pem
    self.public_key  = keypair.public_key.to_pem
  end

  def normalize_domain
    return if local?

    super
  end

  def emojifiable_text
    [note, display_name, fields.map(&:name), fields.map(&:value)].join(' ')
  end

  def clean_feed_manager
    FeedManager.instance.clean_feeds!(:home, [id])
  end

  def create_canonical_email_block!
    return unless local? && user_email.present?

    begin
      CanonicalEmailBlock.create(reference_account: self, email: user_email)
    rescue ActiveRecord::RecordNotUnique
      # A canonical e-mail block may already exist for the same e-mail
    end
  end

  def destroy_canonical_email_block!
    return unless local?

    CanonicalEmailBlock.where(reference_account: self).delete_all
  end

  # NOTE: the `account.created` webhook is triggered by the `User` model, not `Account`.
  def trigger_update_webhooks
    TriggerWebhookWorker.perform_async('account.updated', 'Account', id) if local?
  end
end<|MERGE_RESOLUTION|>--- conflicted
+++ resolved
@@ -68,7 +68,7 @@
   )
 
   BACKGROUND_REFRESH_INTERVAL = 1.week.freeze
-  DEFAULT_FIELDS_SIZE = 4
+  DEFAULT_FIELDS_SIZE = 6
   INSTANCE_ACTOR_ID = -99
 
   USERNAME_RE   = /[a-z0-9_]+([a-z0-9_.-]+[a-z0-9_]+)?/i
@@ -111,11 +111,7 @@
   validates_with UnreservedUsernameValidator, if: -> { local? && will_save_change_to_username? && actor_type != 'Application' }
   validates :display_name, length: { maximum: 30 }, if: -> { local? && will_save_change_to_display_name? }
   validates :note, note_length: { maximum: 500 }, if: -> { local? && will_save_change_to_note? }
-<<<<<<< HEAD
-  validates :fields, length: { maximum: 6 }, if: -> { local? && will_save_change_to_fields? }
-=======
   validates :fields, length: { maximum: DEFAULT_FIELDS_SIZE }, if: -> { local? && will_save_change_to_fields? }
->>>>>>> 5915bd7f
   validates :uri, absence: true, if: :local?, on: :create
   validates :inbox_url, absence: true, if: :local?, on: :create
   validates :shared_inbox_url, absence: true, if: :local?, on: :create
@@ -415,11 +411,6 @@
     self[:fields] = fields
   end
 
-<<<<<<< HEAD
-  DEFAULT_FIELDS_SIZE = 6
-
-=======
->>>>>>> 5915bd7f
   def build_fields
     return if fields.size >= DEFAULT_FIELDS_SIZE
 
