# frozen_string_literal: true

# == Schema Information
#
# Table name: custom_emojis
#
#  id                           :bigint(8)        not null, primary key
#  shortcode                    :string           default(""), not null
#  domain                       :string
#  image_file_name              :string
#  image_content_type           :string
#  image_updated_at             :datetime
#  created_at                   :datetime         not null
#  updated_at                   :datetime         not null
#  disabled                     :boolean          default(FALSE), not null
#  uri                          :string
#  image_remote_url             :string
#  visible_in_picker            :boolean          default(TRUE), not null
#  category_id                  :bigint(8)
#  image_storage_schema_version :integer
#  image_width                  :integer
#  image_height                 :integer
#  aliases                      :jsonb
#  is_sensitive                 :boolean          default(FALSE), not null
#  license                      :string
#  image_file_size              :integer
#

class CustomEmoji < ApplicationRecord
  include Attachmentable

<<<<<<< HEAD
  LIMIT = 512.kilobytes
=======
  LIMIT = 256.kilobytes
  MINIMUM_SHORTCODE_SIZE = 2
>>>>>>> 3e91c101

  SHORTCODE_RE_FRAGMENT = '[a-zA-Z0-9_]{2,}'

  SCAN_RE = /:(#{SHORTCODE_RE_FRAGMENT}):/x
  SHORTCODE_ONLY_RE = /\A#{SHORTCODE_RE_FRAGMENT}\z/

  IMAGE_MIME_TYPES = %w(image/png image/gif image/webp image/jpeg).freeze

  belongs_to :category, class_name: 'CustomEmojiCategory', optional: true
  has_one :local_counterpart, -> { where(domain: nil) }, class_name: 'CustomEmoji', primary_key: :shortcode, foreign_key: :shortcode, inverse_of: false, dependent: nil
  has_many :emoji_reactions, inverse_of: :custom_emoji, dependent: :destroy

  has_attached_file :image, styles: { static: { format: 'png', convert_options: '-coalesce +profile "!icc,*" +set date:modify +set date:create +set date:timestamp', file_geometry_parser: FastGeometryParser } }, validate_media_type: false, processors: [:lazy_thumbnail]

  normalizes :domain, with: ->(domain) { domain.downcase }

  validates_attachment :image, content_type: { content_type: IMAGE_MIME_TYPES }, presence: true, size: { less_than: LIMIT }
  validates :shortcode, uniqueness: { scope: :domain }, format: { with: SHORTCODE_ONLY_RE }, length: { minimum: MINIMUM_SHORTCODE_SIZE }

  scope :local, -> { where(domain: nil) }
  scope :remote, -> { where.not(domain: nil) }
  scope :enabled, -> { where(disabled: false) }
  scope :alphabetic, -> { order(domain: :asc, shortcode: :asc) }
  scope :by_domain_and_subdomains, ->(domain) { where(domain: domain).or(where(arel_table[:domain].matches("%.#{domain}"))) }
  scope :listed, -> { local.enabled.where(visible_in_picker: true) }

  remotable_attachment :image, LIMIT

  after_commit :remove_entity_cache

  after_post_process :set_post_size

  def local?
    domain.nil?
  end

  def object_type
    :emoji
  end

  def copy!
    copy = self.class.find_or_initialize_by(
      domain: nil,
      shortcode: shortcode
    )
    copy.aliases = (aliases || []).compact_blank
    copy.license = license
    copy.is_sensitive = is_sensitive
    copy.image = image
    copy.tap(&:save!)
  end

  def to_log_human_identifier
    shortcode
  end

  def update_size
    size(Rails.configuration.x.use_s3 ? image.url : image.path)
  end

  def aliases_raw
    return '' if aliases.nil? || aliases.blank?

    aliases.join(',')
  end

  def aliases_raw=(raw)
    aliases = raw.split(',').compact_blank.uniq
    self[:aliases] = aliases
  end

  class << self
    def from_text(text, domain = nil)
      return [] if text.blank?

      shortcodes = text.scan(SCAN_RE).map(&:first).uniq

      return [] if shortcodes.empty?

      EntityCache.instance.emoji(shortcodes, domain)
    end

    def search(shortcode)
      where(arel_table[:shortcode].matches("%#{sanitize_sql_like(shortcode)}%"))
    end
  end

  private

  def remove_entity_cache
    Rails.cache.delete(EntityCache.instance.to_key(:emoji, shortcode, domain))
  end

  def set_post_size
    image.queued_for_write.each do |style, file|
      size(file.path) if style == :original
    end
  end

  def size(path)
    image_size = FastImage.size(path)
    self.image_width = image_size[0]
    self.image_height = image_size[1]
  end
end<|MERGE_RESOLUTION|>--- conflicted
+++ resolved
@@ -29,12 +29,8 @@
 class CustomEmoji < ApplicationRecord
   include Attachmentable
 
-<<<<<<< HEAD
   LIMIT = 512.kilobytes
-=======
-  LIMIT = 256.kilobytes
   MINIMUM_SHORTCODE_SIZE = 2
->>>>>>> 3e91c101
 
   SHORTCODE_RE_FRAGMENT = '[a-zA-Z0-9_]{2,}'
 
