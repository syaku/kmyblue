--- conflicted
+++ resolved
@@ -18,11 +18,6 @@
 class Backup < ApplicationRecord
   belongs_to :user, inverse_of: :backups
 
-<<<<<<< HEAD
-  has_attached_file :dump
-  validates_attachment_content_type :dump, content_type: /\Aapplication/
-=======
   has_attached_file :dump, s3_permissions: 'private'
   do_not_validate_attachment_file_type :dump
->>>>>>> ab85f59c
 end