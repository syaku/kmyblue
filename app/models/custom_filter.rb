# frozen_string_literal: true

# == Schema Information
#
# Table name: custom_filters
#
#  id                 :bigint(8)        not null, primary key
#  account_id         :bigint(8)
#  expires_at         :datetime
#  phrase             :text             default(""), not null
#  context            :string           default([]), not null, is an Array
#  created_at         :datetime         not null
#  updated_at         :datetime         not null
#  action             :integer          default("warn"), not null
#  exclude_follows    :boolean          default(FALSE), not null
#  exclude_localusers :boolean          default(FALSE), not null
#  with_quote         :boolean          default(TRUE), not null
#

class CustomFilter < ApplicationRecord
  self.ignored_columns += %w(whole_word irreversible)

  alias_attribute :title, :phrase
  alias_attribute :filter_action, :action

  VALID_CONTEXTS = %w(
    home
    notifications
    public
    thread
    account
    explore
  ).freeze

  EXPIRATION_DURATIONS = [30.minutes, 1.hour, 6.hours, 12.hours, 1.day, 1.week].freeze

  include Expireable
  include Redisable

  enum :action, { warn: 0, hide: 1, half_warn: 2 }, suffix: :action

  belongs_to :account
  has_many :keywords, class_name: 'CustomFilterKeyword', inverse_of: :custom_filter, dependent: :destroy
  has_many :statuses, class_name: 'CustomFilterStatus', inverse_of: :custom_filter, dependent: :destroy
  accepts_nested_attributes_for :keywords, reject_if: :all_blank, allow_destroy: true

  validates :title, :context, presence: true
  validate :context_must_be_valid

  normalizes :context, with: ->(context) { context.map(&:strip).filter_map(&:presence) }
  scope :unexpired, -> { where(expires_at: nil).or where.not(expires_at: ..Time.zone.now) }

  before_save :prepare_cache_invalidation!
  before_destroy :prepare_cache_invalidation!
  after_commit :invalidate_cache!

  def expires_in
    return nil if expires_at.nil?

<<<<<<< HEAD
    [30.minutes, 1.hour, 6.hours, 12.hours, 1.day, 1.week, 2.weeks, 1.month, 3.months].find { |expires_in| expires_in.from_now >= expires_at }
=======
    EXPIRATION_DURATIONS.find { |expires_in| expires_in.from_now >= expires_at }
>>>>>>> 4b2054ee
  end

  def irreversible=(value)
    self.action = ActiveModel::Type::Boolean.new.cast(value) ? :hide : :warn
  end

  def irreversible?
    hide_action?
  end

  def exclude_quote=(value)
    self.with_quote = !ActiveModel::Type::Boolean.new.cast(value)
  end

  def exclude_quote
    !with_quote
  end

  def self.cached_filters_for(account_id)
    active_filters = Rails.cache.fetch("filters:v3:#{account_id}") do
      filters_hash = {}

      scope = CustomFilterKeyword.left_outer_joins(:custom_filter).merge(unexpired.where(account_id: account_id))

      scope.to_a.group_by(&:custom_filter).each do |filter, keywords|
        keywords.map!(&:to_regex)

        filters_hash[filter.id] = { keywords: Regexp.union(keywords), filter: filter }
      end.to_h

      scope = CustomFilterStatus.left_outer_joins(:custom_filter).merge(unexpired.where(account_id: account_id))

      scope.to_a.group_by(&:custom_filter).each do |filter, statuses|
        filters_hash[filter.id] ||= { filter: filter }
        filters_hash[filter.id].merge!(status_ids: statuses.map(&:status_id))
      end

      filters_hash.values.map { |cache| [cache.delete(:filter), cache] }
    end.to_a

    active_filters.reject { |custom_filter, _| custom_filter.expired? }
  end

  def self.apply_cached_filters(cached_filters, status, following: false)
    references_text_cache = nil
    references_spoiler_text_cache = nil

    cached_filters.filter_map do |filter, rules|
      next if filter.exclude_follows && following
      next if filter.exclude_localusers && status.account.local?

      if rules[:keywords].present?
        match = rules[:keywords].match(status.proper.searchable_text)
        if match.nil? && filter.with_quote && status.proper.reference_objects.exists?
          references_text_cache = status.proper.references.pluck(:text).join("\n\n") if references_text_cache.nil?
          references_spoiler_text_cache = status.proper.references.pluck(:spoiler_text).join("\n\n") if references_spoiler_text_cache.nil?
          match = rules[:keywords].match(references_text_cache)
          match = rules[:keywords].match(references_spoiler_text_cache) if match.nil?
        end
      end
      keyword_matches = [match.to_s] unless match.nil?

      reference_ids = filter.with_quote ? status.proper.reference_objects.pluck(:target_status_id) : []
      status_matches = ([status.id, status.reblog_of_id] + reference_ids).compact & rules[:status_ids] if rules[:status_ids].present?

      next if keyword_matches.blank? && status_matches.blank?

      FilterResultPresenter.new(filter: filter, keyword_matches: keyword_matches, status_matches: status_matches)
    end
  end

  def prepare_cache_invalidation!
    @should_invalidate_cache = true
  end

  def invalidate_cache!
    return unless @should_invalidate_cache

    @should_invalidate_cache = false

    Rails.cache.delete("filters:v3:#{account_id}")
    redis.publish("timeline:#{account_id}", Oj.dump(event: :filters_changed))
    redis.publish("timeline:system:#{account_id}", Oj.dump(event: :filters_changed))
  end

  private

  def context_must_be_valid
    errors.add(:context, I18n.t('filters.errors.invalid_context')) if invalid_context_value?
  end

  def invalid_context_value?
    context.blank? || context.difference(VALID_CONTEXTS).any?
  end
end<|MERGE_RESOLUTION|>--- conflicted
+++ resolved
@@ -32,7 +32,7 @@
     explore
   ).freeze
 
-  EXPIRATION_DURATIONS = [30.minutes, 1.hour, 6.hours, 12.hours, 1.day, 1.week].freeze
+  EXPIRATION_DURATIONS = [30.minutes, 1.hour, 6.hours, 12.hours, 1.day, 1.week, 2.weeks, 1.month, 3.months].freeze
 
   include Expireable
   include Redisable
@@ -57,11 +57,7 @@
   def expires_in
     return nil if expires_at.nil?
 
-<<<<<<< HEAD
-    [30.minutes, 1.hour, 6.hours, 12.hours, 1.day, 1.week, 2.weeks, 1.month, 3.months].find { |expires_in| expires_in.from_now >= expires_at }
-=======
     EXPIRATION_DURATIONS.find { |expires_in| expires_in.from_now >= expires_at }
->>>>>>> 4b2054ee
   end
 
   def irreversible=(value)
