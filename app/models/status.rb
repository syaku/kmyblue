# frozen_string_literal: true

# == Schema Information
#
# Table name: statuses
#
#  id                           :bigint(8)        not null, primary key
#  uri                          :string
#  text                         :text             default(""), not null
#  created_at                   :datetime         not null
#  updated_at                   :datetime         not null
#  in_reply_to_id               :bigint(8)
#  reblog_of_id                 :bigint(8)
#  url                          :string
#  sensitive                    :boolean          default(FALSE), not null
#  visibility                   :integer          default("public"), not null
#  spoiler_text                 :text             default(""), not null
#  reply                        :boolean          default(FALSE), not null
#  language                     :string
#  conversation_id              :bigint(8)
#  local                        :boolean
#  account_id                   :bigint(8)        not null
#  application_id               :bigint(8)
#  in_reply_to_account_id       :bigint(8)
#  poll_id                      :bigint(8)
#  deleted_at                   :datetime
#  edited_at                    :datetime
#  trendable                    :boolean
#  ordered_media_attachment_ids :bigint(8)        is an Array
#  searchability                :integer
#  markdown                     :boolean          default(FALSE)
#  limited_scope                :integer
#  quote_of_id                  :bigint(8)
#

require 'ostruct'

class Status < ApplicationRecord
  include Cacheable
  include Discard::Model
  include Paginable
  include RateLimitable
  include Status::DomainBlockConcern
  include Status::SafeReblogInsert
  include Status::SearchConcern
  include Status::SnapshotConcern
  include Status::ThreadingConcern
  include DtlHelper

  rate_limit by: :account, family: :statuses

  self.discard_column = :deleted_at

  # If `override_timestamps` is set at creation time, Snowflake ID creation
  # will be based on current time instead of `created_at`
  attr_accessor :override_timestamps

  update_index('statuses', :proper)
  update_index('public_statuses', :proper)

  enum :visibility, { public: 0, unlisted: 1, private: 2, direct: 3, limited: 4, public_unlisted: 10, login: 11 }, suffix: :visibility
  enum :searchability, { public: 0, private: 1, direct: 2, limited: 3, unsupported: 4, public_unlisted: 10 }, suffix: :searchability
  enum :limited_scope, { none: 0, mutual: 1, circle: 2, personal: 3, reply: 4 }, suffix: :limited

  belongs_to :application, class_name: 'Doorkeeper::Application', optional: true

  belongs_to :account, inverse_of: :statuses
  belongs_to :in_reply_to_account, class_name: 'Account', optional: true
  belongs_to :conversation, optional: true
  has_one :owned_conversation, class_name: 'Conversation', foreign_key: 'ancestor_status_id', dependent: :nullify, inverse_of: false
  belongs_to :preloadable_poll, class_name: 'Poll', foreign_key: 'poll_id', optional: true, inverse_of: false

  with_options class_name: 'Status', optional: true do
    belongs_to :thread, foreign_key: 'in_reply_to_id', inverse_of: :replies
    belongs_to :reblog, foreign_key: 'reblog_of_id', inverse_of: :reblogs
    belongs_to :quote, foreign_key: 'quote_of_id', inverse_of: :quotes
  end

  has_many :favourites, inverse_of: :status, dependent: :destroy
  has_many :emoji_reactions, inverse_of: :status, dependent: :destroy
  has_many :bookmarks, inverse_of: :status, dependent: :destroy
  has_many :reblogs, foreign_key: 'reblog_of_id', class_name: 'Status', inverse_of: :reblog, dependent: :destroy
  has_many :reblogged_by_accounts, through: :reblogs, class_name: 'Account', source: :account
  has_many :quotes, foreign_key: 'quote_of_id', class_name: 'Status', inverse_of: :quote, dependent: nil
  has_many :quoted_by_accounts, through: :quotes, class_name: 'Account', source: :account
  has_many :replies, foreign_key: 'in_reply_to_id', class_name: 'Status', inverse_of: :thread, dependent: nil
  has_many :mentions, dependent: :destroy, inverse_of: :status
  has_many :mentioned_accounts, through: :mentions, source: :account, class_name: 'Account'
  has_many :media_attachments, dependent: :nullify, inverse_of: false
  has_many :reference_objects, class_name: 'StatusReference', inverse_of: :status, dependent: :destroy
  has_many :references, through: :reference_objects, class_name: 'Status', source: :target_status
  has_many :referenced_by_status_objects, foreign_key: 'target_status_id', class_name: 'StatusReference', inverse_of: :target_status, dependent: :destroy
  has_many :referenced_by_statuses, through: :referenced_by_status_objects, class_name: 'Status', source: :status
  has_many :capability_tokens, class_name: 'StatusCapabilityToken', inverse_of: :status, dependent: :destroy
  has_many :bookmark_category_relationships, class_name: 'BookmarkCategoryStatus', inverse_of: :status, dependent: :destroy
  has_many :bookmark_categories, class_name: 'BookmarkCategory', through: :bookmark_category_relationships, source: :bookmark_category
  has_many :joined_bookmark_categories, class_name: 'BookmarkCategory', through: :bookmark_category_relationships, source: :bookmark_category

  # The `dependent` option is enabled by the initial `mentions` association declaration
  has_many :active_mentions, -> { active }, class_name: 'Mention', inverse_of: :status # rubocop:disable Rails/HasManyOrHasOneDependent
  has_many :silent_mentions, -> { silent }, class_name: 'Mention', inverse_of: :status # rubocop:disable Rails/HasManyOrHasOneDependent

  # Those associations are used for the private search index
  has_many :local_mentioned, -> { merge(Account.local) }, through: :active_mentions, source: :account
  has_many :local_favorited, -> { merge(Account.local) }, through: :favourites, source: :account
  has_many :local_reblogged, -> { merge(Account.local) }, through: :reblogs, source: :account
  has_many :local_bookmarked, -> { merge(Account.local) }, through: :bookmarks, source: :account
  has_many :local_bookmark_categoried, -> { merge(Account.local) }, through: :bookmark_categories, source: :account
  has_many :local_emoji_reacted, -> { merge(Account.local) }, through: :emoji_reactions, source: :account
  has_many :local_referenced, -> { merge(Account.local) }, through: :referenced_by_statuses, source: :account

  has_and_belongs_to_many :tags

  has_one :preview_cards_status, inverse_of: :status, dependent: :delete

  has_one :notification, as: :activity, dependent: :destroy
  has_one :status_stat, inverse_of: :status, dependent: nil
  has_one :poll, inverse_of: :status, dependent: :destroy
  has_one :trend, class_name: 'StatusTrend', inverse_of: :status, dependent: nil
  has_one :scheduled_expiration_status, inverse_of: :status, dependent: :destroy
  has_one :circle_status, inverse_of: :status, dependent: :destroy
  has_many :list_status, inverse_of: :status, dependent: :destroy

  validates :uri, uniqueness: true, presence: true, unless: :local?
  validates :text, presence: true, unless: -> { with_media? || reblog? }
  validates_with StatusLengthValidator
  validates_with DisallowedHashtagsValidator
  validates :reblog, uniqueness: { scope: :account }, if: :reblog?
  validates :visibility, exclusion: { in: %w(direct limited) }, if: :reblog?

  accepts_nested_attributes_for :poll

  default_scope { recent.kept }

  scope :recent, -> { reorder(id: :desc) }
  scope :remote, -> { where(local: false).where.not(uri: nil) }
  scope :local,  -> { where(local: true).or(where(uri: nil)) }
  scope :with_accounts, ->(ids) { where(id: ids).includes(:account) }
  scope :without_replies, -> { where('statuses.reply = FALSE OR statuses.in_reply_to_account_id = statuses.account_id') }
  scope :without_reblogs, -> { where(statuses: { reblog_of_id: nil }) }
  scope :with_public_visibility, -> { where(visibility: [:public, :public_unlisted, :login]) }
  scope :with_public_search_visibility, -> { merge(where(visibility: [:public, :public_unlisted, :login]).or(Status.where(searchability: [:public, :public_unlisted]))) }
  scope :tagged_with, ->(tag_ids) { joins(:statuses_tags).where(statuses_tags: { tag_id: tag_ids }) }
  scope :not_excluded_by_account, ->(account) { where.not(account_id: account.excluded_from_timeline_account_ids) }
  scope :not_domain_blocked_by_account, ->(account) { account.excluded_from_timeline_domains.blank? ? left_outer_joins(:account) : left_outer_joins(:account).merge(Account.not_domain_blocked_by_account(account)) }
  scope :tagged_with_all, lambda { |tag_ids|
    Array(tag_ids).map(&:to_i).reduce(self) do |result, id|
      result.where(<<~SQL.squish, tag_id: id)
        EXISTS(SELECT 1 FROM statuses_tags WHERE statuses_tags.status_id = statuses.id AND statuses_tags.tag_id = :tag_id)
      SQL
    end
  }
  scope :tagged_with_none, lambda { |tag_ids|
    where('NOT EXISTS (SELECT * FROM statuses_tags forbidden WHERE forbidden.status_id = statuses.id AND forbidden.tag_id IN (?))', tag_ids)
  }
<<<<<<< HEAD
  scope :unset_searchability, -> { where(searchability: nil, reblog_of_id: nil) }
=======
  scope :distributable_visibility, -> { where(visibility: %i(public unlisted)) }
  scope :list_eligible_visibility, -> { where(visibility: %i(public unlisted private)) }
>>>>>>> 5915bd7f

  after_create_commit :trigger_create_webhooks
  after_update_commit :trigger_update_webhooks

  after_create_commit  :increment_counter_caches
  after_destroy_commit :decrement_counter_caches

  after_create_commit :store_uri, if: :local?
  after_create_commit :update_statistics, if: :local?

  before_validation :prepare_contents, if: :local?
  before_validation :set_reblog
  before_validation :set_visibility
  before_validation :set_searchability
  before_validation :set_conversation
  before_validation :set_local

  around_create Mastodon::Snowflake::Callbacks

  after_create :set_poll_id

  # The `prepend: true` option below ensures this runs before
  # the `dependent: destroy` callbacks remove relevant records
  before_destroy :unlink_from_conversations!, prepend: true

  cache_associated :application,
                   :media_attachments,
                   :conversation,
                   :status_stat,
                   :tags,
                   :preloadable_poll,
                   :reference_objects,
                   :references,
                   :scheduled_expiration_status,
                   preview_cards_status: [:preview_card],
                   account: [:account_stat, user: :role],
                   active_mentions: { account: :account_stat },
                   reblog: [
                     :application,
                     :tags,
                     :media_attachments,
                     :conversation,
                     :status_stat,
                     :preloadable_poll,
                     :reference_objects,
                     :scheduled_expiration_status,
                     preview_cards_status: [:preview_card],
                     account: [:account_stat, user: :role],
                     active_mentions: { account: :account_stat },
                   ],
                   quote: [
                     :application,
                     :tags,
                     :media_attachments,
                     :conversation,
                     :status_stat,
                     :preloadable_poll,
                     :reference_objects,
                     :scheduled_expiration_status,
                     preview_cards_status: [:preview_card],
                     account: [:account_stat, user: :role],
                     active_mentions: { account: :account_stat },
                   ],
                   thread: { account: :account_stat }

  delegate :domain, to: :account, prefix: true

  REAL_TIME_WINDOW = 6.hours

  def cache_key
    "v3:#{super}"
  end

  def to_log_human_identifier
    account.acct
  end

  def to_log_permalink
    ActivityPub::TagManager.instance.uri_for(self)
  end

  def reply?
    !in_reply_to_id.nil? || attributes['reply']
  end

  def local?
    attributes['local'] || uri.nil?
  end

  def in_reply_to_local_account?
    reply? && thread&.account&.local?
  end

  def reblog?
    !reblog_of_id.nil?
  end

  def quote?
    !quote_of_id.nil? && !quote.nil?
  end

  def expires?
    scheduled_expiration_status.present?
  end

  def within_realtime_window?
    created_at >= REAL_TIME_WINDOW.ago
  end

  def verb
    if destroyed?
      :delete
    else
      reblog? ? :share : :post
    end
  end

  def object_type
    reply? ? :comment : :note
  end

  def proper
    reblog? ? reblog : self
  end

  def content
    proper.text
  end

  def target
    reblog
  end

  def preview_card
    preview_cards_status&.preview_card&.tap { |x| x.original_url = preview_cards_status.url }
  end

  def reset_preview_card!
    PreviewCardsStatus.where(status_id: id).delete_all
  end

  def hidden?
    !distributable?
  end

  def distributable?
    public_visibility? || unlisted_visibility? || public_unlisted_visibility?
  end

  alias sign? distributable?

  def with_media?
    media_attachments.any?
  end

  def expired?
    false
    # !expired_at.nil?
  end

  def with_preview_card?
    preview_cards_status.present?
  end

  def with_poll?
    preloadable_poll.present?
  end

  def with_status_reference?
    reference_objects.any?
  end

  def non_sensitive_with_media?
    !sensitive? && with_media?
  end

  def reported?
    @reported ||= Report.where(target_account: account).unresolved.exists?(['? = ANY(status_ids)', id])
  end

  def dtl?
    (%w(public public_unlisted login).include?(visibility) || (unlisted_visibility? && public_searchability?)) && tags.exists?(name: dtl_tag_name)
  end

  def emojis
    return @emojis if defined?(@emojis)

    fields  = [spoiler_text, text]
    fields += preloadable_poll.options unless preloadable_poll.nil?

    @emojis = CustomEmoji.from_text(fields.join(' '), account.domain)
  end

  def ordered_media_attachments
    if ordered_media_attachment_ids.nil?
      # NOTE: sort Ruby-side to avoid hitting the database when the status is
      # not persisted to database yet
      media_attachments.sort_by(&:id)
    else
      map = media_attachments.index_by(&:id)
      ordered_media_attachment_ids.filter_map { |media_attachment_id| map[media_attachment_id] }
    end
  end

  def replies_count
    status_stat&.replies_count || 0
  end

  def reblogs_count
    status_stat&.reblogs_count || 0
  end

  def favourites_count
    status_stat&.favourites_count || 0
  end

  def emoji_reactions_count
    status_stat&.emoji_reactions_count || 0
  end

  def emoji_reaction_accounts_count
    status_stat&.emoji_reaction_accounts_count || 0
  end

  def status_referred_by_count
    status_stat&.status_referred_by_count || 0
  end

  def increment_count!(key)
    update_status_stat!(key => public_send(key) + 1)
  end

  def decrement_count!(key)
    update_status_stat!(key => [public_send(key) - 1, 0].max)
  end

  def add_status_referred_by_count!(diff)
    update_status_stat!(status_referred_by_count: [public_send(:status_referred_by_count) + diff, 0].max)
  end

  def emoji_reactions_grouped_by_name(account = nil, **options)
    return [] if account.present? && !self.account.show_emoji_reaction?(account)
    return [] if account.nil? && !options[:force] && self.account.emoji_reaction_policy != :allow

    permitted_account_ids = options[:permitted_account_ids]

    (Oj.load(status_stat&.emoji_reactions || '', mode: :strict) || []).tap do |emoji_reactions|
      if account.present?
        public_emoji_reactions = []

        emoji_reactions.each do |emoji_reaction|
          emoji_reaction['me'] = emoji_reaction['account_ids'].include?(account.id.to_s)
          emoji_reaction['account_ids'] -= account.excluded_from_timeline_account_ids.map(&:to_s)

          accounts = []
          if permitted_account_ids
            emoji_reaction['account_ids'] = emoji_reaction['account_ids'] & permitted_account_ids.map(&:to_s)
          else
            accounts = Account.where(id: emoji_reaction['account_ids'], silenced_at: nil, suspended_at: nil)
            accounts = accounts.where('domain IS NULL OR domain NOT IN (?)', account.excluded_from_timeline_domains) if account.excluded_from_timeline_domains.size.positive?
            emoji_reaction['account_ids'] = accounts.pluck(:id).map(&:to_s)
          end

          emoji_reaction['count'] = emoji_reaction['account_ids'].size
          public_emoji_reactions << emoji_reaction if (emoji_reaction['count']).positive?
        end

        public_emoji_reactions
      else
        emoji_reactions
      end
    end
  end

  def generate_emoji_reactions_grouped_by_name
    records = emoji_reactions.group(:name).order(Arel.sql('MIN(created_at) ASC')).select('name, min(custom_emoji_id) as custom_emoji_id, count(*) as count, array_agg(account_id::text order by created_at) as account_ids')
    Oj.dump(ActiveModelSerializers::SerializableResource.new(records, each_serializer: REST::EmojiReactionsGroupedByNameSerializer, scope: nil, scope_name: :current_user))
  end

  def refresh_emoji_reactions_grouped_by_name!
    generate_emoji_reactions_grouped_by_name.tap do |emoji_reactions_json|
      update_status_stat!(emoji_reactions: emoji_reactions_json, emoji_reactions_count: emoji_reactions.size, emoji_reaction_accounts_count: emoji_reactions.map(&:account_id).uniq.size)
    end
  end

  def generate_emoji_reactions_grouped_by_account
    # TODO: for serializer
    EmojiReaction.where(status_id: id).group_by(&:account)
  end

  def trendable?
    if attributes['trendable'].nil?
      account.trendable?
    else
      attributes['trendable']
    end
  end

  def requires_review?
    attributes['trendable'].nil? && account.requires_review?
  end

  def requires_review_notification?
    attributes['trendable'].nil? && account.requires_review_notification?
  end

  def compute_searchability
    local = account.local?
    check_searchability = public_unlisted_searchability? ? 'public' : searchability

    return 'private' if %w(public public_unlisted).include?(check_searchability) && account.silenced?
    return 'direct' if unsupported_searchability?
    return check_searchability if local && !check_searchability.nil?
    return 'direct' if local || %i(public private direct limited).exclude?(account.searchability.to_sym)

    account_searchability = Status.searchabilities[account.searchability]
    status_searchability = Status.searchabilities[check_searchability.nil? ? 'direct' : check_searchability]
    Status.searchabilities.invert.fetch([account_searchability, status_searchability].max) || 'direct'
  end

  def compute_searchability_activitypub
    return 'private' if public_unlisted_searchability?

    compute_searchability
  end

  def compute_searchability_local
    return 'public_unlisted' if public_unlisted_searchability?

    compute_searchability
  end

  def searchable_visibility
    return limited_scope if limited_visibility? && !none_limited?

    visibility
  end

  class << self
    def selectable_visibilities
      vs = visibilities.keys - %w(direct limited)
      vs -= %w(public_unlisted) unless Setting.enable_public_unlisted_visibility
      vs -= %w(public) unless Setting.enable_public_visibility
      vs
    end

    def selectable_reblog_visibilities
      %w(unset) + selectable_visibilities
    end

    def all_visibilities
      visibilities.keys
    end

    def selectable_searchabilities
      ss = searchabilities.keys - %w(unsupported)
      ss -= %w(public_unlisted) unless Setting.enable_public_unlisted_visibility
      ss
    end

    def selectable_searchabilities_for_search
      searchabilities.keys - %w(public_unlisted unsupported)
    end

    def all_searchabilities
      searchabilities.keys - %w(unlisted login unsupported)
    end

    def favourites_map(status_ids, account_id)
      Favourite.select('status_id').where(status_id: status_ids).where(account_id: account_id).each_with_object({}) { |f, h| h[f.status_id] = true }
    end

    def bookmarks_map(status_ids, account_id)
      Bookmark.select('status_id').where(status_id: status_ids).where(account_id: account_id).map { |f| [f.status_id, true] }.to_h
    end

    def reblogs_map(status_ids, account_id)
      unscoped.select('reblog_of_id').where(reblog_of_id: status_ids).where(account_id: account_id).each_with_object({}) { |s, h| h[s.reblog_of_id] = true }
    end

    def mutes_map(conversation_ids, account_id)
      ConversationMute.select('conversation_id').where(conversation_id: conversation_ids).where(account_id: account_id).each_with_object({}) { |m, h| h[m.conversation_id] = true }
    end

    def blocks_map(account_ids, account_id)
      Block.where(account_id: account_id, target_account_id: account_ids).each_with_object({}) { |b, h| h[b.target_account_id] = true }
    end

    def domain_blocks_map(domains, account_id)
      AccountDomainBlock.where(account_id: account_id, domain: domains).each_with_object({}) { |d, h| h[d.domain] = true }
    end

    def pins_map(status_ids, account_id)
      StatusPin.select('status_id').where(status_id: status_ids).where(account_id: account_id).each_with_object({}) { |p, h| h[p.status_id] = true }
    end

    def emoji_reaction_allows_map(status_ids, account_id)
      my_account = Account.find_by(id: account_id)
      Status.where(id: status_ids).pluck(:account_id).uniq.index_with { |a| Account.find_by(id: a).show_emoji_reaction?(my_account) }
    end

    def available_features_map(domains)
      domains.index_with { |d| InstanceInfo.available_features(d) }
    end

    def from_text(text)
      return [] if text.blank?

      text.scan(FetchLinkCardService::URL_PATTERN).map(&:second).uniq.filter_map do |url|
        status = if TagManager.instance.local_url?(url)
                   ActivityPub::TagManager.instance.uri_to_resource(url, Status)
                 else
                   EntityCache.instance.status(url)
                 end

        status&.distributable? ? status : nil
      end
    end
  end

  def status_stat
    super || build_status_stat
  end

  def discard_with_reblogs
    discard_time = Time.current
    Status.unscoped.where(reblog_of_id: id, deleted_at: [nil, deleted_at]).in_batches.update_all(deleted_at: discard_time) unless reblog?
    update_attribute(:deleted_at, discard_time)
  end

  def unlink_from_conversations!
    return unless direct_visibility?

    inbox_owners = mentioned_accounts.local
    inbox_owners += [account] if account.local?

    inbox_owners.each do |inbox_owner|
      AccountConversation.remove_status(inbox_owner, self)
    end
  end

  def distributable_friend?
    public_visibility? || public_unlisted_visibility? || login_visibility? || (unlisted_visibility? && (public_searchability? || public_unlisted_searchability?))
  end

  private

  def update_status_stat!(attrs)
    return if marked_for_destruction? || destroyed?

    status_stat.update(attrs)
  end

  def store_uri
    update_column(:uri, ActivityPub::TagManager.instance.uri_for(self)) if uri.nil?
  end

  def prepare_contents
    text&.strip!
    spoiler_text&.strip!
  end

  def set_reblog
    self.reblog = reblog.reblog if reblog? && reblog.reblog?
  end

  def set_poll_id
    update_column(:poll_id, poll.id) if association(:poll).loaded? && poll.present?
  end

  def set_visibility
    self.visibility = reblog.visibility if reblog? && visibility.nil?
    self.visibility = (account.locked? ? :private : :public) if visibility.nil?
  end

  def set_searchability
    return if searchability.nil?

    self.searchability = if %w(public public_unlisted login unlisted).include?(visibility)
                           searchability
                         elsif visibility == 'limited' || visibility == 'direct'
                           searchability == 'limited' ? :limited : :direct
                         elsif visibility == 'private'
                           searchability == 'public' || searchability == 'public_unlisted' ? :private : searchability
                         else
                           :direct
                         end
  end

  def set_conversation
    self.thread = thread.reblog if thread&.reblog?

    self.reply = !(in_reply_to_id.nil? && thread.nil?) unless reply

    if reply? && !thread.nil? && (!limited_visibility? || none_limited? || reply_limited?)
      self.in_reply_to_account_id = carried_over_reply_to_account_id
      self.conversation_id        = thread.conversation_id if conversation_id.nil?
    elsif conversation_id.nil?
      if local?
        self.owned_conversation = Conversation.new
        self.conversation = owned_conversation
      else
        self.conversation = Conversation.new
      end
    end
  end

  def carried_over_reply_to_account_id
    if thread.account_id == account_id && thread.reply?
      thread.in_reply_to_account_id
    else
      thread.account_id
    end
  end

  def set_local
    self.local = account.local?
  end

  def update_statistics
    return unless distributable?

    ActivityTracker.increment('activity:statuses:local')
  end

  def increment_counter_caches
    return if direct_visibility?

    account&.increment_count!(:statuses_count)
    reblog&.increment_count!(:reblogs_count) if reblog?
    thread&.increment_count!(:replies_count) if in_reply_to_id.present? && distributable?
  end

  def decrement_counter_caches
    return if direct_visibility? || new_record?

    account&.decrement_count!(:statuses_count)
    reblog&.decrement_count!(:reblogs_count) if reblog?
    thread&.decrement_count!(:replies_count) if in_reply_to_id.present? && distributable?
  end

  def trigger_create_webhooks
    TriggerWebhookWorker.perform_async('status.created', 'Status', id) if local?
  end

  def trigger_update_webhooks
    TriggerWebhookWorker.perform_async('status.updated', 'Status', id) if local?
  end
end<|MERGE_RESOLUTION|>--- conflicted
+++ resolved
@@ -153,12 +153,10 @@
   scope :tagged_with_none, lambda { |tag_ids|
     where('NOT EXISTS (SELECT * FROM statuses_tags forbidden WHERE forbidden.status_id = statuses.id AND forbidden.tag_id IN (?))', tag_ids)
   }
-<<<<<<< HEAD
   scope :unset_searchability, -> { where(searchability: nil, reblog_of_id: nil) }
-=======
-  scope :distributable_visibility, -> { where(visibility: %i(public unlisted)) }
-  scope :list_eligible_visibility, -> { where(visibility: %i(public unlisted private)) }
->>>>>>> 5915bd7f
+  scope :distributable_visibility, -> { where(visibility: %i(public public_unlisted login unlisted)) }
+  scope :distributable_visibility_for_anonymous, -> { where(visibility: %i(public public_unlisted unlisted)) }
+  scope :list_eligible_visibility, -> { where(visibility: %i(public public_unlisted login unlisted private)) }
 
   after_create_commit :trigger_create_webhooks
   after_update_commit :trigger_update_webhooks
