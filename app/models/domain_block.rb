# frozen_string_literal: true

# == Schema Information
#
# Table name: domain_blocks
#
#  id                                   :bigint(8)        not null, primary key
#  domain                               :string           default(""), not null
#  created_at                           :datetime         not null
#  updated_at                           :datetime         not null
#  severity                             :integer          default("silence")
#  reject_media                         :boolean          default(FALSE), not null
#  reject_reports                       :boolean          default(FALSE), not null
#  private_comment                      :text
#  public_comment                       :text
#  obfuscate                            :boolean          default(FALSE), not null
#  reject_favourite                     :boolean          default(FALSE), not null
#  reject_reply                         :boolean          default(FALSE), not null
#  reject_send_not_public_searchability :boolean          default(FALSE), not null
#  reject_send_public_unlisted          :boolean          default(FALSE), not null
#  reject_send_dissubscribable          :boolean          default(FALSE), not null
#  reject_send_media                    :boolean          default(FALSE), not null
#  reject_send_sensitive                :boolean          default(FALSE), not null
#  reject_hashtag                       :boolean          default(FALSE), not null
#  reject_straight_follow               :boolean          default(FALSE), not null
#  reject_new_follow                    :boolean          default(FALSE), not null
#  hidden                               :boolean          default(FALSE), not null
#  detect_invalid_subscription          :boolean          default(FALSE), not null
#  reject_reply_exclude_followers       :boolean          default(FALSE), not null
#  reject_friend                        :boolean          default(FALSE), not null
#

class DomainBlock < ApplicationRecord
  include Paginable
  include DomainNormalizable
  include DomainMaterializable

  enum severity: { silence: 0, suspend: 1, noop: 2 }

  validates :domain, presence: true, uniqueness: true, domain: true

  has_many :accounts, foreign_key: :domain, primary_key: :domain, inverse_of: false, dependent: nil
  delegate :count, to: :accounts, prefix: true

  scope :matches_domain, ->(value) { where(arel_table[:domain].matches("%#{value}%")) }
<<<<<<< HEAD
  scope :with_user_facing_limitations, -> { where(hidden: false) }
  scope :with_limitations, lambda {
    where(severity: [:silence, :suspend])
      .or(where(reject_media: true))
      .or(where(reject_favourite: true))
      .or(where(reject_reply: true))
      .or(where(reject_reply_exclude_followers: true))
      .or(where(reject_new_follow: true))
      .or(where(reject_straight_follow: true))
      .or(where(reject_friend: true))
  }
  scope :by_severity, -> { order(Arel.sql('(CASE severity WHEN 0 THEN 1 WHEN 1 THEN 2 WHEN 2 THEN 0 END), domain')) }
=======
  scope :with_user_facing_limitations, -> { where(severity: [:silence, :suspend]) }
  scope :with_limitations, -> { where(severity: [:silence, :suspend]).or(where(reject_media: true)) }
  scope :by_severity, -> { in_order_of(:severity, %w(noop silence suspend)).order(:domain) }
>>>>>>> 383be173

  def to_log_human_identifier
    domain
  end

  def policies
    if suspend?
      [:suspend]
    else
      [severity.to_sym,
       reject_media? ? :reject_media : nil,
       reject_favourite? ? :reject_favourite : nil,
       reject_reply? ? :reject_reply : nil,
       reject_reply_exclude_followers? ? :reject_reply_exclude_followers : nil,
       reject_send_sensitive? ? :reject_send_sensitive : nil,
       reject_hashtag? ? :reject_hashtag : nil,
       reject_straight_follow? ? :reject_straight_follow : nil,
       reject_new_follow? ? :reject_new_follow : nil,
       reject_friend? ? :reject_friend : nil,
       detect_invalid_subscription? ? :detect_invalid_subscription : nil,
       reject_reports? ? :reject_reports : nil].reject { |policy| policy == :noop || policy.nil? }
    end
  end

  class << self
    def suspend?(domain)
      !!rule_for(domain)&.suspend?
    end

    def silence?(domain)
      !!rule_for(domain)&.silence?
    end

    def reject_media?(domain)
      !!rule_for(domain)&.reject_media?
    end

    def reject_favourite?(domain)
      !!rule_for(domain)&.reject_favourite?
    end

    def reject_reply?(domain)
      !!rule_for(domain)&.reject_reply?
    end

    def reject_reply_exclude_followers?(domain)
      !!rule_for(domain)&.reject_reply_exclude_followers?
    end

    def reject_hashtag?(domain)
      !!rule_for(domain)&.reject_hashtag?
    end

    def reject_straight_follow?(domain)
      !!rule_for(domain)&.reject_straight_follow?
    end

    def reject_new_follow?(domain)
      !!rule_for(domain)&.reject_new_follow?
    end

    def reject_friend?(domain)
      !!rule_for(domain)&.reject_friend?
    end

    def detect_invalid_subscription?(domain)
      !!rule_for(domain)&.detect_invalid_subscription?
    end

    def reject_reports?(domain)
      !!rule_for(domain)&.reject_reports?
    end

    alias blocked? suspend?

    def rule_for(domain)
      return if domain.blank?

      uri      = Addressable::URI.new.tap { |u| u.host = domain.strip.delete('/') }
      segments = uri.normalized_host.split('.')
      variants = segments.map.with_index { |_, i| segments[i..].join('.') }

      where(domain: variants).order(Arel.sql('char_length(domain) desc')).first
    rescue Addressable::URI::InvalidURIError, IDN::Idna::IdnaError
      nil
    end
  end

  def stricter_than?(other_block)
    return true  if suspend?
    return false if other_block.suspend? && (silence? || noop?)
    return false if other_block.silence? && noop?

    (reject_media || !other_block.reject_media) && (reject_favourite || !other_block.reject_favourite) && (reject_reply || !other_block.reject_reply) && (reject_reply_exclude_followers || !other_block.reject_reply_exclude_followers) && (reject_reports || !other_block.reject_reports)
  end

  def public_domain
    return domain unless obfuscate?

    length        = domain.size
    visible_ratio = length / 4

    domain.chars.map.with_index do |chr, i|
      if i > visible_ratio && i < length - visible_ratio && chr != '.'
        '*'
      else
        chr
      end
    end.join
  end

  def domain_digest
    Digest::SHA256.hexdigest(domain)
  end
end<|MERGE_RESOLUTION|>--- conflicted
+++ resolved
@@ -43,7 +43,6 @@
   delegate :count, to: :accounts, prefix: true
 
   scope :matches_domain, ->(value) { where(arel_table[:domain].matches("%#{value}%")) }
-<<<<<<< HEAD
   scope :with_user_facing_limitations, -> { where(hidden: false) }
   scope :with_limitations, lambda {
     where(severity: [:silence, :suspend])
@@ -55,12 +54,7 @@
       .or(where(reject_straight_follow: true))
       .or(where(reject_friend: true))
   }
-  scope :by_severity, -> { order(Arel.sql('(CASE severity WHEN 0 THEN 1 WHEN 1 THEN 2 WHEN 2 THEN 0 END), domain')) }
-=======
-  scope :with_user_facing_limitations, -> { where(severity: [:silence, :suspend]) }
-  scope :with_limitations, -> { where(severity: [:silence, :suspend]).or(where(reject_media: true)) }
   scope :by_severity, -> { in_order_of(:severity, %w(noop silence suspend)).order(:domain) }
->>>>>>> 383be173
 
   def to_log_human_identifier
     domain
