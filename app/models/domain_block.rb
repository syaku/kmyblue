# frozen_string_literal: true

# == Schema Information
#
# Table name: domain_blocks
#
#  id                             :bigint(8)        not null, primary key
#  domain                         :string           default(""), not null
#  created_at                     :datetime         not null
#  updated_at                     :datetime         not null
#  severity                       :integer          default("silence")
#  reject_media                   :boolean          default(FALSE), not null
#  reject_reports                 :boolean          default(FALSE), not null
#  private_comment                :text
#  public_comment                 :text
#  obfuscate                      :boolean          default(FALSE), not null
#  reject_favourite               :boolean          default(FALSE), not null
#  reject_send_sensitive          :boolean          default(FALSE), not null
#  reject_hashtag                 :boolean          default(FALSE), not null
#  reject_straight_follow         :boolean          default(FALSE), not null
#  reject_new_follow              :boolean          default(FALSE), not null
#  hidden                         :boolean          default(FALSE), not null
#  detect_invalid_subscription    :boolean          default(FALSE), not null
#  reject_reply_exclude_followers :boolean          default(FALSE), not null
#  reject_friend                  :boolean          default(FALSE), not null
#  block_trends                   :boolean          default(FALSE), not null
#

class DomainBlock < ApplicationRecord
  include Paginable
  include DomainNormalizable
  include DomainMaterializable

  enum :severity, { silence: 0, suspend: 1, noop: 2 }

  validates :domain, presence: true, uniqueness: true, domain: true

  has_many :accounts, foreign_key: :domain, primary_key: :domain, inverse_of: false, dependent: nil
  delegate :count, to: :accounts, prefix: true

  scope :with_user_facing_limitations, -> { where(hidden: false) }
  scope :with_limitations, lambda {
    where(severity: [:silence, :suspend])
      .or(where(reject_media: true))
      .or(where(reject_favourite: true))
      .or(where(reject_reply_exclude_followers: true))
      .or(where(reject_new_follow: true))
      .or(where(reject_straight_follow: true))
      .or(where(reject_friend: true))
      .or(where(block_trends: true))
  }
  scope :by_severity, -> { in_order_of(:severity, %w(noop silence suspend)).order(:domain) }

  def to_log_human_identifier
    domain
  end

  def policies
    if suspend?
      [:suspend]
    else
<<<<<<< HEAD
      [severity.to_sym,
       reject_media? ? :reject_media : nil,
       reject_favourite? ? :reject_favourite : nil,
       reject_reply_exclude_followers? ? :reject_reply_exclude_followers : nil,
       reject_send_sensitive? ? :reject_send_sensitive : nil,
       reject_hashtag? ? :reject_hashtag : nil,
       reject_straight_follow? ? :reject_straight_follow : nil,
       reject_new_follow? ? :reject_new_follow : nil,
       reject_friend? ? :reject_friend : nil,
       block_trends? ? :block_trends : nil,
       detect_invalid_subscription? ? :detect_invalid_subscription : nil,
       reject_reports? ? :reject_reports : nil].reject { |policy| policy == :noop || policy.nil? }
=======
      [severity.to_sym, reject_media? ? :reject_media : nil, reject_reports? ? :reject_reports : nil]
        .reject { |policy| policy == :noop }
        .compact
>>>>>>> 7c10b0fb
    end
  end

  class << self
    def suspend?(domain)
      !!rule_for(domain)&.suspend?
    end

    def silence?(domain)
      !!rule_for(domain)&.silence?
    end

    def reject_media?(domain)
      !!rule_for(domain)&.reject_media?
    end

    def reject_favourite?(domain)
      !!rule_for(domain)&.reject_favourite?
    end

    def reject_reply_exclude_followers?(domain)
      !!rule_for(domain)&.reject_reply_exclude_followers?
    end

    def reject_hashtag?(domain)
      !!rule_for(domain)&.reject_hashtag?
    end

    def reject_straight_follow?(domain)
      !!rule_for(domain)&.reject_straight_follow?
    end

    def reject_new_follow?(domain)
      !!rule_for(domain)&.reject_new_follow?
    end

    def reject_friend?(domain)
      !!rule_for(domain)&.reject_friend?
    end

    def block_trends?(domain)
      !!rule_for(domain)&.block_trends?
    end

    def detect_invalid_subscription?(domain)
      !!rule_for(domain)&.detect_invalid_subscription?
    end

    def reject_reports?(domain)
      !!rule_for(domain)&.reject_reports?
    end

    alias blocked? suspend?

    def rule_for(domain)
      return if domain.blank?

      uri      = Addressable::URI.new.tap { |u| u.host = domain.strip.delete('/') }
      segments = uri.normalized_host.split('.')
      variants = segments.map.with_index { |_, i| segments[i..].join('.') }

      where(domain: variants).by_domain_length.first
    rescue Addressable::URI::InvalidURIError, IDN::Idna::IdnaError
      nil
    end
  end

  def stricter_than?(other_block)
    return true  if suspend?
    return false if other_block.suspend? && (silence? || noop?)
    return false if other_block.silence? && noop?

    (reject_media || !other_block.reject_media) && (reject_favourite || !other_block.reject_favourite) && (reject_reply_exclude_followers || !other_block.reject_reply_exclude_followers) && (reject_reports || !other_block.reject_reports)
  end

  def public_domain
    return domain unless obfuscate?

    length        = domain.size
    visible_ratio = length / 4

    domain.chars.map.with_index do |chr, i|
      if i > visible_ratio && i < length - visible_ratio && chr != '.'
        '*'
      else
        chr
      end
    end.join
  end

  def domain_digest
    Digest::SHA256.hexdigest(domain)
  end
end<|MERGE_RESOLUTION|>--- conflicted
+++ resolved
@@ -59,7 +59,6 @@
     if suspend?
       [:suspend]
     else
-<<<<<<< HEAD
       [severity.to_sym,
        reject_media? ? :reject_media : nil,
        reject_favourite? ? :reject_favourite : nil,
@@ -71,12 +70,9 @@
        reject_friend? ? :reject_friend : nil,
        block_trends? ? :block_trends : nil,
        detect_invalid_subscription? ? :detect_invalid_subscription : nil,
-       reject_reports? ? :reject_reports : nil].reject { |policy| policy == :noop || policy.nil? }
-=======
-      [severity.to_sym, reject_media? ? :reject_media : nil, reject_reports? ? :reject_reports : nil]
+       reject_reports? ? :reject_reports : nil]
         .reject { |policy| policy == :noop }
         .compact
->>>>>>> 7c10b0fb
     end
   end
 
