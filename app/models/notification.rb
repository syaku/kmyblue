--- conflicted
+++ resolved
@@ -30,7 +30,7 @@
     'EmojiReaction' => :emoji_reaction,
     'StatusReference' => :status_reference,
     'Poll' => :poll,
-    'AccountWarning' => :warning,
+    'AccountWarning' => :moderation_warning,
   }.freeze
 
   PROPERTIES = {
@@ -68,9 +68,6 @@
       filterable: false,
     }.freeze,
     update: {
-      filterable: false,
-    }.freeze,
-    warning: {
       filterable: false,
     }.freeze,
     severed_relationships: {
@@ -120,7 +117,6 @@
     belongs_to :report, inverse_of: false
     belongs_to :account_warning, inverse_of: false
     belongs_to :account_relationship_severance_event, inverse_of: false
-    belongs_to :account_warning, inverse_of: false
   end
 
   validates :type, inclusion: { in: TYPES }
@@ -212,15 +208,6 @@
     end
   end
 
-  def from_account_web
-    case activity_type
-    when 'AccountWarning'
-      account_warning&.target_account
-    else
-      from_account
-    end
-  end
-
   after_initialize :set_from_account
   before_validation :set_from_account
 
@@ -232,11 +219,7 @@
     return unless new_record?
 
     case activity_type
-<<<<<<< HEAD
     when 'Status', 'Follow', 'Favourite', 'EmojiReaction', 'EmojiReact', 'FollowRequest', 'Poll', 'Report', 'AccountWarning'
-=======
-    when 'Status', 'Follow', 'Favourite', 'FollowRequest', 'Poll', 'Report', 'AccountWarning'
->>>>>>> 4ef0b48b
       self.from_account_id = activity&.account_id
     when 'Mention', 'StatusReference', 'ListStatus'
       self.from_account_id = activity&.status&.account_id
