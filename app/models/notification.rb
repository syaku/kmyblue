--- conflicted
+++ resolved
@@ -219,11 +219,7 @@
     return unless new_record?
 
     case activity_type
-<<<<<<< HEAD
-    when 'Status', 'Follow', 'Favourite', 'EmojiReaction', 'EmojiReact', 'FollowRequest', 'Poll', 'Report', 'AccountWarning'
-=======
-    when 'Status', 'Follow', 'Favourite', 'FollowRequest', 'Poll', 'Report'
->>>>>>> 65093c61
+    when 'Status', 'Follow', 'Favourite', 'EmojiReaction', 'EmojiReact', 'FollowRequest', 'Poll', 'Report'
       self.from_account_id = activity&.account_id
     when 'Mention', 'StatusReference', 'ListStatus'
       self.from_account_id = activity&.status&.account_id
