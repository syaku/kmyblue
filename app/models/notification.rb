--- conflicted
+++ resolved
@@ -33,25 +33,6 @@
     'AccountWarning' => :warning,
   }.freeze
 
-<<<<<<< HEAD
-  TYPES = %i(
-    mention
-    status
-    list_status
-    reblog
-    status_reference
-    follow
-    follow_request
-    favourite
-    emoji_reaction
-    reaction
-    poll
-    update
-    warning
-    admin.sign_up
-    admin.report
-  ).freeze
-=======
   PROPERTIES = {
     mention: {
       filterable: true,
@@ -59,9 +40,15 @@
     status: {
       filterable: false,
     }.freeze,
+    list_status: {
+      filterable: false,
+    }.freeze,
     reblog: {
       filterable: true,
     }.freeze,
+    status_reference: {
+      filterable: true,
+    }.freeze,
     follow: {
       filterable: true,
     }.freeze,
@@ -71,12 +58,21 @@
     favourite: {
       filterable: true,
     }.freeze,
+    emoji_reaction: {
+      filterable: true,
+    }.freeze,
+    reaction: {
+      filterable: true,
+    }.freeze,
     poll: {
       filterable: false,
     }.freeze,
     update: {
       filterable: false,
     }.freeze,
+    warning: {
+      filterable: false,
+    }.freeze,
     'admin.sign_up': {
       filterable: false,
     }.freeze,
@@ -86,7 +82,6 @@
   }.freeze
 
   TYPES = PROPERTIES.keys.freeze
->>>>>>> 4ce714ad
 
   TARGET_STATUS_INCLUDES_BY_TYPE = {
     status: :status,
