--- conflicted
+++ resolved
@@ -278,16 +278,10 @@
     delay_processing? && attachment_name == :file
   end
 
-<<<<<<< HEAD
   def url
     full_asset_url(file.url(:original))
   end
 
-  after_commit :enqueue_processing, on: :create
-  after_commit :reset_parent_cache, on: :update
-
-=======
->>>>>>> f877aa9d
   before_create :set_unknown_type
   before_create :set_processing
 
