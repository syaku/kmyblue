# frozen_string_literal: true

# == Schema Information
#
# Table name: conversations
#
#  id                 :bigint(8)        not null, primary key
#  uri                :string
#  created_at         :datetime         not null
#  updated_at         :datetime         not null
#  inbox_url          :string
#  ancestor_status_id :bigint(8)
#

class Conversation < ApplicationRecord
  validates :uri, uniqueness: true, if: :uri?

<<<<<<< HEAD
  has_many :statuses
  belongs_to :ancestor_status, class_name: 'Status', inverse_of: :owned_conversation, optional: true
=======
  has_many :statuses, dependent: nil
>>>>>>> 456597da

  def local?
    uri.nil?
  end

  def object_type
    :conversation
  end
end<|MERGE_RESOLUTION|>--- conflicted
+++ resolved
@@ -15,12 +15,8 @@
 class Conversation < ApplicationRecord
   validates :uri, uniqueness: true, if: :uri?
 
-<<<<<<< HEAD
-  has_many :statuses
+  has_many :statuses, dependent: nil
   belongs_to :ancestor_status, class_name: 'Status', inverse_of: :owned_conversation, optional: true
-=======
-  has_many :statuses, dependent: nil
->>>>>>> 456597da
 
   def local?
     uri.nil?
