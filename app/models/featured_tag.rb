--- conflicted
+++ resolved
@@ -45,11 +45,7 @@
   end
 
   def decrement(deleted_status_id)
-<<<<<<< HEAD
-    update(statuses_count: [0, statuses_count - 1].max, last_status_at: account.statuses.where(visibility: %i(public unlisted public_unlisted login)).tagged_with(tag).where.not(id: deleted_status_id).select(:created_at).first&.created_at)
-=======
     update(statuses_count: [0, statuses_count - 1].max, last_status_at: visible_tagged_account_statuses.where.not(id: deleted_status_id).select(:created_at).first&.created_at)
->>>>>>> 9f8e3cca
   end
 
   private
@@ -59,13 +55,8 @@
   end
 
   def reset_data
-<<<<<<< HEAD
-    self.statuses_count = account.statuses.where(visibility: %i(public unlisted public_unlisted login)).tagged_with(tag).count
-    self.last_status_at = account.statuses.where(visibility: %i(public unlisted public_unlisted login)).tagged_with(tag).select(:created_at).first&.created_at
-=======
     self.statuses_count = visible_tagged_account_statuses.count
     self.last_status_at = visible_tagged_account_statuses.select(:created_at).first&.created_at
->>>>>>> 9f8e3cca
   end
 
   def validate_featured_tags_limit
@@ -83,6 +74,6 @@
   end
 
   def visible_tagged_account_statuses
-    account.statuses.where(visibility: %i(public unlisted)).tagged_with(tag)
+    account.statuses.where(visibility: %i(public unlisted public_unlisted login)).tagged_with(tag)
   end
 end