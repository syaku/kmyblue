--- conflicted
+++ resolved
@@ -14,42 +14,11 @@
 
   .fields-row
     .fields-row__column.fields-row__column-6
-<<<<<<< HEAD
-      = render 'application/card', account: @account
-
-    .fields-row__column.fields-group.fields-row__column-6
-      = f.input :header, wrapper: :with_label, input_html: { accept: AccountHeader::IMAGE_MIME_TYPES.join(',') }, hint: picture_hint(t('simple_form.hints.defaults.header', dimensions: '1500x500', size: number_to_human_size(AccountHeader::LIMIT)), @account.header)
-
-      = f.input :avatar, wrapper: :with_label, input_html: { accept: AccountAvatar::IMAGE_MIME_TYPES.join(',') }, hint: picture_hint(t('simple_form.hints.defaults.avatar', dimensions: '400x400', size: number_to_human_size(AccountAvatar::LIMIT)), @account.avatar)
-
-  %hr.spacer/
-
-  .fields-group
-    = f.input :locked, as: :boolean, wrapper: :with_label, hint: t('simple_form.hints.defaults.locked')
-
-  .fields-group
-    = f.input :my_actor_type, collection: ['person', 'bot', 'group'],label_method: lambda { |item| safe_join([t("simple_form.labels.defaults.#{item}"), content_tag(:span, I18n.t("simple_form.hints.defaults.#{item}"), class: 'hint')]) }, as: :radio_buttons, collection_wrapper_tag: 'ul', item_wrapper_tag: 'li', wrapper: :with_floating_label
-
-  .fields-group
-    = f.input :group_allow_private_message, as: :boolean, wrapper: :with_label, kmyblue: true, hint: t('simple_form.hints.defaults.group_allow_private_message')
-
-  .fields-group
-    = f.input :discoverable, as: :boolean, wrapper: :with_label, hint: t('simple_form.hints.defaults.discoverable'), recommended: true
-
-  .fields-group
-    = f.input :hide_collections, as: :boolean, wrapper: :with_label, label: t('simple_form.labels.defaults.setting_hide_network'), hint: t('simple_form.hints.defaults.setting_hide_network')
-
-  .fields-group
-    = f.input :dissubscribable, as: :boolean, wrapper: :with_label, kmyblue: true, hint: t('simple_form.hints.defaults.dissubscribable')
-
-  %hr.spacer/
-=======
       .fields-group
         = f.input :display_name, wrapper: :with_block_label, input_html: { maxlength: 30, data: { default: @account.username } }
 
       .fields-group
         = f.input :note, wrapper: :with_block_label, input_html: { maxlength: 500 }
->>>>>>> 69db5079
 
     .fields-row__column.fields-group.fields-row__column-6
       .input.with_block_label
@@ -98,10 +67,16 @@
   .fields-group
     = f.input :hide_collections, as: :boolean, wrapper: :with_label, label: t('simple_form.labels.defaults.setting_hide_network'), hint: t('simple_form.hints.defaults.setting_hide_network')
 
+  .fields-group
+    = f.input :dissubscribable, as: :boolean, wrapper: :with_label, kmyblue: true, hint: t('simple_form.hints.defaults.dissubscribable')
+
   %h4= t('edit_profile.other')
 
   .fields-group
-    = f.input :bot, as: :boolean, wrapper: :with_label, hint: t('simple_form.hints.defaults.bot')
+    = f.input :my_actor_type, collection: ['person', 'bot', 'group'],label_method: lambda { |item| safe_join([t("simple_form.labels.defaults.#{item}"), content_tag(:span, I18n.t("simple_form.hints.defaults.#{item}"), class: 'hint')]) }, as: :radio_buttons, collection_wrapper_tag: 'ul', item_wrapper_tag: 'li', wrapper: :with_floating_label
+
+  .fields-group
+    = f.input :group_allow_private_message, as: :boolean, wrapper: :with_label, kmyblue: true, hint: t('simple_form.hints.defaults.group_allow_private_message')
 
   .actions
     = f.button :button, t('generic.save_changes'), type: :submit