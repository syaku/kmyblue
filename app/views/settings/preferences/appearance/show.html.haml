--- conflicted
+++ resolved
@@ -57,21 +57,13 @@
       = ff.input :'web.display_media', collection: ['default', 'show_all', 'hide_all'],label_method: lambda { |item| t("simple_form.hints.defaults.setting_display_media_#{item}") }, hint: false, as: :radio_buttons, collection_wrapper_tag: 'ul', item_wrapper_tag: 'li', wrapper: :with_floating_label, label: I18n.t('simple_form.labels.defaults.setting_display_media')
 
     .fields-group
+      = ff.input :'web.display_media_expand', wrapper: :with_label, label: I18n.t('simple_form.labels.defaults.setting_display_media_expand'), hint: I18n.t('simple_form.hints.defaults.setting_display_media_expand')
+
+    .fields-group
       = ff.input :'web.use_blurhash', wrapper: :with_label, label: I18n.t('simple_form.labels.defaults.setting_use_blurhash'), hint: I18n.t('simple_form.hints.defaults.setting_use_blurhash')
 
-<<<<<<< HEAD
     .fields-group
       = ff.input :'web.expand_content_warnings', wrapper: :with_label, label: I18n.t('simple_form.labels.defaults.setting_expand_spoilers')
-=======
-  .fields-group
-    = f.input :setting_display_media_expand, as: :boolean, wrapper: :with_label
-
-  .fields-group
-    = f.input :setting_use_blurhash, as: :boolean, wrapper: :with_label
-
-  .fields-group
-    = f.input :setting_expand_spoilers, as: :boolean, wrapper: :with_label
->>>>>>> 8719715e
 
   .actions
     = f.button :button, t('generic.save_changes'), type: :submit