- content_for :page_title do
  = t('settings.appearance')

- content_for :heading_actions do
  = button_tag t('generic.save_changes'), class: 'button', form: 'edit_user'

= simple_form_for current_user, url: settings_preferences_appearance_path, html: { method: :put, id: 'edit_user' } do |f|
  .fields-row
    .fields-group.fields-row__column.fields-row__column-6
      = f.input :locale,
                collection: ui_languages,
                hint: false,
                include_blank: false,
                label_method: ->(locale) { native_locale_name(locale) },
                selected: I18n.locale,
                wrapper: :with_label
    .fields-group.fields-row__column.fields-row__column-6
      = f.input :time_zone,
                collection: ActiveSupport::TimeZone.all.map { |tz| ["(GMT#{tz.formatted_offset}) #{tz.name}", tz.tzinfo.name] },
                hint: false,
                wrapper: :with_label

  .fields-group
    = f.simple_fields_for :settings, current_user.settings do |ff|
      = ff.input :theme,
                 collection: Themes.instance.names,
                 hint: false,
                 include_blank: false,
                 label_method: ->(theme) { I18n.t("themes.#{theme}", default: theme) },
                 label: I18n.t('simple_form.labels.defaults.setting_theme'),
                 wrapper: :with_label

  - unless I18n.locale == :en
    .flash-message.translation-prompt
      #{t 'appearance.localization.body'} #{content_tag(:a, t('appearance.localization.guide_link_text'), href: t('appearance.localization.guide_link'), target: '_blank', rel: 'noopener')}

  = f.simple_fields_for :settings, current_user.settings do |ff|
    %h4= t 'appearance.advanced_web_interface'

    %p.hint= t 'appearance.advanced_web_interface_hint'

    .fields-group
      = ff.input :'web.advanced_layout',
                 hint: false,
                 label: I18n.t('simple_form.labels.defaults.setting_advanced_layout'),
                 wrapper: :with_label

    %h4= t 'appearance.animations_and_accessibility'

    .fields-group
      = ff.input :'web.use_pending_items',
                 hint: I18n.t('simple_form.hints.defaults.setting_use_pending_items'),
                 label: I18n.t('simple_form.labels.defaults.setting_use_pending_items'),
                 wrapper: :with_label

    .fields-group
      = ff.input :'web.auto_play', wrapper: :with_label, recommended: true, label: I18n.t('simple_form.labels.defaults.setting_auto_play_gif')
      = ff.input :'web.reduce_motion', wrapper: :with_label, label: I18n.t('simple_form.labels.defaults.setting_reduce_motion')
      = ff.input :'web.disable_swiping', wrapper: :with_label, label: I18n.t('simple_form.labels.defaults.setting_disable_swiping')
      = ff.input :'web.use_system_font', wrapper: :with_label, label: I18n.t('simple_form.labels.defaults.setting_system_font_ui')

    %h4= t 'appearance.custom_emoji_and_emoji_reactions'

    .fields-group
      = ff.input :'web.hide_recent_emojis', wrapper: :with_label, kmyblue: true, label: I18n.t('simple_form.labels.defaults.setting_show_recent_emojis'), hint: false
      - if Setting.enable_emoji_reaction
        = ff.input :'web.enable_emoji_reaction', wrapper: :with_label, kmyblue: true, label: I18n.t('simple_form.labels.defaults.setting_enable_emoji_reaction'), hint: I18n.t('simple_form.hints.defaults.setting_enable_emoji_reaction')
        = ff.input :'web.show_emoji_reaction_on_timeline', wrapper: :with_label, kmyblue: true, label: I18n.t('simple_form.labels.defaults.setting_show_emoji_reaction_on_timeline')
        = ff.input :'web.hide_emoji_reaction_unavailable_server', wrapper: :with_label, kmyblue: true, label: I18n.t('simple_form.labels.defaults.setting_hide_emoji_reaction_unavailable_server')
        = ff.input :'web.show_emoji_reaction_count', wrapper: :with_label, kmyblue: true, label: I18n.t('simple_form.labels.defaults.setting_show_emoji_reaction_count')

    %h4= t 'appearance.saved_posts'

    .fields-group
      = ff.input :'web.bookmark_category_needed', wrapper: :with_label, kmyblue: true, label: I18n.t('simple_form.labels.defaults.setting_bookmark_category_needed'), hint: I18n.t('simple_form.hints.defaults.setting_bookmark_category_needed')
      = ff.input :'web.show_favourite_menu', wrapper: :with_label, kmyblue: true, label: I18n.t('simple_form.labels.defaults.setting_show_favourite_menu')

    %h4= t 'appearance.quotes'

    .fields-group
      = ff.input :'web.show_quote_in_home', wrapper: :with_label, kmyblue: true, label: I18n.t('simple_form.labels.defaults.setting_show_quote_in_home'), hint: false
      = ff.input :'web.show_quote_in_public', wrapper: :with_label, kmyblue: true, label: I18n.t('simple_form.labels.defaults.setting_show_quote_in_public'), hint: false
      = ff.input :'web.show_blocking_quote', wrapper: :with_label, kmyblue: true, label: I18n.t('simple_form.labels.defaults.setting_show_blocking_quote'), hint: false

    %h4= t 'appearance.timelines'

    .fields-group
      = ff.input :'web.simple_timeline_menu', wrapper: :with_label, kmyblue: true, label: I18n.t('simple_form.labels.defaults.setting_simple_timeline_menu')

    %h4= t 'appearance.discovery'

    .fields-group
      = ff.input :'web.trends', wrapper: :with_label, label: I18n.t('simple_form.labels.defaults.setting_trends')
      = ff.input :'web.show_relationships', wrapper: :with_label, kmyblue: true, label: I18n.t('simple_form.labels.defaults.setting_show_relationships')

    %h4= t 'appearance.confirmation_dialogs'

    .fields-group
<<<<<<< HEAD
      = ff.input :'web.reblog_modal', wrapper: :with_label, label: I18n.t('simple_form.labels.defaults.setting_boost_modal'), hint: I18n.t('simple_form.hints.defaults.setting_boost_modal')

    .fields-group
      = ff.input :'web.unfollow_modal', wrapper: :with_label, label: I18n.t('simple_form.labels.defaults.setting_unfollow_modal')
=======
      = ff.input :'web.reblog_modal', wrapper: :with_label, label: I18n.t('simple_form.labels.defaults.setting_boost_modal')
>>>>>>> 0cea7a62
      = ff.input :'web.delete_modal', wrapper: :with_label, label: I18n.t('simple_form.labels.defaults.setting_delete_modal')

    %h4= t 'appearance.sensitive_content'

    .fields-group
      = ff.input :'web.display_media',
                 as: :radio_buttons,
                 collection_wrapper_tag: 'ul',
                 collection: %w(default show_all hide_all),
                 hint: false,
                 item_wrapper_tag: 'li',
                 label_method: ->(item) { t("simple_form.hints.defaults.setting_display_media_#{item}") },
                 label: I18n.t('simple_form.labels.defaults.setting_display_media'),
                 wrapper: :with_floating_label

    .fields-group
      = ff.input :'web.display_media_expand',
                 kmyblue: true,
                 hint: I18n.t('simple_form.hints.defaults.setting_display_media_expand'),
                 label: I18n.t('simple_form.labels.defaults.setting_display_media_expand'),
                 wrapper: :with_label

    .fields-group
      = ff.input :'web.use_blurhash',
                 hint: I18n.t('simple_form.hints.defaults.setting_use_blurhash'),
                 label: I18n.t('simple_form.labels.defaults.setting_use_blurhash'),
                 wrapper: :with_label

    .fields-group
      = ff.input :'web.expand_content_warnings', wrapper: :with_label, label: I18n.t('simple_form.labels.defaults.setting_expand_spoilers')

  .actions
    = f.button :button, t('generic.save_changes'), type: :submit<|MERGE_RESOLUTION|>--- conflicted
+++ resolved
@@ -96,14 +96,9 @@
     %h4= t 'appearance.confirmation_dialogs'
 
     .fields-group
-<<<<<<< HEAD
       = ff.input :'web.reblog_modal', wrapper: :with_label, label: I18n.t('simple_form.labels.defaults.setting_boost_modal'), hint: I18n.t('simple_form.hints.defaults.setting_boost_modal')
 
     .fields-group
-      = ff.input :'web.unfollow_modal', wrapper: :with_label, label: I18n.t('simple_form.labels.defaults.setting_unfollow_modal')
-=======
-      = ff.input :'web.reblog_modal', wrapper: :with_label, label: I18n.t('simple_form.labels.defaults.setting_boost_modal')
->>>>>>> 0cea7a62
       = ff.input :'web.delete_modal', wrapper: :with_label, label: I18n.t('simple_form.labels.defaults.setting_delete_modal')
 
     %h4= t 'appearance.sensitive_content'
