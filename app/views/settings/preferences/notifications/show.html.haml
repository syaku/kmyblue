- content_for :page_title do
  = t('settings.notifications')

- content_for :heading_actions do
  = button_tag t('generic.save_changes'), class: 'button', form: 'edit_notification'

= simple_form_for current_user, url: settings_preferences_notifications_path, html: { method: :put, id: 'edit_notification' } do |f|
  = render 'shared/error_messages', object: current_user

  %h4= t 'notifications.email_events'

  %p.hint= t 'notifications.email_events_hint'

  = f.simple_fields_for :settings, current_user.settings do |ff|
    .fields-group
      = ff.input :'notification_emails.follow', wrapper: :with_label, label: I18n.t('simple_form.labels.notification_emails.follow')
      = ff.input :'notification_emails.follow_request', wrapper: :with_label, label: I18n.t('simple_form.labels.notification_emails.follow_request')
      = ff.input :'notification_emails.reblog', wrapper: :with_label, label: I18n.t('simple_form.labels.notification_emails.reblog')
      = ff.input :'notification_emails.favourite', wrapper: :with_label, label: I18n.t('simple_form.labels.notification_emails.favourite')
      = ff.input :'notification_emails.mention', wrapper: :with_label, label: I18n.t('simple_form.labels.notification_emails.mention')

    .fields-group
      = ff.input :always_send_emails, wrapper: :with_label, label: I18n.t('simple_form.labels.defaults.setting_always_send_emails'), hint: I18n.t('simple_form.hints.defaults.setting_always_send_emails')

    - if current_user.can?(:manage_reports, :manage_appeals, :manage_users, :manage_taxonomies, :manage_federation) || (SoftwareUpdate.check_enabled? && current_user.can?(:view_devops))
      %h4= t 'notifications.administration_emails'

      .fields-group
        = ff.input :'notification_emails.report', wrapper: :with_label, label: I18n.t('simple_form.labels.notification_emails.report') if current_user.can?(:manage_reports)
        = ff.input :'notification_emails.appeal', as: :boolean, wrapper: :with_label, label: I18n.t('simple_form.labels.notification_emails.appeal') if current_user.can?(:manage_appeals)
        = ff.input :'notification_emails.pending_account', wrapper: :with_label, label: I18n.t('simple_form.labels.notification_emails.pending_account') if current_user.can?(:manage_users)
        = ff.input :'notification_emails.pending_friend_server', as: :boolean, wrapper: :with_label, kmyblue: true, label: I18n.t('simple_form.labels.notification_emails.pending_friend_server') if current_user.can?(:manage_federation)
        = ff.input :'notification_emails.trends', wrapper: :with_label, label: I18n.t('simple_form.labels.notification_emails.trending_tag') if current_user.can?(:manage_taxonomies)

      - if SoftwareUpdate.check_enabled? && current_user.can?(:view_devops)
        .fields-group
          = ff.input :'notification_emails.software_updates',
                     collection: %w(none critical patch all),
                     hint: false,
                     include_blank: false,
                     label_method: ->(setting) { I18n.t("simple_form.labels.notification_emails.software_updates.#{setting}") },
                     label: I18n.t('simple_form.labels.notification_emails.software_updates.label'),
<<<<<<< HEAD
                     wrapper: :with_label

  %h4= t 'notifications.other_settings'

  .fields-group
    = f.simple_fields_for :settings, current_user.settings do |ff|
      = ff.input :'interactions.must_be_follower', wrapper: :with_label, label: I18n.t('simple_form.labels.interactions.must_be_follower')
      = ff.input :'interactions.must_be_following', wrapper: :with_label, label: I18n.t('simple_form.labels.interactions.must_be_following')
      = ff.input :'interactions.must_be_following_dm', wrapper: :with_label, label: I18n.t('simple_form.labels.interactions.must_be_following_dm')

  - if Setting.enable_emoji_reaction
    = f.simple_fields_for :settings, current_user.settings do |ff|
      .fields-group
        = ff.input :stop_emoji_reaction_streaming, as: :boolean, wrapper: :with_label, kmyblue: true, label: I18n.t('simple_form.labels.defaults.setting_stop_emoji_reaction_streaming'), hint: I18n.t('simple_form.hints.defaults.setting_stop_emoji_reaction_streaming')
=======
                     wrapper: :with_label
>>>>>>> e8605a69
<|MERGE_RESOLUTION|>--- conflicted
+++ resolved
@@ -40,21 +40,9 @@
                      include_blank: false,
                      label_method: ->(setting) { I18n.t("simple_form.labels.notification_emails.software_updates.#{setting}") },
                      label: I18n.t('simple_form.labels.notification_emails.software_updates.label'),
-<<<<<<< HEAD
                      wrapper: :with_label
-
-  %h4= t 'notifications.other_settings'
-
-  .fields-group
-    = f.simple_fields_for :settings, current_user.settings do |ff|
-      = ff.input :'interactions.must_be_follower', wrapper: :with_label, label: I18n.t('simple_form.labels.interactions.must_be_follower')
-      = ff.input :'interactions.must_be_following', wrapper: :with_label, label: I18n.t('simple_form.labels.interactions.must_be_following')
-      = ff.input :'interactions.must_be_following_dm', wrapper: :with_label, label: I18n.t('simple_form.labels.interactions.must_be_following_dm')
 
   - if Setting.enable_emoji_reaction
     = f.simple_fields_for :settings, current_user.settings do |ff|
       .fields-group
-        = ff.input :stop_emoji_reaction_streaming, as: :boolean, wrapper: :with_label, kmyblue: true, label: I18n.t('simple_form.labels.defaults.setting_stop_emoji_reaction_streaming'), hint: I18n.t('simple_form.hints.defaults.setting_stop_emoji_reaction_streaming')
-=======
-                     wrapper: :with_label
->>>>>>> e8605a69
+        = ff.input :stop_emoji_reaction_streaming, as: :boolean, wrapper: :with_label, kmyblue: true, label: I18n.t('simple_form.labels.defaults.setting_stop_emoji_reaction_streaming'), hint: I18n.t('simple_form.hints.defaults.setting_stop_emoji_reaction_streaming')