= form_with url: preview_admin_report_actions_path(report) do |form|
  .report-actions
    .report-actions__item
      .report-actions__item__button
        = link_to t('admin.reports.mark_as_resolved'), resolve_admin_report_path(report), method: :post, class: 'button'
      .report-actions__item__description
        = t('admin.reports.actions.resolve_description_html')
    - if statuses.any? { |status| (status.with_media? || status.with_preview_card?) && !status.discarded? }
      .report-actions__item
        .report-actions__item__button
          = form.button t('admin.reports.mark_as_sensitive'),
                        name: :mark_as_sensitive,
                        class: 'button'
        .report-actions__item__description
          = t('admin.reports.actions.mark_as_sensitive_description_html')
    .report-actions__item
      .report-actions__item__button
<<<<<<< HEAD
        = button_tag t('admin.reports.force_cw'), name: :force_cw, class: 'button'
      .report-actions__item__description
        = t('admin.reports.actions.force_cw_description_html')
    .report-actions__item
      .report-actions__item__button
        = button_tag t('admin.reports.delete_and_resolve'), name: :delete, class: 'button button--destructive'
=======
        = form.button t('admin.reports.delete_and_resolve'),
                      name: :delete,
                      class: 'button button--destructive'
>>>>>>> d5f02ada
      .report-actions__item__description
        = t('admin.reports.actions.delete_description_html')
    .report-actions__item
      .report-actions__item__button
        = form.button t('admin.accounts.silence'),
                      name: :silence,
                      class: 'button button--destructive'
      .report-actions__item__description
        = t('admin.reports.actions.silence_description_html')
    .report-actions__item
      .report-actions__item__button
        = form.button t('admin.accounts.suspend'),
                      name: :suspend,
                      class: 'button button--destructive'
      .report-actions__item__description
        = t('admin.reports.actions.suspend_description_html')
    .report-actions__item
      .report-actions__item__button
        = link_to t('admin.accounts.custom'),
                  new_admin_account_action_path(report.target_account_id, report_id: report.id),
                  class: 'button'
      .report-actions__item__description
        = t('admin.reports.actions.other_description_html')<|MERGE_RESOLUTION|>--- conflicted
+++ resolved
@@ -15,18 +15,14 @@
           = t('admin.reports.actions.mark_as_sensitive_description_html')
     .report-actions__item
       .report-actions__item__button
-<<<<<<< HEAD
         = button_tag t('admin.reports.force_cw'), name: :force_cw, class: 'button'
       .report-actions__item__description
         = t('admin.reports.actions.force_cw_description_html')
     .report-actions__item
       .report-actions__item__button
-        = button_tag t('admin.reports.delete_and_resolve'), name: :delete, class: 'button button--destructive'
-=======
-        = form.button t('admin.reports.delete_and_resolve'),
-                      name: :delete,
-                      class: 'button button--destructive'
->>>>>>> d5f02ada
+        = button_tag t('admin.reports.delete_and_resolve'),
+                     name: :delete,
+                     class: 'button button--destructive'
       .report-actions__item__description
         = t('admin.reports.actions.delete_description_html')
     .report-actions__item
