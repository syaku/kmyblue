--- conflicted
+++ resolved
@@ -15,7 +15,6 @@
           = t('admin.reports.actions.mark_as_sensitive_description_html')
     .report-actions__item
       .report-actions__item__button
-<<<<<<< HEAD
         = button_tag t('admin.reports.force_cw'), name: :force_cw, class: 'button'
       .report-actions__item__description
         = t('admin.reports.actions.force_cw_description_html')
@@ -23,14 +22,9 @@
       .report-actions__item__button
         = button_tag t('admin.reports.delete_and_resolve'),
                      name: :delete,
-                     class: 'button button--destructive'
-=======
-        = form.button t('admin.reports.delete_and_resolve'),
-                      name: :delete,
-                      class: 'button button--destructive',
-                      disabled: statuses.empty?,
-                      title: statuses.empty? ? t('admin.reports.actions_no_posts') : ''
->>>>>>> 82161d8a
+                     class: 'button button--destructive',
+                     disabled: statuses.empty?,
+                     title: statuses.empty? ? t('admin.reports.actions_no_posts') : ''
       .report-actions__item__description
         = t('admin.reports.actions.delete_description_html')
     .report-actions__item
