- content_for :page_title do
  = t('.title')

= simple_form_for @custom_emoji, url: admin_custom_emojis_path do |f|
  = render 'shared/error_messages', object: @custom_emoji

  .fields-group
<<<<<<< HEAD
    = f.input :shortcode, wrapper: :with_label, label: t('admin.custom_emojis.shortcode'), hint: t('admin.custom_emojis.shortcode_hint')

=======
    = f.input :shortcode,
              wrapper: :with_label,
              label: t('admin.custom_emojis.shortcode'),
              hint: t('admin.custom_emojis.shortcode_hint')
>>>>>>> 4ce714ad
  .fields-group
    = f.input :image,
              wrapper: :with_label,
              input_html: { accept: CustomEmoji::IMAGE_MIME_TYPES.join(',') },
              hint: t('admin.custom_emojis.image_hint', size: number_to_human_size(CustomEmoji::LIMIT))

  .fields-group
    = f.input :category_id, collection: CustomEmojiCategory.all, label_method: ->(item) { item.name }, collection_wrapper_tag: 'ul', item_wrapper_tag: 'li', include_blank: t('admin.custom_emojis.assign_category'), wrapper: :with_label, label: false, hint: false

  .fields-group
    = f.input :visible_in_picker, as: :boolean, wrapper: :with_label, label: t('admin.custom_emojis.visible_in_picker')

  .fields-group
    = f.input :aliases_raw, wrapper: :with_label, kmyblue: true, label: t('admin.custom_emojis.aliases'), hint: t('admin.custom_emojis.aliases_hint')

  .fields-group
    = f.input :license, wrapper: :with_label, kmyblue: true, label: t('admin.custom_emojis.license'), hint: t('admin.custom_emojis.license_hint')

  .actions
    = f.button :button,
               t('admin.custom_emojis.upload'),
               type: :submit<|MERGE_RESOLUTION|>--- conflicted
+++ resolved
@@ -5,15 +5,11 @@
   = render 'shared/error_messages', object: @custom_emoji
 
   .fields-group
-<<<<<<< HEAD
-    = f.input :shortcode, wrapper: :with_label, label: t('admin.custom_emojis.shortcode'), hint: t('admin.custom_emojis.shortcode_hint')
-
-=======
     = f.input :shortcode,
               wrapper: :with_label,
               label: t('admin.custom_emojis.shortcode'),
               hint: t('admin.custom_emojis.shortcode_hint')
->>>>>>> 4ce714ad
+
   .fields-group
     = f.input :image,
               wrapper: :with_label,
