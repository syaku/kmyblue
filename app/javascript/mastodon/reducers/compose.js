import {
  COMPOSE_MOUNT,
  COMPOSE_UNMOUNT,
  COMPOSE_CHANGE,
  COMPOSE_REPLY,
  COMPOSE_REPLY_CANCEL,
  COMPOSE_DIRECT,
  COMPOSE_MENTION,
  COMPOSE_SUBMIT_REQUEST,
  COMPOSE_SUBMIT_SUCCESS,
  COMPOSE_SUBMIT_FAIL,
  COMPOSE_UPLOAD_REQUEST,
  COMPOSE_UPLOAD_SUCCESS,
  COMPOSE_UPLOAD_FAIL,
  COMPOSE_UPLOAD_UNDO,
  COMPOSE_UPLOAD_PROGRESS,
  COMPOSE_UPLOAD_PROCESSING,
  THUMBNAIL_UPLOAD_REQUEST,
  THUMBNAIL_UPLOAD_SUCCESS,
  THUMBNAIL_UPLOAD_FAIL,
  THUMBNAIL_UPLOAD_PROGRESS,
  COMPOSE_SUGGESTIONS_CLEAR,
  COMPOSE_SUGGESTIONS_READY,
  COMPOSE_SUGGESTION_SELECT,
  COMPOSE_SUGGESTION_IGNORE,
  COMPOSE_SUGGESTION_TAGS_UPDATE,
  COMPOSE_TAG_HISTORY_UPDATE,
  COMPOSE_SENSITIVITY_CHANGE,
  COMPOSE_SPOILERNESS_CHANGE,
  COMPOSE_SPOILER_TEXT_CHANGE,
  COMPOSE_MARKDOWN_CHANGE,
  COMPOSE_VISIBILITY_CHANGE,
  COMPOSE_LANGUAGE_CHANGE,
  COMPOSE_COMPOSING_CHANGE,
  COMPOSE_EMOJI_INSERT,
  COMPOSE_EXPIRATION_INSERT,
  COMPOSE_UPLOAD_CHANGE_REQUEST,
  COMPOSE_UPLOAD_CHANGE_SUCCESS,
  COMPOSE_UPLOAD_CHANGE_FAIL,
  COMPOSE_RESET,
  COMPOSE_POLL_ADD,
  COMPOSE_POLL_REMOVE,
  COMPOSE_POLL_OPTION_ADD,
  COMPOSE_POLL_OPTION_CHANGE,
  COMPOSE_POLL_OPTION_REMOVE,
  COMPOSE_POLL_SETTINGS_CHANGE,
  INIT_MEDIA_EDIT_MODAL,
  COMPOSE_CHANGE_MEDIA_DESCRIPTION,
  COMPOSE_CHANGE_MEDIA_FOCUS,
  COMPOSE_SET_STATUS,
<<<<<<< HEAD
  COMPOSE_SEARCHABILITY_CHANGE,
=======
  COMPOSE_FOCUS,
>>>>>>> 8099ba04
} from '../actions/compose';
import { TIMELINE_DELETE } from '../actions/timelines';
import { STORE_HYDRATE } from '../actions/store';
import { REDRAFT } from '../actions/statuses';
import { Map as ImmutableMap, List as ImmutableList, OrderedSet as ImmutableOrderedSet, fromJS } from 'immutable';
import uuid from '../uuid';
import { me } from '../initial_state';
import { unescapeHTML } from '../utils/html';

const initialState = ImmutableMap({
  mounted: 0,
  sensitive: false,
  spoiler: false,
  spoiler_text: '',
  markdown: false,
  privacy: null,
  searchability: null,
  id: null,
  text: '',
  focusDate: null,
  caretPosition: null,
  preselectDate: null,
  in_reply_to: null,
  is_composing: false,
  is_submitting: false,
  is_changing_upload: false,
  is_uploading: false,
  progress: 0,
  isUploadingThumbnail: false,
  thumbnailProgress: 0,
  media_attachments: ImmutableList(),
  pending_media_attachments: 0,
  poll: null,
  suggestion_token: null,
  suggestions: ImmutableList(),
  default_privacy: 'public',
  default_searchability: 'private',
  default_sensitive: false,
  default_language: 'en',
  resetFileKey: Math.floor((Math.random() * 0x10000)),
  idempotencyKey: null,
  tagHistory: ImmutableList(),
  media_modal: ImmutableMap({
    id: null,
    description: '',
    focusX: 0,
    focusY: 0,
    dirty: false,
  }),
});

const initialPoll = ImmutableMap({
  options: ImmutableList(['', '']),
  expires_in: 24 * 3600,
  multiple: false,
});

function statusToTextMentions(state, status) {
  let set = ImmutableOrderedSet([]);

  if (status.getIn(['account', 'id']) !== me) {
    set = set.add(`@${status.getIn(['account', 'acct'])} `);
  }

  return set.union(status.get('mentions').filterNot(mention => mention.get('id') === me).map(mention => `@${mention.get('acct')} `)).join('');
}

function clearAll(state) {
  return state.withMutations(map => {
    map.set('id', null);
    map.set('text', '');
    map.set('spoiler', false);
    map.set('spoiler_text', '');
    map.set('markdown', false);
    map.set('is_submitting', false);
    map.set('is_changing_upload', false);
    map.set('in_reply_to', null);
    map.set('privacy', state.get('default_privacy'));
    map.set('searchability', state.get('default_searchability'));
    map.set('sensitive', state.get('default_sensitive'));
    map.set('language', state.get('default_language'));
    map.update('media_attachments', list => list.clear());
    map.set('poll', null);
    map.set('idempotencyKey', uuid());
  });
}

function appendMedia(state, media, file) {
  const prevSize = state.get('media_attachments').size;

  return state.withMutations(map => {
    if (media.get('type') === 'image') {
      media = media.set('file', file);
    }
    map.update('media_attachments', list => list.push(media.set('unattached', true)));
    map.set('is_uploading', false);
    map.set('is_processing', false);
    map.set('resetFileKey', Math.floor((Math.random() * 0x10000)));
    map.set('idempotencyKey', uuid());
    map.update('pending_media_attachments', n => n - 1);

    if (prevSize === 0 && (state.get('default_sensitive') || state.get('spoiler'))) {
      map.set('sensitive', true);
    }
  });
}

function removeMedia(state, mediaId) {
  const prevSize = state.get('media_attachments').size;

  return state.withMutations(map => {
    map.update('media_attachments', list => list.filterNot(item => item.get('id') === mediaId));
    map.set('idempotencyKey', uuid());

    if (prevSize === 1) {
      map.set('sensitive', false);
    }
  });
}

const insertSuggestion = (state, position, token, completion, path) => {
  return state.withMutations(map => {
    map.updateIn(path, oldText => `${oldText.slice(0, position)}${completion} ${oldText.slice(position + token.length)}`);
    map.set('suggestion_token', null);
    map.set('suggestions', ImmutableList());
    if (path.length === 1 && path[0] === 'text') {
      map.set('focusDate', new Date());
      map.set('caretPosition', position + completion.length + 1);
    }
    map.set('idempotencyKey', uuid());
  });
};

const ignoreSuggestion = (state, position, token, completion, path) => {
  return state.withMutations(map => {
    map.updateIn(path, oldText => `${oldText.slice(0, position + token.length)} ${oldText.slice(position + token.length)}`);
    map.set('suggestion_token', null);
    map.set('suggestions', ImmutableList());
    map.set('focusDate', new Date());
    map.set('caretPosition', position + token.length + 1);
    map.set('idempotencyKey', uuid());
  });
};

const sortHashtagsByUse = (state, tags) => {
  const personalHistory = state.get('tagHistory').map(tag => tag.toLowerCase());

  const tagsWithLowercase = tags.map(t => ({ ...t, lowerName: t.name.toLowerCase() }));
  const sorted = tagsWithLowercase.sort((a, b) => {
    const usedA = personalHistory.includes(a.lowerName);
    const usedB = personalHistory.includes(b.lowerName);

    if (usedA === usedB) {
      return 0;
    } else if (usedA && !usedB) {
      return -1;
    } else {
      return 1;
    }
  });
  sorted.forEach(tag => delete tag.lowerName);
  return sorted;
};

const insertEmoji = (state, position, emojiData, needsSpace) => {
  const oldText = state.get('text');
  const emoji = needsSpace ? ' ' + emojiData.native : emojiData.native;

  return state.merge({
    text: `${oldText.slice(0, position)}${emoji} ${oldText.slice(position)}`,
    focusDate: new Date(),
    caretPosition: position + emoji.length + 1,
    idempotencyKey: uuid(),
  });
};

const insertExpiration = (state, position, data) => {
  const oldText = state.get('text');

  return state.merge({
    text: `${oldText.slice(0, position)} ${data} ${oldText.slice(position)}`,
    focusDate: new Date(),
    caretPosition: position + data.length + 1,
    idempotencyKey: uuid(),
  });
};

const privacyPreference = (a, b) => {
  const order = ['public', 'public_unlisted', 'unlisted', 'private', 'direct'];
  return order[Math.max(order.indexOf(a), order.indexOf(b), 0)];
};

const hydrate = (state, hydratedState) => {
  state = clearAll(state.merge(hydratedState));

  if (hydratedState.get('text')) {
    state = state.set('text', hydratedState.get('text')).set('focusDate', new Date());
  }

  return state;
};

const domParser = new DOMParser();

const expandMentions = status => {
  const fragment = domParser.parseFromString(status.get('content'), 'text/html').documentElement;

  status.get('mentions').forEach(mention => {
    fragment.querySelector(`a[href="${mention.get('url')}"]`).textContent = `@${mention.get('acct')}`;
  });

  return fragment.innerHTML;
};

const expiresInFromExpiresAt = expires_at => {
  if (!expires_at) return 24 * 3600;
  const delta = (new Date(expires_at).getTime() - Date.now()) / 1000;
  return [300, 1800, 3600, 21600, 86400, 259200, 604800].find(expires_in => expires_in >= delta) || 24 * 3600;
};

const mergeLocalHashtagResults = (suggestions, prefix, tagHistory) => {
  prefix = prefix.toLowerCase();
  if (suggestions.length < 4) {
    const localTags = tagHistory.filter(tag => tag.toLowerCase().startsWith(prefix) && !suggestions.some(suggestion => suggestion.type === 'hashtag' && suggestion.name.toLowerCase() === tag.toLowerCase()));
    return suggestions.concat(localTags.slice(0, 4 - suggestions.length).toJS().map(tag => ({ type: 'hashtag', name: tag })));
  } else {
    return suggestions;
  }
};

const normalizeSuggestions = (state, { accounts, emojis, tags, token }) => {
  if (accounts) {
    return accounts.map(item => ({ id: item.id, type: 'account' }));
  } else if (emojis) {
    return emojis.map(item => ({ ...item, type: 'emoji' }));
  } else {
    return mergeLocalHashtagResults(sortHashtagsByUse(state, tags.map(item => ({ ...item, type: 'hashtag' }))), token.slice(1), state.get('tagHistory'));
  }
};

const updateSuggestionTags = (state, token) => {
  const prefix = token.slice(1);

  const suggestions = state.get('suggestions').toJS();
  return state.merge({
    suggestions: ImmutableList(mergeLocalHashtagResults(suggestions, prefix, state.get('tagHistory'))),
    suggestion_token: token,
  });
};

export default function compose(state = initialState, action) {
  switch(action.type) {
  case STORE_HYDRATE:
    return hydrate(state, action.state.get('compose'));
  case COMPOSE_MOUNT:
    return state.set('mounted', state.get('mounted') + 1);
  case COMPOSE_UNMOUNT:
    return state
      .set('mounted', Math.max(state.get('mounted') - 1, 0))
      .set('is_composing', false);
  case COMPOSE_SENSITIVITY_CHANGE:
    return state.withMutations(map => {
      if (!state.get('spoiler')) {
        map.set('sensitive', !state.get('sensitive'));
      }

      map.set('idempotencyKey', uuid());
    });
  case COMPOSE_SPOILERNESS_CHANGE:
    return state.withMutations(map => {
      map.set('spoiler', !state.get('spoiler'));
      map.set('idempotencyKey', uuid());

      if (!state.get('sensitive') && state.get('media_attachments').size >= 1) {
        map.set('sensitive', true);
      }
    });
  case COMPOSE_SPOILER_TEXT_CHANGE:
    if (!state.get('spoiler')) return state;
    return state
      .set('spoiler_text', action.text)
      .set('idempotencyKey', uuid());
  case COMPOSE_MARKDOWN_CHANGE:
    return state.withMutations(map => {
      map.set('markdown', !state.get('markdown'));
      map.set('idempotencyKey', uuid());
    });
  case COMPOSE_VISIBILITY_CHANGE:
    return state
      .set('privacy', action.value)
      .set('idempotencyKey', uuid());
  case COMPOSE_SEARCHABILITY_CHANGE:
    return state
      .set('searchability', action.value)
      .set('idempotencyKey', uuid());
  case COMPOSE_CHANGE:
    return state
      .set('text', action.text)
      .set('idempotencyKey', uuid());
  case COMPOSE_COMPOSING_CHANGE:
    return state.set('is_composing', action.value);
  case COMPOSE_REPLY:
    return state.withMutations(map => {
      map.set('id', null);
      map.set('in_reply_to', action.status.get('id'));
      map.set('text', statusToTextMentions(state, action.status));
      map.set('privacy', privacyPreference(action.status.get('visibility_ex'), state.get('default_privacy')));
      map.set('searchability', privacyPreference(action.status.get('searchability'), state.get('default_searchability')));
      map.set('focusDate', new Date());
      map.set('caretPosition', null);
      map.set('preselectDate', new Date());
      map.set('idempotencyKey', uuid());

      map.update('media_attachments', list => list.filter(media => media.get('unattached')));

      if (action.status.get('language') && !action.status.has('translation')) {
        map.set('language', action.status.get('language'));
      } else {
        map.set('language', state.get('default_language'));
      }

      if (action.status.get('spoiler_text').length > 0) {
        map.set('spoiler', true);
        map.set('spoiler_text', action.status.get('spoiler_text'));

        if (map.get('media_attachments').size >= 1) {
          map.set('sensitive', true);
        }
      } else {
        map.set('spoiler', false);
        map.set('spoiler_text', '');
      }
    });
  case COMPOSE_SUBMIT_REQUEST:
    return state.set('is_submitting', true);
  case COMPOSE_UPLOAD_CHANGE_REQUEST:
    return state.set('is_changing_upload', true);
  case COMPOSE_REPLY_CANCEL:
  case COMPOSE_RESET:
  case COMPOSE_SUBMIT_SUCCESS:
    return clearAll(state);
  case COMPOSE_SUBMIT_FAIL:
    return state.set('is_submitting', false);
  case COMPOSE_UPLOAD_CHANGE_FAIL:
    return state.set('is_changing_upload', false);
  case COMPOSE_UPLOAD_REQUEST:
    return state.set('is_uploading', true).update('pending_media_attachments', n => n + 1);
  case COMPOSE_UPLOAD_PROCESSING:
    return state.set('is_processing', true);
  case COMPOSE_UPLOAD_SUCCESS:
    return appendMedia(state, fromJS(action.media), action.file);
  case COMPOSE_UPLOAD_FAIL:
    return state.set('is_uploading', false).set('is_processing', false).update('pending_media_attachments', n => n - 1);
  case COMPOSE_UPLOAD_UNDO:
    return removeMedia(state, action.media_id);
  case COMPOSE_UPLOAD_PROGRESS:
    return state.set('progress', Math.round((action.loaded / action.total) * 100));
  case THUMBNAIL_UPLOAD_REQUEST:
    return state.set('isUploadingThumbnail', true);
  case THUMBNAIL_UPLOAD_PROGRESS:
    return state.set('thumbnailProgress', Math.round((action.loaded / action.total) * 100));
  case THUMBNAIL_UPLOAD_FAIL:
    return state.set('isUploadingThumbnail', false);
  case THUMBNAIL_UPLOAD_SUCCESS:
    return state
      .set('isUploadingThumbnail', false)
      .update('media_attachments', list => list.map(item => {
        if (item.get('id') === action.media.id) {
          return fromJS(action.media);
        }

        return item;
      }));
  case INIT_MEDIA_EDIT_MODAL:
    const media =  state.get('media_attachments').find(item => item.get('id') === action.id);
    return state.set('media_modal', ImmutableMap({
      id: action.id,
      description: media.get('description') || '',
      focusX: media.getIn(['meta', 'focus', 'x'], 0),
      focusY: media.getIn(['meta', 'focus', 'y'], 0),
      dirty: false,
    }));
  case COMPOSE_CHANGE_MEDIA_DESCRIPTION:
    return state.setIn(['media_modal', 'description'], action.description).setIn(['media_modal', 'dirty'], true);
  case COMPOSE_CHANGE_MEDIA_FOCUS:
    return state.setIn(['media_modal', 'focusX'], action.focusX).setIn(['media_modal', 'focusY'], action.focusY).setIn(['media_modal', 'dirty'], true);
  case COMPOSE_MENTION:
    return state.withMutations(map => {
      map.update('text', text => [text.trim(), `@${action.account.get('acct')} `].filter((str) => str.length !== 0).join(' '));
      map.set('focusDate', new Date());
      map.set('caretPosition', null);
      map.set('idempotencyKey', uuid());
    });
  case COMPOSE_DIRECT:
    return state.withMutations(map => {
      map.update('text', text => [text.trim(), `@${action.account.get('acct')} `].filter((str) => str.length !== 0).join(' '));
      map.set('privacy', 'direct');
      map.set('focusDate', new Date());
      map.set('caretPosition', null);
      map.set('idempotencyKey', uuid());
    });
  case COMPOSE_SUGGESTIONS_CLEAR:
    return state.update('suggestions', ImmutableList(), list => list.clear()).set('suggestion_token', null);
  case COMPOSE_SUGGESTIONS_READY:
    return state.set('suggestions', ImmutableList(normalizeSuggestions(state, action))).set('suggestion_token', action.token);
  case COMPOSE_SUGGESTION_SELECT:
    return insertSuggestion(state, action.position, action.token, action.completion, action.path);
  case COMPOSE_SUGGESTION_IGNORE:
    return ignoreSuggestion(state, action.position, action.token, action.completion, action.path);
  case COMPOSE_SUGGESTION_TAGS_UPDATE:
    return updateSuggestionTags(state, action.token);
  case COMPOSE_TAG_HISTORY_UPDATE:
    return state.set('tagHistory', fromJS(action.tags));
  case TIMELINE_DELETE:
    if (action.id === state.get('in_reply_to')) {
      return state.set('in_reply_to', null);
    } else if (action.id === state.get('id')) {
      return state.set('id', null);
    } else {
      return state;
    }
  case COMPOSE_EMOJI_INSERT:
    return insertEmoji(state, action.position, action.emoji, action.needsSpace);
  case COMPOSE_EXPIRATION_INSERT:
    return insertExpiration(state, action.position, action.data);
  case COMPOSE_UPLOAD_CHANGE_SUCCESS:
    return state
      .set('is_changing_upload', false)
      .setIn(['media_modal', 'dirty'], false)
      .update('media_attachments', list => list.map(item => {
        if (item.get('id') === action.media.id) {
          return fromJS(action.media).set('unattached', !action.attached);
        }

        return item;
      }));
  case REDRAFT:
    return state.withMutations(map => {
      map.set('text', action.raw_text || unescapeHTML(expandMentions(action.status)));
      map.set('in_reply_to', action.status.get('in_reply_to_id'));
      map.set('privacy', action.status.get('visibility_ex'));
      map.set('media_attachments', action.status.get('media_attachments').map((media) => media.set('unattached', true)));
      map.set('focusDate', new Date());
      map.set('caretPosition', null);
      map.set('idempotencyKey', uuid());
      map.set('sensitive', action.status.get('sensitive'));
      map.set('language', action.status.get('language'));
      map.set('markdown', action.status.get('markdown'));
      map.set('id', null);

      if (action.status.get('spoiler_text').length > 0) {
        map.set('spoiler', true);
        map.set('spoiler_text', action.status.get('spoiler_text'));
      } else {
        map.set('spoiler', false);
        map.set('spoiler_text', '');
      }

      if (action.status.get('poll')) {
        map.set('poll', ImmutableMap({
          options: action.status.getIn(['poll', 'options']).map(x => x.get('title')),
          multiple: action.status.getIn(['poll', 'multiple']),
          expires_in: expiresInFromExpiresAt(action.status.getIn(['poll', 'expires_at'])),
        }));
      }
    });
  case COMPOSE_SET_STATUS:
    return state.withMutations(map => {
      map.set('id', action.status.get('id'));
      map.set('text', action.text);
      map.set('in_reply_to', action.status.get('in_reply_to_id'));
      map.set('privacy', action.status.get('visibility_ex'));
      map.set('media_attachments', action.status.get('media_attachments'));
      map.set('focusDate', new Date());
      map.set('caretPosition', null);
      map.set('idempotencyKey', uuid());
      map.set('sensitive', action.status.get('sensitive'));
      map.set('language', action.status.get('language'));
      map.set('markdown', action.status.get('markdown'));

      if (action.spoiler_text.length > 0) {
        map.set('spoiler', true);
        map.set('spoiler_text', action.spoiler_text);
      } else {
        map.set('spoiler', false);
        map.set('spoiler_text', '');
      }

      if (action.status.get('poll')) {
        map.set('poll', ImmutableMap({
          options: action.status.getIn(['poll', 'options']).map(x => x.get('title')),
          multiple: action.status.getIn(['poll', 'multiple']),
          expires_in: expiresInFromExpiresAt(action.status.getIn(['poll', 'expires_at'])),
        }));
      }
    });
  case COMPOSE_POLL_ADD:
    return state.set('poll', initialPoll);
  case COMPOSE_POLL_REMOVE:
    return state.set('poll', null);
  case COMPOSE_POLL_OPTION_ADD:
    return state.updateIn(['poll', 'options'], options => options.push(action.title));
  case COMPOSE_POLL_OPTION_CHANGE:
    return state.setIn(['poll', 'options', action.index], action.title);
  case COMPOSE_POLL_OPTION_REMOVE:
    return state.updateIn(['poll', 'options'], options => options.delete(action.index));
  case COMPOSE_POLL_SETTINGS_CHANGE:
    return state.update('poll', poll => poll.set('expires_in', action.expiresIn).set('multiple', action.isMultiple));
  case COMPOSE_LANGUAGE_CHANGE:
    return state.set('language', action.language);
  case COMPOSE_FOCUS:
    return state.set('focusDate', new Date());
  default:
    return state;
  }
}<|MERGE_RESOLUTION|>--- conflicted
+++ resolved
@@ -48,11 +48,8 @@
   COMPOSE_CHANGE_MEDIA_DESCRIPTION,
   COMPOSE_CHANGE_MEDIA_FOCUS,
   COMPOSE_SET_STATUS,
-<<<<<<< HEAD
   COMPOSE_SEARCHABILITY_CHANGE,
-=======
   COMPOSE_FOCUS,
->>>>>>> 8099ba04
 } from '../actions/compose';
 import { TIMELINE_DELETE } from '../actions/timelines';
 import { STORE_HYDRATE } from '../actions/store';
