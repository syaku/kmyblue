--- conflicted
+++ resolved
@@ -368,11 +368,7 @@
 
   if (tmp.size === 0) {
     return tmp.push('').push('');
-<<<<<<< HEAD
-  } else if (tmp.size < 8) {
-=======
   } else if (tmp.size < maxOptions) {
->>>>>>> 24319836
     return tmp.push('');
   }
 
