--- conflicted
+++ resolved
@@ -347,13 +347,8 @@
       map.set('id', null);
       map.set('in_reply_to', action.status.get('id'));
       map.set('text', statusToTextMentions(state, action.status));
-<<<<<<< HEAD
-      map.set('privacy', privacyPreference(action.status.get('visibility'), state.get('default_privacy')));
+      map.set('privacy', privacyPreference(action.status.get('visibility_ex'), state.get('default_privacy')));
       map.set('searchability', privacyPreference(action.status.get('searchability'), state.get('default_searchability')));
-=======
-      map.set('privacy', privacyPreference(action.status.get('visibility_ex'), state.get('default_privacy')));
-      map.set('searchability', privacyPreference(action.status.get('searchability'), state.get('default_searchability')))
->>>>>>> 21899ccf
       map.set('focusDate', new Date());
       map.set('caretPosition', null);
       map.set('preselectDate', new Date());
