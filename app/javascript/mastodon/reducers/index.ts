--- conflicted
+++ resolved
@@ -6,23 +6,17 @@
 import accounts_map from './accounts_map';
 import alerts from './alerts';
 import announcements from './announcements';
+import antennaAdder from './antenna_adder';
+import antennaEditor from './antenna_editor';
+import antennas from './antennas';
 import blocks from './blocks';
 import boosts from './boosts';
 import compose from './compose';
 import contexts from './contexts';
 import conversations from './conversations';
 import custom_emojis from './custom_emojis';
-<<<<<<< HEAD
-import lists from './lists';
-import listEditor from './list_editor';
-import listAdder from './list_adder';
-import antennas from './antennas';
-import antennaEditor from './antenna_editor';
-import antennaAdder from './antenna_adder';
-=======
 import domain_lists from './domain_lists';
 import dropdown_menu from './dropdown_menu';
->>>>>>> 5241f7b2
 import filters from './filters';
 import followed_tags from './followed_tags';
 import height_cache from './height_cache';
