import { Record as ImmutableRecord } from 'immutable';

import { loadingBarReducer } from 'react-redux-loading-bar';
import { combineReducers } from 'redux-immutable';

import { accountsReducer } from './accounts';
import accounts_map from './accounts_map';
import alerts from './alerts';
import announcements from './announcements';
import antennaAdder from './antenna_adder';
import antennaEditor from './antenna_editor';
import antennas from './antennas';
import blocks from './blocks';
import bookmark_categories from './bookmark_categories';
import bookmarkCategoryAdder from './bookmark_category_adder';
import bookmarkCategoryEditor from './bookmark_category_editor';
import boosts from './boosts';
import circleAdder from './circle_adder';
import circleEditor from './circle_editor';
import circles from './circles';
import compose from './compose';
import contexts from './contexts';
import conversations from './conversations';
import custom_emojis from './custom_emojis';
import domain_lists from './domain_lists';
import { dropdownMenuReducer } from './dropdown_menu';
import filters from './filters';
import followed_tags from './followed_tags';
import height_cache from './height_cache';
import history from './history';
import listAdder from './list_adder';
import listEditor from './list_editor';
import lists from './lists';
import markers from './markers';
import media_attachments from './media_attachments';
import meta from './meta';
import { modalReducer } from './modal';
import mutes from './mutes';
import { notificationPolicyReducer } from './notification_policy';
import { notificationRequestsReducer } from './notification_requests';
import notifications from './notifications';
import picture_in_picture from './picture_in_picture';
import polls from './polls';
import push_notifications from './push_notifications';
import reaction_deck from './reaction_deck';
import { relationshipsReducer } from './relationships';
import search from './search';
import server from './server';
import settings from './settings';
import status_lists from './status_lists';
import statuses from './statuses';
import suggestions from './suggestions';
import tags from './tags';
import timelines from './timelines';
import trends from './trends';
import user_lists from './user_lists';

const reducers = {
  announcements,
  dropdownMenu: dropdownMenuReducer,
  timelines,
  meta,
  alerts,
  loadingBar: loadingBarReducer,
  modal: modalReducer,
  user_lists,
  domain_lists,
  status_lists,
  accounts: accountsReducer,
  accounts_map,
  statuses,
  relationships: relationshipsReducer,
  settings,
  push_notifications,
  mutes,
  blocks,
  boosts,
  server,
  contexts,
  compose,
  search,
  media_attachments,
  notifications,
  height_cache,
  custom_emojis,
  lists,
  listEditor,
  listAdder,
  antennas,
  antennaEditor,
  antennaAdder,
  circles,
  circleEditor,
  circleAdder,
  bookmark_categories,
  bookmarkCategoryEditor,
  bookmarkCategoryAdder,
  filters,
  conversations,
  suggestions,
  polls,
  trends,
  markers,
  picture_in_picture,
  history,
  tags,
  followed_tags,
<<<<<<< HEAD
  reaction_deck,
=======
  notificationPolicy: notificationPolicyReducer,
  notificationRequests: notificationRequestsReducer,
>>>>>>> 24319836
};

// We want the root state to be an ImmutableRecord, which is an object with a defined list of keys,
// so it is properly typed and keys can be accessed using `state.<key>` syntax.
// This will allow an easy conversion to a plain object once we no longer call `get` or `getIn` on the root state

// By default with `combineReducers` it is a Collection, so we provide our own implementation to get a Record
const initialRootState = Object.fromEntries(
  Object.entries(reducers).map(([name, reducer]) => [
    name,
    reducer(undefined, {
      // empty action
    }),
  ]),
);

const RootStateRecord = ImmutableRecord(initialRootState, 'RootState');

const rootReducer = combineReducers(reducers, RootStateRecord);

export { rootReducer };<|MERGE_RESOLUTION|>--- conflicted
+++ resolved
@@ -105,12 +105,9 @@
   history,
   tags,
   followed_tags,
-<<<<<<< HEAD
   reaction_deck,
-=======
   notificationPolicy: notificationPolicyReducer,
   notificationRequests: notificationRequestsReducer,
->>>>>>> 24319836
 };
 
 // We want the root state to be an ImmutableRecord, which is an object with a defined list of keys,
