--- conflicted
+++ resolved
@@ -57,11 +57,8 @@
   status: notification.status ? notification.status.id : null,
   list: notification.list ? ImmutableMap(notification.list) : null,
   report: notification.report ? fromJS(notification.report) : null,
-<<<<<<< HEAD
   account_warning: notification.account_warning ? ImmutableMap(notification.account_warning) : null,
-=======
   event: notification.event ? fromJS(notification.event) : null,
->>>>>>> 0cea7a62
 });
 
 const normalizeNotification = (state, notification, usePendingItems) => {
