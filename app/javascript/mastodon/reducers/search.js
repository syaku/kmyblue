import { Map as ImmutableMap, OrderedSet as ImmutableOrderedSet, fromJS } from 'immutable';

import {
  COMPOSE_MENTION,
  COMPOSE_REPLY,
  COMPOSE_DIRECT,
} from '../actions/compose';
import {
  SEARCH_CHANGE,
  SEARCH_CLEAR,
  SEARCH_FETCH_REQUEST,
  SEARCH_FETCH_FAIL,
  SEARCH_FETCH_SUCCESS,
  SEARCH_SHOW,
  SEARCH_EXPAND_REQUEST,
  SEARCH_EXPAND_SUCCESS,
  SEARCH_EXPAND_FAIL,
  SEARCH_HISTORY_UPDATE,
} from '../actions/search';

const initialState = ImmutableMap({
  value: '',
  submitted: false,
  hidden: false,
  results: ImmutableMap(),
  isLoading: false,
  searchTerm: '',
  type: null,
  recent: ImmutableOrderedSet(),
});

export default function search(state = initialState, action) {
  switch(action.type) {
  case SEARCH_CHANGE:
    return state.set('value', action.value);
  case SEARCH_CLEAR:
    return state.withMutations(map => {
      map.set('value', '');
      map.set('results', ImmutableMap());
      map.set('submitted', false);
      map.set('hidden', false);
      map.set('searchTerm', '');
      map.set('type', null);
    });
  case SEARCH_SHOW:
    return state.set('hidden', false);
  case COMPOSE_REPLY:
  case COMPOSE_MENTION:
  case COMPOSE_DIRECT:
    return state.set('hidden', true);
  case SEARCH_FETCH_REQUEST:
    return state.withMutations(map => {
      map.set('results', ImmutableMap());
      map.set('isLoading', true);
      map.set('submitted', true);
      map.set('type', action.searchType);
    });
  case SEARCH_FETCH_FAIL:
  case SEARCH_EXPAND_FAIL:
    return state.set('isLoading', false);
  case SEARCH_FETCH_SUCCESS:
    return state.withMutations(map => {
      map.set('results', ImmutableMap({
        accounts: ImmutableOrderedSet(action.results.accounts.map(item => item.id)),
        statuses: ImmutableOrderedSet(action.results.statuses.map(item => item.id)),
        hashtags: ImmutableOrderedSet(fromJS(action.results.hashtags)),
      }));

      map.set('searchTerm', action.searchTerm);
      map.set('type', action.searchType);
      map.set('isLoading', false);
    });
  case SEARCH_EXPAND_REQUEST:
<<<<<<< HEAD
    return state.set('type', action.searchType); // .set('isLoading', true); // original Mastodon bug
  case SEARCH_EXPAND_SUCCESS:
=======
    return state.set('type', action.searchType).set('isLoading', true);
  case SEARCH_EXPAND_SUCCESS: {
>>>>>>> c40ab43d
    const results = action.searchType === 'hashtags' ? ImmutableOrderedSet(fromJS(action.results.hashtags)) : action.results[action.searchType].map(item => item.id);
    return state.updateIn(['results', action.searchType], list => list.union(results)).set('isLoading', false);
  }
  case SEARCH_HISTORY_UPDATE:
    return state.set('recent', ImmutableOrderedSet(fromJS(action.recent)));
  default:
    return state;
  }
}<|MERGE_RESOLUTION|>--- conflicted
+++ resolved
@@ -71,13 +71,8 @@
       map.set('isLoading', false);
     });
   case SEARCH_EXPAND_REQUEST:
-<<<<<<< HEAD
-    return state.set('type', action.searchType); // .set('isLoading', true); // original Mastodon bug
-  case SEARCH_EXPAND_SUCCESS:
-=======
     return state.set('type', action.searchType).set('isLoading', true);
   case SEARCH_EXPAND_SUCCESS: {
->>>>>>> c40ab43d
     const results = action.searchType === 'hashtags' ? ImmutableOrderedSet(fromJS(action.results.hashtags)) : action.results[action.searchType].map(item => item.id);
     return state.updateIn(['results', action.searchType], list => list.union(results)).set('isLoading', false);
   }
