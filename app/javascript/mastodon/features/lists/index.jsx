import PropTypes from 'prop-types';

import { defineMessages, injectIntl, FormattedMessage } from 'react-intl';

import { Helmet } from 'react-helmet';

import ImmutablePropTypes from 'react-immutable-proptypes';
import ImmutablePureComponent from 'react-immutable-pure-component';
import { connect } from 'react-redux';
import { createSelector } from 'reselect';

import { ReactComponent as ListAltIcon } from '@material-symbols/svg-600/outlined/list_alt.svg';

import { fetchLists } from 'mastodon/actions/lists';
import Column from 'mastodon/components/column';
import ColumnHeader from 'mastodon/components/column_header';
import { LoadingIndicator } from 'mastodon/components/loading_indicator';
import ScrollableList from 'mastodon/components/scrollable_list';
import ColumnLink from 'mastodon/features/ui/components/column_link';
import ColumnSubheading from 'mastodon/features/ui/components/column_subheading';

import NewListForm from './components/new_list_form';

const messages = defineMessages({
  heading: { id: 'column.lists', defaultMessage: 'Lists' },
  subheading: { id: 'lists.subheading', defaultMessage: 'Your lists' },
  with_antenna: { id: 'lists.with_antenna', defaultMessage: 'Antenna' },
});

const getOrderedLists = createSelector([state => state.get('lists')], lists => {
  if (!lists) {
    return lists;
  }

  return lists.toList().filter(item => !!item).sort((a, b) => a.get('title').localeCompare(b.get('title')));
});

const mapStateToProps = state => ({
  lists: getOrderedLists(state),
});

class Lists extends ImmutablePureComponent {

  static propTypes = {
    params: PropTypes.object.isRequired,
    dispatch: PropTypes.func.isRequired,
    lists: ImmutablePropTypes.list,
    intl: PropTypes.object.isRequired,
    multiColumn: PropTypes.bool,
  };

  UNSAFE_componentWillMount () {
    this.props.dispatch(fetchLists());
  }

  render () {
    const { intl, lists, multiColumn } = this.props;

    if (!lists) {
      return (
        <Column>
          <LoadingIndicator />
        </Column>
      );
    }

    const emptyMessage = <FormattedMessage id='empty_column.lists' defaultMessage="You don't have any lists yet. When you create one, it will show up here." />;

    return (
      <Column bindToDocument={!multiColumn} label={intl.formatMessage(messages.heading)}>
        <ColumnHeader title={intl.formatMessage(messages.heading)} icon='list-ul' iconComponent={ListAltIcon} multiColumn={multiColumn} />

        <NewListForm />

        <ScrollableList
          scrollKey='lists'
          emptyMessage={emptyMessage}
          prepend={<ColumnSubheading text={intl.formatMessage(messages.subheading)} />}
          bindToDocument={!multiColumn}
        >
          {lists.map(list =>
<<<<<<< HEAD
            (<ColumnLink key={list.get('id')} to={`/lists/${list.get('id')}`} icon='list-ul' text={list.get('title')}
              badge={(list.get('antennas') && list.get('antennas').size > 0) ? intl.formatMessage(messages.with_antenna) : undefined} />),
=======
            <ColumnLink key={list.get('id')} to={`/lists/${list.get('id')}`} icon='list-ul' iconComponent={ListAltIcon} text={list.get('title')} />,
>>>>>>> 49b8433c
          )}
        </ScrollableList>

        <Helmet>
          <title>{intl.formatMessage(messages.heading)}</title>
          <meta name='robots' content='noindex' />
        </Helmet>
      </Column>
    );
  }

}

export default connect(mapStateToProps)(injectIntl(Lists));<|MERGE_RESOLUTION|>--- conflicted
+++ resolved
@@ -79,12 +79,8 @@
           bindToDocument={!multiColumn}
         >
           {lists.map(list =>
-<<<<<<< HEAD
-            (<ColumnLink key={list.get('id')} to={`/lists/${list.get('id')}`} icon='list-ul' text={list.get('title')}
+            (<ColumnLink key={list.get('id')} to={`/lists/${list.get('id')}`} icon='list-ul' iconComponent={ListAltIcon} text={list.get('title')}
               badge={(list.get('antennas') && list.get('antennas').size > 0) ? intl.formatMessage(messages.with_antenna) : undefined} />),
-=======
-            <ColumnLink key={list.get('id')} to={`/lists/${list.get('id')}`} icon='list-ul' iconComponent={ListAltIcon} text={list.get('title')} />,
->>>>>>> 49b8433c
           )}
         </ScrollableList>
 
