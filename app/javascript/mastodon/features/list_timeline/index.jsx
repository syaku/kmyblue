// Kmyblue tracking marker: copied antenna_timeline

import PropTypes from 'prop-types';
import { PureComponent } from 'react';

import { FormattedMessage, defineMessages, injectIntl } from 'react-intl';

import { Helmet } from 'react-helmet';
import { withRouter } from 'react-router-dom';

import ImmutablePropTypes from 'react-immutable-proptypes';
import { connect } from 'react-redux';

import Toggle from 'react-toggle';

import DeleteIcon from '@/material-icons/400-24px/delete.svg?react';
import EditIcon from '@/material-icons/400-24px/edit.svg?react';
import ListAltIcon from '@/material-icons/400-24px/list_alt.svg?react';
import { addColumn, removeColumn, moveColumn } from 'mastodon/actions/columns';
import { fetchList, deleteList, updateList } from 'mastodon/actions/lists';
import { openModal } from 'mastodon/actions/modal';
import { connectListStream } from 'mastodon/actions/streaming';
import { expandListTimeline } from 'mastodon/actions/timelines';
import Column from 'mastodon/components/column';
import ColumnHeader from 'mastodon/components/column_header';
import { Icon }  from 'mastodon/components/icon';
import { LoadingIndicator } from 'mastodon/components/loading_indicator';
import { RadioButton } from 'mastodon/components/radio_button';
import BundleColumnError from 'mastodon/features/ui/components/bundle_column_error';
import StatusListContainer from 'mastodon/features/ui/containers/status_list_container';
import { WithRouterPropTypes } from 'mastodon/utils/react_router';

const messages = defineMessages({
  deleteMessage: { id: 'confirmations.delete_list.message', defaultMessage: 'Are you sure you want to permanently delete this list?' },
  deleteConfirm: { id: 'confirmations.delete_list.confirm', defaultMessage: 'Delete' },
  followed:   { id: 'lists.replies_policy.followed', defaultMessage: 'Any followed user' },
  none:    { id: 'lists.replies_policy.none', defaultMessage: 'No one' },
  list:  { id: 'lists.replies_policy.list', defaultMessage: 'Members of the list' },
});

const mapStateToProps = (state, props) => ({
  list: state.getIn(['lists', props.params.id]),
  hasUnread: state.getIn(['timelines', `list:${props.params.id}`, 'unread']) > 0,
});

class ListTimeline extends PureComponent {

  static propTypes = {
    params: PropTypes.object.isRequired,
    dispatch: PropTypes.func.isRequired,
    columnId: PropTypes.string,
    hasUnread: PropTypes.bool,
    multiColumn: PropTypes.bool,
    list: PropTypes.oneOfType([ImmutablePropTypes.map, PropTypes.bool]),
    intl: PropTypes.object.isRequired,
    ...WithRouterPropTypes,
  };

  handlePin = () => {
    const { columnId, dispatch } = this.props;

    if (columnId) {
      dispatch(removeColumn(columnId));
    } else {
      dispatch(addColumn('LIST', { id: this.props.params.id }));
      this.props.history.push('/');
    }
  };

  handleMove = (dir) => {
    const { columnId, dispatch } = this.props;
    dispatch(moveColumn(columnId, dir));
  };

  handleHeaderClick = () => {
    this.column.scrollTop();
  };

  componentDidMount () {
    const { dispatch } = this.props;
    const { id } = this.props.params;

    dispatch(fetchList(id));
    dispatch(expandListTimeline(id));

    this.disconnect = dispatch(connectListStream(id));
  }

  UNSAFE_componentWillReceiveProps (nextProps) {
    const { dispatch } = this.props;
    const { id } = nextProps.params;

    if (id !== this.props.params.id) {
      if (this.disconnect) {
        this.disconnect();
        this.disconnect = null;
      }

      dispatch(fetchList(id));
      dispatch(expandListTimeline(id));

      this.disconnect = dispatch(connectListStream(id));
    }
  }

  componentWillUnmount () {
    if (this.disconnect) {
      this.disconnect();
      this.disconnect = null;
    }
  }

  setRef = c => {
    this.column = c;
  };

  handleLoadMore = maxId => {
    const { id } = this.props.params;
    this.props.dispatch(expandListTimeline(id, { maxId }));
  };

  handleEditClick = () => {
    this.props.dispatch(openModal({
      modalType: 'LIST_EDITOR',
      modalProps: { listId: this.props.params.id },
    }));
  };

  handleDeleteClick = () => {
    const { dispatch, columnId, intl } = this.props;
    const { id } = this.props.params;

    dispatch(openModal({
      modalType: 'CONFIRM',
      modalProps: {
        message: intl.formatMessage(messages.deleteMessage),
        confirm: intl.formatMessage(messages.deleteConfirm),
        onConfirm: () => {
          dispatch(deleteList(id));

          if (columnId) {
            dispatch(removeColumn(columnId));
          } else {
            this.props.history.push('/lists');
          }
        },
      },
    }));
  };

  handleEditAntennaClick = (e) => {
    const id = e.currentTarget.getAttribute('data-id');
    this.props.history.push(`/antennasw/${id}/edit`);
  };

  handleRepliesPolicyChange = ({ target }) => {
    const { dispatch } = this.props;
    const { id } = this.props.params;
    dispatch(updateList(id, undefined, false, undefined, target.value, undefined));
  };

  onExclusiveToggle = ({ target }) => {
    const { dispatch } = this.props;
    const { id } = this.props.params;
    dispatch(updateList(id, undefined, false, target.checked, undefined, undefined));
  };

  onNotifyToggle = ({ target }) => {
    const { dispatch } = this.props;
    const { id } = this.props.params;
    dispatch(updateList(id, undefined, false, undefined, undefined, target.checked));
  };

  render () {
    const { hasUnread, columnId, multiColumn, list, intl } = this.props;
    const { id } = this.props.params;
    const pinned = !!columnId;
    const title  = list ? list.get('title') : id;
    const replies_policy = list ? list.get('replies_policy') : undefined;
    const isExclusive = list ? list.get('exclusive') : undefined;
    const isNotify = list ? list.get('notify') : undefined;
    const antennas = list ? (list.get('antennas')?.toArray() || []) : [];

    if (typeof list === 'undefined') {
      return (
        <Column>
          <div className='scrollable'>
            <LoadingIndicator />
          </div>
        </Column>
      );
    } else if (list === false) {
      return (
        <BundleColumnError multiColumn={multiColumn} errorType='routing' />
      );
    }

    return (
      <Column bindToDocument={!multiColumn} ref={this.setRef} label={title}>
        <ColumnHeader
          icon='list-ul'
          iconComponent={ListAltIcon}
          active={hasUnread}
          title={title}
          onPin={this.handlePin}
          onMove={this.handleMove}
          onClick={this.handleHeaderClick}
          pinned={pinned}
          multiColumn={multiColumn}
        >
<<<<<<< HEAD
          <div className='column-settings__row column-header__links'>
            <button type='button' className='text-btn column-header__setting-btn' tabIndex={0} onClick={this.handleEditClick}>
              <Icon id='pencil' icon={EditIcon} /> <FormattedMessage id='lists.edit' defaultMessage='Edit list' />
            </button>

            <button type='button' className='text-btn column-header__setting-btn' tabIndex={0} onClick={this.handleDeleteClick}>
              <Icon id='trash' icon={DeleteIcon} /> <FormattedMessage id='lists.delete' defaultMessage='Delete list' />
            </button>
          </div>

          <div className='setting-toggle'>
            <Toggle id={`list-${id}-exclusive`} checked={isExclusive} onChange={this.onExclusiveToggle} />
            <label htmlFor={`list-${id}-exclusive`} className='setting-toggle__label'>
              <FormattedMessage id='lists.exclusive' defaultMessage='Hide list or antenna account posts from home' />
            </label>
          </div>

          <div className='setting-toggle'>
            <Toggle id={`list-${id}-exclusive`} checked={isNotify} onChange={this.onNotifyToggle} />
            <label htmlFor={`list-${id}-notify`} className='setting-toggle__label'>
              <FormattedMessage id='lists.notify' defaultMessage='Notify these posts' />
            </label>
          </div>

          { replies_policy !== undefined && (
            <div role='group' aria-labelledby={`list-${id}-replies-policy`}>
              <span id={`list-${id}-replies-policy`} className='column-settings__section'>
                <FormattedMessage id='lists.replies_policy.title' defaultMessage='Show replies to:' />
              </span>
              <div className='column-settings__row'>
                { ['none', 'list', 'followed'].map(policy => (
                  <RadioButton name='order' key={policy} value={policy} label={intl.formatMessage(messages[policy])} checked={replies_policy === policy} onChange={this.handleRepliesPolicyChange} />
                ))}
              </div>
            </div>
          )}

          { antennas.length > 0 && (
            <div>
              <span className='column-settings__section column-settings__section--with-margin'>
                <FormattedMessage id='lists.antennas' defaultMessage='Related antennas:' />
              </span>
              <ul className='column-settings__row'>
                { antennas.map(antenna => (
                  <li key={antenna.get('id')} className='column-settings__row__antenna'>
                    <button type='button' className='text-btn column-header__setting-btn' data-id={antenna.get('id')} onClick={this.handleEditAntennaClick}>
                      <Icon id='pencil' icon={EditIcon} /> {antenna.get('title')}{antenna.get('stl') && ' [STL]'}
                    </button>
                  </li>
                ))}
              </ul>
            </div>
          )}
=======
          <div className='column-settings'>
            <section className='column-header__links'>
              <button type='button' className='text-btn column-header__setting-btn' tabIndex={0} onClick={this.handleEditClick}>
                <Icon id='pencil' icon={EditIcon} /> <FormattedMessage id='lists.edit' defaultMessage='Edit list' />
              </button>

              <button type='button' className='text-btn column-header__setting-btn' tabIndex={0} onClick={this.handleDeleteClick}>
                <Icon id='trash' icon={DeleteIcon} /> <FormattedMessage id='lists.delete' defaultMessage='Delete list' />
              </button>
            </section>

            <section>
              <div className='setting-toggle'>
                <Toggle id={`list-${id}-exclusive`} checked={isExclusive} onChange={this.onExclusiveToggle} />
                <label htmlFor={`list-${id}-exclusive`} className='setting-toggle__label'>
                  <FormattedMessage id='lists.exclusive' defaultMessage='Hide these posts from home' />
                </label>
              </div>
            </section>

            {replies_policy !== undefined && (
              <section aria-labelledby={`list-${id}-replies-policy`}>
                <h3 id={`list-${id}-replies-policy`}><FormattedMessage id='lists.replies_policy.title' defaultMessage='Show replies to:' /></h3>

                <div className='column-settings__row'>
                  { ['none', 'list', 'followed'].map(policy => (
                    <RadioButton name='order' key={policy} value={policy} label={intl.formatMessage(messages[policy])} checked={replies_policy === policy} onChange={this.handleRepliesPolicyChange} />
                  ))}
                </div>
              </section>
            )}
          </div>
>>>>>>> 24319836
        </ColumnHeader>

        <StatusListContainer
          trackScroll={!pinned}
          scrollKey={`list_timeline-${columnId}`}
          timelineId={`list:${id}`}
          onLoadMore={this.handleLoadMore}
          emptyMessage={<FormattedMessage id='empty_column.list' defaultMessage='There is nothing in this list yet. When members of this list post new statuses, they will appear here.' />}
          bindToDocument={!multiColumn}
        />

        <Helmet>
          <title>{title}</title>
          <meta name='robots' content='noindex' />
        </Helmet>
      </Column>
    );
  }

}

export default withRouter(connect(mapStateToProps)(injectIntl(ListTimeline)));<|MERGE_RESOLUTION|>--- conflicted
+++ resolved
@@ -208,61 +208,6 @@
           pinned={pinned}
           multiColumn={multiColumn}
         >
-<<<<<<< HEAD
-          <div className='column-settings__row column-header__links'>
-            <button type='button' className='text-btn column-header__setting-btn' tabIndex={0} onClick={this.handleEditClick}>
-              <Icon id='pencil' icon={EditIcon} /> <FormattedMessage id='lists.edit' defaultMessage='Edit list' />
-            </button>
-
-            <button type='button' className='text-btn column-header__setting-btn' tabIndex={0} onClick={this.handleDeleteClick}>
-              <Icon id='trash' icon={DeleteIcon} /> <FormattedMessage id='lists.delete' defaultMessage='Delete list' />
-            </button>
-          </div>
-
-          <div className='setting-toggle'>
-            <Toggle id={`list-${id}-exclusive`} checked={isExclusive} onChange={this.onExclusiveToggle} />
-            <label htmlFor={`list-${id}-exclusive`} className='setting-toggle__label'>
-              <FormattedMessage id='lists.exclusive' defaultMessage='Hide list or antenna account posts from home' />
-            </label>
-          </div>
-
-          <div className='setting-toggle'>
-            <Toggle id={`list-${id}-exclusive`} checked={isNotify} onChange={this.onNotifyToggle} />
-            <label htmlFor={`list-${id}-notify`} className='setting-toggle__label'>
-              <FormattedMessage id='lists.notify' defaultMessage='Notify these posts' />
-            </label>
-          </div>
-
-          { replies_policy !== undefined && (
-            <div role='group' aria-labelledby={`list-${id}-replies-policy`}>
-              <span id={`list-${id}-replies-policy`} className='column-settings__section'>
-                <FormattedMessage id='lists.replies_policy.title' defaultMessage='Show replies to:' />
-              </span>
-              <div className='column-settings__row'>
-                { ['none', 'list', 'followed'].map(policy => (
-                  <RadioButton name='order' key={policy} value={policy} label={intl.formatMessage(messages[policy])} checked={replies_policy === policy} onChange={this.handleRepliesPolicyChange} />
-                ))}
-              </div>
-            </div>
-          )}
-
-          { antennas.length > 0 && (
-            <div>
-              <span className='column-settings__section column-settings__section--with-margin'>
-                <FormattedMessage id='lists.antennas' defaultMessage='Related antennas:' />
-              </span>
-              <ul className='column-settings__row'>
-                { antennas.map(antenna => (
-                  <li key={antenna.get('id')} className='column-settings__row__antenna'>
-                    <button type='button' className='text-btn column-header__setting-btn' data-id={antenna.get('id')} onClick={this.handleEditAntennaClick}>
-                      <Icon id='pencil' icon={EditIcon} /> {antenna.get('title')}{antenna.get('stl') && ' [STL]'}
-                    </button>
-                  </li>
-                ))}
-              </ul>
-            </div>
-          )}
-=======
           <div className='column-settings'>
             <section className='column-header__links'>
               <button type='button' className='text-btn column-header__setting-btn' tabIndex={0} onClick={this.handleEditClick}>
@@ -283,6 +228,15 @@
               </div>
             </section>
 
+            <section className='similar-row'>
+              <div className='setting-toggle'>
+                <Toggle id={`list-${id}-notify`} checked={isNotify} onChange={this.onNotifyToggle} />
+                <label htmlFor={`list-${id}-notify`} className='setting-toggle__label'>
+                  <FormattedMessage id='lists.notify' defaultMessage='Notify these posts' />
+                </label>
+              </div>
+            </section>
+
             {replies_policy !== undefined && (
               <section aria-labelledby={`list-${id}-replies-policy`}>
                 <h3 id={`list-${id}-replies-policy`}><FormattedMessage id='lists.replies_policy.title' defaultMessage='Show replies to:' /></h3>
@@ -294,8 +248,23 @@
                 </div>
               </section>
             )}
+
+            { antennas.length > 0 && (
+              <section aria-labelledby={`list-${id}-antenna`}>
+                <h3><FormattedMessage id='lists.antennas' defaultMessage='Related antennas:' /></h3>
+
+                <ul className='column-settings__row'>
+                  { antennas.map(antenna => (
+                    <li key={antenna.get('id')} className='column-settings__row__antenna'>
+                      <button type='button' className='text-btn column-header__setting-btn' data-id={antenna.get('id')} onClick={this.handleEditAntennaClick}>
+                        <Icon id='pencil' icon={EditIcon} /> {antenna.get('title')}{antenna.get('stl') && ' [STL]'}
+                      </button>
+                    </li>
+                  ))}
+                </ul>
+              </section>
+            )}
           </div>
->>>>>>> 24319836
         </ColumnHeader>
 
         <StatusListContainer
