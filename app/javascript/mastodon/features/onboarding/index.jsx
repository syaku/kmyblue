--- conflicted
+++ resolved
@@ -129,28 +129,15 @@
           <p className='onboarding__lead'><FormattedMessage id='onboarding.start.skip' defaultMessage="Don't need help getting started?" /></p>
 
           <div className='onboarding__links'>
-<<<<<<< HEAD
             <Link to='/explore' onClick={this.handleClose} className='onboarding__link'>
-=======
-            <Link to='/explore' className='onboarding__link'>
               <FormattedMessage id='onboarding.actions.go_to_explore' defaultMessage='Take me to trending' />
->>>>>>> 62681885
               <ArrowSmallRight />
             </Link>
-<<<<<<< HEAD
             <Link to='/public/local' onClick={this.handleClose} className='onboarding__link'>
+              <FormattedMessage id='onboarding.actions.go_to_local_timeline' defaultMessage='See posts from local' />
               <ArrowSmallRight />
-              <FormattedMessage id='onboarding.actions.go_to_local_timeline' defaultMessage='See posts from local' />
             </Link>
             <Link to='/home' onClick={this.handleClose} className='onboarding__link'>
-              <ArrowSmallRight />
-              <FormattedMessage id='onboarding.actions.go_to_home' defaultMessage='See home' />
-            </Link>
-          </div>
-=======
->>>>>>> 62681885
-
-            <Link to='/home' className='onboarding__link'>
               <FormattedMessage id='onboarding.actions.go_to_home' defaultMessage='Take me to my home feed' />
               <ArrowSmallRight />
             </Link>
