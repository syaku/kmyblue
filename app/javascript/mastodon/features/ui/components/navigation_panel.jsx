--- conflicted
+++ resolved
@@ -6,13 +6,8 @@
 import { Link } from 'react-router-dom';
 
 import { WordmarkLogo } from 'mastodon/components/logo';
-<<<<<<< HEAD
-import NavigationPortal from 'mastodon/components/navigation_portal';
+import { NavigationPortal } from 'mastodon/components/navigation_portal';
 import { enableDtlMenu, timelinePreview, trendsEnabled, dtlTag } from 'mastodon/initial_state';
-=======
-import { NavigationPortal } from 'mastodon/components/navigation_portal';
-import { timelinePreview, trendsEnabled } from 'mastodon/initial_state';
->>>>>>> ab0fb814
 import { transientSingleColumn } from 'mastodon/is_mobile';
 
 import ColumnLink from './column_link';
@@ -65,13 +60,12 @@
     const { intl } = this.props;
     const { signedIn, disabledAccountId } = this.context.identity;
 
-<<<<<<< HEAD
     const explorer = (trendsEnabled ? (
       <ColumnLink transparent to='/explore' icon='hashtag' text={intl.formatMessage(messages.explore)} />
     ) : (
       <ColumnLink transparent to='/search' icon='search' text={intl.formatMessage(messages.search)} />
     ));
-=======
+    
     let banner = undefined;
 
     if(transientSingleColumn)
@@ -82,7 +76,6 @@
           {intl.formatMessage(messages.advancedInterface)}
         </a>
       </div>);
->>>>>>> ab0fb814
 
     return (
       <div className='navigation-panel'>
