import PropTypes from 'prop-types';
import { Component } from 'react';

import { defineMessages, injectIntl } from 'react-intl';

import { Link } from 'react-router-dom';

import { WordmarkLogo } from 'mastodon/components/logo';
import NavigationPortal from 'mastodon/components/navigation_portal';
import { enableDtlMenu, timelinePreview, trendsEnabled, dtlTag } from 'mastodon/initial_state';
import { transientSingleColumn } from 'mastodon/is_mobile';

import ColumnLink from './column_link';
import DisabledAccountBanner from './disabled_account_banner';
import FollowRequestsColumnLink from './follow_requests_column_link';
import ListPanel from './list_panel';
import NotificationsCounterIcon from './notifications_counter_icon';
import SignInBanner from './sign_in_banner';

const messages = defineMessages({
  home: { id: 'tabs_bar.home', defaultMessage: 'Home' },
  notifications: { id: 'tabs_bar.notifications', defaultMessage: 'Notifications' },
  explore: { id: 'explore.title', defaultMessage: 'Explore' },
  local: { id: 'column.local', defaultMessage: 'Local' },
  deepLocal: { id: 'column.deep_local', defaultMessage: 'Deep' },
  firehose: { id: 'column.firehose', defaultMessage: 'Live feeds' },
  direct: { id: 'navigation_bar.direct', defaultMessage: 'Private mentions' },
  favourites: { id: 'navigation_bar.favourites', defaultMessage: 'Favorites' },
  bookmarks: { id: 'navigation_bar.bookmarks', defaultMessage: 'Bookmarks' },
  lists: { id: 'navigation_bar.lists', defaultMessage: 'Lists' },
  antennas: { id: 'navigation_bar.antennas', defaultMessage: 'Antennas' },
  circles: { id: 'navigation_bar.circles', defaultMessage: 'Circles' },
  preferences: { id: 'navigation_bar.preferences', defaultMessage: 'Preferences' },
  followsAndFollowers: { id: 'navigation_bar.follows_and_followers', defaultMessage: 'Follows and followers' },
  about: { id: 'navigation_bar.about', defaultMessage: 'About' },
  search: { id: 'navigation_bar.search', defaultMessage: 'Search' },
  advancedInterface: { id: 'navigation_bar.advanced_interface', defaultMessage: 'Open in advanced web interface' },
  openedInClassicInterface: { id: 'navigation_bar.opened_in_classic_interface', defaultMessage: 'Posts, accounts, and other specific pages are opened by default in the classic web interface.' },
});

class NavigationPanel extends Component {

  static contextTypes = {
    router: PropTypes.object.isRequired,
    identity: PropTypes.object.isRequired,
  };

  static propTypes = {
    intl: PropTypes.object.isRequired,
  };

  isFirehoseActive = (match, location) => {
    return (match || location.pathname.startsWith('/public')) && !location.pathname.endsWith('/fixed');
  };

  isAntennasActive = (match, location) => {
    return (match || location.pathname.startsWith('/antennast'));
  };

  render () {
    const { intl } = this.props;
    const { signedIn, disabledAccountId } = this.context.identity;

<<<<<<< HEAD
    const explorer = (trendsEnabled ? (
      <ColumnLink transparent to='/explore' icon='hashtag' text={intl.formatMessage(messages.explore)} />
    ) : (
      <ColumnLink transparent to='/search' icon='search' text={intl.formatMessage(messages.search)} />
    ));
=======
    let banner = undefined;

    if(transientSingleColumn)
      banner = (<div className='switch-to-advanced'>
        {intl.formatMessage(messages.openedInClassicInterface)}
        {" "}
        <a href={`/deck${location.pathname}`} className='switch-to-advanced__toggle'>
          {intl.formatMessage(messages.advancedInterface)}
        </a>
      </div>);
>>>>>>> 4b8fe9df

    return (
      <div className='navigation-panel'>
        <div className='navigation-panel__logo'>
          <Link to='/' className='column-link column-link--logo'><WordmarkLogo /></Link>
          {!banner && <hr />}
        </div>

        {banner &&
          <div class='navigation-panel__banner'>
            {banner}
          </div>
        }

        {signedIn && (
          <>
            <ColumnLink transparent to='/home' icon='home' text={intl.formatMessage(messages.home)} />
            <ColumnLink transparent to='/notifications' icon={<NotificationsCounterIcon className='column-link__icon' />} text={intl.formatMessage(messages.notifications)} />
            <ColumnLink transparent to='/public/local/fixed' icon='users' text={intl.formatMessage(messages.local)} />
          </>
        )}

        {signedIn && enableDtlMenu && dtlTag && (
          <ColumnLink transparent to={`/tags/${dtlTag}`} icon='users' text={intl.formatMessage(messages.deepLocal)} />
        )}

        {!signedIn && explorer}

        {signedIn && (
          <ColumnLink transparent to='/public' isActive={this.isFirehoseActive} icon='globe' text={intl.formatMessage(messages.firehose)} />
        )}

        {(!signedIn && timelinePreview) && (
          <ColumnLink transparent to='/public/local' isActive={this.isFirehoseActive} icon='globe' text={intl.formatMessage(messages.firehose)} />
        )}

        {signedIn && (
          <>
            <ListPanel />
            <hr />
          </>
        )}

        {signedIn && (
          <>
            <ColumnLink transparent to='/lists' icon='list-ul' text={intl.formatMessage(messages.lists)} />
            <ColumnLink transparent to='/antennasw' icon='wifi' text={intl.formatMessage(messages.antennas)} isActive={this.isAntennasActive} />
            <ColumnLink transparent to='/circles' icon='user-circle' text={intl.formatMessage(messages.circles)} />
            <FollowRequestsColumnLink />
            <ColumnLink transparent to='/conversations' icon='at' text={intl.formatMessage(messages.direct)} />
          </>
        )}

        {signedIn && explorer}

        {signedIn && (
          <>
            <ColumnLink transparent to='/bookmark_categories' icon='bookmark' text={intl.formatMessage(messages.bookmarks)} />
            <ColumnLink transparent to='/favourites' icon='star' text={intl.formatMessage(messages.favourites)} />
            <hr />

            <ColumnLink transparent href='/settings/preferences' icon='cog' text={intl.formatMessage(messages.preferences)} />
          </>
        )}

        {!signedIn && (
          <div className='navigation-panel__sign-in-banner'>
            <hr />
            { disabledAccountId ? <DisabledAccountBanner /> : <SignInBanner /> }
          </div>
        )}

        <div className='navigation-panel__legal'>
          <hr />
          <ColumnLink transparent to='/about' icon='ellipsis-h' text={intl.formatMessage(messages.about)} />
        </div>

        <NavigationPortal />
      </div>
    );
  }

}

export default injectIntl(NavigationPanel);<|MERGE_RESOLUTION|>--- conflicted
+++ resolved
@@ -61,13 +61,11 @@
     const { intl } = this.props;
     const { signedIn, disabledAccountId } = this.context.identity;
 
-<<<<<<< HEAD
     const explorer = (trendsEnabled ? (
       <ColumnLink transparent to='/explore' icon='hashtag' text={intl.formatMessage(messages.explore)} />
     ) : (
       <ColumnLink transparent to='/search' icon='search' text={intl.formatMessage(messages.search)} />
     ));
-=======
     let banner = undefined;
 
     if(transientSingleColumn)
@@ -78,7 +76,6 @@
           {intl.formatMessage(messages.advancedInterface)}
         </a>
       </div>);
->>>>>>> 4b8fe9df
 
     return (
       <div className='navigation-panel'>
