import PropTypes from 'prop-types';
import { Component } from 'react';

import { defineMessages, injectIntl } from 'react-intl';

import { Link } from 'react-router-dom';

import { WordmarkLogo } from 'mastodon/components/logo';
import NavigationPortal from 'mastodon/components/navigation_portal';
import { timelinePreview, trendsEnabled } from 'mastodon/initial_state';
import { transientSingleColumn } from 'mastodon/is_mobile';

import ColumnLink from './column_link';
import DisabledAccountBanner from './disabled_account_banner';
import FollowRequestsColumnLink from './follow_requests_column_link';
import ListPanel from './list_panel';
import NotificationsCounterIcon from './notifications_counter_icon';
import SignInBanner from './sign_in_banner';

const messages = defineMessages({
  home: { id: 'tabs_bar.home', defaultMessage: 'Home' },
  notifications: { id: 'tabs_bar.notifications', defaultMessage: 'Notifications' },
  explore: { id: 'explore.title', defaultMessage: 'Explore' },
  local: { id: 'column.local', defaultMessage: 'Local' },
  firehose: { id: 'column.firehose', defaultMessage: 'Live feeds' },
  direct: { id: 'navigation_bar.direct', defaultMessage: 'Private mentions' },
  favourites: { id: 'navigation_bar.favourites', defaultMessage: 'Favourites' },
  bookmarks: { id: 'navigation_bar.bookmarks', defaultMessage: 'Bookmarks' },
  lists: { id: 'navigation_bar.lists', defaultMessage: 'Lists' },
  preferences: { id: 'navigation_bar.preferences', defaultMessage: 'Preferences' },
  followsAndFollowers: { id: 'navigation_bar.follows_and_followers', defaultMessage: 'Follows and followers' },
  about: { id: 'navigation_bar.about', defaultMessage: 'About' },
  search: { id: 'navigation_bar.search', defaultMessage: 'Search' },
  advancedInterface: { id: 'navigation_bar.advanced_interface', defaultMessage: 'Open in advanced web interface' },
});

class NavigationPanel extends Component {

  static contextTypes = {
    router: PropTypes.object.isRequired,
    identity: PropTypes.object.isRequired,
  };

  static propTypes = {
    intl: PropTypes.object.isRequired,
  };

  isFirehoseActive = (match, location) => {
    return (match || location.pathname.startsWith('/public')) && !location.pathname.endsWith('/fixed');
  };

  render () {
    const { intl } = this.props;
    const { signedIn, disabledAccountId } = this.context.identity;

    const explorer = (showTrends ? (
      <ColumnLink transparent to='/explore' icon='hashtag' text={intl.formatMessage(messages.explore)} />
    ) : (
      <ColumnLink transparent to='/search' icon='search' text={intl.formatMessage(messages.search)} />
    ));

    return (
      <div className='navigation-panel'>
        <div className='navigation-panel__logo'>
          <Link to='/' className='column-link column-link--logo'><WordmarkLogo /></Link>

          {transientSingleColumn && (
            <a href={`/deck${location.pathname}`} className='button button--block'>
              {intl.formatMessage(messages.advancedInterface)}
            </a>
          )}
          <hr />
        </div>

        {signedIn && (
          <>
            <ColumnLink transparent to='/notifications' icon={<NotificationsCounterIcon className='column-link__icon' />} text={intl.formatMessage(messages.notifications)} />
            <ColumnLink transparent to='/home' icon='home' text={intl.formatMessage(messages.home)} />
            <ColumnLink transparent to='/public/local/fixed' icon='users' text={intl.formatMessage(messages.local)} />
          </>
        )}

<<<<<<< HEAD
        {!signedIn && explorer}

        {signedIn && (
          <ColumnLink transparent to='/public' isActive={this.isFirehoseActive} icon='globe' text={intl.formatMessage(messages.firehose)} />
=======
        {trendsEnabled ? (
          <ColumnLink transparent to='/explore' icon='hashtag' text={intl.formatMessage(messages.explore)} />
        ) : (
          <ColumnLink transparent to='/search' icon='search' text={intl.formatMessage(messages.search)} />
>>>>>>> 71db616f
        )}

        {(!signedIn && timelinePreview) && (
          <ColumnLink transparent to='/public/local' isActive={this.isFirehoseActive} icon='globe' text={intl.formatMessage(messages.firehose)} />
        )}

        {signedIn && (
          <>
            <ColumnLink transparent to='/lists' icon='list-ul' text={intl.formatMessage(messages.lists)} />
            <ListPanel />
            <hr />
          </>
        )}

        {signedIn && (
          <>
            <FollowRequestsColumnLink />
            <ColumnLink transparent to='/conversations' icon='at' text={intl.formatMessage(messages.direct)} />
          </>
        )}

        {signedIn && explorer}

        {signedIn && (
          <>
            <ColumnLink transparent to='/bookmarks' icon='bookmark' text={intl.formatMessage(messages.bookmarks)} />
            <ColumnLink transparent to='/favourites' icon='star' text={intl.formatMessage(messages.favourites)} />
            <hr />

            <ColumnLink transparent href='/settings/preferences' icon='cog' text={intl.formatMessage(messages.preferences)} />
          </>
        )}

        {!signedIn && (
          <div className='navigation-panel__sign-in-banner'>
            <hr />
            { disabledAccountId ? <DisabledAccountBanner /> : <SignInBanner /> }
          </div>
        )}

        <div className='navigation-panel__legal'>
          <hr />
          <ColumnLink transparent to='/about' icon='ellipsis-h' text={intl.formatMessage(messages.about)} />
        </div>

        <NavigationPortal />
      </div>
    );
  }

}

export default injectIntl(NavigationPanel);<|MERGE_RESOLUTION|>--- conflicted
+++ resolved
@@ -53,7 +53,7 @@
     const { intl } = this.props;
     const { signedIn, disabledAccountId } = this.context.identity;
 
-    const explorer = (showTrends ? (
+    const explorer = (trendsEnabled ? (
       <ColumnLink transparent to='/explore' icon='hashtag' text={intl.formatMessage(messages.explore)} />
     ) : (
       <ColumnLink transparent to='/search' icon='search' text={intl.formatMessage(messages.search)} />
@@ -80,17 +80,10 @@
           </>
         )}
 
-<<<<<<< HEAD
         {!signedIn && explorer}
 
         {signedIn && (
           <ColumnLink transparent to='/public' isActive={this.isFirehoseActive} icon='globe' text={intl.formatMessage(messages.firehose)} />
-=======
-        {trendsEnabled ? (
-          <ColumnLink transparent to='/explore' icon='hashtag' text={intl.formatMessage(messages.explore)} />
-        ) : (
-          <ColumnLink transparent to='/search' icon='search' text={intl.formatMessage(messages.search)} />
->>>>>>> 71db616f
         )}
 
         {(!signedIn && timelinePreview) && (
