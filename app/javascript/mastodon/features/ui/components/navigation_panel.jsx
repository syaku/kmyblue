import PropTypes from 'prop-types';
import { Component } from 'react';

import { defineMessages, injectIntl } from 'react-intl';

import { Link } from 'react-router-dom';

import { WordmarkLogo } from 'mastodon/components/logo';
import NavigationPortal from 'mastodon/components/navigation_portal';
import { timelinePreview, showTrends } from 'mastodon/initial_state';

import ColumnLink from './column_link';
import DisabledAccountBanner from './disabled_account_banner';
import FollowRequestsColumnLink from './follow_requests_column_link';
import ListPanel from './list_panel';
import NotificationsCounterIcon from './notifications_counter_icon';
import SignInBanner from './sign_in_banner';

const messages = defineMessages({
  home: { id: 'tabs_bar.home', defaultMessage: 'Home' },
  notifications: { id: 'tabs_bar.notifications', defaultMessage: 'Notifications' },
  explore: { id: 'explore.title', defaultMessage: 'Explore' },
  local: { id: 'tabs_bar.local_timeline', defaultMessage: 'Local' },
  federated: { id: 'tabs_bar.federated_timeline', defaultMessage: 'Federated' },
  direct: { id: 'navigation_bar.direct', defaultMessage: 'Private mentions' },
  favourites: { id: 'navigation_bar.favourites', defaultMessage: 'Favourites' },
  bookmarks: { id: 'navigation_bar.bookmarks', defaultMessage: 'Bookmarks' },
  lists: { id: 'navigation_bar.lists', defaultMessage: 'Lists' },
  preferences: { id: 'navigation_bar.preferences', defaultMessage: 'Preferences' },
  followsAndFollowers: { id: 'navigation_bar.follows_and_followers', defaultMessage: 'Follows and followers' },
  about: { id: 'navigation_bar.about', defaultMessage: 'About' },
  search: { id: 'navigation_bar.search', defaultMessage: 'Search' },
});

class NavigationPanel extends Component {

  static contextTypes = {
    router: PropTypes.object.isRequired,
    identity: PropTypes.object.isRequired,
  };

  static propTypes = {
    intl: PropTypes.object.isRequired,
  };

  render () {
    const { intl } = this.props;
    const { signedIn, disabledAccountId } = this.context.identity;

    const explorer = (showTrends ? (
      <ColumnLink transparent to='/explore' icon='hashtag' text={intl.formatMessage(messages.explore)} />
    ) : (
      <ColumnLink transparent to='/search' icon='search' text={intl.formatMessage(messages.search)} />
    ));

    return (
      <div className='navigation-panel'>
        <div className='navigation-panel__logo'>
          <Link to='/' className='column-link column-link--logo'><WordmarkLogo /></Link>
          <hr />
        </div>

        {signedIn && (
          <>
            <ColumnLink transparent to='/home' icon='home' text={intl.formatMessage(messages.home)} />
<<<<<<< HEAD
            <ColumnLink transparent to='/notifications' icon={<NotificationsCounterIcon className='column-link__icon' />} text={intl.formatMessage(messages.notifications)} />
            <FollowRequestsColumnLink />
          </>
=======
          </React.Fragment>
>>>>>>> 39b22ba9
        )}

        {!signedIn && explorer}

        {(signedIn || timelinePreview) && (
          <>
            <ColumnLink transparent to='/public/local' icon='users' text={intl.formatMessage(messages.local)} />
            <ColumnLink transparent exact to='/public' icon='globe' text={intl.formatMessage(messages.federated)} />
          </>
        )}

        {signedIn && (
          <React.Fragment>
            <ListPanel />
            <hr />
          </React.Fragment>
        )}

        {signedIn && (
<<<<<<< HEAD
          <>
=======
          <React.Fragment>
            <ColumnLink transparent to='/notifications' icon={<NotificationsCounterIcon className='column-link__icon' />} text={intl.formatMessage(messages.notifications)} />
            <FollowRequestsColumnLink />
>>>>>>> 39b22ba9
            <ColumnLink transparent to='/conversations' icon='at' text={intl.formatMessage(messages.direct)} />
          </React.Fragment>
        )}

        {signedIn && explorer}

        {signedIn && (
          <React.Fragment>
            <ColumnLink transparent to='/bookmarks' icon='bookmark' text={intl.formatMessage(messages.bookmarks)} />
            <ColumnLink transparent to='/favourites' icon='star' text={intl.formatMessage(messages.favourites)} />
            <ColumnLink transparent to='/lists' icon='list-ul' text={intl.formatMessage(messages.lists)} />
            <hr />

            <ColumnLink transparent href='/settings/preferences' icon='cog' text={intl.formatMessage(messages.preferences)} />
          </>
        )}

        {!signedIn && (
          <div className='navigation-panel__sign-in-banner'>
            <hr />
            { disabledAccountId ? <DisabledAccountBanner /> : <SignInBanner /> }
          </div>
        )}

        <div className='navigation-panel__legal'>
          <hr />
          <ColumnLink transparent to='/about' icon='ellipsis-h' text={intl.formatMessage(messages.about)} />
        </div>

        <NavigationPortal />
      </div>
    );
  }

}

export default injectIntl(NavigationPanel);<|MERGE_RESOLUTION|>--- conflicted
+++ resolved
@@ -61,15 +61,7 @@
         </div>
 
         {signedIn && (
-          <>
-            <ColumnLink transparent to='/home' icon='home' text={intl.formatMessage(messages.home)} />
-<<<<<<< HEAD
-            <ColumnLink transparent to='/notifications' icon={<NotificationsCounterIcon className='column-link__icon' />} text={intl.formatMessage(messages.notifications)} />
-            <FollowRequestsColumnLink />
-          </>
-=======
-          </React.Fragment>
->>>>>>> 39b22ba9
+          <ColumnLink transparent to='/home' icon='home' text={intl.formatMessage(messages.home)} />
         )}
 
         {!signedIn && explorer}
@@ -82,28 +74,24 @@
         )}
 
         {signedIn && (
-          <React.Fragment>
+          <>
             <ListPanel />
             <hr />
-          </React.Fragment>
+          </>
         )}
 
         {signedIn && (
-<<<<<<< HEAD
           <>
-=======
-          <React.Fragment>
             <ColumnLink transparent to='/notifications' icon={<NotificationsCounterIcon className='column-link__icon' />} text={intl.formatMessage(messages.notifications)} />
             <FollowRequestsColumnLink />
->>>>>>> 39b22ba9
             <ColumnLink transparent to='/conversations' icon='at' text={intl.formatMessage(messages.direct)} />
-          </React.Fragment>
+          </>
         )}
 
         {signedIn && explorer}
 
         {signedIn && (
-          <React.Fragment>
+          <>
             <ColumnLink transparent to='/bookmarks' icon='bookmark' text={intl.formatMessage(messages.bookmarks)} />
             <ColumnLink transparent to='/favourites' icon='star' text={intl.formatMessage(messages.favourites)} />
             <ColumnLink transparent to='/lists' icon='list-ul' text={intl.formatMessage(messages.lists)} />
