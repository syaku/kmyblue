import PropTypes from 'prop-types';

import { defineMessages, injectIntl, FormattedMessage } from 'react-intl';

import classNames from 'classnames';

import ImmutablePropTypes from 'react-immutable-proptypes';
import ImmutablePureComponent from 'react-immutable-pure-component';
import { connect } from 'react-redux';

import { changeBoostPrivacy } from 'mastodon/actions/boosts';
import AttachmentList from 'mastodon/components/attachment_list';
import { Icon }  from 'mastodon/components/icon';
import PrivacyDropdown from 'mastodon/features/compose/components/privacy_dropdown';

import { Avatar } from '../../../components/avatar';
import Button from '../../../components/button';
import { DisplayName } from '../../../components/display_name';
import { RelativeTimestamp } from '../../../components/relative_timestamp';
import StatusContent from '../../../components/status_content';

const messages = defineMessages({
  cancel_reblog: { id: 'status.cancel_reblog_private', defaultMessage: 'Unboost' },
  reblog: { id: 'status.reblog', defaultMessage: 'Boost' },
  public_short: { id: 'privacy.public.short', defaultMessage: 'Public' },
  unlisted_short: { id: 'privacy.unlisted.short', defaultMessage: 'Unlisted' },
  public_unlisted_short: { id: 'privacy.public_unlisted.short', defaultMessage: 'Public unlisted' },
<<<<<<< HEAD
  private_short: { id: 'privacy.private.short', defaultMessage: 'Followers only' },
  direct_short: { id: 'privacy.direct.short', defaultMessage: 'Mentioned people only' },
=======
  login_short: { id: 'privacy.login.short', defaultMessage: 'Login only' },
  private_short: { id: 'privacy.private.short', defaultMessage: 'Followers-only' },
  direct_short: { id: 'privacy.direct.short', defaultMessage: 'Direct' },
>>>>>>> 9ffe6817
});

const mapStateToProps = state => {
  return {
    privacy: state.getIn(['boosts', 'new', 'privacy']),
  };
};

const mapDispatchToProps = dispatch => {
  return {
    onChangeBoostPrivacy(value) {
      dispatch(changeBoostPrivacy(value));
    },
  };
};

class BoostModal extends ImmutablePureComponent {

  static contextTypes = {
    router: PropTypes.object,
  };

  static propTypes = {
    status: ImmutablePropTypes.map.isRequired,
    onReblog: PropTypes.func.isRequired,
    onClose: PropTypes.func.isRequired,
    onChangeBoostPrivacy: PropTypes.func.isRequired,
    privacy: PropTypes.string.isRequired,
    intl: PropTypes.object.isRequired,
  };

  componentDidMount() {
    this.button.focus();
  }

  handleReblog = () => {
    this.props.onReblog(this.props.status, this.props.privacy);
    this.props.onClose();
  };

  handleAccountClick = (e) => {
    if (e.button === 0 && !(e.ctrlKey || e.metaKey)) {
      e.preventDefault();
      this.props.onClose();
      this.context.router.history.push(`/@${this.props.status.getIn(['account', 'acct'])}`);
    }
  };

  _findContainer = () => {
    return document.getElementsByClassName('modal-root__container')[0];
  };

  setRef = (c) => {
    this.button = c;
  };

  render () {
    const { status, privacy, intl } = this.props;
    const buttonText = status.get('reblogged') ? messages.cancel_reblog : messages.reblog;

    const visibilityIconInfo = {
      'public': { icon: 'globe', text: intl.formatMessage(messages.public_short) },
      'unlisted': { icon: 'unlock', text: intl.formatMessage(messages.unlisted_short) },
      'public_unlisted': { icon: 'cloud', text: intl.formatMessage(messages.public_unlisted_short) },
      'login': { icon: 'key', text: intl.formatMessage(messages.login_short) },
      'private': { icon: 'lock', text: intl.formatMessage(messages.private_short) },
      'direct': { icon: 'at', text: intl.formatMessage(messages.direct_short) },
    };

    const visibilityIcon = visibilityIconInfo[status.get('visibility_ex')];

    return (
      <div className='modal-root__modal boost-modal'>
        <div className='boost-modal__container'>
          <div className={classNames('status', `status-${status.get('visibility_ex')}`, 'light')}>
            <div className='status__info'>
              <a href={`/@${status.getIn(['account', 'acct'])}/${status.get('id')}`} className='status__relative-time' target='_blank' rel='noopener noreferrer'>
                <span className='status__visibility-icon'><Icon id={visibilityIcon.icon} title={visibilityIcon.text} /></span>
                <RelativeTimestamp timestamp={status.get('created_at')} />
              </a>

              <a onClick={this.handleAccountClick} href={`/@${status.getIn(['account', 'acct'])}`} className='status__display-name'>
                <div className='status__avatar'>
                  <Avatar account={status.get('account')} size={48} />
                </div>

                <DisplayName account={status.get('account')} />
              </a>
            </div>

            <StatusContent status={status} />

            {status.get('media_attachments').size > 0 && (
              <AttachmentList
                compact
                media={status.get('media_attachments')}
              />
            )}
          </div>
        </div>

        <div className='boost-modal__action-bar'>
          <div><FormattedMessage id='boost_modal.combo' defaultMessage='You can press {combo} to skip this next time' values={{ combo: <span>Shift + <Icon id='retweet' /></span> }} /></div>
          {status.get('visibility_ex') !== 'private' && !status.get('reblogged') && (
            <PrivacyDropdown
              noDirect
              value={privacy}
              container={this._findContainer}
              onChange={this.props.onChangeBoostPrivacy}
            />
          )}
          <Button text={intl.formatMessage(buttonText)} onClick={this.handleReblog} ref={this.setRef} />
        </div>
      </div>
    );
  }

}

export default connect(mapStateToProps, mapDispatchToProps)(injectIntl(BoostModal));<|MERGE_RESOLUTION|>--- conflicted
+++ resolved
@@ -25,14 +25,9 @@
   public_short: { id: 'privacy.public.short', defaultMessage: 'Public' },
   unlisted_short: { id: 'privacy.unlisted.short', defaultMessage: 'Unlisted' },
   public_unlisted_short: { id: 'privacy.public_unlisted.short', defaultMessage: 'Public unlisted' },
-<<<<<<< HEAD
+  login_short: { id: 'privacy.login.short', defaultMessage: 'Login only' },
   private_short: { id: 'privacy.private.short', defaultMessage: 'Followers only' },
   direct_short: { id: 'privacy.direct.short', defaultMessage: 'Mentioned people only' },
-=======
-  login_short: { id: 'privacy.login.short', defaultMessage: 'Login only' },
-  private_short: { id: 'privacy.private.short', defaultMessage: 'Followers-only' },
-  direct_short: { id: 'privacy.direct.short', defaultMessage: 'Direct' },
->>>>>>> 9ffe6817
 });
 
 const mapStateToProps = state => {
