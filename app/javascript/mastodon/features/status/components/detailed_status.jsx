import PropTypes from 'prop-types';

import { injectIntl, defineMessages, FormattedDate, FormattedMessage } from 'react-intl';

import classNames from 'classnames';
import { Link } from 'react-router-dom';

import ImmutablePropTypes from 'react-immutable-proptypes';
import ImmutablePureComponent from 'react-immutable-pure-component';

import { AnimatedNumber } from 'mastodon/components/animated_number';
import EditedTimestamp from 'mastodon/components/edited_timestamp';
import { HashtagBar } from 'mastodon/components/hashtag_bar';
import { Icon }  from 'mastodon/components/icon';
import PictureInPicturePlaceholder from 'mastodon/components/picture_in_picture_placeholder';

import { Avatar } from '../../../components/avatar';
import { DisplayName } from '../../../components/display_name';
import MediaGallery from '../../../components/media_gallery';
import StatusContent from '../../../components/status_content';
import StatusEmojiReactionsBar from '../../../components/status_emoji_reactions_bar';
import Audio from '../../audio';
import scheduleIdleTask from '../../ui/util/schedule_idle_task';
import Video from '../../video';

import Card from './card';

const messages = defineMessages({
  public_short: { id: 'privacy.public.short', defaultMessage: 'Public' },
  unlisted_short: { id: 'privacy.unlisted.short', defaultMessage: 'Unlisted' },
  public_unlisted_short: { id: 'privacy.public_unlisted.short', defaultMessage: 'Public unlisted' },
  login_short: { id: 'privacy.login.short', defaultMessage: 'Login only' },
  private_short: { id: 'privacy.private.short', defaultMessage: 'Followers only' },
  limited_short: { id: 'privacy.limited.short', defaultMessage: 'Limited menbers only' },
  mutual_short: { id: 'privacy.mutual.short', defaultMessage: 'Mutual followers only' },
  direct_short: { id: 'privacy.direct.short', defaultMessage: 'Mentioned people only' },
  searchability_public_short: { id: 'searchability.public.short', defaultMessage: 'Public' },
  searchability_private_short: { id: 'searchability.unlisted.short', defaultMessage: 'Followers' },
  searchability_direct_short: { id: 'searchability.private.short', defaultMessage: 'Reactionners' },
  searchability_limited_short: { id: 'searchability.direct.short', defaultMessage: 'Self only' },
});

class DetailedStatus extends ImmutablePureComponent {

  static contextTypes = {
    router: PropTypes.object,
  };

  static propTypes = {
    status: ImmutablePropTypes.map,
    onOpenMedia: PropTypes.func.isRequired,
    onOpenVideo: PropTypes.func.isRequired,
    onToggleHidden: PropTypes.func.isRequired,
    onTranslate: PropTypes.func.isRequired,
    measureHeight: PropTypes.bool,
    onHeightChange: PropTypes.func,
    domain: PropTypes.string.isRequired,
    compact: PropTypes.bool,
    showMedia: PropTypes.bool,
    pictureInPicture: ImmutablePropTypes.contains({
      inUse: PropTypes.bool,
      available: PropTypes.bool,
    }),
    onToggleMediaVisibility: PropTypes.func,
    onEmojiReact: PropTypes.func,
    onUnEmojiReact: PropTypes.func,
  };

  state = {
    height: null,
  };

  handleAccountClick = (e) => {
    if (e.button === 0 && !(e.ctrlKey || e.metaKey) && this.context.router) {
      e.preventDefault();
      this.context.router.history.push(`/@${this.props.status.getIn(['account', 'acct'])}`);
    }

    e.stopPropagation();
  };

  handleOpenVideo = (options) => {
    this.props.onOpenVideo(this.props.status.getIn(['media_attachments', 0]), options);
  };

  handleExpandedToggle = () => {
    this.props.onToggleHidden(this.props.status);
  };

  _measureHeight (heightJustChanged) {
    if (this.props.measureHeight && this.node) {
      scheduleIdleTask(() => this.node && this.setState({ height: Math.ceil(this.node.scrollHeight) + 1 }));

      if (this.props.onHeightChange && heightJustChanged) {
        this.props.onHeightChange();
      }
    }
  }

  setRef = c => {
    this.node = c;
    this._measureHeight();
  };

  componentDidUpdate (prevProps, prevState) {
    this._measureHeight(prevState.height !== this.state.height);
  }

  handleModalLink = e => {
    e.preventDefault();

    let href;

    if (e.target.nodeName !== 'A') {
      href = e.target.parentNode.href;
    } else {
      href = e.target.href;
    }

    window.open(href, 'mastodon-intent', 'width=445,height=600,resizable=no,menubar=no,status=no,scrollbars=yes');
  };

  handleTranslate = () => {
    const { onTranslate, status } = this.props;
    onTranslate(status);
  };

  _properStatus () {
    const { status } = this.props;

    if (status.get('reblog', null) !== null && typeof status.get('reblog') === 'object') {
      return status.get('reblog');
    } else {
      return status;
    }
  }

  getAttachmentAspectRatio () {
    const attachments = this._properStatus().get('media_attachments');

    if (attachments.getIn([0, 'type']) === 'video') {
      return `${attachments.getIn([0, 'meta', 'original', 'width'])} / ${attachments.getIn([0, 'meta', 'original', 'height'])}`;
    } else if (attachments.getIn([0, 'type']) === 'audio') {
      return '16 / 9';
    } else {
      return (attachments.size === 1 && attachments.getIn([0, 'meta', 'small', 'aspect'])) ? attachments.getIn([0, 'meta', 'small', 'aspect']) : '3 / 2'
    }
  }

  render () {
    const status = this._properStatus();
    const outerStyle = { boxSizing: 'border-box' };
    const { intl, compact, pictureInPicture } = this.props;

    if (!status) {
      return null;
    }

    let media           = '';
    let applicationLink = '';
    let reblogLink = '';
    let reblogIcon = 'retweet';
    let favouriteLink = '';
    let emojiReactionsLink = '';
    let statusReferencesLink = '';
    let edited = '';

    if (this.props.measureHeight) {
      outerStyle.height = `${this.state.height}px`;
    }

    const language = status.getIn(['translation', 'language']) || status.get('language');

    if (pictureInPicture.get('inUse')) {
      media = <PictureInPicturePlaceholder aspectRatio={this.getAttachmentAspectRatio()} />;
    } else if (status.get('media_attachments').size > 0) {
      if (status.getIn(['media_attachments', 0, 'type']) === 'audio') {
        const attachment = status.getIn(['media_attachments', 0]);
        const description = attachment.getIn(['translation', 'description']) || attachment.get('description');

        media = (
          <Audio
            src={attachment.get('url')}
            alt={description}
            lang={language}
            duration={attachment.getIn(['meta', 'original', 'duration'], 0)}
            poster={attachment.get('preview_url') || status.getIn(['account', 'avatar_static'])}
            backgroundColor={attachment.getIn(['meta', 'colors', 'background'])}
            foregroundColor={attachment.getIn(['meta', 'colors', 'foreground'])}
            accentColor={attachment.getIn(['meta', 'colors', 'accent'])}
            sensitive={status.get('sensitive')}
            visible={this.props.showMedia}
            blurhash={attachment.get('blurhash')}
            height={150}
            onToggleVisibility={this.props.onToggleMediaVisibility}
          />
        );
      } else if (status.getIn(['media_attachments', 0, 'type']) === 'video') {
        const attachment = status.getIn(['media_attachments', 0]);
        const description = attachment.getIn(['translation', 'description']) || attachment.get('description');

        media = (
          <Video
            preview={attachment.get('preview_url')}
            frameRate={attachment.getIn(['meta', 'original', 'frame_rate'])}
            aspectRatio={`${attachment.getIn(['meta', 'original', 'width'])} / ${attachment.getIn(['meta', 'original', 'height'])}`}
            blurhash={attachment.get('blurhash')}
            src={attachment.get('url')}
            alt={description}
            lang={language}
            width={300}
            height={150}
            onOpenVideo={this.handleOpenVideo}
            sensitive={status.get('sensitive')}
            visible={this.props.showMedia}
            onToggleVisibility={this.props.onToggleMediaVisibility}
          />
        );
      } else {
        media = (
          <MediaGallery
            standalone
            sensitive={status.get('sensitive')}
            media={status.get('media_attachments')}
            lang={language}
            height={300}
            onOpenMedia={this.props.onOpenMedia}
            visible={this.props.showMedia}
            onToggleVisibility={this.props.onToggleMediaVisibility}
          />
        );
      }
    } else if (status.get('spoiler_text').length === 0) {
      media = <Card sensitive={status.get('sensitive')} onOpenMedia={this.props.onOpenMedia} card={status.get('card', null)} />;
    }

    let emojiReactionsBar = null;
    if (status.get('emoji_reactions')) {
      const emojiReactions = status.get('emoji_reactions');
      if (emojiReactions.size > 0) {
        emojiReactionsBar = <StatusEmojiReactionsBar emojiReactions={emojiReactions} status={status} onEmojiReact={this.props.onEmojiReact} onUnEmojiReact={this.props.onUnEmojiReact} />;
      }
    }

    if (status.get('application')) {
      applicationLink = <> · <a className='detailed-status__application' href={status.getIn(['application', 'website'])} target='_blank' rel='noopener noreferrer'>{status.getIn(['application', 'name'])}</a></>;
    }

    const visibilityIconInfo = {
      'public': { icon: 'globe', text: intl.formatMessage(messages.public_short) },
      'unlisted': { icon: 'unlock', text: intl.formatMessage(messages.unlisted_short) },
      'public_unlisted': { icon: 'cloud', text: intl.formatMessage(messages.public_unlisted_short) },
      'login': { icon: 'key', text: intl.formatMessage(messages.login_short) },
      'private': { icon: 'lock', text: intl.formatMessage(messages.private_short) },
      'limited': { icon: 'get-pocket', text: intl.formatMessage(messages.limited_short) },
      'mutual': { icon: 'exchange', text: intl.formatMessage(messages.mutual_short) },
      'direct': { icon: 'at', text: intl.formatMessage(messages.direct_short) },
    };

    const visibilityIcon = visibilityIconInfo[status.get('limited_scope') || status.get('visibility_ex')];
    const visibilityLink = <> · <Icon id={visibilityIcon.icon} title={visibilityIcon.text} /></>;

    const searchabilityIconInfo = {
      'public': { icon: 'globe', text: intl.formatMessage(messages.searchability_public_short) },
      'private': { icon: 'unlock', text: intl.formatMessage(messages.searchability_private_short) },
      'direct': { icon: 'lock', text: intl.formatMessage(messages.searchability_direct_short) },
      'limited': { icon: 'at', text: intl.formatMessage(messages.searchability_limited_short) },
    };

    const searchabilityIcon = searchabilityIconInfo[status.get('searchability')];
    const searchabilityLink = <> · <Icon id={searchabilityIcon.icon} title={searchabilityIcon.text} /></>;

    if (['private', 'direct'].includes(status.get('visibility_ex'))) {
      reblogLink = '';
    } else if (this.context.router) {
      reblogLink = (
        <>
          {' · '}
          <Link to={`/@${status.getIn(['account', 'acct'])}/${status.get('id')}/reblogs`} className='detailed-status__link'>
            <Icon id={reblogIcon} />
            <span className='detailed-status__reblogs'>
              <AnimatedNumber value={status.get('reblogs_count')} />
            </span>
          </Link>
        </>
      );
    } else {
      reblogLink = (
        <>
          {' · '}
          <a href={`/interact/${status.get('id')}?type=reblog`} className='detailed-status__link' onClick={this.handleModalLink}>
            <Icon id={reblogIcon} />
            <span className='detailed-status__reblogs'>
              <AnimatedNumber value={status.get('reblogs_count')} />
            </span>
          </a>
        </>
      );
    }

    if (this.context.router) {
      favouriteLink = (
        <Link to={`/@${status.getIn(['account', 'acct'])}/${status.get('id')}/favourites`} className='detailed-status__link'>
          <Icon id='star' />
          <span className='detailed-status__favorites'>
            <AnimatedNumber value={status.get('favourites_count')} />
          </span>
        </Link>
      );
    } else {
      favouriteLink = (
        <a href={`/interact/${status.get('id')}?type=favourite`} className='detailed-status__link' onClick={this.handleModalLink}>
          <Icon id='star' />
          <span className='detailed-status__favorites'>
            <AnimatedNumber value={status.get('favourites_count')} />
          </span>
        </a>
      );
    }

    if (this.context.router) {
      emojiReactionsLink = (
        <Link to={`/@${status.getIn(['account', 'acct'])}/${status.get('id')}/emoji_reactions`} className='detailed-status__link'>
          <Icon id='smile-o' />
          <span className='detailed-status__favorites'>
            <AnimatedNumber value={status.get('emoji_reactions_count')} />
          </span>
        </Link>
      );
    } else {
      emojiReactionsLink = (
        <a href={`/interact/${status.get('id')}?type=emoji_reactions`} className='detailed-status__link' onClick={this.handleModalLink}>
          <Icon id='smile-o' />
          <span className='detailed-status__favorites'>
            <AnimatedNumber value={status.get('emoji_reactions_count')} />
          </span>
        </a>
      );
    }

    if (this.context.router) {
      statusReferencesLink = (
        <Link to={`/@${status.getIn(['account', 'acct'])}/${status.get('id')}/references`} className='detailed-status__link'>
          <Icon id='link' />
          <span className='detailed-status__favorites'>
            <AnimatedNumber value={status.get('status_referred_by_count')} />
          </span>
        </Link>
      );
    } else {
      statusReferencesLink = (
        <a href={`/interact/${status.get('id')}?type=references`} className='detailed-status__link' onClick={this.handleModalLink}>
          <Icon id='link' />
          <span className='detailed-status__favorites'>
            <AnimatedNumber value={status.get('status_referred_by_count')} />
          </span>
        </a>
      );
    }

    if (status.get('edited_at')) {
      edited = (
        <>
          {' · '}
          <EditedTimestamp statusId={status.get('id')} timestamp={status.get('edited_at')} />
        </>
      );
    }

    return (
      <div style={outerStyle}>
        <div ref={this.setRef} className={classNames('detailed-status', { compact })}>
          {status.get('visibility_ex') === 'direct' && (
            <div className='status__prepend'>
              <div className='status__prepend-icon-wrapper'><Icon id='at' className='status__prepend-icon' fixedWidth /></div>
              <FormattedMessage id='status.direct_indicator' defaultMessage='Private mention' />
            </div>
          )}
          <a href={`/@${status.getIn(['account', 'acct'])}`} onClick={this.handleAccountClick} className='detailed-status__display-name'>
            <div className='detailed-status__display-avatar'><Avatar account={status.get('account')} size={46} /></div>
            <DisplayName account={status.get('account')} localDomain={this.props.domain} />
          </a>

          <StatusContent
            status={status}
            expanded={!status.get('hidden')}
            onExpandedToggle={this.handleExpandedToggle}
            onTranslate={this.handleTranslate}
          />

          {media}

<<<<<<< HEAD
          {emojiReactionsBar}
=======
          <HashtagBar hashtags={status.get('tags')} text={status.get('content')} />
>>>>>>> df6e7198

          <div className='detailed-status__meta'>
            <a className='detailed-status__datetime' href={`/@${status.getIn(['account', 'acct'])}/${status.get('id')}`} target='_blank' rel='noopener noreferrer'>
              <FormattedDate value={new Date(status.get('created_at'))} hour12={false} year='numeric' month='short' day='2-digit' hour='2-digit' minute='2-digit' />
            </a>{edited}{visibilityLink}{searchabilityLink}{applicationLink}{reblogLink} · {favouriteLink} · {emojiReactionsLink} - {statusReferencesLink}
          </div>
        </div>
      </div>
    );
  }

}

export default injectIntl(DetailedStatus);<|MERGE_RESOLUTION|>--- conflicted
+++ resolved
@@ -390,11 +390,9 @@
 
           {media}
 
-<<<<<<< HEAD
+          <HashtagBar hashtags={status.get('tags')} text={status.get('content')} />
+          
           {emojiReactionsBar}
-=======
-          <HashtagBar hashtags={status.get('tags')} text={status.get('content')} />
->>>>>>> df6e7198
 
           <div className='detailed-status__meta'>
             <a className='detailed-status__datetime' href={`/@${status.getIn(['account', 'acct'])}/${status.get('id')}`} target='_blank' rel='noopener noreferrer'>
