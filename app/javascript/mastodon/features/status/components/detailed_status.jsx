import PropTypes from 'prop-types';

import { injectIntl, defineMessages, FormattedDate, FormattedMessage } from 'react-intl';

import classNames from 'classnames';
import { Link, withRouter } from 'react-router-dom';

import ImmutablePropTypes from 'react-immutable-proptypes';
import ImmutablePureComponent from 'react-immutable-pure-component';

import { AnimatedNumber } from 'mastodon/components/animated_number';
import EditedTimestamp from 'mastodon/components/edited_timestamp';
import { getHashtagBarForStatus } from 'mastodon/components/hashtag_bar';
import { Icon }  from 'mastodon/components/icon';
import PictureInPicturePlaceholder from 'mastodon/components/picture_in_picture_placeholder';
<<<<<<< HEAD
import { enableEmojiReaction } from 'mastodon/initial_state';
=======
import { WithRouterPropTypes } from 'mastodon/utils/react_router';
>>>>>>> ab0fb814

import { Avatar } from '../../../components/avatar';
import { DisplayName } from '../../../components/display_name';
import MediaGallery from '../../../components/media_gallery';
import StatusContent from '../../../components/status_content';
import StatusEmojiReactionsBar from '../../../components/status_emoji_reactions_bar';
import Audio from '../../audio';
import scheduleIdleTask from '../../ui/util/schedule_idle_task';
import Video from '../../video';

import Card from './card';

const messages = defineMessages({
  public_short: { id: 'privacy.public.short', defaultMessage: 'Public' },
  unlisted_short: { id: 'privacy.unlisted.short', defaultMessage: 'Unlisted' },
  public_unlisted_short: { id: 'privacy.public_unlisted.short', defaultMessage: 'Public unlisted' },
  login_short: { id: 'privacy.login.short', defaultMessage: 'Login only' },
  private_short: { id: 'privacy.private.short', defaultMessage: 'Followers only' },
  limited_short: { id: 'privacy.limited.short', defaultMessage: 'Limited menbers only' },
  mutual_short: { id: 'privacy.mutual.short', defaultMessage: 'Mutual followers only' },
  circle_short: { id: 'privacy.circle.short', defaultMessage: 'Circle members only' },
  personal_short: { id: 'privacy.personal.short', defaultMessage: 'Yourself only' },
  direct_short: { id: 'privacy.direct.short', defaultMessage: 'Mentioned people only' },
  searchability_public_short: { id: 'searchability.public.short', defaultMessage: 'Public' },
  searchability_public_unlisted_short: { id: 'searchability.public_unlisted.short', defaultMessage: 'Public unlisted' },
  searchability_private_short: { id: 'searchability.unlisted.short', defaultMessage: 'Followers' },
  searchability_direct_short: { id: 'searchability.private.short', defaultMessage: 'Reactionners' },
  searchability_limited_short: { id: 'searchability.direct.short', defaultMessage: 'Self only' },
});

class DetailedStatus extends ImmutablePureComponent {

  static propTypes = {
    status: ImmutablePropTypes.map,
    onOpenMedia: PropTypes.func.isRequired,
    onOpenVideo: PropTypes.func.isRequired,
    onToggleHidden: PropTypes.func.isRequired,
    onTranslate: PropTypes.func.isRequired,
    measureHeight: PropTypes.bool,
    onHeightChange: PropTypes.func,
    domain: PropTypes.string.isRequired,
    compact: PropTypes.bool,
    showMedia: PropTypes.bool,
    pictureInPicture: ImmutablePropTypes.contains({
      inUse: PropTypes.bool,
      available: PropTypes.bool,
    }),
    onToggleMediaVisibility: PropTypes.func,
<<<<<<< HEAD
    onEmojiReact: PropTypes.func,
    onUnEmojiReact: PropTypes.func,
=======
    ...WithRouterPropTypes,
>>>>>>> ab0fb814
  };

  state = {
    height: null,
  };

  handleAccountClick = (e) => {
    if (e.button === 0 && !(e.ctrlKey || e.metaKey) && this.props.history) {
      e.preventDefault();
      this.history.push(`/@${this.props.status.getIn(['account', 'acct'])}`);
    }

    e.stopPropagation();
  };

  handleOpenVideo = (options) => {
    this.props.onOpenVideo(this.props.status.getIn(['media_attachments', 0]), options);
  };

  handleExpandedToggle = () => {
    this.props.onToggleHidden(this.props.status);
  };

  _measureHeight (heightJustChanged) {
    if (this.props.measureHeight && this.node) {
      scheduleIdleTask(() => this.node && this.setState({ height: Math.ceil(this.node.scrollHeight) + 1 }));

      if (this.props.onHeightChange && heightJustChanged) {
        this.props.onHeightChange();
      }
    }
  }

  setRef = c => {
    this.node = c;
    this._measureHeight();
  };

  componentDidUpdate (prevProps, prevState) {
    this._measureHeight(prevState.height !== this.state.height);
  }

  handleModalLink = e => {
    e.preventDefault();

    let href;

    if (e.target.nodeName !== 'A') {
      href = e.target.parentNode.href;
    } else {
      href = e.target.href;
    }

    window.open(href, 'mastodon-intent', 'width=445,height=600,resizable=no,menubar=no,status=no,scrollbars=yes');
  };

  handleTranslate = () => {
    const { onTranslate, status } = this.props;
    onTranslate(status);
  };

  _properStatus () {
    const { status } = this.props;

    if (status.get('reblog', null) !== null && typeof status.get('reblog') === 'object') {
      return status.get('reblog');
    } else {
      return status;
    }
  }

  getAttachmentAspectRatio () {
    const attachments = this._properStatus().get('media_attachments');

    if (attachments.getIn([0, 'type']) === 'video') {
      return `${attachments.getIn([0, 'meta', 'original', 'width'])} / ${attachments.getIn([0, 'meta', 'original', 'height'])}`;
    } else if (attachments.getIn([0, 'type']) === 'audio') {
      return '16 / 9';
    } else {
      return (attachments.size === 1 && attachments.getIn([0, 'meta', 'small', 'aspect'])) ? attachments.getIn([0, 'meta', 'small', 'aspect']) : '3 / 2';
    }
  }

  render () {
    const status = this._properStatus();
    const outerStyle = { boxSizing: 'border-box' };
    const { intl, compact, pictureInPicture } = this.props;

    if (!status) {
      return null;
    }

    let media           = '';
    let isCardMediaWithSensitive = false;
    let applicationLink = '';
    let reblogLink = '';
    let reblogIcon = 'retweet';
    let favouriteLink = '';
    let emojiReactionsLink = '';
    let statusReferencesLink = '';
    let edited = '';

    if (this.props.measureHeight) {
      outerStyle.height = `${this.state.height}px`;
    }

    const language = status.getIn(['translation', 'language']) || status.get('language');

    if (pictureInPicture.get('inUse')) {
      media = <PictureInPicturePlaceholder aspectRatio={this.getAttachmentAspectRatio()} />;
    } else if (status.get('media_attachments').size > 0) {
      if (status.getIn(['media_attachments', 0, 'type']) === 'audio') {
        const attachment = status.getIn(['media_attachments', 0]);
        const description = attachment.getIn(['translation', 'description']) || attachment.get('description');

        media = (
          <Audio
            src={attachment.get('url')}
            alt={description}
            lang={language}
            duration={attachment.getIn(['meta', 'original', 'duration'], 0)}
            poster={attachment.get('preview_url') || status.getIn(['account', 'avatar_static'])}
            backgroundColor={attachment.getIn(['meta', 'colors', 'background'])}
            foregroundColor={attachment.getIn(['meta', 'colors', 'foreground'])}
            accentColor={attachment.getIn(['meta', 'colors', 'accent'])}
            sensitive={status.get('sensitive')}
            visible={this.props.showMedia}
            blurhash={attachment.get('blurhash')}
            height={150}
            onToggleVisibility={this.props.onToggleMediaVisibility}
          />
        );
      } else if (status.getIn(['media_attachments', 0, 'type']) === 'video') {
        const attachment = status.getIn(['media_attachments', 0]);
        const description = attachment.getIn(['translation', 'description']) || attachment.get('description');

        media = (
          <Video
            preview={attachment.get('preview_url')}
            frameRate={attachment.getIn(['meta', 'original', 'frame_rate'])}
            aspectRatio={`${attachment.getIn(['meta', 'original', 'width'])} / ${attachment.getIn(['meta', 'original', 'height'])}`}
            blurhash={attachment.get('blurhash')}
            src={attachment.get('url')}
            alt={description}
            lang={language}
            width={300}
            height={150}
            onOpenVideo={this.handleOpenVideo}
            sensitive={status.get('sensitive')}
            visible={this.props.showMedia}
            onToggleVisibility={this.props.onToggleMediaVisibility}
          />
        );
      } else {
        media = (
          <MediaGallery
            standalone
            sensitive={status.get('sensitive')}
            media={status.get('media_attachments')}
            lang={language}
            height={300}
            onOpenMedia={this.props.onOpenMedia}
            visible={this.props.showMedia}
            onToggleVisibility={this.props.onToggleMediaVisibility}
          />
        );
      }
    } else if (status.get('card')) {
      media = <Card sensitive={status.get('sensitive') && !status.get('spoiler_text')} onOpenMedia={this.props.onOpenMedia} card={status.get('card', null)} />;
      isCardMediaWithSensitive = status.get('spoiler_text').length > 0;
    }

    let emojiReactionsBar = null;
    if (status.get('emoji_reactions')) {
      const emojiReactions = status.get('emoji_reactions');
      const emojiReactionPolicy = status.getIn(['account', 'other_settings', 'emoji_reaction_policy']) || 'allow';
      if (emojiReactions.size > 0 && enableEmojiReaction && emojiReactionPolicy !== 'block') {
        emojiReactionsBar = <StatusEmojiReactionsBar emojiReactions={emojiReactions} status={status} onEmojiReact={this.props.onEmojiReact} onUnEmojiReact={this.props.onUnEmojiReact} />;
      }
    }

    if (status.get('application')) {
      applicationLink = <> · <a className='detailed-status__application' href={status.getIn(['application', 'website'])} target='_blank' rel='noopener noreferrer'>{status.getIn(['application', 'name'])}</a></>;
    }

    const visibilityIconInfo = {
      'public': { icon: 'globe', text: intl.formatMessage(messages.public_short) },
      'unlisted': { icon: 'unlock', text: intl.formatMessage(messages.unlisted_short) },
      'public_unlisted': { icon: 'cloud', text: intl.formatMessage(messages.public_unlisted_short) },
      'login': { icon: 'key', text: intl.formatMessage(messages.login_short) },
      'private': { icon: 'lock', text: intl.formatMessage(messages.private_short) },
      'limited': { icon: 'get-pocket', text: intl.formatMessage(messages.limited_short) },
      'mutual': { icon: 'exchange', text: intl.formatMessage(messages.mutual_short) },
      'circle': { icon: 'user-circle', text: intl.formatMessage(messages.circle_short) },
      'personal': { icon: 'sticky-note-o', text: intl.formatMessage(messages.personal_short) },
      'direct': { icon: 'at', text: intl.formatMessage(messages.direct_short) },
    };

    const visibilityIcon = visibilityIconInfo[status.get('limited_scope') || status.get('visibility_ex')];
    const visibilityLink = <> · <Icon id={visibilityIcon.icon} title={visibilityIcon.text} /></>;

    const searchabilityIconInfo = {
      'public': { icon: 'globe', text: intl.formatMessage(messages.searchability_public_short) },
      'public_unlisted': { icon: 'cloud', text: intl.formatMessage(messages.searchability_public_unlisted_short) },
      'private': { icon: 'unlock', text: intl.formatMessage(messages.searchability_private_short) },
      'direct': { icon: 'lock', text: intl.formatMessage(messages.searchability_direct_short) },
      'limited': { icon: 'at', text: intl.formatMessage(messages.searchability_limited_short) },
    };

    const searchabilityIcon = searchabilityIconInfo[status.get('searchability')];
    const searchabilityLink = <> · <Icon id={searchabilityIcon.icon} title={searchabilityIcon.text} /></>;

    if (['private', 'direct'].includes(status.get('visibility_ex'))) {
      reblogLink = '';
    } else if (this.props.history) {
      reblogLink = (
        <>
          {' · '}
          <Link to={`/@${status.getIn(['account', 'acct'])}/${status.get('id')}/reblogs`} className='detailed-status__link'>
            <Icon id={reblogIcon} />
            <span className='detailed-status__reblogs'>
              <AnimatedNumber value={status.get('reblogs_count')} />
            </span>
          </Link>
        </>
      );
    } else {
      reblogLink = (
        <>
          {' · '}
          <a href={`/interact/${status.get('id')}?type=reblog`} className='detailed-status__link' onClick={this.handleModalLink}>
            <Icon id={reblogIcon} />
            <span className='detailed-status__reblogs'>
              <AnimatedNumber value={status.get('reblogs_count')} />
            </span>
          </a>
        </>
      );
    }

    if (this.props.history) {
      favouriteLink = (
        <Link to={`/@${status.getIn(['account', 'acct'])}/${status.get('id')}/favourites`} className='detailed-status__link'>
          <Icon id='star' />
          <span className='detailed-status__favorites'>
            <AnimatedNumber value={status.get('favourites_count')} />
          </span>
        </Link>
      );
    } else {
      favouriteLink = (
        <a href={`/interact/${status.get('id')}?type=favourite`} className='detailed-status__link' onClick={this.handleModalLink}>
          <Icon id='star' />
          <span className='detailed-status__favorites'>
            <AnimatedNumber value={status.get('favourites_count')} />
          </span>
        </a>
      );
    }

    if (this.context.router) {
      emojiReactionsLink = (
        <Link to={`/@${status.getIn(['account', 'acct'])}/${status.get('id')}/emoji_reactions`} className='detailed-status__link'>
          <Icon id='smile-o' />
          <span className='detailed-status__favorites'>
            <AnimatedNumber value={status.get('emoji_reactions_count')} />
          </span>
        </Link>
      );
    } else {
      emojiReactionsLink = (
        <a href={`/interact/${status.get('id')}?type=emoji_reactions`} className='detailed-status__link' onClick={this.handleModalLink}>
          <Icon id='smile-o' />
          <span className='detailed-status__favorites'>
            <AnimatedNumber value={status.get('emoji_reactions_count')} />
          </span>
        </a>
      );
    }

    if (this.context.router) {
      statusReferencesLink = (
        <Link to={`/@${status.getIn(['account', 'acct'])}/${status.get('id')}/references`} className='detailed-status__link'>
          <Icon id='link' />
          <span className='detailed-status__favorites'>
            <AnimatedNumber value={status.get('status_referred_by_count')} />
          </span>
        </Link>
      );
    } else {
      statusReferencesLink = (
        <a href={`/interact/${status.get('id')}?type=references`} className='detailed-status__link' onClick={this.handleModalLink}>
          <Icon id='link' />
          <span className='detailed-status__favorites'>
            <AnimatedNumber value={status.get('status_referred_by_count')} />
          </span>
        </a>
      );
    }

    if (status.get('edited_at')) {
      edited = (
        <>
          {' · '}
          <EditedTimestamp statusId={status.get('id')} timestamp={status.get('edited_at')} />
        </>
      );
    }

    const {statusContentProps, hashtagBar} = getHashtagBarForStatus(status);
    const expanded = !status.get('hidden') || status.get('spoiler_text').length === 0;

    return (
      <div style={outerStyle}>
        <div ref={this.setRef} className={classNames('detailed-status', { compact })}>
          {status.get('visibility_ex') === 'direct' && (
            <div className='status__prepend'>
              <div className='status__prepend-icon-wrapper'><Icon id='at' className='status__prepend-icon' fixedWidth /></div>
              <FormattedMessage id='status.direct_indicator' defaultMessage='Private mention' />
            </div>
          )}
          <a href={`/@${status.getIn(['account', 'acct'])}`} onClick={this.handleAccountClick} className='detailed-status__display-name'>
            <div className='detailed-status__display-avatar'><Avatar account={status.get('account')} size={46} /></div>
            <DisplayName account={status.get('account')} localDomain={this.props.domain} />
          </a>

          <StatusContent
            status={status}
            expanded={!status.get('hidden')}
            onExpandedToggle={this.handleExpandedToggle}
            onTranslate={this.handleTranslate}
            {...statusContentProps}
          />

          {(!isCardMediaWithSensitive || !status.get('hidden')) && media}

          {(!status.get('spoiler_text') || expanded) && hashtagBar}

          {emojiReactionsBar}

          <div className='detailed-status__meta'>
            <a className='detailed-status__datetime' href={`/@${status.getIn(['account', 'acct'])}/${status.get('id')}`} target='_blank' rel='noopener noreferrer'>
              <FormattedDate value={new Date(status.get('created_at'))} hour12={false} year='numeric' month='short' day='2-digit' hour='2-digit' minute='2-digit' />
            </a>{edited}{visibilityLink}{searchabilityLink}{applicationLink}{reblogLink} · {favouriteLink} · {emojiReactionsLink} - {statusReferencesLink}
          </div>
        </div>
      </div>
    );
  }

}

export default withRouter(injectIntl(DetailedStatus));<|MERGE_RESOLUTION|>--- conflicted
+++ resolved
@@ -13,11 +13,8 @@
 import { getHashtagBarForStatus } from 'mastodon/components/hashtag_bar';
 import { Icon }  from 'mastodon/components/icon';
 import PictureInPicturePlaceholder from 'mastodon/components/picture_in_picture_placeholder';
-<<<<<<< HEAD
 import { enableEmojiReaction } from 'mastodon/initial_state';
-=======
 import { WithRouterPropTypes } from 'mastodon/utils/react_router';
->>>>>>> ab0fb814
 
 import { Avatar } from '../../../components/avatar';
 import { DisplayName } from '../../../components/display_name';
@@ -66,12 +63,9 @@
       available: PropTypes.bool,
     }),
     onToggleMediaVisibility: PropTypes.func,
-<<<<<<< HEAD
     onEmojiReact: PropTypes.func,
     onUnEmojiReact: PropTypes.func,
-=======
     ...WithRouterPropTypes,
->>>>>>> ab0fb814
   };
 
   state = {
