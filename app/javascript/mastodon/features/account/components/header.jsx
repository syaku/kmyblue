--- conflicted
+++ resolved
@@ -96,14 +96,9 @@
 
   if (relationship.get('following') && relationship.get('followed_by') && isShowItem('relationships')) {
     return messages.mutual;
-<<<<<<< HEAD
-  } else if (!relationship.get('following') && relationship.get('followed_by') && isShowItem('relationships')) {
-    return messages.followBack;
-=======
->>>>>>> 3e91c101
   } else if (relationship.get('following') || relationship.get('requested')) {
     return messages.unfollow;
-  } else if (relationship.get('followed_by')) {
+  } else if (relationship.get('followed_by') && isShowItem('relationships')) {
     return messages.followBack;
   } else {
     return messages.follow;
