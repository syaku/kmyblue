--- conflicted
+++ resolved
@@ -13,12 +13,8 @@
   preferences: { id: 'navigation_bar.preferences', defaultMessage: 'Preferences' },
   reaction_deck: { id: 'navigation_bar.reaction_deck', defaultMessage: 'Reaction deck' },
   follow_requests: { id: 'navigation_bar.follow_requests', defaultMessage: 'Follow requests' },
-<<<<<<< HEAD
-  favourites: { id: 'navigation_bar.favourites', defaultMessage: 'Favourites' },
+  favourites: { id: 'navigation_bar.favourites', defaultMessage: 'Favorites' },
   emoji_reactions: { id: 'navigation_bar.emoji_reactions', defaultMessage: 'Stamps' },
-=======
-  favourites: { id: 'navigation_bar.favourites', defaultMessage: 'Favorites' },
->>>>>>> f826a95f
   lists: { id: 'navigation_bar.lists', defaultMessage: 'Lists' },
   followed_tags: { id: 'navigation_bar.followed_tags', defaultMessage: 'Followed hashtags' },
   blocks: { id: 'navigation_bar.blocks', defaultMessage: 'Blocked users' },
