import PropTypes from 'prop-types';

import { FormattedMessage } from 'react-intl';

import ImmutablePropTypes from 'react-immutable-proptypes';
import ImmutablePureComponent from 'react-immutable-pure-component';

import { Icon }  from 'mastodon/components/icon';
import { LoadMore } from 'mastodon/components/load_more';
import { SearchSection } from 'mastodon/features/explore/components/search_section';

import { ImmutableHashtag as Hashtag } from '../../../components/hashtag';
import AccountContainer from '../../../containers/account_container';
import StatusContainer from '../../../containers/status_container';

const INITIAL_PAGE_LIMIT = 10;

const withoutLastResult = list => {
  if (list.size > INITIAL_PAGE_LIMIT && list.size % INITIAL_PAGE_LIMIT === 1) {
    return list.skipLast(1);
  } else {
    return list;
  }
};

class SearchResults extends ImmutablePureComponent {

  static propTypes = {
    results: ImmutablePropTypes.map.isRequired,
    expandSearch: PropTypes.func.isRequired,
    searchTerm: PropTypes.string,
<<<<<<< HEAD
    intl: PropTypes.object.isRequired,
    noMoreResults: ImmutablePropTypes.map,
=======
>>>>>>> 9d290c23
  };

  handleLoadMoreAccounts = () => this.props.expandSearch('accounts');

  handleLoadMoreStatuses = () => this.props.expandSearch('statuses');

  handleLoadMoreHashtags = () => this.props.expandSearch('hashtags');

  showMoreResults = (searchType) => this.props.noMoreResults ? !this.props.noMoreResults.get(searchType) : true;

  render () {
    const { results } = this.props;

    let accounts, statuses, hashtags;

    if (results.get('accounts') && results.get('accounts').size > 0) {
<<<<<<< HEAD
      count   += results.get('accounts').size;
      const showMore = this.showMoreResults('accounts');
=======
>>>>>>> 9d290c23
      accounts = (
        <SearchSection title={<><Icon id='users' fixedWidth /><FormattedMessage id='search_results.accounts' defaultMessage='Profiles' /></>}>
          {withoutLastResult(results.get('accounts')).map(accountId => <AccountContainer key={accountId} id={accountId} />)}
          {(results.get('accounts').size > INITIAL_PAGE_LIMIT && results.get('accounts').size % INITIAL_PAGE_LIMIT === 1) && <LoadMore visible onClick={this.handleLoadMoreAccounts} />}
        </SearchSection>
      );
    }

<<<<<<< HEAD
          {showMore && <LoadMore visible onClick={this.handleLoadMoreAccounts} />}
        </div>
=======
    if (results.get('hashtags') && results.get('hashtags').size > 0) {
      hashtags = (
        <SearchSection title={<><Icon id='hashtag' fixedWidth /><FormattedMessage id='search_results.hashtags' defaultMessage='Hashtags' /></>}>
          {withoutLastResult(results.get('hashtags')).map(hashtag => <Hashtag key={hashtag.get('name')} hashtag={hashtag} />)}
          {(results.get('hashtags').size > INITIAL_PAGE_LIMIT && results.get('hashtags').size % INITIAL_PAGE_LIMIT === 1) && <LoadMore visible onClick={this.handleLoadMoreHashtags} />}
        </SearchSection>
>>>>>>> 9d290c23
      );
    }

    if (results.get('statuses') && results.get('statuses').size > 0) {
<<<<<<< HEAD
      count   += results.get('statuses').size;
      const showMore = this.showMoreResults('statuses');
      statuses = (
        <div className='search-results__section'>
          <h5><Icon id='quote-right' fixedWidth /><FormattedMessage id='search_results.statuses' defaultMessage='Posts' /></h5>

          {results.get('statuses').map(statusId => <StatusContainer key={statusId} id={statusId} />)}

          {showMore && <LoadMore visible onClick={this.handleLoadMoreStatuses} />}
        </div>
      );
    } else if(results.get('statuses') && results.get('statuses').size === 0 && !searchEnabled && !(searchTerm.startsWith('@') || searchTerm.startsWith('#') || searchTerm.includes(' '))) {
      statuses = (
        <div className='search-results__section'>
          <h5><Icon id='quote-right' fixedWidth /><FormattedMessage id='search_results.statuses' defaultMessage='Posts' /></h5>

          <div className='search-results__info'>
            <FormattedMessage id='search_results.statuses_fts_disabled' defaultMessage='Searching posts by their content is not enabled on this Mastodon server.' />
          </div>
        </div>
      );
    }

    if (results.get('hashtags') && results.get('hashtags').size > 0) {
      count += results.get('hashtags').size;
      const showMore = this.showMoreResults('hashtags');
      hashtags = (
        <div className='search-results__section'>
          <h5><Icon id='hashtag' fixedWidth /><FormattedMessage id='search_results.hashtags' defaultMessage='Hashtags' /></h5>

          {results.get('hashtags').map(hashtag => <Hashtag key={hashtag.get('name')} hashtag={hashtag} />)}

          {showMore && <LoadMore visible onClick={this.handleLoadMoreHashtags} />}
        </div>
      );
    }
=======
      statuses = (
        <SearchSection title={<><Icon id='quote-right' fixedWidth /><FormattedMessage id='search_results.statuses' defaultMessage='Posts' /></>}>
          {withoutLastResult(results.get('statuses')).map(statusId => <StatusContainer key={statusId} id={statusId} />)}
          {(results.get('statuses').size > INITIAL_PAGE_LIMIT && results.get('statuses').size % INITIAL_PAGE_LIMIT === 1) && <LoadMore visible onClick={this.handleLoadMoreStatuses} />}
        </SearchSection>
      );
    }

>>>>>>> 9d290c23

    return (
      <div className='search-results'>
        <div className='search-results__header'>
          <Icon id='search' fixedWidth />
          <FormattedMessage id='explore.search_results' defaultMessage='Search results' />
        </div>

        {accounts}
        {hashtags}
        {statuses}
      </div>
    );
  }

}

export default SearchResults;<|MERGE_RESOLUTION|>--- conflicted
+++ resolved
@@ -29,11 +29,7 @@
     results: ImmutablePropTypes.map.isRequired,
     expandSearch: PropTypes.func.isRequired,
     searchTerm: PropTypes.string,
-<<<<<<< HEAD
-    intl: PropTypes.object.isRequired,
     noMoreResults: ImmutablePropTypes.map,
-=======
->>>>>>> 9d290c23
   };
 
   handleLoadMoreAccounts = () => this.props.expandSearch('accounts');
@@ -50,11 +46,6 @@
     let accounts, statuses, hashtags;
 
     if (results.get('accounts') && results.get('accounts').size > 0) {
-<<<<<<< HEAD
-      count   += results.get('accounts').size;
-      const showMore = this.showMoreResults('accounts');
-=======
->>>>>>> 9d290c23
       accounts = (
         <SearchSection title={<><Icon id='users' fixedWidth /><FormattedMessage id='search_results.accounts' defaultMessage='Profiles' /></>}>
           {withoutLastResult(results.get('accounts')).map(accountId => <AccountContainer key={accountId} id={accountId} />)}
@@ -63,59 +54,16 @@
       );
     }
 
-<<<<<<< HEAD
-          {showMore && <LoadMore visible onClick={this.handleLoadMoreAccounts} />}
-        </div>
-=======
     if (results.get('hashtags') && results.get('hashtags').size > 0) {
       hashtags = (
         <SearchSection title={<><Icon id='hashtag' fixedWidth /><FormattedMessage id='search_results.hashtags' defaultMessage='Hashtags' /></>}>
           {withoutLastResult(results.get('hashtags')).map(hashtag => <Hashtag key={hashtag.get('name')} hashtag={hashtag} />)}
           {(results.get('hashtags').size > INITIAL_PAGE_LIMIT && results.get('hashtags').size % INITIAL_PAGE_LIMIT === 1) && <LoadMore visible onClick={this.handleLoadMoreHashtags} />}
         </SearchSection>
->>>>>>> 9d290c23
       );
     }
 
     if (results.get('statuses') && results.get('statuses').size > 0) {
-<<<<<<< HEAD
-      count   += results.get('statuses').size;
-      const showMore = this.showMoreResults('statuses');
-      statuses = (
-        <div className='search-results__section'>
-          <h5><Icon id='quote-right' fixedWidth /><FormattedMessage id='search_results.statuses' defaultMessage='Posts' /></h5>
-
-          {results.get('statuses').map(statusId => <StatusContainer key={statusId} id={statusId} />)}
-
-          {showMore && <LoadMore visible onClick={this.handleLoadMoreStatuses} />}
-        </div>
-      );
-    } else if(results.get('statuses') && results.get('statuses').size === 0 && !searchEnabled && !(searchTerm.startsWith('@') || searchTerm.startsWith('#') || searchTerm.includes(' '))) {
-      statuses = (
-        <div className='search-results__section'>
-          <h5><Icon id='quote-right' fixedWidth /><FormattedMessage id='search_results.statuses' defaultMessage='Posts' /></h5>
-
-          <div className='search-results__info'>
-            <FormattedMessage id='search_results.statuses_fts_disabled' defaultMessage='Searching posts by their content is not enabled on this Mastodon server.' />
-          </div>
-        </div>
-      );
-    }
-
-    if (results.get('hashtags') && results.get('hashtags').size > 0) {
-      count += results.get('hashtags').size;
-      const showMore = this.showMoreResults('hashtags');
-      hashtags = (
-        <div className='search-results__section'>
-          <h5><Icon id='hashtag' fixedWidth /><FormattedMessage id='search_results.hashtags' defaultMessage='Hashtags' /></h5>
-
-          {results.get('hashtags').map(hashtag => <Hashtag key={hashtag.get('name')} hashtag={hashtag} />)}
-
-          {showMore && <LoadMore visible onClick={this.handleLoadMoreHashtags} />}
-        </div>
-      );
-    }
-=======
       statuses = (
         <SearchSection title={<><Icon id='quote-right' fixedWidth /><FormattedMessage id='search_results.statuses' defaultMessage='Posts' /></>}>
           {withoutLastResult(results.get('statuses')).map(statusId => <StatusContainer key={statusId} id={statusId} />)}
@@ -124,7 +72,6 @@
       );
     }
 
->>>>>>> 9d290c23
 
     return (
       <div className='search-results'>
