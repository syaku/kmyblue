import PropTypes from 'prop-types';

import { defineMessages, injectIntl } from 'react-intl';

import classNames from 'classnames';

import ImmutablePropTypes from 'react-immutable-proptypes';
import ImmutablePureComponent from 'react-immutable-pure-component';

import { length } from 'stringz';

import { Icon }  from 'mastodon/components/icon';
import { WithOptionalRouterPropTypes, withOptionalRouter } from 'mastodon/utils/react_router';

import AutosuggestInput from '../../../components/autosuggest_input';
import AutosuggestTextarea from '../../../components/autosuggest_textarea';
import Button from '../../../components/button';
import CircleSelectContainer from '../containers/circle_select_container';
import EmojiPickerDropdown from '../containers/emoji_picker_dropdown_container';
import ExpirationDropdownContainer from '../containers/expiration_dropdown_container';
import LanguageDropdown from '../containers/language_dropdown_container';
import MarkdownButtonContainer from '../containers/markdown_button_container';
import PollButtonContainer from '../containers/poll_button_container';
import PollFormContainer from '../containers/poll_form_container';
import PrivacyDropdownContainer from '../containers/privacy_dropdown_container';
import ReplyIndicatorContainer from '../containers/reply_indicator_container';
import SearchabilityDropdownContainer from '../containers/searchability_dropdown_container';
import SpoilerButtonContainer from '../containers/spoiler_button_container';
import UploadButtonContainer from '../containers/upload_button_container';
import UploadFormContainer from '../containers/upload_form_container';
import WarningContainer from '../containers/warning_container';
import { countableText } from '../util/counter';

import CharacterCounter from './character_counter';

const allowedAroundShortCode = '><\u0085\u0020\u00a0\u1680\u2000\u2001\u2002\u2003\u2004\u2005\u2006\u2007\u2008\u2009\u200a\u202f\u205f\u3000\u2028\u2029\u0009\u000a\u000b\u000c\u000d';

const messages = defineMessages({
  placeholder: { id: 'compose_form.placeholder', defaultMessage: 'What is on your mind?' },
  spoiler_placeholder: { id: 'compose_form.spoiler_placeholder', defaultMessage: 'Write your warning here' },
  publish: { id: 'compose_form.publish', defaultMessage: 'Publish' },
  publishLoud: { id: 'compose_form.publish_loud', defaultMessage: '{publish}!' },
  saveChanges: { id: 'compose_form.save_changes', defaultMessage: 'Save changes' },
});

class ComposeForm extends ImmutablePureComponent {
  static propTypes = {
    intl: PropTypes.object.isRequired,
    text: PropTypes.string.isRequired,
    suggestions: ImmutablePropTypes.list,
    spoiler: PropTypes.bool,
    privacy: PropTypes.string,
    searchability: PropTypes.string,
    spoilerText: PropTypes.string,
    focusDate: PropTypes.instanceOf(Date),
    caretPosition: PropTypes.number,
    preselectDate: PropTypes.instanceOf(Date),
    isSubmitting: PropTypes.bool,
    isChangingUpload: PropTypes.bool,
    isEditing: PropTypes.bool,
    isUploading: PropTypes.bool,
    onChange: PropTypes.func.isRequired,
    onSubmit: PropTypes.func.isRequired,
    onClearSuggestions: PropTypes.func.isRequired,
    onFetchSuggestions: PropTypes.func.isRequired,
    onSuggestionSelected: PropTypes.func.isRequired,
    onChangeSpoilerText: PropTypes.func.isRequired,
    onPaste: PropTypes.func.isRequired,
    onPickEmoji: PropTypes.func.isRequired,
    onPickExpiration: PropTypes.func.isRequired,
    autoFocus: PropTypes.bool,
    anyMedia: PropTypes.bool,
    isInReply: PropTypes.bool,
    singleColumn: PropTypes.bool,
    lang: PropTypes.string,
<<<<<<< HEAD
    circleId: PropTypes.string,
=======
    ...WithOptionalRouterPropTypes
>>>>>>> ab0fb814
  };

  static defaultProps = {
    autoFocus: false,
  };

  state = {
    highlighted: false,
  };

  handleChange = (e) => {
    this.props.onChange(e.target.value);
  };

  handleKeyDown = (e) => {
    if (e.keyCode === 13 && (e.ctrlKey || e.metaKey)) {
      this.handleSubmit();
    }
  };

  getFulltextForCharacterCounting = () => {
    return [this.props.spoiler? this.props.spoilerText: '', countableText(this.props.text)].join('');
  };

  canSubmit = () => {
    const { isSubmitting, isChangingUpload, isUploading, anyMedia, privacy, circleId, isEditing } = this.props;
    const fulltext = this.getFulltextForCharacterCounting();
    const isOnlyWhitespace = fulltext.length !== 0 && fulltext.trim().length === 0;

    return !(isSubmitting || isUploading || isChangingUpload || length(fulltext) > 500 || (isOnlyWhitespace && !anyMedia) || (privacy === 'circle' && !isEditing && !circleId));
  };

  handleSubmit = (e) => {
    if (this.props.text !== this.autosuggestTextarea.textarea.value) {
      // Something changed the text inside the textarea (e.g. browser extensions like Grammarly)
      // Update the state to match the current text
      this.props.onChange(this.autosuggestTextarea.textarea.value);
    }

    if (!this.canSubmit()) {
      return;
    }

    this.props.onSubmit(this.props.history || null);

    if (e) {
      e.preventDefault();
    }
  };

  onSuggestionsClearRequested = () => {
    this.props.onClearSuggestions();
  };

  onSuggestionsFetchRequested = (token) => {
    this.props.onFetchSuggestions(token);
  };

  onSuggestionSelected = (tokenStart, token, value) => {
    this.props.onSuggestionSelected(tokenStart, token, value, ['text']);
  };

  onSpoilerSuggestionSelected = (tokenStart, token, value) => {
    this.props.onSuggestionSelected(tokenStart, token, value, ['spoiler_text']);
  };

  handleChangeSpoilerText = (e) => {
    this.props.onChangeSpoilerText(e.target.value);
  };

  handleFocus = () => {
    if (this.composeForm && !this.props.singleColumn) {
      const { left, right } = this.composeForm.getBoundingClientRect();
      if (left < 0 || right > (window.innerWidth || document.documentElement.clientWidth)) {
        this.composeForm.scrollIntoView();
      }
    }
  };

  componentDidMount () {
    this._updateFocusAndSelection({ });
  }

  componentWillUnmount () {
    if (this.timeout) clearTimeout(this.timeout);
  }

  componentDidUpdate (prevProps) {
    this._updateFocusAndSelection(prevProps);
  }

  _updateFocusAndSelection = (prevProps) => {
    // This statement does several things:
    // - If we're beginning a reply, and,
    //     - Replying to zero or one users, places the cursor at the end of the textbox.
    //     - Replying to more than one user, selects any usernames past the first;
    //       this provides a convenient shortcut to drop everyone else from the conversation.
    if (this.props.focusDate && this.props.focusDate !== prevProps.focusDate) {
      let selectionEnd, selectionStart;

      if (this.props.preselectDate !== prevProps.preselectDate && this.props.isInReply) {
        selectionEnd   = this.props.text.length;
        selectionStart = this.props.text.search(/\s/) + 1;
      } else if (typeof this.props.caretPosition === 'number') {
        selectionStart = this.props.caretPosition;
        selectionEnd   = this.props.caretPosition;
      } else {
        selectionEnd   = this.props.text.length;
        selectionStart = selectionEnd;
      }

      // Because of the wicg-inert polyfill, the activeElement may not be
      // immediately selectable, we have to wait for observers to run, as
      // described in https://github.com/WICG/inert#performance-and-gotchas
      Promise.resolve().then(() => {
        this.autosuggestTextarea.textarea.setSelectionRange(selectionStart, selectionEnd);
        this.autosuggestTextarea.textarea.focus();
        this.setState({ highlighted: true });
        this.timeout = setTimeout(() => this.setState({ highlighted: false }), 700);
      }).catch(console.error);
    } else if(prevProps.isSubmitting && !this.props.isSubmitting) {
      this.autosuggestTextarea.textarea.focus();
    } else if (this.props.spoiler !== prevProps.spoiler) {
      if (this.props.spoiler) {
        this.spoilerText.input.focus();
      } else if (prevProps.spoiler) {
        this.autosuggestTextarea.textarea.focus();
      }
    }
  };

  setAutosuggestTextarea = (c) => {
    this.autosuggestTextarea = c;
  };

  setSpoilerText = (c) => {
    this.spoilerText = c;
  };

  setRef = c => {
    this.composeForm = c;
  };

  handleEmojiPick = (data) => {
    const { text }     = this.props;
    const position     = this.autosuggestTextarea.textarea.selectionStart;
    const needsSpace   = data.custom && position > 0 && !allowedAroundShortCode.includes(text[position - 1]);

    this.props.onPickEmoji(position, data, needsSpace);
  };

  handleExpirationPick = (data) => {
    const position     = this.autosuggestTextarea.textarea.selectionStart;

    this.props.onPickExpiration(position, data);
  };

  render () {
    const { intl, onPaste, autoFocus } = this.props;
    const { highlighted } = this.state;
    const disabled = this.props.isSubmitting;

    let publishText = '';

    if (this.props.isEditing) {
      publishText = intl.formatMessage(messages.saveChanges);
    } else if (this.props.privacy === 'private' || this.props.privacy === 'direct') {
      publishText = <span className='compose-form__publish-private'><Icon id='lock' /> {intl.formatMessage(messages.publish)}</span>;
    } else {
      publishText = (this.props.privacy !== 'unlisted' && this.props.privacy !== 'public_unlisted' && this.props.privacy !== 'login') ? intl.formatMessage(messages.publishLoud, { publish: intl.formatMessage(messages.publish) }) : intl.formatMessage(messages.publish);
    }

    return (
      <form className='compose-form' onSubmit={this.handleSubmit}>
        <WarningContainer />

        <ReplyIndicatorContainer />

        <div className={`spoiler-input ${this.props.spoiler ? 'spoiler-input--visible' : ''}`} ref={this.setRef} aria-hidden={!this.props.spoiler}>
          <AutosuggestInput
            placeholder={intl.formatMessage(messages.spoiler_placeholder)}
            value={this.props.spoilerText}
            onChange={this.handleChangeSpoilerText}
            onKeyDown={this.handleKeyDown}
            disabled={!this.props.spoiler}
            ref={this.setSpoilerText}
            suggestions={this.props.suggestions}
            onSuggestionsFetchRequested={this.onSuggestionsFetchRequested}
            onSuggestionsClearRequested={this.onSuggestionsClearRequested}
            onSuggestionSelected={this.onSpoilerSuggestionSelected}
            searchTokens={[':']}
            id='cw-spoiler-input'
            className='spoiler-input__input'
            lang={this.props.lang}
            spellCheck
          />
        </div>

        <div className={classNames('compose-form__highlightable', { active: highlighted })}>
          <AutosuggestTextarea
            ref={this.setAutosuggestTextarea}
            placeholder={intl.formatMessage(messages.placeholder)}
            disabled={disabled}
            value={this.props.text}
            onChange={this.handleChange}
            suggestions={this.props.suggestions}
            onFocus={this.handleFocus}
            onKeyDown={this.handleKeyDown}
            onSuggestionsFetchRequested={this.onSuggestionsFetchRequested}
            onSuggestionsClearRequested={this.onSuggestionsClearRequested}
            onSuggestionSelected={this.onSuggestionSelected}
            onPaste={onPaste}
            autoFocus={autoFocus}
            lang={this.props.lang}
          >

            <div className='compose-form__modifiers'>
              <UploadFormContainer />
              <PollFormContainer />
            </div>
          </AutosuggestTextarea>
          <EmojiPickerDropdown onPickEmoji={this.handleEmojiPick} />
          <ExpirationDropdownContainer onPickExpiration={this.handleExpirationPick} />

          <div className='compose-form__buttons-wrapper'>
            <div className='compose-form__buttons'>
              <UploadButtonContainer />
              <PollButtonContainer />
              <PrivacyDropdownContainer disabled={this.props.isEditing} />
              <SearchabilityDropdownContainer disabled={this.props.isEditing} />
              <SpoilerButtonContainer />
              <LanguageDropdown />
              <MarkdownButtonContainer />
            </div>

            <div className='character-counter__wrapper'>
              <CharacterCounter max={500} text={this.getFulltextForCharacterCounting()} />
            </div>
          </div>
        </div>

        <CircleSelectContainer />

        <div className='compose-form__publish'>
          <div className='compose-form__publish-button-wrapper'>
            <Button
              type='submit'
              text={publishText}
              disabled={!this.canSubmit()}
              block
            />
          </div>
        </div>
      </form>
    );
  }

}

export default withOptionalRouter(injectIntl(ComposeForm));<|MERGE_RESOLUTION|>--- conflicted
+++ resolved
@@ -73,11 +73,8 @@
     isInReply: PropTypes.bool,
     singleColumn: PropTypes.bool,
     lang: PropTypes.string,
-<<<<<<< HEAD
     circleId: PropTypes.string,
-=======
     ...WithOptionalRouterPropTypes
->>>>>>> ab0fb814
   };
 
   static defaultProps = {
