import PropTypes from 'prop-types';
import { createRef } from 'react';

import { defineMessages, injectIntl } from 'react-intl';

import classNames from 'classnames';

import ImmutablePropTypes from 'react-immutable-proptypes';
import ImmutablePureComponent from 'react-immutable-pure-component';

import { length } from 'stringz';

import { WithOptionalRouterPropTypes, withOptionalRouter } from 'mastodon/utils/react_router';


import AutosuggestInput from '../../../components/autosuggest_input';
import AutosuggestTextarea from '../../../components/autosuggest_textarea';
import { Button } from '../../../components/button';
import CircleDropdownContainer from '../containers/circle_dropdown_container';
import EmojiPickerDropdown from '../containers/emoji_picker_dropdown_container';
import ExpirationDropdownContainer from '../containers/expiration_dropdown_container';
import LanguageDropdown from '../containers/language_dropdown_container';
import MarkdownButtonContainer from '../containers/markdown_button_container';
import PollButtonContainer from '../containers/poll_button_container';
import PrivacyDropdownContainer from '../containers/privacy_dropdown_container';
import SearchabilityDropdownContainer from '../containers/searchability_dropdown_container';
import SpoilerButtonContainer from '../containers/spoiler_button_container';
import UploadButtonContainer from '../containers/upload_button_container';
import UploadFormContainer from '../containers/upload_form_container';
import WarningContainer from '../containers/warning_container';
import { countableText } from '../util/counter';

import { CharacterCounter } from './character_counter';
import { EditIndicator } from './edit_indicator';
import { NavigationBar } from './navigation_bar';
import { PollForm } from "./poll_form";
import { ReplyIndicator } from './reply_indicator';

const allowedAroundShortCode = '><\u0085\u0020\u00a0\u1680\u2000\u2001\u2002\u2003\u2004\u2005\u2006\u2007\u2008\u2009\u200a\u202f\u205f\u3000\u2028\u2029\u0009\u000a\u000b\u000c\u000d';

const messages = defineMessages({
  placeholder: { id: 'compose_form.placeholder', defaultMessage: 'What is on your mind?' },
  spoiler_placeholder: { id: 'compose_form.spoiler_placeholder', defaultMessage: 'Content warning (optional)' },
  publish: { id: 'compose_form.publish', defaultMessage: 'Post' },
  saveChanges: { id: 'compose_form.save_changes', defaultMessage: 'Update' },
  reply: { id: 'compose_form.reply', defaultMessage: 'Reply' },
});

class ComposeForm extends ImmutablePureComponent {
  static propTypes = {
    intl: PropTypes.object.isRequired,
    text: PropTypes.string.isRequired,
    suggestions: ImmutablePropTypes.list,
    spoiler: PropTypes.bool,
    privacy: PropTypes.string,
    searchability: PropTypes.string,
    spoilerText: PropTypes.string,
    focusDate: PropTypes.instanceOf(Date),
    caretPosition: PropTypes.number,
    preselectDate: PropTypes.instanceOf(Date),
    isSubmitting: PropTypes.bool,
    isChangingUpload: PropTypes.bool,
    isEditing: PropTypes.bool,
    isUploading: PropTypes.bool,
    onChange: PropTypes.func.isRequired,
    onSubmit: PropTypes.func.isRequired,
    onClearSuggestions: PropTypes.func.isRequired,
    onFetchSuggestions: PropTypes.func.isRequired,
    onSuggestionSelected: PropTypes.func.isRequired,
    onChangeSpoilerText: PropTypes.func.isRequired,
    onPaste: PropTypes.func.isRequired,
    onPickEmoji: PropTypes.func.isRequired,
    onPickExpiration: PropTypes.func.isRequired,
    autoFocus: PropTypes.bool,
    withoutNavigation: PropTypes.bool,
    anyMedia: PropTypes.bool,
    isInReply: PropTypes.bool,
    singleColumn: PropTypes.bool,
    lang: PropTypes.string,
<<<<<<< HEAD
    circleId: PropTypes.string,
=======
    maxChars: PropTypes.number,
>>>>>>> dd934ebb
    ...WithOptionalRouterPropTypes
  };

  static defaultProps = {
    autoFocus: false,
  };

  state = {
    highlighted: false,
  };

  constructor(props) {
    super(props);
    this.textareaRef = createRef(null);
  }

  handleChange = (e) => {
    this.props.onChange(e.target.value);
  };

  handleKeyDown = (e) => {
    if (e.keyCode === 13 && (e.ctrlKey || e.metaKey)) {
      this.handleSubmit();
    }
  };

  getFulltextForCharacterCounting = () => {
    return [this.props.spoiler? this.props.spoilerText: '', countableText(this.props.text)].join('');
  };

  canSubmit = () => {
<<<<<<< HEAD
    const { isSubmitting, isChangingUpload, isUploading, anyMedia, privacy, circleId, isEditing } = this.props;
    const fulltext = this.getFulltextForCharacterCounting();
    const isOnlyWhitespace = fulltext.length !== 0 && fulltext.trim().length === 0;

    return !(isSubmitting || isUploading || isChangingUpload || length(fulltext) > 500 || (isOnlyWhitespace && !anyMedia) || (privacy === 'circle' && !isEditing && !circleId));
=======
    const { isSubmitting, isChangingUpload, isUploading, anyMedia, maxChars } = this.props;
    const fulltext = this.getFulltextForCharacterCounting();
    const isOnlyWhitespace = fulltext.length !== 0 && fulltext.trim().length === 0;

    return !(isSubmitting || isUploading || isChangingUpload || length(fulltext) > maxChars || (isOnlyWhitespace && !anyMedia));
>>>>>>> dd934ebb
  };

  handleSubmit = (e) => {
    if (this.props.text !== this.textareaRef.current.value) {
      // Something changed the text inside the textarea (e.g. browser extensions like Grammarly)
      // Update the state to match the current text
      this.props.onChange(this.textareaRef.current.value);
    }

    if (!this.canSubmit()) {
      return;
    }

    this.props.onSubmit(this.props.history || null);

    if (e) {
      e.preventDefault();
    }
  };

  onSuggestionsClearRequested = () => {
    this.props.onClearSuggestions();
  };

  onSuggestionsFetchRequested = (token) => {
    this.props.onFetchSuggestions(token);
  };

  onSuggestionSelected = (tokenStart, token, value) => {
    this.props.onSuggestionSelected(tokenStart, token, value, ['text']);
  };

  onSpoilerSuggestionSelected = (tokenStart, token, value) => {
    this.props.onSuggestionSelected(tokenStart, token, value, ['spoiler_text']);
  };

  handleChangeSpoilerText = (e) => {
    this.props.onChangeSpoilerText(e.target.value);
  };

  handleFocus = () => {
    if (this.composeForm && !this.props.singleColumn) {
      const { left, right } = this.composeForm.getBoundingClientRect();
      if (left < 0 || right > (window.innerWidth || document.documentElement.clientWidth)) {
        this.composeForm.scrollIntoView();
      }
    }
  };

  componentDidMount () {
    this._updateFocusAndSelection({ });
  }

  componentWillUnmount () {
    if (this.timeout) clearTimeout(this.timeout);
  }

  componentDidUpdate (prevProps) {
    this._updateFocusAndSelection(prevProps);
  }

  _updateFocusAndSelection = (prevProps) => {
    // This statement does several things:
    // - If we're beginning a reply, and,
    //     - Replying to zero or one users, places the cursor at the end of the textbox.
    //     - Replying to more than one user, selects any usernames past the first;
    //       this provides a convenient shortcut to drop everyone else from the conversation.
    if (this.props.focusDate && this.props.focusDate !== prevProps.focusDate) {
      let selectionEnd, selectionStart;

      if (this.props.preselectDate !== prevProps.preselectDate && this.props.isInReply) {
        selectionEnd   = this.props.text.length;
        selectionStart = this.props.text.search(/\s/) + 1;
      } else if (typeof this.props.caretPosition === 'number') {
        selectionStart = this.props.caretPosition;
        selectionEnd   = this.props.caretPosition;
      } else {
        selectionEnd   = this.props.text.length;
        selectionStart = selectionEnd;
      }

      // Because of the wicg-inert polyfill, the activeElement may not be
      // immediately selectable, we have to wait for observers to run, as
      // described in https://github.com/WICG/inert#performance-and-gotchas
      Promise.resolve().then(() => {
        this.textareaRef.current.setSelectionRange(selectionStart, selectionEnd);
        this.textareaRef.current.focus();
        this.setState({ highlighted: true });
        this.timeout = setTimeout(() => this.setState({ highlighted: false }), 700);
      }).catch(console.error);
    } else if(prevProps.isSubmitting && !this.props.isSubmitting) {
      this.textareaRef.current.focus();
    } else if (this.props.spoiler !== prevProps.spoiler) {
      if (this.props.spoiler) {
        this.spoilerText.input.focus();
      } else if (prevProps.spoiler) {
        this.textareaRef.current.focus();
      }
    }
  };

  setSpoilerText = (c) => {
    this.spoilerText = c;
  };

  setRef = c => {
    this.composeForm = c;
  };

  handleEmojiPick = (data) => {
    const { text }     = this.props;
    const position     = this.textareaRef.current.selectionStart;
    const needsSpace   = data.custom && position > 0 && !allowedAroundShortCode.includes(text[position - 1]);

    this.props.onPickEmoji(position, data, needsSpace);
  };

  handleExpirationPick = (data) => {
    const position     = this.textareaRef.current.selectionStart;

    this.props.onPickExpiration(position, data);
  };

  render () {
    const { intl, onPaste, autoFocus, withoutNavigation, maxChars } = this.props;
    const { highlighted } = this.state;
    const disabled = this.props.isSubmitting;

    return (
      <form className='compose-form' onSubmit={this.handleSubmit}>
        <ReplyIndicator />
        {!withoutNavigation && <NavigationBar />}
        <WarningContainer />

        <div className={classNames('compose-form__highlightable', { active: highlighted })} ref={this.setRef}>
          <div className='compose-form__scrollable'>
            <EditIndicator />

            {this.props.spoiler && (
              <div className='spoiler-input'>
                <div className='spoiler-input__border' />

                <AutosuggestInput
                  placeholder={intl.formatMessage(messages.spoiler_placeholder)}
                  value={this.props.spoilerText}
                  disabled={disabled}
                  onChange={this.handleChangeSpoilerText}
                  onKeyDown={this.handleKeyDown}
                  ref={this.setSpoilerText}
                  suggestions={this.props.suggestions}
                  onSuggestionsFetchRequested={this.onSuggestionsFetchRequested}
                  onSuggestionsClearRequested={this.onSuggestionsClearRequested}
                  onSuggestionSelected={this.onSpoilerSuggestionSelected}
                  searchTokens={[':']}
                  id='cw-spoiler-input'
                  className='spoiler-input__input'
                  lang={this.props.lang}
                  spellCheck
                />

                <div className='spoiler-input__border' />
              </div>
            )}

            <AutosuggestTextarea
              ref={this.textareaRef}
              placeholder={intl.formatMessage(messages.placeholder)}
              disabled={disabled}
              value={this.props.text}
              onChange={this.handleChange}
              suggestions={this.props.suggestions}
              onFocus={this.handleFocus}
              onKeyDown={this.handleKeyDown}
              onSuggestionsFetchRequested={this.onSuggestionsFetchRequested}
              onSuggestionsClearRequested={this.onSuggestionsClearRequested}
              onSuggestionSelected={this.onSuggestionSelected}
              onPaste={onPaste}
              autoFocus={autoFocus}
              lang={this.props.lang}
            />
          </div>

          <UploadFormContainer />
          <PollForm />

          <div className='compose-form__footer'>
            <div className='compose-form__dropdowns'>
              <PrivacyDropdownContainer disabled={this.props.isEditing} />
              <LanguageDropdown />
            </div>
            <div className='compose-form__dropdowns compose-form__dropdowns__second'>
              <CircleDropdownContainer />
            </div>
            <div className='compose-form__dropdowns compose-form__dropdowns__second'>
              <SearchabilityDropdownContainer disabled={this.props.isEditing} />
              <ExpirationDropdownContainer onPickExpiration={this.handleExpirationPick} />
            </div>

            <div className='compose-form__actions'>
              <div className='compose-form__buttons'>
                <UploadButtonContainer />
                <PollButtonContainer />
                <SpoilerButtonContainer />
                <EmojiPickerDropdown onPickEmoji={this.handleEmojiPick} />
<<<<<<< HEAD
                <MarkdownButtonContainer />
                <CharacterCounter max={500} text={this.getFulltextForCharacterCounting()} />
=======
                <CharacterCounter max={maxChars} text={this.getFulltextForCharacterCounting()} />
>>>>>>> dd934ebb
              </div>


              <div className='compose-form__submit'>
                <Button
                  type='submit'
                  text={intl.formatMessage(this.props.isEditing ? messages.saveChanges : (this.props.isInReply ? messages.reply : messages.publish))}
                  disabled={!this.canSubmit()}
                />
              </div>
            </div>
          </div>
        </div>
      </form>
    );
  }

}

export default withOptionalRouter(injectIntl(ComposeForm));<|MERGE_RESOLUTION|>--- conflicted
+++ resolved
@@ -77,11 +77,8 @@
     isInReply: PropTypes.bool,
     singleColumn: PropTypes.bool,
     lang: PropTypes.string,
-<<<<<<< HEAD
     circleId: PropTypes.string,
-=======
     maxChars: PropTypes.number,
->>>>>>> dd934ebb
     ...WithOptionalRouterPropTypes
   };
 
@@ -113,19 +110,11 @@
   };
 
   canSubmit = () => {
-<<<<<<< HEAD
-    const { isSubmitting, isChangingUpload, isUploading, anyMedia, privacy, circleId, isEditing } = this.props;
+    const { isSubmitting, isChangingUpload, isUploading, anyMedia, maxChars, privacy, circleId, isEditing } = this.props;
     const fulltext = this.getFulltextForCharacterCounting();
     const isOnlyWhitespace = fulltext.length !== 0 && fulltext.trim().length === 0;
 
-    return !(isSubmitting || isUploading || isChangingUpload || length(fulltext) > 500 || (isOnlyWhitespace && !anyMedia) || (privacy === 'circle' && !isEditing && !circleId));
-=======
-    const { isSubmitting, isChangingUpload, isUploading, anyMedia, maxChars } = this.props;
-    const fulltext = this.getFulltextForCharacterCounting();
-    const isOnlyWhitespace = fulltext.length !== 0 && fulltext.trim().length === 0;
-
-    return !(isSubmitting || isUploading || isChangingUpload || length(fulltext) > maxChars || (isOnlyWhitespace && !anyMedia));
->>>>>>> dd934ebb
+    return !(isSubmitting || isUploading || isChangingUpload || length(fulltext) > maxChars || (isOnlyWhitespace && !anyMedia) || (privacy === 'circle' && !isEditing && !circleId));
   };
 
   handleSubmit = (e) => {
@@ -330,12 +319,8 @@
                 <PollButtonContainer />
                 <SpoilerButtonContainer />
                 <EmojiPickerDropdown onPickEmoji={this.handleEmojiPick} />
-<<<<<<< HEAD
                 <MarkdownButtonContainer />
-                <CharacterCounter max={500} text={this.getFulltextForCharacterCounting()} />
-=======
                 <CharacterCounter max={maxChars} text={this.getFulltextForCharacterCounting()} />
->>>>>>> dd934ebb
               </div>
 
 
