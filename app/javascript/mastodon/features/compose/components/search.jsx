--- conflicted
+++ resolved
@@ -62,28 +62,17 @@
   };
 
   defaultOptions = [
-<<<<<<< HEAD
-    { label: <><mark>has:</mark> <FormattedList type='disjunction' value={['media', 'poll', 'embed']} /></>, action: e => { e.preventDefault(); this._insertText('has:'); } },
-    { label: <><mark>is:</mark> <FormattedList type='disjunction' value={['reply', 'sensitive']} /></>, action: e => { e.preventDefault(); this._insertText('is:'); } },
-    { label: <><mark>my:</mark> <FormattedList type='disjunction' value={['favourited', 'bookmarked', 'boosted']} /></>, action: e => { e.preventDefault(); this._insertText('my:'); } },
-    { label: <><mark>language:</mark> <FormattedMessage id='search_popout.language_code' defaultMessage='ISO language code' /></>, action: e => { e.preventDefault(); this._insertText('language:'); } },
-    { label: <><mark>from:</mark> <FormattedMessage id='search_popout.user' defaultMessage='user' /></>, action: e => { e.preventDefault(); this._insertText('from:'); } },
-    { label: <><mark>domain:</mark> <FormattedMessage id='search_popout.domain' defaultMessage='domain' /></>, action: e => { e.preventDefault(); this._insertText('domain:'); } },
-    { label: <><mark>before:</mark> <FormattedMessage id='search_popout.specific_date' defaultMessage='specific date' /></>, action: e => { e.preventDefault(); this._insertText('before:'); } },
-    { label: <><mark>during:</mark> <FormattedMessage id='search_popout.specific_date' defaultMessage='specific date' /></>, action: e => { e.preventDefault(); this._insertText('during:'); } },
-    { label: <><mark>after:</mark> <FormattedMessage id='search_popout.specific_date' defaultMessage='specific date' /></>, action: e => { e.preventDefault(); this._insertText('after:'); } },
-    { label: <><mark>in:</mark> <FormattedList type='disjunction' value={['all', 'library', 'public']} /></>, action: e => { e.preventDefault(); this._insertText('in:'); } },
-    { label: <><mark>order:</mark> <FormattedList type='disjunction' value={['desc', 'asc']} /></>, action: e => { e.preventDefault(); this._insertText('order:'); } },
-=======
     { key: 'prompt-has', label: <><mark>has:</mark> <FormattedList type='disjunction' value={['media', 'poll', 'embed']} /></>, action: e => { e.preventDefault(); this._insertText('has:'); } },
     { key: 'prompt-is', label: <><mark>is:</mark> <FormattedList type='disjunction' value={['reply', 'sensitive']} /></>, action: e => { e.preventDefault(); this._insertText('is:'); } },
+    { key: 'prompt-my', label: <><mark>my:</mark> <FormattedList type='disjunction' value={['favourited', 'bookmarked', 'boosted']} /></>, action: e => { e.preventDefault(); this._insertText('my:'); } },
     { key: 'prompt-language', label: <><mark>language:</mark> <FormattedMessage id='search_popout.language_code' defaultMessage='ISO language code' /></>, action: e => { e.preventDefault(); this._insertText('language:'); } },
     { key: 'prompt-from', label: <><mark>from:</mark> <FormattedMessage id='search_popout.user' defaultMessage='user' /></>, action: e => { e.preventDefault(); this._insertText('from:'); } },
+    { key: 'prompt-domain', label: <><mark>domain:</mark> <FormattedMessage id='search_popout.domain' defaultMessage='domain' /></>, action: e => { e.preventDefault(); this._insertText('domain:'); } },
     { key: 'prompt-before', label: <><mark>before:</mark> <FormattedMessage id='search_popout.specific_date' defaultMessage='specific date' /></>, action: e => { e.preventDefault(); this._insertText('before:'); } },
     { key: 'prompt-during', label: <><mark>during:</mark> <FormattedMessage id='search_popout.specific_date' defaultMessage='specific date' /></>, action: e => { e.preventDefault(); this._insertText('during:'); } },
     { key: 'prompt-after', label: <><mark>after:</mark> <FormattedMessage id='search_popout.specific_date' defaultMessage='specific date' /></>, action: e => { e.preventDefault(); this._insertText('after:'); } },
-    { key: 'prompt-in', label: <><mark>in:</mark> <FormattedList type='disjunction' value={['all', 'library', 'public']} /></>, action: e => { e.preventDefault(); this._insertText('in:'); } }
->>>>>>> 9f8e3cca
+    { key: 'prompt-in', label: <><mark>in:</mark> <FormattedList type='disjunction' value={['all', 'library', 'public']} /></>, action: e => { e.preventDefault(); this._insertText('in:'); } },
+    { key: 'prompt-order', label: <><mark>order:</mark> <FormattedList type='disjunction' value={['desc', 'asc']} /></>, action: e => { e.preventDefault(); this._insertText('order:'); } },
   ];
 
   setRef = c => {
