--- conflicted
+++ resolved
@@ -3,14 +3,7 @@
 import { uploadCompose } from '../../../actions/compose';
 import UploadButton from '../components/upload_button';
 
-<<<<<<< HEAD
-const mapStateToProps = state => ({
-  disabled: state.getIn(['compose', 'is_uploading']) || (state.getIn(['compose', 'media_attachments']).size + state.getIn(['compose', 'pending_media_attachments']) > 3 || state.getIn(['compose', 'media_attachments']).some(m => ['video', 'audio'].includes(m.get('type')))),
-  resetFileKey: state.getIn(['compose', 'resetFileKey']),
-});
-=======
 const mapStateToProps = state => {
-  const isPoll = state.getIn(['compose', 'poll']) !== null;
   const isUploading = state.getIn(['compose', 'is_uploading']);
   const readyAttachmentsSize = state.getIn(['compose', 'media_attachments']).size ?? 0;
   const pendingAttachmentsSize = state.getIn(['compose', 'pending_media_attachments']).size ?? 0;
@@ -19,11 +12,10 @@
   const hasVideoOrAudio = state.getIn(['compose', 'media_attachments']).some(m => ['video', 'audio'].includes(m.get('type')));
 
   return {
-    disabled: isPoll || isUploading || isOverLimit || hasVideoOrAudio,
+    disabled: isUploading || isOverLimit || hasVideoOrAudio,
     resetFileKey: state.getIn(['compose', 'resetFileKey']),
   };
 };
->>>>>>> b8bd94ca
 
 const mapDispatchToProps = dispatch => ({
 
