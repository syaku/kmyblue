import { connect } from 'react-redux';

import {
  changeCompose,
  submitCompose,
  clearComposeSuggestions,
  fetchComposeSuggestions,
  selectComposeSuggestion,
  changeComposeSpoilerText,
  insertEmojiCompose,
  insertExpirationCompose,
  uploadCompose,
} from '../../../actions/compose';
import ComposeForm from '../components/compose_form';

const mapStateToProps = state => ({
  text: state.getIn(['compose', 'text']),
  suggestions: state.getIn(['compose', 'suggestions']),
  spoiler: state.getIn(['compose', 'spoiler']),
  spoilerText: state.getIn(['compose', 'spoiler_text']),
  markdown: state.getIn(['compose', 'markdown']),
  privacy: state.getIn(['compose', 'privacy']),
  focusDate: state.getIn(['compose', 'focusDate']),
  caretPosition: state.getIn(['compose', 'caretPosition']),
  preselectDate: state.getIn(['compose', 'preselectDate']),
  isSubmitting: state.getIn(['compose', 'is_submitting']),
  isEditing: state.getIn(['compose', 'id']) !== null,
  isChangingUpload: state.getIn(['compose', 'is_changing_upload']),
  isUploading: state.getIn(['compose', 'is_uploading']),
  anyMedia: state.getIn(['compose', 'media_attachments']).size > 0,
  isInReply: state.getIn(['compose', 'in_reply_to']) !== null,
  lang: state.getIn(['compose', 'language']),
<<<<<<< HEAD
  circleId: state.getIn(['compose', 'circle_id']),
=======
  maxChars: state.getIn(['server', 'server', 'configuration', 'statuses', 'max_characters'], 500),
>>>>>>> dd934ebb
});

const mapDispatchToProps = (dispatch) => ({

  onChange (text) {
    dispatch(changeCompose(text));
  },

  onSubmit (router) {
    dispatch(submitCompose(router));
  },

  onClearSuggestions () {
    dispatch(clearComposeSuggestions());
  },

  onFetchSuggestions (token) {
    dispatch(fetchComposeSuggestions(token));
  },

  onSuggestionSelected (position, token, suggestion, path) {
    dispatch(selectComposeSuggestion(position, token, suggestion, path));
  },

  onChangeSpoilerText (checked) {
    dispatch(changeComposeSpoilerText(checked));
  },

  onPaste (files) {
    dispatch(uploadCompose(files));
  },

  onPickEmoji (position, data, needsSpace) {
    dispatch(insertEmojiCompose(position, data, needsSpace));
  },

  onPickExpiration (position, data) {
    dispatch(insertExpirationCompose(position, data));
  },

});

export default connect(mapStateToProps, mapDispatchToProps)(ComposeForm);<|MERGE_RESOLUTION|>--- conflicted
+++ resolved
@@ -30,11 +30,8 @@
   anyMedia: state.getIn(['compose', 'media_attachments']).size > 0,
   isInReply: state.getIn(['compose', 'in_reply_to']) !== null,
   lang: state.getIn(['compose', 'language']),
-<<<<<<< HEAD
   circleId: state.getIn(['compose', 'circle_id']),
-=======
   maxChars: state.getIn(['server', 'server', 'configuration', 'statuses', 'max_characters'], 500),
->>>>>>> dd934ebb
 });
 
 const mapDispatchToProps = (dispatch) => ({
