import PropTypes from 'prop-types';
import { PureComponent } from 'react';

import { injectIntl, defineMessages } from 'react-intl';

import ImmutablePropTypes from 'react-immutable-proptypes';

import { Avatar } from 'mastodon/components/avatar';
import { DisplayName } from 'mastodon/components/display_name';
import { Icon }  from 'mastodon/components/icon';
import MediaAttachments from 'mastodon/components/media_attachments';
import { RelativeTimestamp } from 'mastodon/components/relative_timestamp';
import StatusContent from 'mastodon/components/status_content';

import Option from './option';

const messages = defineMessages({
  public_short: { id: 'privacy.public.short', defaultMessage: 'Public' },
  unlisted_short: { id: 'privacy.unlisted.short', defaultMessage: 'Unlisted' },
<<<<<<< HEAD
  public_unlisted_short: { id: 'privacy.public_unlisted.short', defaultMessage: 'Public unlisted' },
  private_short: { id: 'privacy.private.short', defaultMessage: 'Followers-only' },
=======
  private_short: { id: 'privacy.private.short', defaultMessage: 'Followers only' },
>>>>>>> e58c36d3
  direct_short: { id: 'privacy.direct.short', defaultMessage: 'Mentioned people only' },
});

class StatusCheckBox extends PureComponent {

  static propTypes = {
    id: PropTypes.string.isRequired,
    status: ImmutablePropTypes.map.isRequired,
    checked: PropTypes.bool,
    onToggle: PropTypes.func.isRequired,
    intl: PropTypes.object.isRequired,
  };

  handleStatusesToggle = (value, checked) => {
    const { onToggle } = this.props;
    onToggle(value, checked);
  };

  render () {
    const { status, checked, intl } = this.props;

    if (status.get('reblog')) {
      return null;
    }

    const visibilityIconInfo = {
      'public': { icon: 'globe', text: intl.formatMessage(messages.public_short) },
      'unlisted': { icon: 'unlock', text: intl.formatMessage(messages.unlisted_short) },
      'public_unlisted': { icon: 'cloud', text: intl.formatMessage(messages.public_unlisted_short) },
      'private': { icon: 'lock', text: intl.formatMessage(messages.private_short) },
      'direct': { icon: 'at', text: intl.formatMessage(messages.direct_short) },
    };

    const visibilityIcon = visibilityIconInfo[status.get('visibility_ex')];

    const labelComponent = (
      <div className='status-check-box__status poll__option__text'>
        <div className='detailed-status__display-name'>
          <div className='detailed-status__display-avatar'>
            <Avatar account={status.get('account')} size={46} />
          </div>

          <div>
            <DisplayName account={status.get('account')} /> · <span className='status__visibility-icon'><Icon id={visibilityIcon.icon} title={visibilityIcon.text} /></span> <RelativeTimestamp timestamp={status.get('created_at')} />
          </div>
        </div>

        <StatusContent status={status} />
        <MediaAttachments status={status} />
      </div>
    );

    return (
      <Option
        name='status_ids'
        value={status.get('id')}
        checked={checked}
        onToggle={this.handleStatusesToggle}
        label={status.get('search_index')}
        labelComponent={labelComponent}
        multiple
      />
    );
  }

}

export default injectIntl(StatusCheckBox);<|MERGE_RESOLUTION|>--- conflicted
+++ resolved
@@ -17,12 +17,8 @@
 const messages = defineMessages({
   public_short: { id: 'privacy.public.short', defaultMessage: 'Public' },
   unlisted_short: { id: 'privacy.unlisted.short', defaultMessage: 'Unlisted' },
-<<<<<<< HEAD
   public_unlisted_short: { id: 'privacy.public_unlisted.short', defaultMessage: 'Public unlisted' },
-  private_short: { id: 'privacy.private.short', defaultMessage: 'Followers-only' },
-=======
   private_short: { id: 'privacy.private.short', defaultMessage: 'Followers only' },
->>>>>>> e58c36d3
   direct_short: { id: 'privacy.direct.short', defaultMessage: 'Mentioned people only' },
 });
 
