import { useMemo } from 'react';

import classNames from 'classnames';

import { HotKeys } from 'react-hotkeys';

import { replyComposeById } from 'mastodon/actions/compose';
import { navigateToStatus } from 'mastodon/actions/statuses';
import EmojiView from 'mastodon/components/emoji_view';
import type { IconProp } from 'mastodon/components/icon';
import { Icon } from 'mastodon/components/icon';
import { RelativeTimestamp } from 'mastodon/components/relative_timestamp';
import type { EmojiReactionGroup } from 'mastodon/models/notification_group';
import { useAppDispatch } from 'mastodon/store';

import { AvatarGroup } from './avatar_group';
import { EmbeddedStatus } from './embedded_status';
import { NamesList } from './names_list';

export type LabelRenderer = (
  values: Record<string, React.ReactNode>,
) => JSX.Element;

export const NotificationGroupWithStatus: React.FC<{
  icon: IconProp;
  iconId: string;
  statusId?: string;
  actions?: JSX.Element;
  count: number;
  accountIds: string[];
  emojiReactionGroups?: EmojiReactionGroup[];
  timestamp: string;
  labelRenderer: LabelRenderer;
  labelSeeMoreHref?: string;
  type: string;
  unread: boolean;
  additionalContent?: JSX.Element;
}> = ({
  icon,
  iconId,
  timestamp,
  accountIds,
  emojiReactionGroups,
  actions,
  count,
  statusId,
  labelRenderer,
  labelSeeMoreHref,
  type,
  unread,
  additionalContent,
}) => {
  const dispatch = useAppDispatch();

  const label = useMemo(
    () =>
      labelRenderer({
        name: (
          <NamesList
            accountIds={accountIds}
            total={count}
            seeMoreHref={labelSeeMoreHref}
          />
        ),
      }),
    [labelRenderer, accountIds, count, labelSeeMoreHref],
  );

  const handlers = useMemo(
    () => ({
      open: () => {
        dispatch(navigateToStatus(statusId));
      },

      reply: () => {
        dispatch(replyComposeById(statusId));
      },
    }),
    [dispatch, statusId],
  );

  return (
    <HotKeys handlers={handlers}>
      <div
        role='button'
        className={classNames(
          `notification-group focusable notification-group--${type}`,
          { 'notification-group--unread': unread },
        )}
        tabIndex={0}
      >
        <div className='notification-group__icon'>
          <Icon icon={icon} id={iconId} />
        </div>

        <div className='notification-group__main'>
          <div className='notification-group__main__header'>
            {emojiReactionGroups?.map((group) => (
              <div key={group.emoji.name}>
                <div className='notification-group__main__header__wrapper__for_emoji_reaction'>
                  <EmojiView
                    name={group.emoji.name}
                    url={group.emoji.url}
                    staticUrl={group.emoji.static_url}
                  />
                  <AvatarGroup accountIds={group.sampleAccountIds} />

<<<<<<< HEAD
                  {actions}
                </div>
              </div>
            ))}

            {!emojiReactionGroups && (
              <div className='notification-group__main__header__wrapper'>
                <AvatarGroup accountIds={accountIds} />

                {actions}
              </div>
            )}
=======
              {actions && (
                <div className='notification-group__actions'>{actions}</div>
              )}
            </div>
>>>>>>> 2d589a5e

            <div className='notification-group__main__header__label'>
              {label}
              {timestamp && <RelativeTimestamp timestamp={timestamp} />}
            </div>
          </div>

          {statusId && (
            <div className='notification-group__main__status'>
              <EmbeddedStatus statusId={statusId} />
            </div>
          )}

          {additionalContent && (
            <div className='notification-group__main__additional-content'>
              {additionalContent}
            </div>
          )}
        </div>
      </div>
    </HotKeys>
  );
};<|MERGE_RESOLUTION|>--- conflicted
+++ resolved
@@ -105,8 +105,9 @@
                   />
                   <AvatarGroup accountIds={group.sampleAccountIds} />
 
-<<<<<<< HEAD
-                  {actions}
+                  {actions && (
+                    <div className='notification-group__actions'>{actions}</div>
+                  )}
                 </div>
               </div>
             ))}
@@ -115,15 +116,11 @@
               <div className='notification-group__main__header__wrapper'>
                 <AvatarGroup accountIds={accountIds} />
 
-                {actions}
+                {actions && (
+                  <div className='notification-group__actions'>{actions}</div>
+                )}
               </div>
             )}
-=======
-              {actions && (
-                <div className='notification-group__actions'>{actions}</div>
-              )}
-            </div>
->>>>>>> 2d589a5e
 
             <div className='notification-group__main__header__label'>
               {label}
