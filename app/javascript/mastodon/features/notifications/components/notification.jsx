import PropTypes from 'prop-types';

import { injectIntl, FormattedMessage, defineMessages } from 'react-intl';

import classNames from 'classnames';
import { Link, withRouter } from 'react-router-dom';

import ImmutablePropTypes from 'react-immutable-proptypes';
import ImmutablePureComponent from 'react-immutable-pure-component';

import { HotKeys } from 'react-hotkeys';

import EditIcon from '@/material-icons/400-24px/edit.svg?react';
import FlagIcon from '@/material-icons/400-24px/flag-fill.svg?react';
import HomeIcon from '@/material-icons/400-24px/home-fill.svg?react';
import InsertChartIcon from '@/material-icons/400-24px/insert_chart.svg?react';
import ReferenceIcon from '@/material-icons/400-24px/link.svg?react';
import ListAltIcon from '@/material-icons/400-24px/list_alt.svg?react';
import PersonIcon from '@/material-icons/400-24px/person-fill.svg?react';
import PersonAddIcon from '@/material-icons/400-24px/person_add-fill.svg?react';
import RepeatIcon from '@/material-icons/400-24px/repeat.svg?react';
import StarIcon from '@/material-icons/400-24px/star-fill.svg?react';
import EmojiView from 'mastodon/components/emoji_view';
import { Icon }  from 'mastodon/components/icon';
import AccountContainer from 'mastodon/containers/account_container';
import StatusContainer from 'mastodon/containers/status_container';
import { me } from 'mastodon/initial_state';
import { WithRouterPropTypes } from 'mastodon/utils/react_router';

import FollowRequestContainer from '../containers/follow_request_container';

import { ModerationWarning } from './moderation_warning';
import { RelationshipsSeveranceEvent } from './relationships_severance_event';
import Report from './report';

const messages = defineMessages({
  favourite: { id: 'notification.favourite', defaultMessage: '{name} favorited your post' },
<<<<<<< HEAD
  emojiReaction: { id: 'notification.emoji_reaction', defaultMessage: '{name} reacted your status with emoji' },
=======
  emojiReaction: { id: 'notification.emoji_reaction', defaultMessage: '{name} reacted your post with emoji' },
>>>>>>> 087ee0ad
  follow: { id: 'notification.follow', defaultMessage: '{name} followed you' },
  ownPoll: { id: 'notification.own_poll', defaultMessage: 'Your poll has ended' },
  poll: { id: 'notification.poll', defaultMessage: 'A poll you voted in has ended' },
  reblog: { id: 'notification.reblog', defaultMessage: '{name} boosted your post' },
  status: { id: 'notification.status', defaultMessage: '{name} just posted' },
  listStatus: { id: 'notification.list_status', defaultMessage: '{name} post is added to {listName}' },
  statusReference: { id: 'notification.status_reference', defaultMessage: '{name} quoted your post' },
  update: { id: 'notification.update', defaultMessage: '{name} edited a post' },
  adminSignUp: { id: 'notification.admin.sign_up', defaultMessage: '{name} signed up' },
  adminReport: { id: 'notification.admin.report', defaultMessage: '{name} reported {target}' },
  relationshipsSevered: { id: 'notification.relationships_severance_event', defaultMessage: 'Lost connections with {name}' },
  moderationWarning: { id: 'notification.moderation_warning', defaultMessage: 'You have received a moderation warning' },
});

const notificationForScreenReader = (intl, message, timestamp) => {
  const output = [message];

  output.push(intl.formatDate(timestamp, { hour: '2-digit', minute: '2-digit', month: 'short', day: 'numeric' }));

  return output.join(', ');
};

class Notification extends ImmutablePureComponent {
  static propTypes = {
    notification: ImmutablePropTypes.map.isRequired,
    hidden: PropTypes.bool,
    onMoveUp: PropTypes.func.isRequired,
    onMoveDown: PropTypes.func.isRequired,
    onMention: PropTypes.func.isRequired,
    onFavourite: PropTypes.func.isRequired,
    onReblog: PropTypes.func.isRequired,
    onToggleHidden: PropTypes.func.isRequired,
    status: ImmutablePropTypes.map,
    intl: PropTypes.object.isRequired,
    getScrollPosition: PropTypes.func,
    updateScrollBottom: PropTypes.func,
    cacheMediaWidth: PropTypes.func,
    cachedMediaWidth: PropTypes.number,
    unread: PropTypes.bool,
    ...WithRouterPropTypes,
  };

  handleMoveUp = () => {
    const { notification, onMoveUp } = this.props;
    onMoveUp(notification.get('id'));
  };

  handleMoveDown = () => {
    const { notification, onMoveDown } = this.props;
    onMoveDown(notification.get('id'));
  };

  handleOpen = () => {
    const { notification } = this.props;

    if (notification.get('status')) {
      this.props.history.push(`/@${notification.getIn(['status', 'account', 'acct'])}/${notification.get('status')}`);
    } else {
      this.handleOpenProfile();
    }
  };

  handleOpenProfile = () => {
    const { notification } = this.props;
    this.props.history.push(`/@${notification.getIn(['account', 'acct'])}`);
  };

  handleMention = e => {
    e.preventDefault();

    const { notification, onMention } = this.props;
    onMention(notification.get('account'));
  };

  handleHotkeyFavourite = () => {
    const { status } = this.props;
    if (status) this.props.onFavourite(status);
  };

  handleHotkeyBoost = e => {
    const { status } = this.props;
    if (status) this.props.onReblog(status, e);
  };

  handleHotkeyToggleHidden = () => {
    const { status } = this.props;
    if (status) this.props.onToggleHidden(status);
  };

  getHandlers () {
    return {
      reply: this.handleMention,
      favourite: this.handleHotkeyFavourite,
      boost: this.handleHotkeyBoost,
      mention: this.handleMention,
      open: this.handleOpen,
      openProfile: this.handleOpenProfile,
      moveUp: this.handleMoveUp,
      moveDown: this.handleMoveDown,
      toggleHidden: this.handleHotkeyToggleHidden,
    };
  }

  renderFollow (notification, account, link) {
    const { intl, unread } = this.props;

    return (
      <HotKeys handlers={this.getHandlers()}>
        <div className={classNames('notification notification-follow focusable', { unread })} tabIndex={0} aria-label={notificationForScreenReader(intl, intl.formatMessage(messages.follow, { name: account.get('acct') }), notification.get('created_at'))}>
          <div className='notification__message'>
            <Icon id='user-plus' icon={PersonAddIcon} />

            <span title={notification.get('created_at')}>
              <FormattedMessage id='notification.follow' defaultMessage='{name} followed you' values={{ name: link }} />
            </span>
          </div>

          <AccountContainer id={account.get('id')} hidden={this.props.hidden} />
        </div>
      </HotKeys>
    );
  }

  renderFollowRequest (notification, account, link) {
    const { intl, unread } = this.props;

    return (
      <HotKeys handlers={this.getHandlers()}>
        <div className={classNames('notification notification-follow-request focusable', { unread })} tabIndex={0} aria-label={notificationForScreenReader(intl, intl.formatMessage({ id: 'notification.follow_request', defaultMessage: '{name} has requested to follow you' }, { name: account.get('acct') }), notification.get('created_at'))}>
          <div className='notification__message'>
            <Icon id='user' icon={PersonIcon} />

            <span title={notification.get('created_at')}>
              <FormattedMessage id='notification.follow_request' defaultMessage='{name} has requested to follow you' values={{ name: link }} />
            </span>
          </div>

          <FollowRequestContainer id={account.get('id')} withNote={false} hidden={this.props.hidden} />
        </div>
      </HotKeys>
    );
  }

  renderMention (notification) {
    return (
      <StatusContainer
        id={notification.get('status')}
        withDismiss
        hidden={this.props.hidden}
        onMoveDown={this.handleMoveDown}
        onMoveUp={this.handleMoveUp}
        contextType='notifications'
        getScrollPosition={this.props.getScrollPosition}
        updateScrollBottom={this.props.updateScrollBottom}
        cachedMediaWidth={this.props.cachedMediaWidth}
        cacheMediaWidth={this.props.cacheMediaWidth}
        unread={this.props.unread}
      />
    );
  }

  renderFavourite (notification, link) {
    const { intl, unread } = this.props;

    return (
      <HotKeys handlers={this.getHandlers()}>
        <div className={classNames('notification notification-favourite focusable', { unread })} tabIndex={0} aria-label={notificationForScreenReader(intl, intl.formatMessage(messages.favourite, { name: notification.getIn(['account', 'acct']) }), notification.get('created_at'))}>
          <div className='notification__message'>
            <Icon id='star' icon={StarIcon} className='star-icon' />

            <span title={notification.get('created_at')}>
              <FormattedMessage id='notification.favourite' defaultMessage='{name} favorited your post' values={{ name: link }} />
            </span>
          </div>

          <StatusContainer
            id={notification.get('status')}
            account={notification.get('account')}
            muted
            withDismiss
            hidden={!!this.props.hidden}
            getScrollPosition={this.props.getScrollPosition}
            updateScrollBottom={this.props.updateScrollBottom}
            cachedMediaWidth={this.props.cachedMediaWidth}
            cacheMediaWidth={this.props.cacheMediaWidth}
            withoutEmojiReactions
          />
        </div>
      </HotKeys>
    );
  }

  renderEmojiReaction (notification, link) {
    const { intl, unread } = this.props;
    const emoji_reaction = notification.get('emoji_reaction');

    return (
      <HotKeys handlers={this.getHandlers()}>
        <div className={classNames('notification notification-emoji_reaction focusable', { unread })} tabIndex='0' aria-label={notificationForScreenReader(intl, intl.formatMessage(messages.emojiReaction, { name: notification.getIn(['account', 'acct']) }), notification.get('created_at'))}>
          <div className='notification__message'>
            <div className='notification__emoji_reaction-icon-wrapper'>
              <EmojiView name={emoji_reaction.get('name')} url={emoji_reaction.get('url')} staticUrl={emoji_reaction.get('static_url')} className='star-icon' fixedWidth />
            </div>

            <span title={notification.get('created_at')}>
              <FormattedMessage id='notification.emoji_reaction' defaultMessage='{name} reacted your post with emoji' values={{ name: link }} />
            </span>
          </div>

          <StatusContainer
            id={notification.get('status')}
            account={notification.get('account')}
            muted
            withDismiss
            hidden={!!this.props.hidden}
            getScrollPosition={this.props.getScrollPosition}
            updateScrollBottom={this.props.updateScrollBottom}
            cachedMediaWidth={this.props.cachedMediaWidth}
            cacheMediaWidth={this.props.cacheMediaWidth}
            withoutEmojiReactions
          />
        </div>
      </HotKeys>
    );
  }

  renderReblog (notification, link) {
    const { intl, unread } = this.props;

    return (
      <HotKeys handlers={this.getHandlers()}>
        <div className={classNames('notification notification-reblog focusable', { unread })} tabIndex={0} aria-label={notificationForScreenReader(intl, intl.formatMessage(messages.reblog, { name: notification.getIn(['account', 'acct']) }), notification.get('created_at'))}>
          <div className='notification__message'>
            <Icon id='retweet' icon={RepeatIcon} />

            <span title={notification.get('created_at')}>
              <FormattedMessage id='notification.reblog' defaultMessage='{name} boosted your post' values={{ name: link }} />
            </span>
          </div>

          <StatusContainer
            id={notification.get('status')}
            account={notification.get('account')}
            muted
            withDismiss
            hidden={this.props.hidden}
            getScrollPosition={this.props.getScrollPosition}
            updateScrollBottom={this.props.updateScrollBottom}
            cachedMediaWidth={this.props.cachedMediaWidth}
            cacheMediaWidth={this.props.cacheMediaWidth}
            withoutEmojiReactions
          />
        </div>
      </HotKeys>
    );
  }

  renderStatusReference (notification, link) {
    const { intl, unread } = this.props;

    return (
      <HotKeys handlers={this.getHandlers()}>
        <div className={classNames('notification notification-status_reference focusable', { unread })} tabIndex={0} aria-label={notificationForScreenReader(intl, intl.formatMessage(messages.statusReference, { name: notification.getIn(['account', 'acct']) }), notification.get('created_at'))}>
          <div className='notification__message'>
            <div className='notification__favourite-icon-wrapper'>
              <Icon id='link' icon={ReferenceIcon} fixedWidth />
            </div>

            <span title={notification.get('created_at')}>
              <FormattedMessage id='notification.status_reference' defaultMessage='{name} quoted your post' values={{ name: link }} />
            </span>
          </div>

          <StatusContainer
            id={notification.get('status')}
            withDismiss
            hidden={this.props.hidden}
            onMoveDown={this.handleMoveDown}
            onMoveUp={this.handleMoveUp}
            contextType='notifications'
            getScrollPosition={this.props.getScrollPosition}
            updateScrollBottom={this.props.updateScrollBottom}
            cachedMediaWidth={this.props.cachedMediaWidth}
            cacheMediaWidth={this.props.cacheMediaWidth}
            unread={this.props.unread}
          />
        </div>
      </HotKeys>
    );
  }

  renderStatus (notification, link) {
    const { intl, unread, status } = this.props;

    if (!status) {
      return null;
    }

    return (
      <HotKeys handlers={this.getHandlers()}>
        <div className={classNames('notification notification-status focusable', { unread })} tabIndex={0} aria-label={notificationForScreenReader(intl, intl.formatMessage(messages.status, { name: notification.getIn(['account', 'acct']) }), notification.get('created_at'))}>
          <div className='notification__message'>
            <Icon id='home' icon={HomeIcon} />

            <span title={notification.get('created_at')}>
              <FormattedMessage id='notification.status' defaultMessage='{name} just posted' values={{ name: link }} />
            </span>
          </div>

          <StatusContainer
            id={notification.get('status')}
            contextType='notifications'
            muted
            withDismiss
            hidden={this.props.hidden}
            getScrollPosition={this.props.getScrollPosition}
            updateScrollBottom={this.props.updateScrollBottom}
            cachedMediaWidth={this.props.cachedMediaWidth}
            cacheMediaWidth={this.props.cacheMediaWidth}
            withoutEmojiReactions
          />
        </div>
      </HotKeys>
    );
  }

  renderListStatus (notification, listLink, link) {
    const { intl, unread, status } = this.props;

    if (!status) {
      return null;
    }

    return (
      <HotKeys handlers={this.getHandlers()}>
        <div className={classNames('notification notification-list_status focusable', { unread })} tabIndex={0} aria-label={notificationForScreenReader(intl, intl.formatMessage(messages.listStatus, { name: notification.getIn(['account', 'acct']), listName: notification.getIn(['list', 'title']) }), notification.get('created_at'))}>
          <div className='notification__message'>
            <Icon id='list-ul' icon={ListAltIcon} />

            <span title={notification.get('created_at')}>
              <FormattedMessage id='notification.list_status' defaultMessage='{name} post is added to {listName}' values={{ listName: listLink, name: link }} />
            </span>
          </div>

          <StatusContainer
            id={notification.get('status')}
            contextType='notifications'
            muted
            withDismiss
            hidden={this.props.hidden}
            getScrollPosition={this.props.getScrollPosition}
            updateScrollBottom={this.props.updateScrollBottom}
            cachedMediaWidth={this.props.cachedMediaWidth}
            cacheMediaWidth={this.props.cacheMediaWidth}
            withoutEmojiReactions
          />
        </div>
      </HotKeys>
    );
  }

  renderUpdate (notification, link) {
    const { intl, unread, status } = this.props;

    if (!status) {
      return null;
    }

    return (
      <HotKeys handlers={this.getHandlers()}>
        <div className={classNames('notification notification-update focusable', { unread })} tabIndex={0} aria-label={notificationForScreenReader(intl, intl.formatMessage(messages.update, { name: notification.getIn(['account', 'acct']) }), notification.get('created_at'))}>
          <div className='notification__message'>
            <Icon id='pencil' icon={EditIcon} />

            <span title={notification.get('created_at')}>
              <FormattedMessage id='notification.update' defaultMessage='{name} edited a post' values={{ name: link }} />
            </span>
          </div>

          <StatusContainer
            id={notification.get('status')}
            account={notification.get('account')}
            contextType='notifications'
            muted
            withDismiss
            hidden={this.props.hidden}
            getScrollPosition={this.props.getScrollPosition}
            updateScrollBottom={this.props.updateScrollBottom}
            cachedMediaWidth={this.props.cachedMediaWidth}
            cacheMediaWidth={this.props.cacheMediaWidth}
            withoutEmojiReactions
          />
        </div>
      </HotKeys>
    );
  }

  renderPoll (notification, account) {
    const { intl, unread, status } = this.props;
    const ownPoll  = me === account.get('id');
    const message  = ownPoll ? intl.formatMessage(messages.ownPoll) : intl.formatMessage(messages.poll);

    if (!status) {
      return null;
    }

    return (
      <HotKeys handlers={this.getHandlers()}>
        <div className={classNames('notification notification-poll focusable', { unread })} tabIndex={0} aria-label={notificationForScreenReader(intl, message, notification.get('created_at'))}>
          <div className='notification__message'>
            <Icon id='tasks' icon={InsertChartIcon} />

            <span title={notification.get('created_at')}>
              {ownPoll ? (
                <FormattedMessage id='notification.own_poll' defaultMessage='Your poll has ended' />
              ) : (
                <FormattedMessage id='notification.poll' defaultMessage='A poll you voted in has ended' />
              )}
            </span>
          </div>

          <StatusContainer
            id={notification.get('status')}
            account={account}
            contextType='notifications'
            muted
            withDismiss
            hidden={this.props.hidden}
            getScrollPosition={this.props.getScrollPosition}
            updateScrollBottom={this.props.updateScrollBottom}
            cachedMediaWidth={this.props.cachedMediaWidth}
            cacheMediaWidth={this.props.cacheMediaWidth}
            withoutEmojiReactions
          />
        </div>
      </HotKeys>
    );
  }
  
  renderRelationshipsSevered (notification) {
    const { intl, unread, hidden } = this.props;
    const event = notification.get('event');

    if (!event) {
      return null;
    }

    return (
      <HotKeys handlers={this.getHandlers()}>
        <div className={classNames('notification notification-severed-relationships focusable', { unread })} tabIndex={0} aria-label={notificationForScreenReader(intl, intl.formatMessage(messages.relationshipsSevered, { name: notification.getIn(['event', 'target_name']) }), notification.get('created_at'))}>
          <RelationshipsSeveranceEvent
            type={event.get('type')}
            target={event.get('target_name')}
            followersCount={event.get('followers_count')}
            followingCount={event.get('following_count')}
            hidden={hidden}
          />
        </div>
      </HotKeys>
    );
  }

  renderModerationWarning (notification) {
    const { intl, unread, hidden } = this.props;
    const warning = notification.get('moderation_warning');

    if (!warning) {
      return null;
    }

    return (
      <HotKeys handlers={this.getHandlers()}>
        <div className={classNames('notification notification-moderation-warning focusable', { unread })} tabIndex={0} aria-label={notificationForScreenReader(intl, intl.formatMessage(messages.moderationWarning), notification.get('created_at'))}>
          <ModerationWarning
            action={warning.get('action')}
            id={warning.get('id')}
            hidden={hidden}
          />
        </div>
      </HotKeys>
    );
  }

  renderAdminSignUp (notification, account, link) {
    const { intl, unread } = this.props;

    return (
      <HotKeys handlers={this.getHandlers()}>
        <div className={classNames('notification notification-admin-sign-up focusable', { unread })} tabIndex={0} aria-label={notificationForScreenReader(intl, intl.formatMessage(messages.adminSignUp, { name: account.get('acct') }), notification.get('created_at'))}>
          <div className='notification__message'>
            <Icon id='user-plus' icon={PersonAddIcon} />

            <span title={notification.get('created_at')}>
              <FormattedMessage id='notification.admin.sign_up' defaultMessage='{name} signed up' values={{ name: link }} />
            </span>
          </div>

          <AccountContainer id={account.get('id')} hidden={this.props.hidden} />
        </div>
      </HotKeys>
    );
  }

  renderAdminReport (notification, account, link) {
    const { intl, unread, report } = this.props;

    if (!report) {
      return null;
    }

    const targetAccount = report.get('target_account');
    const targetDisplayNameHtml = { __html: targetAccount.get('display_name_html') };
    const targetLink = <bdi><Link className='notification__display-name' title={targetAccount.get('acct')} data-hover-card-account={targetAccount.get('id')} to={`/@${targetAccount.get('acct')}`} dangerouslySetInnerHTML={targetDisplayNameHtml} /></bdi>;

    return (
      <HotKeys handlers={this.getHandlers()}>
        <div className={classNames('notification notification-admin-report focusable', { unread })} tabIndex={0} aria-label={notificationForScreenReader(intl, intl.formatMessage(messages.adminReport, { name: account.get('acct'), target: notification.getIn(['report', 'target_account', 'acct']) }), notification.get('created_at'))}>
          <div className='notification__message'>
            <Icon id='flag' icon={FlagIcon} />

            <span title={notification.get('created_at')}>
              <FormattedMessage id='notification.admin.report' defaultMessage='{name} reported {target}' values={{ name: link, target: targetLink }} />
            </span>
          </div>

          <Report account={account} report={notification.get('report')} hidden={this.props.hidden} />
        </div>
      </HotKeys>
    );
  }

  render () {
    const { notification } = this.props;
    const account          = notification.get('account');
    const displayNameHtml  = { __html: account.get('display_name_html') };
    const link             = <bdi><Link className='notification__display-name' href={`/@${account.get('acct')}`} title={account.get('acct')} data-hover-card-account={account.get('id')} to={`/@${account.get('acct')}`} dangerouslySetInnerHTML={displayNameHtml} /></bdi>;

    switch(notification.get('type')) {
    case 'follow':
      return this.renderFollow(notification, account, link);
    case 'follow_request':
      return this.renderFollowRequest(notification, account, link);
    case 'mention':
      return this.renderMention(notification);
    case 'favourite':
      return this.renderFavourite(notification, link);
    case 'emoji_reaction':
      return this.renderEmojiReaction(notification, link);
    case 'reblog':
      return this.renderReblog(notification, link);
    case 'status_reference':
      return this.renderStatusReference(notification, link);
    case 'status':
      return this.renderStatus(notification, link);
    case 'list_status':
      const list = notification.get('list');
      const listLink = <bdi><Link className='notification__display-name' href={`/lists/${list.get('id')}`} title={list.get('title')} to={`/lists/${list.get('id')}`}>{list.get('title')}</Link></bdi>;
      return this.renderListStatus(notification, listLink, link);
    case 'update':
      return this.renderUpdate(notification, link);
    case 'poll':
      return this.renderPoll(notification, account);
    case 'severed_relationships':
      return this.renderRelationshipsSevered(notification);
    case 'moderation_warning':
      return this.renderModerationWarning(notification);
    case 'admin.sign_up':
      return this.renderAdminSignUp(notification, account, link);
    case 'admin.report':
      return this.renderAdminReport(notification, account, link);
    }

    return null;
  }

}

export default withRouter(injectIntl(Notification));<|MERGE_RESOLUTION|>--- conflicted
+++ resolved
@@ -35,11 +35,7 @@
 
 const messages = defineMessages({
   favourite: { id: 'notification.favourite', defaultMessage: '{name} favorited your post' },
-<<<<<<< HEAD
-  emojiReaction: { id: 'notification.emoji_reaction', defaultMessage: '{name} reacted your status with emoji' },
-=======
   emojiReaction: { id: 'notification.emoji_reaction', defaultMessage: '{name} reacted your post with emoji' },
->>>>>>> 087ee0ad
   follow: { id: 'notification.follow', defaultMessage: '{name} followed you' },
   ownPoll: { id: 'notification.own_poll', defaultMessage: 'Your poll has ended' },
   poll: { id: 'notification.poll', defaultMessage: 'A poll you voted in has ended' },
