--- conflicted
+++ resolved
@@ -43,19 +43,7 @@
 });
 
 interface Props {
-<<<<<<< HEAD
-  action:
-    | 'none'
-    | 'disable'
-    | 'force_cw'
-    | 'mark_statuses_as_sensitive'
-    | 'delete_statuses'
-    | 'sensitive'
-    | 'silence'
-    | 'suspend';
-=======
   action: AccountWarningAction;
->>>>>>> 9e040070
   id: string;
   hidden?: boolean;
   unread?: boolean;
