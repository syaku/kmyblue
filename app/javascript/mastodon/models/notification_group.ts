--- conflicted
+++ resolved
@@ -23,8 +23,7 @@
 interface BaseNotificationWithStatus<Type extends NotificationWithStatusType>
   extends BaseNotificationGroup {
   type: Type;
-<<<<<<< HEAD
-  statusId: string;
+  statusId: string | undefined;
   emojiReactionGroups?: EmojiReactionGroup[];
 }
 
@@ -42,9 +41,6 @@
 export interface EmojiReactionGroup {
   emoji: EmojiInfo;
   sampleAccountIds: string[];
-=======
-  statusId: string | undefined;
->>>>>>> 2d589a5e
 }
 
 interface BaseNotification<Type extends NotificationType>
@@ -193,7 +189,7 @@
         } as EmojiReactionGroup;
       });
       return {
-        statusId,
+        statusId: statusId ?? undefined,
         sampleAccountIds,
         emojiReactionGroups: groups,
         ...groupWithoutStatus,
@@ -252,20 +248,16 @@
     case 'status_reference':
     case 'poll':
     case 'update':
-<<<<<<< HEAD
-      return { ...group, statusId: notification.status.id };
+      return { ...group, statusId: notification.status?.id };
     case 'emoji_reaction':
       return {
         ...group,
-        statusId: notification.status.id,
+        statusId: notification.status?.id,
         emojiReactionGroups: createEmojiReactionGroupsFromJSON(
           notification.emoji_reaction,
           group.sampleAccountIds,
         ),
       };
-=======
-      return { ...group, statusId: notification.status?.id };
->>>>>>> 2d589a5e
     case 'admin.report':
       return { ...group, report: createReportFromJSON(notification.report) };
     case 'severed_relationships':
