// See app/serializers/rest/notification_group_serializer.rb

import type { AccountWarningAction } from 'mastodon/models/notification_group';

import type { ApiAccountJSON } from './accounts';
import type { ApiReportJSON } from './reports';
import type { ApiStatusJSON } from './statuses';

// See app/model/notification.rb
export const allNotificationTypes = [
  'follow',
  'follow_request',
  'favourite',
  'emoji_reaction',
  'reblog',
  'mention',
  'status_reference',
  'poll',
  'status',
  'update',
  'admin.sign_up',
  'admin.report',
  'moderation_warning',
  'severed_relationships',
];

export type NotificationWithStatusType =
  | 'favourite'
  | 'emoji_reaction'
  | 'reblog'
  | 'status'
  | 'mention'
  | 'status_reference'
  | 'poll'
  | 'update';

export type NotificationType =
  | NotificationWithStatusType
  | 'follow'
  | 'follow_request'
  | 'moderation_warning'
  | 'severed_relationships'
  | 'admin.sign_up'
  | 'admin.report';

export interface NotifyEmojiReactionJSON {
  name: string;
  count: number;
  me: boolean;
  url?: string;
  static_url?: string;
  domain?: string;
  width?: number;
  height?: number;
}

export interface NotificationEmojiReactionGroupJSON {
  emoji_reaction: NotifyEmojiReactionJSON;
  sample_account_ids: string[];
}

export interface BaseNotificationJSON {
  id: string;
  type: NotificationType;
  created_at: string;
  group_key: string;
  account: ApiAccountJSON;
  emoji_reaction?: NotifyEmojiReactionJSON;
}

export interface BaseNotificationGroupJSON {
  group_key: string;
  notifications_count: number;
  type: NotificationType;
  sample_account_ids: string[];
  latest_page_notification_at: string; // FIXME: This will only be present if the notification group is returned in a paginated list, not requested directly
  most_recent_notification_id: string;
  page_min_id?: string;
  page_max_id?: string;
  emoji_reaction_groups?: NotificationEmojiReactionGroupJSON[];
}

interface NotificationGroupWithStatusJSON extends BaseNotificationGroupJSON {
  type: NotificationWithStatusType;
  status_id: string | null;
}

interface NotificationWithStatusJSON extends BaseNotificationJSON {
  type: NotificationWithStatusType;
<<<<<<< HEAD
  status: ApiStatusJSON;
  emoji_reaction?: NotifyEmojiReactionJSON;
=======
  status: ApiStatusJSON | null;
>>>>>>> 2d589a5e
}

interface ReportNotificationGroupJSON extends BaseNotificationGroupJSON {
  type: 'admin.report';
  report: ApiReportJSON;
}

interface ReportNotificationJSON extends BaseNotificationJSON {
  type: 'admin.report';
  report: ApiReportJSON;
}

type SimpleNotificationTypes = 'follow' | 'follow_request' | 'admin.sign_up';
interface SimpleNotificationGroupJSON extends BaseNotificationGroupJSON {
  type: SimpleNotificationTypes;
}

interface SimpleNotificationJSON extends BaseNotificationJSON {
  type: SimpleNotificationTypes;
}

export interface ApiAccountWarningJSON {
  id: string;
  action: AccountWarningAction;
  text: string;
  status_ids: string[];
  created_at: string;
  target_account: ApiAccountJSON;
  appeal: unknown;
}

interface ModerationWarningNotificationGroupJSON
  extends BaseNotificationGroupJSON {
  type: 'moderation_warning';
  moderation_warning: ApiAccountWarningJSON;
}

interface ModerationWarningNotificationJSON extends BaseNotificationJSON {
  type: 'moderation_warning';
  moderation_warning: ApiAccountWarningJSON;
}

export interface ApiAccountRelationshipSeveranceEventJSON {
  id: string;
  type: 'account_suspension' | 'domain_block' | 'user_domain_block';
  purged: boolean;
  target_name: string;
  followers_count: number;
  following_count: number;
  created_at: string;
}

interface AccountRelationshipSeveranceNotificationGroupJSON
  extends BaseNotificationGroupJSON {
  type: 'severed_relationships';
  event: ApiAccountRelationshipSeveranceEventJSON;
}

interface AccountRelationshipSeveranceNotificationJSON
  extends BaseNotificationJSON {
  type: 'severed_relationships';
  event: ApiAccountRelationshipSeveranceEventJSON;
}

export type ApiNotificationJSON =
  | SimpleNotificationJSON
  | ReportNotificationJSON
  | AccountRelationshipSeveranceNotificationJSON
  | NotificationWithStatusJSON
  | ModerationWarningNotificationJSON;

export type ApiNotificationGroupJSON =
  | SimpleNotificationGroupJSON
  | ReportNotificationGroupJSON
  | AccountRelationshipSeveranceNotificationGroupJSON
  | NotificationGroupWithStatusJSON
  | ModerationWarningNotificationGroupJSON;

export interface ApiNotificationGroupsResultJSON {
  accounts: ApiAccountJSON[];
  statuses: ApiStatusJSON[];
  notification_groups: ApiNotificationGroupJSON[];
}<|MERGE_RESOLUTION|>--- conflicted
+++ resolved
@@ -87,12 +87,8 @@
 
 interface NotificationWithStatusJSON extends BaseNotificationJSON {
   type: NotificationWithStatusType;
-<<<<<<< HEAD
-  status: ApiStatusJSON;
+  status: ApiStatusJSON | null;
   emoji_reaction?: NotifyEmojiReactionJSON;
-=======
-  status: ApiStatusJSON | null;
->>>>>>> 2d589a5e
 }
 
 interface ReportNotificationGroupJSON extends BaseNotificationGroupJSON {
