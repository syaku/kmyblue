--- conflicted
+++ resolved
@@ -55,12 +55,8 @@
  * @property {boolean=} delete_modal
  * @property {boolean=} disable_swiping
  * @property {string=} disabled_account_id
-<<<<<<< HEAD
  * @property {string} display_media
-=======
- * @property {boolean} display_media
  * @property {boolean} display_media_expand
->>>>>>> 8719715e
  * @property {string} domain
  * @property {boolean=} expand_spoilers
  * @property {boolean} limited_federation_mode
