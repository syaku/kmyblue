import { createSelector } from '@reduxjs/toolkit';
import { List as ImmutableList, Map as ImmutableMap } from 'immutable';

<<<<<<< HEAD
import { toServerSideType } from 'mastodon/utils/filters';

import { me, isHideItem } from '../initial_state';
=======
import { me } from '../initial_state';
>>>>>>> 7c10b0fb

import { getFilters } from './filters';

export { makeGetAccount } from "./accounts";

export const makeGetStatus = () => {
  return createSelector(
    [
      (state, { id }) => state.getIn(['statuses', id]),
      (state, { id }) => state.getIn(['statuses', state.getIn(['statuses', id, 'reblog'])]),
      (state, { id }) => state.getIn(['statuses', state.getIn(['statuses', id, 'quote_id'])]),
      (state, { id }) => state.getIn(['statuses', state.getIn(['statuses', state.getIn(['statuses', id, 'reblog']), 'quote_id'])]),
      (state, { id }) => state.getIn(['accounts', state.getIn(['statuses', id, 'account'])]),
      (state, { id }) => state.getIn(['accounts', state.getIn(['statuses', state.getIn(['statuses', id, 'reblog']), 'account'])]),
      getFilters,
    ],

    (statusBase, statusReblog, statusQuote, statusReblogQuote, accountBase, accountReblog, filters) => {
      if (!statusBase || statusBase.get('isLoading')) {
        return null;
      }

      if (statusReblog) {
        statusReblog = statusReblog.set('account', accountReblog);
        statusQuote = statusReblogQuote;
      } else {
        statusReblog = null;
      }

      if (isHideItem('blocking_quote') && (statusReblog || statusBase).getIn(['quote', 'quote_muted'])) {
        return null;
      }

      let filtered = false;
      let filterAction = 'warn';
      if ((accountReblog || accountBase).get('id') !== me && filters) {
        let filterResults = statusReblog?.get('filtered') || statusBase.get('filtered') || ImmutableList();
        const quoteFilterResults = statusQuote?.get('filtered');
        if (quoteFilterResults) {
          const filterWithQuote = quoteFilterResults.some((result) => filters.getIn([result.get('filter'), 'with_quote']));
          if (filterWithQuote) {
            filterResults = filterResults.concat(quoteFilterResults);
          }
        }

        if (filterResults.some((result) => filters.getIn([result.get('filter'), 'filter_action_ex']) === 'hide')) {
          return null;
        }
        filterResults = filterResults.filter(result => filters.has(result.get('filter')));
        if (!filterResults.isEmpty()) {
          filtered = filterResults.map(result => filters.getIn([result.get('filter'), 'title']));
          filterAction = filterResults.some((result) => filters.getIn([result.get('filter'), 'filter_action_ex']) === 'warn') ? 'warn' : 'half_warn';
        }
      }

      return statusBase.withMutations(map => {
        map.set('reblog', statusReblog);
        map.set('quote', statusQuote);
        map.set('account', accountBase);
        map.set('matched_filters', filtered);
        map.set('filter_action', filterAction);
        map.set('filter_action_ex', filterAction);
      });
    },
  );
};

export const makeGetPictureInPicture = () => {
  return createSelector([
    (state, { id }) => state.picture_in_picture.statusId === id,
    (state) => state.getIn(['meta', 'layout']) !== 'mobile',
  ], (inUse, available) => ImmutableMap({
    inUse: inUse && available,
    available,
  }));
};

const ALERT_DEFAULTS = {
  dismissAfter: 5000,
  style: false,
};

const formatIfNeeded = (intl, message, values) => {
  if (typeof message === 'object') {
    return intl.formatMessage(message, values);
  }

  return message;
};

export const getAlerts = createSelector([state => state.get('alerts'), (_, { intl }) => intl], (alerts, intl) =>
  alerts.map(item => ({
    ...ALERT_DEFAULTS,
    ...item,
    action: formatIfNeeded(intl, item.action, item.values),
    title: formatIfNeeded(intl, item.title, item.values),
    message: formatIfNeeded(intl, item.message, item.values),
  })).toArray());

export const makeGetNotification = () => createSelector([
  (_, base)             => base,
  (state, _, accountId) => state.getIn(['accounts', accountId]),
], (base, account) => base.set('account', account));

export const makeGetReport = () => createSelector([
  (_, base) => base,
  (state, _, targetAccountId) => state.getIn(['accounts', targetAccountId]),
], (base, targetAccount) => base.set('target_account', targetAccount));

export const getAccountGallery = createSelector([
  (state, id) => state.getIn(['timelines', `account:${id}:media`, 'items'], ImmutableList()),
  state       => state.get('statuses'),
  (state, id) => state.getIn(['accounts', id]),
], (statusIds, statuses, account) => {
  let medias = ImmutableList();

  statusIds.forEach(statusId => {
    const status = statuses.get(statusId).set('account', account);
    medias = medias.concat(status.get('media_attachments').map(media => media.set('status', status)));
  });

  return medias;
});

export const getAccountHidden = createSelector([
  (state, id) => state.getIn(['accounts', id, 'hidden']),
  (state, id) => state.getIn(['relationships', id, 'following']) || state.getIn(['relationships', id, 'requested']),
  (state, id) => id === me,
], (hidden, followingOrRequested, isSelf) => {
  return hidden && !(isSelf || followingOrRequested);
});

export const getStatusList = createSelector([
  (state, type) => state.getIn(['status_lists', type, 'items']),
], (items) => items.toList());

export const getBookmarkCategoryStatusList = createSelector([
  (state, bookmarkCategoryId) => state.getIn(['bookmark_categories', bookmarkCategoryId, 'items']),
], (items) => items ? items.toList() : ImmutableList());

export const getCircleStatusList = createSelector([
  (state, circleId) => state.getIn(['circles', circleId, 'items']),
], (items) => items ? items.toList() : ImmutableList());<|MERGE_RESOLUTION|>--- conflicted
+++ resolved
@@ -1,13 +1,7 @@
 import { createSelector } from '@reduxjs/toolkit';
 import { List as ImmutableList, Map as ImmutableMap } from 'immutable';
 
-<<<<<<< HEAD
-import { toServerSideType } from 'mastodon/utils/filters';
-
 import { me, isHideItem } from '../initial_state';
-=======
-import { me } from '../initial_state';
->>>>>>> 7c10b0fb
 
 import { getFilters } from './filters';
 
