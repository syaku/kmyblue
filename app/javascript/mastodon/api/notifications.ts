<<<<<<< HEAD
import api, { apiRequest, getLinks } from 'mastodon/api';
import type {
  ApiNotificationGroupsResultJSON,
  ApiNotificationGroupJSON,
} from 'mastodon/api_types/notifications';
import type { ApiStatusJSON } from 'mastodon/api_types/statuses';

const exceptInvalidNotifications = (
  notifications: ApiNotificationGroupJSON[],
) => {
  return notifications.filter((n) => {
    if ('status' in n) {
      return (n.status as ApiStatusJSON | null) !== null;
    }
    return true;
  });
};
=======
import api, {
  apiRequest,
  getLinks,
  apiRequestGet,
  apiRequestPost,
} from 'mastodon/api';
import type {
  ApiNotificationGroupsResultJSON,
  ApiNotificationRequestJSON,
  ApiNotificationJSON,
} from 'mastodon/api_types/notifications';
>>>>>>> 3e91c101

export const apiFetchNotifications = async (
  params?: {
    account_id?: string;
    since_id?: string;
  },
  url?: string,
) => {
  const response = await api().request<ApiNotificationJSON[]>({
    method: 'GET',
    url: url ?? '/api/v1/notifications',
    params,
  });

  return {
    notifications: response.data,
    links: getLinks(response),
  };
};

export const apiFetchNotificationGroups = async (params?: {
  url?: string;
  exclude_types?: string[];
  max_id?: string;
  since_id?: string;
}) => {
  const response = await api().request<ApiNotificationGroupsResultJSON>({
    method: 'GET',
    url: '/api/v2/notifications',
    params,
  });

  const { statuses, accounts, notification_groups } = response.data;

  return {
    statuses,
    accounts,
    notifications: exceptInvalidNotifications(notification_groups),
    links: getLinks(response),
  };
};

export const apiClearNotifications = () =>
  apiRequest<undefined>('POST', 'v1/notifications/clear');

export const apiFetchNotificationRequests = async (
  params?: {
    since_id?: string;
  },
  url?: string,
) => {
  const response = await api().request<ApiNotificationRequestJSON[]>({
    method: 'GET',
    url: url ?? '/api/v1/notifications/requests',
    params,
  });

  return {
    requests: response.data,
    links: getLinks(response),
  };
};

export const apiFetchNotificationRequest = async (id: string) => {
  return apiRequestGet<ApiNotificationRequestJSON>(
    `v1/notifications/requests/${id}`,
  );
};

export const apiAcceptNotificationRequest = async (id: string) => {
  return apiRequestPost(`v1/notifications/requests/${id}/accept`);
};

export const apiDismissNotificationRequest = async (id: string) => {
  return apiRequestPost(`v1/notifications/requests/${id}/dismiss`);
};

export const apiAcceptNotificationRequests = async (id: string[]) => {
  return apiRequestPost('v1/notifications/requests/accept', { id });
};

export const apiDismissNotificationRequests = async (id: string[]) => {
  return apiRequestPost('v1/notifications/dismiss/dismiss', { id });
};<|MERGE_RESOLUTION|>--- conflicted
+++ resolved
@@ -1,8 +1,14 @@
-<<<<<<< HEAD
-import api, { apiRequest, getLinks } from 'mastodon/api';
+import api, {
+  apiRequest,
+  getLinks,
+  apiRequestGet,
+  apiRequestPost,
+} from 'mastodon/api';
 import type {
   ApiNotificationGroupsResultJSON,
   ApiNotificationGroupJSON,
+  ApiNotificationRequestJSON,
+  ApiNotificationJSON,
 } from 'mastodon/api_types/notifications';
 import type { ApiStatusJSON } from 'mastodon/api_types/statuses';
 
@@ -16,19 +22,6 @@
     return true;
   });
 };
-=======
-import api, {
-  apiRequest,
-  getLinks,
-  apiRequestGet,
-  apiRequestPost,
-} from 'mastodon/api';
-import type {
-  ApiNotificationGroupsResultJSON,
-  ApiNotificationRequestJSON,
-  ApiNotificationJSON,
-} from 'mastodon/api_types/notifications';
->>>>>>> 3e91c101
 
 export const apiFetchNotifications = async (
   params?: {
