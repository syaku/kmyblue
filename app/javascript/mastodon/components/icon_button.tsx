import { PureComponent, createRef } from 'react';

import classNames from 'classnames';

import { AnimatedNumber } from './animated_number';
import type { IconProp } from './icon';
import { Icon } from './icon';

interface Props {
  className?: string;
  title: string;
  icon: string;
  iconComponent: IconProp;
  onClick?: React.MouseEventHandler<HTMLButtonElement>;
  onMouseDown?: React.MouseEventHandler<HTMLButtonElement>;
  onKeyDown?: React.KeyboardEventHandler<HTMLButtonElement>;
  onKeyPress?: React.KeyboardEventHandler<HTMLButtonElement>;
  active: boolean;
  expanded?: boolean;
  style?: React.CSSProperties;
  activeStyle?: React.CSSProperties;
  disabled: boolean;
  inverted?: boolean;
  animate: boolean;
  overlay: boolean;
  tabIndex: number;
  counter?: number;
  href?: string;
  ariaHidden: boolean;
  data_id?: string;
}
interface States {
  activate: boolean;
  deactivate: boolean;
}
export class IconButton extends PureComponent<Props, States> {
  buttonRef = createRef<HTMLButtonElement>();

  static defaultProps = {
    active: false,
    disabled: false,
    animate: false,
    overlay: false,
    tabIndex: 0,
    ariaHidden: false,
  };

  state = {
    activate: false,
    deactivate: false,
  };

  UNSAFE_componentWillReceiveProps(nextProps: Props) {
    if (!nextProps.animate) return;

    if (this.props.active && !nextProps.active) {
      this.setState({ activate: false, deactivate: true });
    } else if (!this.props.active && nextProps.active) {
      this.setState({ activate: true, deactivate: false });
    }
  }

  handleClick: React.MouseEventHandler<HTMLButtonElement> = (e) => {
    e.preventDefault();

    if (!this.props.disabled && this.props.onClick != null) {
      this.props.onClick(e);
    }
  };

  handleKeyPress: React.KeyboardEventHandler<HTMLButtonElement> = (e) => {
    if (this.props.onKeyPress && !this.props.disabled) {
      this.props.onKeyPress(e);
    }
  };

  handleMouseDown: React.MouseEventHandler<HTMLButtonElement> = (e) => {
    if (!this.props.disabled && this.props.onMouseDown) {
      this.props.onMouseDown(e);
    }
  };

  handleKeyDown: React.KeyboardEventHandler<HTMLButtonElement> = (e) => {
    if (!this.props.disabled && this.props.onKeyDown) {
      this.props.onKeyDown(e);
    }
  };

  render() {
    const style = {
      ...this.props.style,
      ...(this.props.active ? this.props.activeStyle : {}),
    };

    const {
      active,
      className,
      disabled,
      expanded,
      icon,
      iconComponent,
      inverted,
      overlay,
      tabIndex,
      title,
      counter,
      href,
      ariaHidden,
      data_id,
    } = this.props;

    const { activate, deactivate } = this.state;

    const classes = classNames(className, 'icon-button', {
      active,
      disabled,
      inverted,
      activate,
      deactivate,
      overlayed: overlay,
      'icon-button--with-counter': typeof counter !== 'undefined',
    });

    let contents = (
      <>
        <Icon id={icon} icon={iconComponent} aria-hidden='true' />{' '}
        {typeof counter !== 'undefined' && (
          <span className='icon-button__counter'>
            <AnimatedNumber value={counter} />
          </span>
        )}
      </>
    );

    if (href != null) {
      contents = (
        <a href={href} target='_blank' rel='noopener noreferrer'>
          {contents}
        </a>
      );
    }

    return (
      <button
        type='button'
        aria-label={title}
        aria-expanded={expanded}
        aria-hidden={ariaHidden}
        title={title}
        className={classes}
        onClick={this.handleClick}
        onMouseDown={this.handleMouseDown}
        onKeyDown={this.handleKeyDown}
        onKeyPress={this.handleKeyPress}
        style={style}
        tabIndex={tabIndex}
        disabled={disabled}
<<<<<<< HEAD
        data-id={data_id}
=======
        ref={this.buttonRef}
>>>>>>> 49b8433c
      >
        {contents}
      </button>
    );
  }
}<|MERGE_RESOLUTION|>--- conflicted
+++ resolved
@@ -155,11 +155,8 @@
         style={style}
         tabIndex={tabIndex}
         disabled={disabled}
-<<<<<<< HEAD
         data-id={data_id}
-=======
         ref={this.buttonRef}
->>>>>>> 49b8433c
       >
         {contents}
       </button>
