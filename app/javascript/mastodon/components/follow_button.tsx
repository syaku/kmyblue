import { useCallback, useEffect } from 'react';

import { useIntl, defineMessages, FormattedMessage } from 'react-intl';

import { useIdentity } from '@/mastodon/identity_context';
import {
  fetchRelationships,
  followAccount,
  unfollowAccount,
} from 'mastodon/actions/accounts';
import { openModal } from 'mastodon/actions/modal';
import { Button } from 'mastodon/components/button';
import { LoadingIndicator } from 'mastodon/components/loading_indicator';
import { me, isShowItem } from 'mastodon/initial_state';
import { useAppDispatch, useAppSelector } from 'mastodon/store';

const messages = defineMessages({
  unfollow: { id: 'account.unfollow', defaultMessage: 'Unfollow' },
  follow: { id: 'account.follow', defaultMessage: 'Follow' },
  followBack: { id: 'account.follow_back', defaultMessage: 'Follow back' },
  mutual: { id: 'account.mutual', defaultMessage: 'Mutual' },
  edit_profile: { id: 'account.edit_profile', defaultMessage: 'Edit profile' },
});

export const FollowButton: React.FC<{
  accountId?: string;
}> = ({ accountId }) => {
  const intl = useIntl();
  const dispatch = useAppDispatch();
  const { signedIn } = useIdentity();
  const account = useAppSelector((state) =>
    accountId ? state.accounts.get(accountId) : undefined,
  );
  const relationship = useAppSelector((state) =>
    accountId ? state.relationships.get(accountId) : undefined,
  );
  const following = relationship?.following || relationship?.requested;

  useEffect(() => {
    if (accountId && signedIn) {
      dispatch(fetchRelationships([accountId]));
    }
  }, [dispatch, accountId, signedIn]);

  const handleClick = useCallback(() => {
    if (!signedIn) {
      dispatch(
        openModal({
          modalType: 'INTERACTION',
          modalProps: {
            type: 'follow',
            accountId: accountId,
            url: account?.url,
          },
        }),
      );
    }

    if (!relationship) return;

    if (accountId === me) {
      return;
    } else if (relationship.following || relationship.requested) {
      dispatch(
        openModal({
          modalType: 'CONFIRM',
          modalProps: {
            message: (
              <FormattedMessage
                id='confirmations.unfollow.message'
                defaultMessage='Are you sure you want to unfollow {name}?'
                values={{ name: <strong>@{account?.acct}</strong> }}
              />
            ),
            confirm: intl.formatMessage(messages.unfollow),
            onConfirm: () => {
              dispatch(unfollowAccount(accountId));
            },
          },
        }),
      );
    } else {
      dispatch(followAccount(accountId));
    }
  }, [dispatch, intl, accountId, relationship, account, signedIn]);

  let label;

  if (!signedIn) {
    label = intl.formatMessage(messages.follow);
  } else if (accountId === me) {
    label = intl.formatMessage(messages.edit_profile);
  } else if (!relationship) {
    label = <LoadingIndicator />;
<<<<<<< HEAD
  } else if (relationship.requested) {
    label = intl.formatMessage(messages.cancel_follow_request);
  } else if (
    relationship.following &&
    isShowItem('relationships') &&
    relationship.followed_by
  ) {
=======
  } else if (relationship.following && relationship.followed_by) {
>>>>>>> df9e2615
    label = intl.formatMessage(messages.mutual);
  } else if (
    !relationship.following &&
    isShowItem('relationships') &&
    relationship.followed_by
  ) {
    label = intl.formatMessage(messages.followBack);
  } else if (relationship.following || relationship.requested) {
    label = intl.formatMessage(messages.unfollow);
  } else {
    label = intl.formatMessage(messages.follow);
  }

  if (accountId === me) {
    return (
      <a
        href='/settings/profile'
        target='_blank'
        rel='noreferrer noopener'
        className='button button-secondary'
      >
        {label}
      </a>
    );
  }

  return (
    <Button
      onClick={handleClick}
      disabled={relationship?.blocked_by || relationship?.blocking}
      secondary={following}
      className={following ? 'button--destructive' : undefined}
    >
      {label}
    </Button>
  );
};<|MERGE_RESOLUTION|>--- conflicted
+++ resolved
@@ -92,17 +92,11 @@
     label = intl.formatMessage(messages.edit_profile);
   } else if (!relationship) {
     label = <LoadingIndicator />;
-<<<<<<< HEAD
-  } else if (relationship.requested) {
-    label = intl.formatMessage(messages.cancel_follow_request);
   } else if (
     relationship.following &&
     isShowItem('relationships') &&
     relationship.followed_by
   ) {
-=======
-  } else if (relationship.following && relationship.followed_by) {
->>>>>>> df9e2615
     label = intl.formatMessage(messages.mutual);
   } else if (
     !relationship.following &&
