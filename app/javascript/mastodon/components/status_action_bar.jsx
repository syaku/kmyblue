import PropTypes from 'prop-types';

import { defineMessages, injectIntl } from 'react-intl';

import classNames from 'classnames';

import ImmutablePropTypes from 'react-immutable-proptypes';
import ImmutablePureComponent from 'react-immutable-pure-component';
import { connect } from 'react-redux';

import { PERMISSION_MANAGE_USERS, PERMISSION_MANAGE_FEDERATION } from 'mastodon/permissions';

import DropdownMenuContainer from '../containers/dropdown_menu_container';
import EmojiPickerDropdown from '../features/compose/containers/emoji_picker_dropdown_container';
import { me } from '../initial_state';

import { IconButton } from './icon_button';


const messages = defineMessages({
  delete: { id: 'status.delete', defaultMessage: 'Delete' },
  redraft: { id: 'status.redraft', defaultMessage: 'Delete & re-draft' },
  edit: { id: 'status.edit', defaultMessage: 'Edit' },
  direct: { id: 'status.direct', defaultMessage: 'Privately mention @{name}' },
  mention: { id: 'status.mention', defaultMessage: 'Mention @{name}' },
  mute: { id: 'account.mute', defaultMessage: 'Mute @{name}' },
  block: { id: 'account.block', defaultMessage: 'Block @{name}' },
  reply: { id: 'status.reply', defaultMessage: 'Reply' },
  share: { id: 'status.share', defaultMessage: 'Share' },
  more: { id: 'status.more', defaultMessage: 'More' },
  replyAll: { id: 'status.replyAll', defaultMessage: 'Reply to thread' },
  reblog: { id: 'status.reblog', defaultMessage: 'Boost' },
  cancelReblog: { id: 'status.cancel_reblog', defaultMessage: 'Unboost' },
  reblog_private: { id: 'status.reblog_private', defaultMessage: 'Boost with original visibility' },
  cancel_reblog_private: { id: 'status.cancel_reblog_private', defaultMessage: 'Unboost' },
  cannot_reblog: { id: 'status.cannot_reblog', defaultMessage: 'This post cannot be boosted' },
  favourite: { id: 'status.favourite', defaultMessage: 'Favourite' },
  emojiReaction: { id: 'status.emoji_reaction', defaultMessage: 'Stamp' },
  bookmark: { id: 'status.bookmark', defaultMessage: 'Bookmark' },
  removeBookmark: { id: 'status.remove_bookmark', defaultMessage: 'Remove bookmark' },
  open: { id: 'status.open', defaultMessage: 'Expand this status' },
  report: { id: 'status.report', defaultMessage: 'Report @{name}' },
  muteConversation: { id: 'status.mute_conversation', defaultMessage: 'Mute conversation' },
  unmuteConversation: { id: 'status.unmute_conversation', defaultMessage: 'Unmute conversation' },
  pin: { id: 'status.pin', defaultMessage: 'Pin on profile' },
  unpin: { id: 'status.unpin', defaultMessage: 'Unpin from profile' },
  embed: { id: 'status.embed', defaultMessage: 'Embed' },
  admin_account: { id: 'status.admin_account', defaultMessage: 'Open moderation interface for @{name}' },
  admin_status: { id: 'status.admin_status', defaultMessage: 'Open this post in the moderation interface' },
  admin_domain: { id: 'status.admin_domain', defaultMessage: 'Open moderation interface for {domain}' },
  copy: { id: 'status.copy', defaultMessage: 'Copy link to post' },
  hide: { id: 'status.hide', defaultMessage: 'Hide post' },
  blockDomain: { id: 'account.block_domain', defaultMessage: 'Block domain {domain}' },
  unblockDomain: { id: 'account.unblock_domain', defaultMessage: 'Unblock domain {domain}' },
  unmute: { id: 'account.unmute', defaultMessage: 'Unmute @{name}' },
  unblock: { id: 'account.unblock', defaultMessage: 'Unblock @{name}' },
  filter: { id: 'status.filter', defaultMessage: 'Filter this post' },
  openOriginalPage: { id: 'account.open_original_page', defaultMessage: 'Open original page' },
});

const mapStateToProps = (state, { status }) => ({
  relationship: state.getIn(['relationships', status.getIn(['account', 'id'])]),
});

class StatusActionBar extends ImmutablePureComponent {

  static contextTypes = {
    router: PropTypes.object,
    identity: PropTypes.object,
  };

  static propTypes = {
    status: ImmutablePropTypes.map.isRequired,
    relationship: ImmutablePropTypes.map,
    onReply: PropTypes.func,
    onFavourite: PropTypes.func,
    onEmojiReact: PropTypes.func,
    onReblog: PropTypes.func,
    onReblogForceModal: PropTypes.func,
    onDelete: PropTypes.func,
    onDirect: PropTypes.func,
    onMention: PropTypes.func,
    onMute: PropTypes.func,
    onUnmute: PropTypes.func,
    onBlock: PropTypes.func,
    onUnblock: PropTypes.func,
    onBlockDomain: PropTypes.func,
    onUnblockDomain: PropTypes.func,
    onReport: PropTypes.func,
    onEmbed: PropTypes.func,
    onMuteConversation: PropTypes.func,
    onPin: PropTypes.func,
    onBookmark: PropTypes.func,
    onFilter: PropTypes.func,
    onAddFilter: PropTypes.func,
    onInteractionModal: PropTypes.func,
    withDismiss: PropTypes.bool,
    withCounters: PropTypes.bool,
    scrollKey: PropTypes.string,
    intl: PropTypes.object.isRequired,
  };

  // Avoid checking props that are functions (and whose equality will always
  // evaluate to false. See react-immutable-pure-component for usage.
  updateOnProps = [
    'status',
    'relationship',
    'withDismiss',
  ];

  handleReplyClick = () => {
    const { signedIn } = this.context.identity;

    if (signedIn) {
      this.props.onReply(this.props.status, this.context.router.history);
    } else {
      this.props.onInteractionModal('reply', this.props.status);
    }
  };

  handleShareClick = () => {
    navigator.share({
      url: this.props.status.get('url'),
    }).catch((e) => {
      if (e.name !== 'AbortError') console.error(e);
    });
  };

  handleFavouriteClick = () => {
    const { signedIn } = this.context.identity;

    if (signedIn) {
      this.props.onFavourite(this.props.status);
    } else {
      this.props.onInteractionModal('favourite', this.props.status);
    }
  };

  handleEmojiPick = (data) => {
    const { signedIn } = this.context.identity;

    if (signedIn) {
      this.props.onEmojiReact(this.props.status, data);
    } else {
      this.props.onInteractionModal('favourite', this.props.status);
    }
  };

  handleEmojiPickInnerButton = () => {};

  handleReblogClick = e => {
    const { signedIn } = this.context.identity;

    if (signedIn) {
      this.props.onReblog(this.props.status, e);
    } else {
      this.props.onInteractionModal('reblog', this.props.status);
    }
  };

  handleReblogForceModalClick = e => {
    this.props.onReblogForceModal(this.props.status, e);
  };

  handleBookmarkClick = () => {
    this.props.onBookmark(this.props.status);
  };

  handleDeleteClick = () => {
    this.props.onDelete(this.props.status, this.context.router.history);
  };

  handleRedraftClick = () => {
    this.props.onDelete(this.props.status, this.context.router.history, true);
  };

  handleEditClick = () => {
    this.props.onEdit(this.props.status, this.context.router.history);
  };

  handlePinClick = () => {
    this.props.onPin(this.props.status);
  };

  handleMentionClick = () => {
    this.props.onMention(this.props.status.get('account'), this.context.router.history);
  };

  handleDirectClick = () => {
    this.props.onDirect(this.props.status.get('account'), this.context.router.history);
  };

  handleMuteClick = () => {
    const { status, relationship, onMute, onUnmute } = this.props;
    const account = status.get('account');

    if (relationship && relationship.get('muting')) {
      onUnmute(account);
    } else {
      onMute(account);
    }
  };

  handleBlockClick = () => {
    const { status, relationship, onBlock, onUnblock } = this.props;
    const account = status.get('account');

    if (relationship && relationship.get('blocking')) {
      onUnblock(account);
    } else {
      onBlock(status);
    }
  };

  handleBlockDomain = () => {
    const { status, onBlockDomain } = this.props;
    const account = status.get('account');

    onBlockDomain(account.get('acct').split('@')[1]);
  };

  handleUnblockDomain = () => {
    const { status, onUnblockDomain } = this.props;
    const account = status.get('account');

    onUnblockDomain(account.get('acct').split('@')[1]);
  };

  handleOpen = () => {
    this.context.router.history.push(`/@${this.props.status.getIn(['account', 'acct'])}/${this.props.status.get('id')}`);
  };

  handleEmbed = () => {
    this.props.onEmbed(this.props.status);
  };

  handleReport = () => {
    this.props.onReport(this.props.status);
  };

  handleConversationMuteClick = () => {
    this.props.onMuteConversation(this.props.status);
  };

  handleFilterClick = () => {
    this.props.onAddFilter(this.props.status);
  };

  handleCopy = () => {
    const url = this.props.status.get('url');
    navigator.clipboard.writeText(url);
  };

  handleHideClick = () => {
    this.props.onFilter();
  };

  render () {
    const { status, relationship, intl, withDismiss, withCounters, scrollKey } = this.props;
    const { signedIn, permissions } = this.context.identity;

    const anonymousAccess    = !signedIn;
    const publicStatus       = ['public', 'unlisted', 'public_unlisted', 'login'].includes(status.get('visibility_ex'));
    const anonymousStatus    = ['public', 'unlisted', 'public_unlisted'].includes(status.get('visibility_ex'));
    const pinnableStatus     = ['public', 'unlisted', 'public_unlisted', 'login', 'private'].includes(status.get('visibility_ex'));
    const mutingConversation = status.get('muted');
    const account            = status.get('account');
    const writtenByMe        = status.getIn(['account', 'id']) === me;
    const isRemote           = status.getIn(['account', 'username']) !== status.getIn(['account', 'acct']);

    let menu = [];

    menu.push({ text: intl.formatMessage(messages.open), action: this.handleOpen });

    if (publicStatus && isRemote) {
      menu.push({ text: intl.formatMessage(messages.openOriginalPage), href: status.get('url') });
    }

    menu.push({ text: intl.formatMessage(messages.copy), action: this.handleCopy });

<<<<<<< HEAD
    if (publicStatus && 'share' in navigator) {
      menu.push({ text: intl.formatMessage(messages.share), action: this.handleShareClick });
    }

    if (publicStatus) {
=======
    if (anonymousStatus) {
>>>>>>> 9ffe6817
      menu.push({ text: intl.formatMessage(messages.embed), action: this.handleEmbed });
    }

    menu.push(null);

    menu.push({ text: intl.formatMessage(status.get('reblogged') ? messages.cancelReblog : messages.reblog), action: this.handleReblogForceModalClick });
    menu.push({ text: intl.formatMessage(status.get('bookmarked') ? messages.removeBookmark : messages.bookmark), action: this.handleBookmarkClick });

    if (writtenByMe && pinnableStatus) {
      menu.push({ text: intl.formatMessage(status.get('pinned') ? messages.unpin : messages.pin), action: this.handlePinClick });
    }

    menu.push(null);

    if (writtenByMe || withDismiss) {
      menu.push({ text: intl.formatMessage(mutingConversation ? messages.unmuteConversation : messages.muteConversation), action: this.handleConversationMuteClick });
      menu.push(null);
    }

    if (writtenByMe) {
      menu.push({ text: intl.formatMessage(messages.edit), action: this.handleEditClick });
      menu.push({ text: intl.formatMessage(messages.delete), action: this.handleDeleteClick });
      menu.push({ text: intl.formatMessage(messages.redraft), action: this.handleRedraftClick });
    } else {
      menu.push({ text: intl.formatMessage(messages.mention, { name: account.get('username') }), action: this.handleMentionClick });
      menu.push({ text: intl.formatMessage(messages.direct, { name: account.get('username') }), action: this.handleDirectClick });
      menu.push(null);

      if (relationship && relationship.get('muting')) {
        menu.push({ text: intl.formatMessage(messages.unmute, { name: account.get('username') }), action: this.handleMuteClick });
      } else {
        menu.push({ text: intl.formatMessage(messages.mute, { name: account.get('username') }), action: this.handleMuteClick });
      }

      if (relationship && relationship.get('blocking')) {
        menu.push({ text: intl.formatMessage(messages.unblock, { name: account.get('username') }), action: this.handleBlockClick });
      } else {
        menu.push({ text: intl.formatMessage(messages.block, { name: account.get('username') }), action: this.handleBlockClick });
      }

      if (!this.props.onFilter) {
        menu.push(null);
        menu.push({ text: intl.formatMessage(messages.filter), action: this.handleFilterClick });
        menu.push(null);
      }

      menu.push({ text: intl.formatMessage(messages.report, { name: account.get('username') }), action: this.handleReport });

      if (account.get('acct') !== account.get('username')) {
        const domain = account.get('acct').split('@')[1];

        menu.push(null);

        if (relationship && relationship.get('domain_blocking')) {
          menu.push({ text: intl.formatMessage(messages.unblockDomain, { domain }), action: this.handleUnblockDomain });
        } else {
          menu.push({ text: intl.formatMessage(messages.blockDomain, { domain }), action: this.handleBlockDomain });
        }
      }

      if ((permissions & PERMISSION_MANAGE_USERS) === PERMISSION_MANAGE_USERS || (isRemote && (permissions & PERMISSION_MANAGE_FEDERATION) === PERMISSION_MANAGE_FEDERATION)) {
        menu.push(null);
        if ((permissions & PERMISSION_MANAGE_USERS) === PERMISSION_MANAGE_USERS) {
          menu.push({ text: intl.formatMessage(messages.admin_account, { name: account.get('username') }), href: `/admin/accounts/${status.getIn(['account', 'id'])}` });
          menu.push({ text: intl.formatMessage(messages.admin_status), href: `/admin/accounts/${status.getIn(['account', 'id'])}/statuses/${status.get('id')}` });
        }
        if (isRemote && (permissions & PERMISSION_MANAGE_FEDERATION) === PERMISSION_MANAGE_FEDERATION) {
          const domain = account.get('acct').split('@')[1];
          menu.push({ text: intl.formatMessage(messages.admin_domain, { domain: domain }), href: `/admin/instances/${domain}` });
        }
      }
    }

    let replyIcon;
    let replyTitle;
    if (status.get('in_reply_to_id', null) === null) {
      replyIcon = 'reply';
      replyTitle = intl.formatMessage(messages.reply);
    } else {
      replyIcon = 'reply-all';
      replyTitle = intl.formatMessage(messages.replyAll);
    }

    const reblogPrivate = status.getIn(['account', 'id']) === me && status.get('visibility_ex') === 'private';

    let reblogTitle = '';
    if (status.get('reblogged')) {
      reblogTitle = intl.formatMessage(messages.cancel_reblog_private);
    } else if (publicStatus) {
      reblogTitle = intl.formatMessage(messages.reblog);
    } else if (reblogPrivate) {
      reblogTitle = intl.formatMessage(messages.reblog_private);
    } else {
      reblogTitle = intl.formatMessage(messages.cannot_reblog);
    }

    const filterButton = this.props.onFilter && (
      <IconButton className='status__action-bar__button' title={intl.formatMessage(messages.hide)} icon='eye' onClick={this.handleHideClick} />
    );

    const emojiPickerButton = (
      <IconButton className='status__action-bar__button' title={intl.formatMessage(messages.emojiReaction)} icon='smile-o' onClick={this.handleEmojiPickInnerButton} />
    );

    return (
      <div className='status__action-bar'>
        <IconButton className='status__action-bar__button' title={replyTitle} icon={status.get('in_reply_to_account_id') === status.getIn(['account', 'id']) ? 'reply' : replyIcon} onClick={this.handleReplyClick} counter={status.get('replies_count')} obfuscateCount />
        <IconButton className={classNames('status__action-bar__button', { reblogPrivate })} disabled={!publicStatus && !reblogPrivate} active={status.get('reblogged')} title={reblogTitle} icon='retweet' onClick={this.handleReblogClick} counter={withCounters ? status.get('reblogs_count') : undefined} />
        <IconButton className='status__action-bar__button star-icon' animate active={status.get('favourited')} title={intl.formatMessage(messages.favourite)} icon='star' onClick={this.handleFavouriteClick} counter={withCounters ? status.get('favourites_count') : undefined} />
        <IconButton className='status__action-bar__button bookmark-icon' disabled={!signedIn} active={status.get('bookmarked')} title={intl.formatMessage(messages.bookmark)} icon='bookmark' onClick={this.handleBookmarkClick} />
        <EmojiPickerDropdown onPickEmoji={this.handleEmojiPick} button={emojiPickerButton} />

        {filterButton}

        <div className='status__action-bar__dropdown'>
          <DropdownMenuContainer
            scrollKey={scrollKey}
            disabled={anonymousAccess}
            status={status}
            items={menu}
            icon='ellipsis-h'
            size={18}
            direction='right'
            title={intl.formatMessage(messages.more)}
          />
        </div>
      </div>
    );
  }

}

export default connect(mapStateToProps)(injectIntl(StatusActionBar));<|MERGE_RESOLUTION|>--- conflicted
+++ resolved
@@ -278,15 +278,11 @@
 
     menu.push({ text: intl.formatMessage(messages.copy), action: this.handleCopy });
 
-<<<<<<< HEAD
     if (publicStatus && 'share' in navigator) {
       menu.push({ text: intl.formatMessage(messages.share), action: this.handleShareClick });
     }
 
-    if (publicStatus) {
-=======
     if (anonymousStatus) {
->>>>>>> 9ffe6817
       menu.push({ text: intl.formatMessage(messages.embed), action: this.handleEmbed });
     }
 
