--- conflicted
+++ resolved
@@ -50,11 +50,8 @@
     actionTitle: PropTypes.string,
     defaultAction: PropTypes.string,
     onActionClick: PropTypes.func,
-<<<<<<< HEAD
     children: PropTypes.object,
-=======
     withBio: PropTypes.bool,
->>>>>>> 62681885
   };
 
   static defaultProps = {
@@ -86,11 +83,7 @@
   };
 
   render () {
-<<<<<<< HEAD
-    const { account, intl, hidden, hideButtons, onActionClick, actionIcon, actionTitle, defaultAction, size, minimal, children } = this.props;
-=======
-    const { account, intl, hidden, withBio, onActionClick, actionIcon, actionTitle, defaultAction, size, minimal } = this.props;
->>>>>>> 62681885
+    const { account, intl, hidden, hideButtons, withBio, onActionClick, actionIcon, actionTitle, defaultAction, size, minimal, children } = this.props;
 
     if (!account) {
       return <EmptyAccount size={size} minimal={minimal} />;
