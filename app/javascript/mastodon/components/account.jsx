import React from 'react';
import ImmutablePropTypes from 'react-immutable-proptypes';
import PropTypes from 'prop-types';
import Avatar from './avatar';
import DisplayName from './display_name';
import IconButton from './icon_button';
import { defineMessages, injectIntl } from 'react-intl';
import ImmutablePureComponent from 'react-immutable-pure-component';
import { me } from '../initial_state';
import RelativeTimestamp from './relative_timestamp';
import Skeleton from 'mastodon/components/skeleton';
import { Link } from 'react-router-dom';
import { counterRenderer } from 'mastodon/components/common_counter';
import ShortNumber from 'mastodon/components/short_number';
import Icon from 'mastodon/components/icon';
import classNames from 'classnames';

const messages = defineMessages({
  follow: { id: 'account.follow', defaultMessage: 'Follow' },
  unfollow: { id: 'account.unfollow', defaultMessage: 'Unfollow' },
  requested: { id: 'account.requested', defaultMessage: 'Awaiting approval' },
  unblock: { id: 'account.unblock', defaultMessage: 'Unblock @{name}' },
  unmute: { id: 'account.unmute', defaultMessage: 'Unmute @{name}' },
  mute_notifications: { id: 'account.mute_notifications', defaultMessage: 'Mute notifications from @{name}' },
  unmute_notifications: { id: 'account.unmute_notifications', defaultMessage: 'Unmute notifications from @{name}' },
  mute: { id: 'account.mute', defaultMessage: 'Mute @{name}' },
  block: { id: 'account.block', defaultMessage: 'Block @{name}' },
});

class VerifiedBadge extends React.PureComponent {

  static propTypes = {
    link: PropTypes.string.isRequired,
    verifiedAt: PropTypes.string.isRequired,
  };

  render () {
    const { link } = this.props;

    return (
      <span className='verified-badge'>
        <Icon id='check' className='verified-badge__mark' />
        <span dangerouslySetInnerHTML={{ __html: link }} />
      </span>
    );
  }

}

class Account extends ImmutablePureComponent {

  static propTypes = {
    size: PropTypes.number,
    account: ImmutablePropTypes.map,
    onFollow: PropTypes.func.isRequired,
    onBlock: PropTypes.func.isRequired,
    onMute: PropTypes.func.isRequired,
    onMuteNotifications: PropTypes.func.isRequired,
    intl: PropTypes.object.isRequired,
    hidden: PropTypes.bool,
    minimal: PropTypes.bool,
    actionIcon: PropTypes.string,
    actionTitle: PropTypes.string,
    defaultAction: PropTypes.string,
    onActionClick: PropTypes.func,
    children: PropTypes.object,
  };

  static defaultProps = {
    size: 46,
  };

  handleFollow = () => {
    this.props.onFollow(this.props.account);
  };

  handleBlock = () => {
    this.props.onBlock(this.props.account);
  };

  handleMute = () => {
    this.props.onMute(this.props.account);
  };

  handleMuteNotifications = () => {
    this.props.onMuteNotifications(this.props.account, true);
  };

  handleUnmuteNotifications = () => {
    this.props.onMuteNotifications(this.props.account, false);
  };

  handleAction = () => {
    this.props.onActionClick(this.props.account);
  };

  render () {
<<<<<<< HEAD
    const { account, intl, hidden, onActionClick, actionIcon, actionTitle, defaultAction, size, children } = this.props;
=======
    const { account, intl, hidden, onActionClick, actionIcon, actionTitle, defaultAction, size, minimal } = this.props;
>>>>>>> 2b113764

    if (!account) {
      return (
        <div className={classNames('account', { 'account--minimal': minimal })}>
          <div className='account__wrapper'>
            <div className='account__display-name'>
              <div className='account__avatar-wrapper'><Skeleton width={size} height={size} /></div>

              <div>
                <DisplayName />
                <Skeleton width='7ch' />
              </div>
            </div>
          </div>
        </div>
      );
    }

    if (hidden) {
      return (
        <>
          {account.get('display_name')}
          {account.get('username')}
        </>
      );
    }

    let buttons;

    if (actionIcon) {
      if (onActionClick) {
        buttons = <IconButton icon={actionIcon} title={actionTitle} onClick={this.handleAction} />;
      }
    } else if (account.get('id') !== me && account.get('relationship', null) !== null) {
      const following = account.getIn(['relationship', 'following']);
      const requested = account.getIn(['relationship', 'requested']);
      const blocking  = account.getIn(['relationship', 'blocking']);
      const muting  = account.getIn(['relationship', 'muting']);

      if (requested) {
        buttons = <IconButton disabled icon='hourglass' title={intl.formatMessage(messages.requested)} />;
      } else if (blocking) {
        buttons = <IconButton active icon='unlock' title={intl.formatMessage(messages.unblock, { name: account.get('username') })} onClick={this.handleBlock} />;
      } else if (muting) {
        let hidingNotificationsButton;
        if (account.getIn(['relationship', 'muting_notifications'])) {
          hidingNotificationsButton = <IconButton active icon='bell' title={intl.formatMessage(messages.unmute_notifications, { name: account.get('username') })} onClick={this.handleUnmuteNotifications} />;
        } else {
          hidingNotificationsButton = <IconButton active icon='bell-slash' title={intl.formatMessage(messages.mute_notifications, { name: account.get('username')  })} onClick={this.handleMuteNotifications} />;
        }
        buttons = (
          <>
            <IconButton active icon='volume-up' title={intl.formatMessage(messages.unmute, { name: account.get('username') })} onClick={this.handleMute} />
            {hidingNotificationsButton}
          </>
        );
      } else if (defaultAction === 'mute') {
        buttons = <IconButton icon='volume-off' title={intl.formatMessage(messages.mute, { name: account.get('username') })} onClick={this.handleMute} />;
      } else if (defaultAction === 'block') {
        buttons = <IconButton icon='lock' title={intl.formatMessage(messages.block, { name: account.get('username') })} onClick={this.handleBlock} />;
      } else if (!account.get('moved') || following) {
        buttons = <IconButton icon={following ? 'user-times' : 'user-plus'} title={intl.formatMessage(following ? messages.unfollow : messages.follow)} onClick={this.handleFollow} active={following} />;
      }
    }

    let muteTimeRemaining;

    if (account.get('mute_expires_at')) {
      muteTimeRemaining = <>· <RelativeTimestamp timestamp={account.get('mute_expires_at')} futureDate /></>;
    }

    let verification;

    const firstVerifiedField = account.get('fields').find(item => !!item.get('verified_at'));

    if (firstVerifiedField) {
      verification = <>· <VerifiedBadge link={firstVerifiedField.get('value')} verifiedAt={firstVerifiedField.get('verified_at')} /></>;
    }

    return (
      <div className={classNames('account', { 'account--minimal': minimal })}>
        <div className='account__wrapper'>
          <Link key={account.get('id')} className='account__display-name' title={account.get('acct')} to={`/@${account.get('acct')}`}>
            <div className='account__avatar-wrapper'>
              <Avatar account={account} size={size} />
            </div>

            <div>
              <DisplayName account={account} />
              {!minimal && <><ShortNumber value={account.get('followers_count')} renderer={counterRenderer('followers')} /> {verification} {muteTimeRemaining}</>}
            </div>
          </Link>

<<<<<<< HEAD
          <div>
            {children}
          </div>

          <div className='account__relationship'>
            {buttons}
          </div>
=======
          {!minimal && (
            <div className='account__relationship'>
              {buttons}
            </div>
          )}
>>>>>>> 2b113764
        </div>
      </div>
    );
  }

}

export default injectIntl(Account);<|MERGE_RESOLUTION|>--- conflicted
+++ resolved
@@ -95,11 +95,7 @@
   };
 
   render () {
-<<<<<<< HEAD
-    const { account, intl, hidden, onActionClick, actionIcon, actionTitle, defaultAction, size, children } = this.props;
-=======
-    const { account, intl, hidden, onActionClick, actionIcon, actionTitle, defaultAction, size, minimal } = this.props;
->>>>>>> 2b113764
+    const { account, intl, hidden, onActionClick, actionIcon, actionTitle, defaultAction, size, minimal, children } = this.props;
 
     if (!account) {
       return (
@@ -193,21 +189,16 @@
             </div>
           </Link>
 
-<<<<<<< HEAD
-          <div>
-            {children}
-          </div>
-
-          <div className='account__relationship'>
-            {buttons}
-          </div>
-=======
           {!minimal && (
-            <div className='account__relationship'>
-              {buttons}
+            <div>
+              <div>
+                {children}
+              </div>
+              <div className='account__relationship'>
+                {buttons}
+              </div>
             </div>
           )}
->>>>>>> 2b113764
         </div>
       </div>
     );
