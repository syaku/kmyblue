--- conflicted
+++ resolved
@@ -157,15 +157,11 @@
 
             <div className='account__contents'>
               <DisplayName account={account} />
-<<<<<<< HEAD
-              {!minimal && <><ShortNumber value={account.get('followers_count')} isHide={account.getIn(['other_settings', 'hide_followers_count']) || false} renderer={counterRenderer('followers')} /> {verification} {muteTimeRemaining}</>}
-=======
               {!minimal && (
                 <div className='account__details'>
-                  <ShortNumber value={account.get('followers_count')} renderer={counterRenderer('followers')} /> {verification} {muteTimeRemaining}
+                  <ShortNumber value={account.get('followers_count')} isHide={account.getIn(['other_settings', 'hide_followers_count']) || false} renderer={counterRenderer('followers')} /> {verification} {muteTimeRemaining}
                 </div>
               )}
->>>>>>> aea67d44
             </div>
           </Link>
 
