--- conflicted
+++ resolved
@@ -627,17 +627,12 @@
             {/* eslint-disable-next-line jsx-a11y/no-static-element-interactions */}
             <div onClick={this.handleClick} className='status__info'>
               <a href={`/@${status.getIn(['account', 'acct'])}/${status.get('id')}`} className='status__relative-time' target='_blank' rel='noopener noreferrer'>
-<<<<<<< HEAD
                 {withQuote}
                 {withReference}
                 {withExpiration}
                 {withLimited}
                 <span className='status__visibility-icon'><VisibilityIcon visibility={visibilityName} /></span>
-                <RelativeTimestamp timestamp={status.get('created_at')} />{status.get('edited_at') && <abbr title={intl.formatMessage(messages.edited, { date: intl.formatDate(status.get('edited_at'), { hour12: false, year: 'numeric', month: 'short', day: '2-digit', hour: '2-digit', minute: '2-digit' }) })}> *</abbr>}
-=======
-                <span className='status__visibility-icon'><VisibilityIcon visibility={status.get('visibility')} /></span>
                 <RelativeTimestamp timestamp={status.get('created_at')} />{status.get('edited_at') && <abbr title={intl.formatMessage(messages.edited, { date: intl.formatDate(status.get('edited_at'), { year: 'numeric', month: 'short', day: '2-digit', hour: '2-digit', minute: '2-digit' }) })}> *</abbr>}
->>>>>>> 68600893
               </a>
 
               <a onClick={this.handleAccountClick} href={`/@${status.getIn(['account', 'acct'])}`} title={status.getIn(['account', 'acct'])} className='status__display-name' target='_blank' rel='noopener noreferrer'>
