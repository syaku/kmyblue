--- conflicted
+++ resolved
@@ -539,14 +539,10 @@
         <div className={classNames('status__wrapper', `status__wrapper-${status.get('visibility_ex')}`, { 'status__wrapper-reply': !!status.get('in_reply_to_id'), unread, focusable: !this.props.muted })} tabIndex={this.props.muted ? null : 0} data-featured={featured ? 'true' : null} aria-label={textForScreenReader(intl, status, rebloggedByText)} ref={this.handleRef}>
           {prepend}
 
-<<<<<<< HEAD
-          <div className={classNames('status', `status-${status.get('visibility_ex')}`, { 'status-reply': !!status.get('in_reply_to_id'), muted: this.props.muted })} data-id={status.get('id')}>
-=======
-          <div className={classNames('status', `status-${status.get('visibility')}`, { 'status-reply': !!status.get('in_reply_to_id'), 'status--in-thread': !!rootId, 'status--first-in-thread': previousId && (!connectUp || connectToRoot), muted: this.props.muted })} data-id={status.get('id')}>
+          <div className={classNames('status', `status-${status.get('visibility_ex')}`, { 'status-reply': !!status.get('in_reply_to_id'), 'status--in-thread': !!rootId, 'status--first-in-thread': previousId && (!connectUp || connectToRoot), muted: this.props.muted })} data-id={status.get('id')}>
             {(connectReply || connectUp || connectToRoot) && <div className={classNames('status__line', { 'status__line--full': connectReply, 'status__line--first': !status.get('in_reply_to_id') && !connectToRoot })} />}
 
             {/* eslint-disable-next-line jsx-a11y/no-static-element-interactions */}
->>>>>>> 8099ba04
             <div onClick={this.handleClick} className='status__info'>
               <a href={`/@${status.getIn(['account', 'acct'])}/${status.get('id')}`} className='status__relative-time' target='_blank' rel='noopener noreferrer'>
                 <span className='status__visibility-icon'><Icon id={visibilityIcon.icon} title={visibilityIcon.text} /></span>
