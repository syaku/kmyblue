--- conflicted
+++ resolved
@@ -6,16 +6,11 @@
 import MutualIcon from '@/material-icons/400-24px/compare_arrows.svg?react';
 import LoginIcon from '@/material-icons/400-24px/key.svg?react';
 import LockIcon from '@/material-icons/400-24px/lock.svg?react';
-<<<<<<< HEAD
-import LockOpenIcon from '@/material-icons/400-24px/no_encryption.svg?react';
 import PublicIcon from '@/material-icons/400-24px/public.svg?react';
+import QuietTimeIcon from '@/material-icons/400-24px/quiet_time.svg?react';
 import ReplyIcon from '@/material-icons/400-24px/reply.svg?react';
 import LimitedIcon from '@/material-icons/400-24px/shield.svg?react';
 import PersonalIcon from '@/material-icons/400-24px/sticky_note.svg?react';
-=======
-import PublicIcon from '@/material-icons/400-24px/public.svg?react';
-import QuietTimeIcon from '@/material-icons/400-24px/quiet_time.svg?react';
->>>>>>> 881e8c11
 
 import { Icon } from './icon';
 
@@ -34,19 +29,18 @@
 
 const messages = defineMessages({
   public_short: { id: 'privacy.public.short', defaultMessage: 'Public' },
-<<<<<<< HEAD
   public_unlisted_short: {
     id: 'privacy.public_unlisted.short',
     defaultMessage: 'Public unlisted',
   },
-  login_short: { id: 'privacy.login.short', defaultMessage: 'Login only' },
-  unlisted_short: { id: 'privacy.unlisted.short', defaultMessage: 'Unlisted' },
-=======
+  login_short: {
+    id: 'privacy.login.short',
+    defaultMessage: 'Login only',
+  },
   unlisted_short: {
     id: 'privacy.unlisted.short',
     defaultMessage: 'Quiet public',
   },
->>>>>>> 881e8c11
   private_short: {
     id: 'privacy.private.short',
     defaultMessage: 'Followers',
