--- conflicted
+++ resolved
@@ -300,11 +300,7 @@
   }
 
   render () {
-<<<<<<< HEAD
-    const { media, lang, intl, sensitive, defaultWidth, autoplay, compact } = this.props;
-=======
-    const { media, lang, sensitive, defaultWidth, autoplay } = this.props;
->>>>>>> 20207751
+    const { media, lang, sensitive, defaultWidth, autoplay, compact } = this.props;
     const { visible } = this.state;
     const width = this.state.width || defaultWidth;
 
@@ -355,20 +351,18 @@
         'media-gallery--column2';
     const compactClass = compact ? 'media-gallery__compact' : null;
 
+    const classList = ['media-gallery', `media-gallery--layout-${size}`];
+    if (size > 4) {
+      classList.push(rowClass, columnClass, compactClass);
+    }
+
     return (
-<<<<<<< HEAD
-      <div className={classNames('media-gallery', rowClass, columnClass, compactClass)} style={style} ref={this.handleRef}>
-        <div className={classNames('spoiler-button', { 'spoiler-button--minified': visible && !uncached, 'spoiler-button--click-thru': uncached })}>
-          {spoilerButton}
-        </div>
-=======
-      <div className={`media-gallery media-gallery--layout-${size}`} style={style} ref={this.handleRef}>
+      <div className={classNames(classList)} style={style} ref={this.handleRef}>
         {(!visible || uncached) && (
           <div className={classNames('spoiler-button', { 'spoiler-button--click-thru': uncached })}>
             {spoilerButton}
           </div>
         )}
->>>>>>> 20207751
 
         {children}
 
