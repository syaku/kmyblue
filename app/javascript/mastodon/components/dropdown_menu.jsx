--- conflicted
+++ resolved
@@ -257,11 +257,7 @@
   };
 
   findTarget = () => {
-<<<<<<< HEAD
-    return this.target?.buttonRef?.current || this.target;  // kmyblue fixed
-=======
     return this.target?.buttonRef?.current ?? this.target;
->>>>>>> d29b1cca
   };
 
   componentWillUnmount = () => {
