--- conflicted
+++ resolved
@@ -19,16 +19,7 @@
 } from './importer';
 import { submitMarkers } from './markers';
 import { saveSettings } from './settings';
-<<<<<<< HEAD
-import { defineMessages } from 'react-intl';
-import { List as ImmutableList } from 'immutable';
-import { unescapeHTML } from '../utils/html';
-import { usePendingItems as preferPendingItems } from 'mastodon/initial_state';
-import { compareId } from 'mastodon/compare_id';
-import { requestNotificationPermission } from '../utils/notifications';
 import { STATUS_EMOJI_REACTION_UPDATE } from './statuses';
-=======
->>>>>>> e58c36d3
 
 export const NOTIFICATIONS_UPDATE      = 'NOTIFICATIONS_UPDATE';
 export const NOTIFICATIONS_UPDATE_NOOP = 'NOTIFICATIONS_UPDATE_NOOP';
