--- conflicted
+++ resolved
@@ -867,17 +867,15 @@
   };
 }
 
-<<<<<<< HEAD
-export function changeCircle(circleId) {
-  return {
-    type: COMPOSE_CIRCLE_CHANGE,
-    circleId,
-  };
-}
-=======
 export const changeMediaOrder = (a, b) => ({
   type: COMPOSE_CHANGE_MEDIA_ORDER,
   a,
   b,
 });
->>>>>>> 0cea7a62
+
+export function changeCircle(circleId) {
+  return {
+    type: COMPOSE_CIRCLE_CHANGE,
+    circleId,
+  };
+}