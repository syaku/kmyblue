import axios from 'axios';
import { throttle } from 'lodash';
import { defineMessages } from 'react-intl';
import api from 'mastodon/api';
import { search as emojiSearch } from 'mastodon/features/emoji/emoji_mart_search_light';
import { tagHistory } from 'mastodon/settings';
import { showAlert, showAlertForError } from './alerts';
import { useEmoji } from './emojis';
import { importFetchedAccounts, importFetchedStatus } from './importer';
import { openModal } from './modal';
import { updateTimeline } from './timelines';

/** @type {AbortController | undefined} */
let fetchComposeSuggestionsAccountsController;
/** @type {AbortController | undefined} */
let fetchComposeSuggestionsTagsController;

export const COMPOSE_CHANGE          = 'COMPOSE_CHANGE';
export const COMPOSE_SUBMIT_REQUEST  = 'COMPOSE_SUBMIT_REQUEST';
export const COMPOSE_SUBMIT_SUCCESS  = 'COMPOSE_SUBMIT_SUCCESS';
export const COMPOSE_SUBMIT_FAIL     = 'COMPOSE_SUBMIT_FAIL';
export const COMPOSE_REPLY           = 'COMPOSE_REPLY';
export const COMPOSE_REPLY_CANCEL    = 'COMPOSE_REPLY_CANCEL';
export const COMPOSE_DIRECT          = 'COMPOSE_DIRECT';
export const COMPOSE_MENTION         = 'COMPOSE_MENTION';
export const COMPOSE_RESET           = 'COMPOSE_RESET';

export const COMPOSE_UPLOAD_REQUEST    = 'COMPOSE_UPLOAD_REQUEST';
export const COMPOSE_UPLOAD_SUCCESS    = 'COMPOSE_UPLOAD_SUCCESS';
export const COMPOSE_UPLOAD_FAIL       = 'COMPOSE_UPLOAD_FAIL';
export const COMPOSE_UPLOAD_PROGRESS   = 'COMPOSE_UPLOAD_PROGRESS';
export const COMPOSE_UPLOAD_PROCESSING = 'COMPOSE_UPLOAD_PROCESSING';
export const COMPOSE_UPLOAD_UNDO       = 'COMPOSE_UPLOAD_UNDO';

export const THUMBNAIL_UPLOAD_REQUEST  = 'THUMBNAIL_UPLOAD_REQUEST';
export const THUMBNAIL_UPLOAD_SUCCESS  = 'THUMBNAIL_UPLOAD_SUCCESS';
export const THUMBNAIL_UPLOAD_FAIL     = 'THUMBNAIL_UPLOAD_FAIL';
export const THUMBNAIL_UPLOAD_PROGRESS = 'THUMBNAIL_UPLOAD_PROGRESS';

export const COMPOSE_SUGGESTIONS_CLEAR = 'COMPOSE_SUGGESTIONS_CLEAR';
export const COMPOSE_SUGGESTIONS_READY = 'COMPOSE_SUGGESTIONS_READY';
export const COMPOSE_SUGGESTION_SELECT = 'COMPOSE_SUGGESTION_SELECT';
export const COMPOSE_SUGGESTION_IGNORE = 'COMPOSE_SUGGESTION_IGNORE';
export const COMPOSE_SUGGESTION_TAGS_UPDATE = 'COMPOSE_SUGGESTION_TAGS_UPDATE';

export const COMPOSE_TAG_HISTORY_UPDATE = 'COMPOSE_TAG_HISTORY_UPDATE';

export const COMPOSE_MOUNT   = 'COMPOSE_MOUNT';
export const COMPOSE_UNMOUNT = 'COMPOSE_UNMOUNT';

export const COMPOSE_SENSITIVITY_CHANGE  = 'COMPOSE_SENSITIVITY_CHANGE';
export const COMPOSE_SPOILERNESS_CHANGE  = 'COMPOSE_SPOILERNESS_CHANGE';
export const COMPOSE_SPOILER_TEXT_CHANGE = 'COMPOSE_SPOILER_TEXT_CHANGE';
export const COMPOSE_VISIBILITY_CHANGE   = 'COMPOSE_VISIBILITY_CHANGE';
export const COMPOSE_SEARCHABILITY_CHANGE= 'COMPOSE_SEARCHABILITY_CHANGE';
export const COMPOSE_COMPOSING_CHANGE    = 'COMPOSE_COMPOSING_CHANGE';
export const COMPOSE_LANGUAGE_CHANGE     = 'COMPOSE_LANGUAGE_CHANGE';

export const COMPOSE_EMOJI_INSERT = 'COMPOSE_EMOJI_INSERT';
export const COMPOSE_EXPIRATION_INSERT = 'COMPOSE_EXPIRATION_INSERT';

export const COMPOSE_UPLOAD_CHANGE_REQUEST     = 'COMPOSE_UPLOAD_UPDATE_REQUEST';
export const COMPOSE_UPLOAD_CHANGE_SUCCESS     = 'COMPOSE_UPLOAD_UPDATE_SUCCESS';
export const COMPOSE_UPLOAD_CHANGE_FAIL        = 'COMPOSE_UPLOAD_UPDATE_FAIL';

export const COMPOSE_POLL_ADD             = 'COMPOSE_POLL_ADD';
export const COMPOSE_POLL_REMOVE          = 'COMPOSE_POLL_REMOVE';
export const COMPOSE_POLL_OPTION_ADD      = 'COMPOSE_POLL_OPTION_ADD';
export const COMPOSE_POLL_OPTION_CHANGE   = 'COMPOSE_POLL_OPTION_CHANGE';
export const COMPOSE_POLL_OPTION_REMOVE   = 'COMPOSE_POLL_OPTION_REMOVE';
export const COMPOSE_POLL_SETTINGS_CHANGE = 'COMPOSE_POLL_SETTINGS_CHANGE';

export const INIT_MEDIA_EDIT_MODAL = 'INIT_MEDIA_EDIT_MODAL';

export const COMPOSE_CHANGE_MEDIA_DESCRIPTION = 'COMPOSE_CHANGE_MEDIA_DESCRIPTION';
export const COMPOSE_CHANGE_MEDIA_FOCUS       = 'COMPOSE_CHANGE_MEDIA_FOCUS';

export const COMPOSE_SET_STATUS = 'COMPOSE_SET_STATUS';

const messages = defineMessages({
  uploadErrorLimit: { id: 'upload_error.limit', defaultMessage: 'File upload limit exceeded.' },
  uploadErrorPoll:  { id: 'upload_error.poll', defaultMessage: 'File upload not allowed with polls.' },
});

export const ensureComposeIsVisible = (getState, routerHistory) => {
  if (!getState().getIn(['compose', 'mounted'])) {
    routerHistory.push('/publish');
  }
};

export function setComposeToStatus(status, text, spoiler_text) {
  return{
    type: COMPOSE_SET_STATUS,
    status,
    text,
    spoiler_text,
  };
}

export function changeCompose(text) {
  return {
    type: COMPOSE_CHANGE,
    text: text,
  };
}

export function replyCompose(status, routerHistory) {
  return (dispatch, getState) => {
    dispatch({
      type: COMPOSE_REPLY,
      status: status,
    });

    ensureComposeIsVisible(getState, routerHistory);
  };
}

export function cancelReplyCompose() {
  return {
    type: COMPOSE_REPLY_CANCEL,
  };
}

export function resetCompose() {
  return {
    type: COMPOSE_RESET,
  };
}

export function mentionCompose(account, routerHistory) {
  return (dispatch, getState) => {
    dispatch({
      type: COMPOSE_MENTION,
      account: account,
    });

    ensureComposeIsVisible(getState, routerHistory);
  };
}

export function directCompose(account, routerHistory) {
  return (dispatch, getState) => {
    dispatch({
      type: COMPOSE_DIRECT,
      account: account,
    });

    ensureComposeIsVisible(getState, routerHistory);
  };
}

export function submitCompose(routerHistory) {
  return function (dispatch, getState) {
    const status   = getState().getIn(['compose', 'text'], '');
    const media    = getState().getIn(['compose', 'media_attachments']);
    const statusId = getState().getIn(['compose', 'id'], null);

    if ((!status || !status.length) && media.size === 0) {
      return;
    }

    dispatch(submitComposeRequest());

    // If we're editing a post with media attachments, those have not
    // necessarily been changed on the server. Do it now in the same
    // API call.
    let media_attributes;
    if (statusId !== null) {
      media_attributes = media.map(item => {
        let focus;

        if (item.getIn(['meta', 'focus'])) {
          focus = `${item.getIn(['meta', 'focus', 'x']).toFixed(2)},${item.getIn(['meta', 'focus', 'y']).toFixed(2)}`;
        }

        return {
          id: item.get('id'),
          description: item.get('description'),
          focus,
        };
      });
    }

    api(getState).request({
      url: statusId === null ? '/api/v1/statuses' : `/api/v1/statuses/${statusId}`,
      method: statusId === null ? 'post' : 'put',
      data: {
        status,
        in_reply_to_id: getState().getIn(['compose', 'in_reply_to'], null),
        media_ids: media.map(item => item.get('id')),
        media_attributes,
        sensitive: getState().getIn(['compose', 'sensitive']),
        spoiler_text: getState().getIn(['compose', 'spoiler']) ? getState().getIn(['compose', 'spoiler_text'], '') : '',
        visibility: getState().getIn(['compose', 'privacy']),
        searchability: getState().getIn(['compose', 'searchability']),
        poll: getState().getIn(['compose', 'poll'], null),
        language: getState().getIn(['compose', 'language']),
      },
      headers: {
        'Idempotency-Key': getState().getIn(['compose', 'idempotencyKey']),
      },
    }).then(function (response) {
      if (routerHistory && (routerHistory.location.pathname === '/publish' || routerHistory.location.pathname === '/statuses/new') && window.history.state) {
        routerHistory.goBack();
      }

      dispatch(insertIntoTagHistory(response.data.tags, status));
      dispatch(submitComposeSuccess({ ...response.data }));

      // To make the app more responsive, immediately push the status
      // into the columns
      const insertIfOnline = timelineId => {
        const timeline = getState().getIn(['timelines', timelineId]);

        if (timeline && timeline.get('items').size > 0 && timeline.getIn(['items', 0]) !== null && timeline.get('online')) {
          dispatch(updateTimeline(timelineId, { ...response.data }));
        }
      };

      if (statusId) {
        dispatch(importFetchedStatus({ ...response.data }));
      }

      if (statusId === null && response.data.visibility_ex !== 'direct') {
        insertIfOnline('home');
      }

      if (statusId === null && response.data.in_reply_to_id === null && response.data.visibility_ex === 'public') {
        insertIfOnline('community');
        insertIfOnline('public');
        insertIfOnline(`account:${response.data.account.id}`);
      }
    }).catch(function (error) {
      dispatch(submitComposeFail(error));
    });
  };
}

export function submitComposeRequest() {
  return {
    type: COMPOSE_SUBMIT_REQUEST,
  };
}

export function submitComposeSuccess(status) {
  return {
    type: COMPOSE_SUBMIT_SUCCESS,
    status: status,
  };
}

export function submitComposeFail(error) {
  return {
    type: COMPOSE_SUBMIT_FAIL,
    error: error,
  };
}

export function uploadCompose(files) {
  return function (dispatch, getState) {
    const uploadLimit = 4;
    const media  = getState().getIn(['compose', 'media_attachments']);
    const pending  = getState().getIn(['compose', 'pending_media_attachments']);
    const progress = new Array(files.length).fill(0);
    let total = Array.from(files).reduce((a, v) => a + v.size, 0);

    if (files.length + media.size + pending > uploadLimit) {
      dispatch(showAlert(undefined, messages.uploadErrorLimit));
      return;
    }

    if (getState().getIn(['compose', 'poll'])) {
      dispatch(showAlert(undefined, messages.uploadErrorPoll));
      return;
    }

    dispatch(uploadComposeRequest());

<<<<<<< HEAD
    for (const [i, file] of Array.from(files).entries()) {
      if (media.size + i > 3) break;
=======
    for (const [i, f] of Array.from(files).entries()) {
      if (media.size + i >= 4) break;
>>>>>>> 8719715e

      const data = new FormData();
      data.append('file', file);

      api(getState).post('/api/v2/media', data, {
        onUploadProgress: function({ loaded }){
          progress[i] = loaded;
          dispatch(uploadComposeProgress(progress.reduce((a, v) => a + v, 0), total));
        },
      }).then(({ status, data }) => {
        // If server-side processing of the media attachment has not completed yet,
        // poll the server until it is, before showing the media attachment as uploaded

        if (status === 200) {
          dispatch(uploadComposeSuccess(data, file));
        } else if (status === 202) {
          dispatch(uploadComposeProcessing());

          let tryCount = 1;

          const poll = () => {
            api(getState).get(`/api/v1/media/${data.id}`).then(response => {
              if (response.status === 200) {
                dispatch(uploadComposeSuccess(response.data, file));
              } else if (response.status === 206) {
                const retryAfter = (Math.log2(tryCount) || 1) * 1000;
                tryCount += 1;
                setTimeout(() => poll(), retryAfter);
              }
            }).catch(error => dispatch(uploadComposeFail(error)));
          };

          poll();
        }
      }).catch(error => dispatch(uploadComposeFail(error)));
    }
  };
}

export const uploadComposeProcessing = () => ({
  type: COMPOSE_UPLOAD_PROCESSING,
});

export const uploadThumbnail = (id, file) => (dispatch, getState) => {
  dispatch(uploadThumbnailRequest());

  const total = file.size;
  const data = new FormData();

  data.append('thumbnail', file);

  api(getState).put(`/api/v1/media/${id}`, data, {
    onUploadProgress: ({ loaded }) => {
      dispatch(uploadThumbnailProgress(loaded, total));
    },
  }).then(({ data }) => {
    dispatch(uploadThumbnailSuccess(data));
  }).catch(error => {
    dispatch(uploadThumbnailFail(id, error));
  });
};

export const uploadThumbnailRequest = () => ({
  type: THUMBNAIL_UPLOAD_REQUEST,
  skipLoading: true,
});

export const uploadThumbnailProgress = (loaded, total) => ({
  type: THUMBNAIL_UPLOAD_PROGRESS,
  loaded,
  total,
  skipLoading: true,
});

export const uploadThumbnailSuccess = media => ({
  type: THUMBNAIL_UPLOAD_SUCCESS,
  media,
  skipLoading: true,
});

export const uploadThumbnailFail = error => ({
  type: THUMBNAIL_UPLOAD_FAIL,
  error,
  skipLoading: true,
});

export function initMediaEditModal(id) {
  return dispatch => {
    dispatch({
      type: INIT_MEDIA_EDIT_MODAL,
      id,
    });

    dispatch(openModal('FOCAL_POINT', { id }));
  };
}

export function onChangeMediaDescription(description) {
  return {
    type: COMPOSE_CHANGE_MEDIA_DESCRIPTION,
    description,
  };
}

export function onChangeMediaFocus(focusX, focusY) {
  return {
    type: COMPOSE_CHANGE_MEDIA_FOCUS,
    focusX,
    focusY,
  };
}

export function changeUploadCompose(id, params) {
  return (dispatch, getState) => {
    dispatch(changeUploadComposeRequest());

    let media = getState().getIn(['compose', 'media_attachments']).find((item) => item.get('id') === id);

    // Editing already-attached media is deferred to editing the post itself.
    // For simplicity's sake, fake an API reply.
    if (media && !media.get('unattached')) {
      let { description, focus } = params;
      const data = media.toJS();

      if (description) {
        data.description = description;
      }

      if (focus) {
        focus = focus.split(',');
        data.meta = { focus: { x: parseFloat(focus[0]), y: parseFloat(focus[1]) } };
      }

      dispatch(changeUploadComposeSuccess(data, true));
    } else {
      api(getState).put(`/api/v1/media/${id}`, params).then(response => {
        dispatch(changeUploadComposeSuccess(response.data, false));
      }).catch(error => {
        dispatch(changeUploadComposeFail(id, error));
      });
    }
  };
}

export function changeUploadComposeRequest() {
  return {
    type: COMPOSE_UPLOAD_CHANGE_REQUEST,
    skipLoading: true,
  };
}

export function changeUploadComposeSuccess(media, attached) {
  return {
    type: COMPOSE_UPLOAD_CHANGE_SUCCESS,
    media: media,
    attached: attached,
    skipLoading: true,
  };
}

export function changeUploadComposeFail(error) {
  return {
    type: COMPOSE_UPLOAD_CHANGE_FAIL,
    error: error,
    skipLoading: true,
  };
}

export function uploadComposeRequest() {
  return {
    type: COMPOSE_UPLOAD_REQUEST,
    skipLoading: true,
  };
}

export function uploadComposeProgress(loaded, total) {
  return {
    type: COMPOSE_UPLOAD_PROGRESS,
    loaded: loaded,
    total: total,
  };
}

export function uploadComposeSuccess(media, file) {
  return {
    type: COMPOSE_UPLOAD_SUCCESS,
    media: media,
    file: file,
    skipLoading: true,
  };
}

export function uploadComposeFail(error) {
  return {
    type: COMPOSE_UPLOAD_FAIL,
    error: error,
    skipLoading: true,
  };
}

export function undoUploadCompose(media_id) {
  return {
    type: COMPOSE_UPLOAD_UNDO,
    media_id: media_id,
  };
}

export function clearComposeSuggestions() {
  if (fetchComposeSuggestionsAccountsController) {
    fetchComposeSuggestionsAccountsController.abort();
  }
  return {
    type: COMPOSE_SUGGESTIONS_CLEAR,
  };
}

const fetchComposeSuggestionsAccounts = throttle((dispatch, getState, token) => {
  if (fetchComposeSuggestionsAccountsController) {
    fetchComposeSuggestionsAccountsController.abort();
  }

  fetchComposeSuggestionsAccountsController = new AbortController();

  api(getState).get('/api/v1/accounts/search', {
    signal: fetchComposeSuggestionsAccountsController.signal,

    params: {
      q: token.slice(1),
      resolve: false,
      limit: 4,
    },
  }).then(response => {
    dispatch(importFetchedAccounts(response.data));
    dispatch(readyComposeSuggestionsAccounts(token, response.data));
  }).catch(error => {
    if (!axios.isCancel(error)) {
      dispatch(showAlertForError(error));
    }
  }).finally(() => {
    fetchComposeSuggestionsAccountsController = undefined;
  });
}, 200, { leading: true, trailing: true });

const fetchComposeSuggestionsEmojis = (dispatch, getState, token) => {
  const results = emojiSearch(token.replace(':', ''), { maxResults: 5 });
  dispatch(readyComposeSuggestionsEmojis(token, results));
};

const fetchComposeSuggestionsTags = throttle((dispatch, getState, token) => {
  if (fetchComposeSuggestionsTagsController) {
    fetchComposeSuggestionsTagsController.abort();
  }

  dispatch(updateSuggestionTags(token));

  fetchComposeSuggestionsTagsController = new AbortController();

  api(getState).get('/api/v2/search', {
    signal: fetchComposeSuggestionsTagsController.signal,

    params: {
      type: 'hashtags',
      q: token.slice(1),
      resolve: false,
      limit: 4,
      exclude_unreviewed: true,
    },
  }).then(({ data }) => {
    dispatch(readyComposeSuggestionsTags(token, data.hashtags));
  }).catch(error => {
    if (!axios.isCancel(error)) {
      dispatch(showAlertForError(error));
    }
  }).finally(() => {
    fetchComposeSuggestionsTagsController = undefined;
  });
}, 200, { leading: true, trailing: true });

export function fetchComposeSuggestions(token) {
  return (dispatch, getState) => {
    switch (token[0]) {
    case ':':
      fetchComposeSuggestionsEmojis(dispatch, getState, token);
      break;
    case '#':
      fetchComposeSuggestionsTags(dispatch, getState, token);
      break;
    default:
      fetchComposeSuggestionsAccounts(dispatch, getState, token);
      break;
    }
  };
}

export function readyComposeSuggestionsEmojis(token, emojis) {
  return {
    type: COMPOSE_SUGGESTIONS_READY,
    token,
    emojis,
  };
}

export function readyComposeSuggestionsAccounts(token, accounts) {
  return {
    type: COMPOSE_SUGGESTIONS_READY,
    token,
    accounts,
  };
}

export const readyComposeSuggestionsTags = (token, tags) => ({
  type: COMPOSE_SUGGESTIONS_READY,
  token,
  tags,
});

export function selectComposeSuggestion(position, token, suggestion, path) {
  return (dispatch, getState) => {
    let completion, startPosition;

    if (suggestion.type === 'emoji') {
      completion    = suggestion.native || suggestion.colons;
      startPosition = position - 1;

      dispatch(useEmoji(suggestion));
    } else if (suggestion.type === 'hashtag') {
      completion    = `#${suggestion.name}`;
      startPosition = position - 1;
    } else if (suggestion.type === 'account') {
      completion    = getState().getIn(['accounts', suggestion.id, 'acct']);
      startPosition = position;
    }

    // We don't want to replace hashtags that vary only in case due to accessibility, but we need to fire off an event so that
    // the suggestions are dismissed and the cursor moves forward.
    if (suggestion.type !== 'hashtag' || token.slice(1).localeCompare(suggestion.name, undefined, { sensitivity: 'accent' }) !== 0) {
      dispatch({
        type: COMPOSE_SUGGESTION_SELECT,
        position: startPosition,
        token,
        completion,
        path,
      });
    } else {
      dispatch({
        type: COMPOSE_SUGGESTION_IGNORE,
        position: startPosition,
        token,
        completion,
        path,
      });
    }
  };
}

export function updateSuggestionTags(token) {
  return {
    type: COMPOSE_SUGGESTION_TAGS_UPDATE,
    token,
  };
}

export function updateTagHistory(tags) {
  return {
    type: COMPOSE_TAG_HISTORY_UPDATE,
    tags,
  };
}

export function hydrateCompose() {
  return (dispatch, getState) => {
    const me = getState().getIn(['meta', 'me']);
    const history = tagHistory.get(me);

    if (history !== null) {
      dispatch(updateTagHistory(history));
    }
  };
}

function insertIntoTagHistory(recognizedTags, text) {
  return (dispatch, getState) => {
    const state = getState();
    const oldHistory = state.getIn(['compose', 'tagHistory']);
    const me = state.getIn(['meta', 'me']);

    // FIXME: Matching input hashtags with recognized hashtags has become more
    // complicated because of new normalization rules, it's no longer just
    // a case sensitivity issue
    const names = recognizedTags.map(tag => {
      const matches = text.match(new RegExp(`#${tag.name}`, 'i'));

      if (matches && matches.length > 0) {
        return matches[0].slice(1);
      } else {
        return tag.name;
      }
    });

    const intersectedOldHistory = oldHistory.filter(name => names.findIndex(newName => newName.toLowerCase() === name.toLowerCase()) === -1);

    names.push(...intersectedOldHistory.toJS());

    const newHistory = names.slice(0, 1000);

    tagHistory.set(me, newHistory);
    dispatch(updateTagHistory(newHistory));
  };
}

export function mountCompose() {
  return {
    type: COMPOSE_MOUNT,
  };
}

export function unmountCompose() {
  return {
    type: COMPOSE_UNMOUNT,
  };
}

export function changeComposeSensitivity() {
  return {
    type: COMPOSE_SENSITIVITY_CHANGE,
  };
}

export const changeComposeLanguage = language => ({
  type: COMPOSE_LANGUAGE_CHANGE,
  language,
});

export function changeComposeSpoilerness() {
  return {
    type: COMPOSE_SPOILERNESS_CHANGE,
  };
}

export function changeComposeSpoilerText(text) {
  return {
    type: COMPOSE_SPOILER_TEXT_CHANGE,
    text,
  };
}

export function changeComposeVisibility(value) {
  return {
    type: COMPOSE_VISIBILITY_CHANGE,
    value,
  };
}

export function changeComposeSearchability(value) {
  return {
    type: COMPOSE_SEARCHABILITY_CHANGE,
    value,
  };
}

export function insertEmojiCompose(position, emoji, needsSpace) {
  return {
    type: COMPOSE_EMOJI_INSERT,
    position,
    emoji,
    needsSpace,
  };
}

export function insertExpirationCompose(position, data) {
  return {
    type: COMPOSE_EXPIRATION_INSERT,
    position,
    data,
  };
}

export function changeComposing(value) {
  return {
    type: COMPOSE_COMPOSING_CHANGE,
    value,
  };
}

export function addPoll() {
  return {
    type: COMPOSE_POLL_ADD,
  };
}

export function removePoll() {
  return {
    type: COMPOSE_POLL_REMOVE,
  };
}

export function addPollOption(title) {
  return {
    type: COMPOSE_POLL_OPTION_ADD,
    title,
  };
}

export function changePollOption(index, title) {
  return {
    type: COMPOSE_POLL_OPTION_CHANGE,
    index,
    title,
  };
}

export function removePollOption(index) {
  return {
    type: COMPOSE_POLL_OPTION_REMOVE,
    index,
  };
}

export function changePollSettings(expiresIn, isMultiple) {
  return {
    type: COMPOSE_POLL_SETTINGS_CHANGE,
    expiresIn,
    isMultiple,
  };
}<|MERGE_RESOLUTION|>--- conflicted
+++ resolved
@@ -276,13 +276,8 @@
 
     dispatch(uploadComposeRequest());
 
-<<<<<<< HEAD
     for (const [i, file] of Array.from(files).entries()) {
-      if (media.size + i > 3) break;
-=======
-    for (const [i, f] of Array.from(files).entries()) {
       if (media.size + i >= 4) break;
->>>>>>> 8719715e
 
       const data = new FormData();
       data.append('file', file);
