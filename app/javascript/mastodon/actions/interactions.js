import api, { getLinks } from '../api';

import { fetchRelationships } from './accounts';
import { importFetchedAccounts, importFetchedStatus, importFetchedStatuses } from './importer';

export const REBLOGS_EXPAND_REQUEST = 'REBLOGS_EXPAND_REQUEST';
export const REBLOGS_EXPAND_SUCCESS = 'REBLOGS_EXPAND_SUCCESS';
export const REBLOGS_EXPAND_FAIL = 'REBLOGS_EXPAND_FAIL';

export const FAVOURITE_REQUEST = 'FAVOURITE_REQUEST';
export const FAVOURITE_SUCCESS = 'FAVOURITE_SUCCESS';
export const FAVOURITE_FAIL    = 'FAVOURITE_FAIL';

<<<<<<< HEAD
export const EMOJIREACT_REQUEST = 'EMOJIREACT_REQUEST';
export const EMOJIREACT_SUCCESS = 'EMOJIREACT_SUCCESS';
export const EMOJIREACT_FAIL    = 'EMOJIREACT_FAIL';

export const UNREBLOG_REQUEST = 'UNREBLOG_REQUEST';
export const UNREBLOG_SUCCESS = 'UNREBLOG_SUCCESS';
export const UNREBLOG_FAIL    = 'UNREBLOG_FAIL';

=======
>>>>>>> b6fd14f0
export const UNFAVOURITE_REQUEST = 'UNFAVOURITE_REQUEST';
export const UNFAVOURITE_SUCCESS = 'UNFAVOURITE_SUCCESS';
export const UNFAVOURITE_FAIL    = 'UNFAVOURITE_FAIL';

export const UNEMOJIREACT_REQUEST = 'UNEMOJIREACT_REQUEST';
export const UNEMOJIREACT_SUCCESS = 'UNEMOJIREACT_SUCCESS';
export const UNEMOJIREACT_FAIL    = 'UNEMOJIREACT_FAIL';

export const REBLOGS_FETCH_REQUEST = 'REBLOGS_FETCH_REQUEST';
export const REBLOGS_FETCH_SUCCESS = 'REBLOGS_FETCH_SUCCESS';
export const REBLOGS_FETCH_FAIL    = 'REBLOGS_FETCH_FAIL';

export const FAVOURITES_FETCH_REQUEST = 'FAVOURITES_FETCH_REQUEST';
export const FAVOURITES_FETCH_SUCCESS = 'FAVOURITES_FETCH_SUCCESS';
export const FAVOURITES_FETCH_FAIL    = 'FAVOURITES_FETCH_FAIL';

export const FAVOURITES_EXPAND_REQUEST = 'FAVOURITES_EXPAND_REQUEST';
export const FAVOURITES_EXPAND_SUCCESS = 'FAVOURITES_EXPAND_SUCCESS';
export const FAVOURITES_EXPAND_FAIL    = 'FAVOURITES_EXPAND_FAIL';

export const STATUS_REFERENCES_FETCH_REQUEST = 'STATUS_REFERENCES_FETCH_REQUEST';
export const STATUS_REFERENCES_FETCH_SUCCESS = 'STATUS_REFERENCES_FETCH_SUCCESS';
export const STATUS_REFERENCES_FETCH_FAIL    = 'STATUS_REFERENCES_FETCH_FAIL';

export const EMOJI_REACTIONS_FETCH_REQUEST = 'EMOJI_REACTIONS_FETCH_REQUEST';
export const EMOJI_REACTIONS_FETCH_SUCCESS = 'EMOJI_REACTIONS_FETCH_SUCCESS';
export const EMOJI_REACTIONS_FETCH_FAIL    = 'EMOJI_REACTIONS_FETCH_FAIL';

export const EMOJI_REACTIONS_EXPAND_REQUEST = 'EMOJI_REACTIONS_EXPAND_REQUEST';
export const EMOJI_REACTIONS_EXPAND_SUCCESS = 'EMOJI_REACTIONS_EXPAND_SUCCESS';
export const EMOJI_REACTIONS_EXPAND_FAIL    = 'EMOJI_REACTIONS_EXPAND_FAIL';

export const PIN_REQUEST = 'PIN_REQUEST';
export const PIN_SUCCESS = 'PIN_SUCCESS';
export const PIN_FAIL    = 'PIN_FAIL';

export const UNPIN_REQUEST = 'UNPIN_REQUEST';
export const UNPIN_SUCCESS = 'UNPIN_SUCCESS';
export const UNPIN_FAIL    = 'UNPIN_FAIL';

export const BOOKMARK_REQUEST = 'BOOKMARK_REQUEST';
export const BOOKMARK_SUCCESS = 'BOOKMARKED_SUCCESS';
export const BOOKMARK_FAIL    = 'BOOKMARKED_FAIL';

export const UNBOOKMARK_REQUEST = 'UNBOOKMARKED_REQUEST';
export const UNBOOKMARK_SUCCESS = 'UNBOOKMARKED_SUCCESS';
export const UNBOOKMARK_FAIL    = 'UNBOOKMARKED_FAIL';

<<<<<<< HEAD
export const MENTIONED_USERS_FETCH_REQUEST = 'MENTIONED_USERS_FETCH_REQUEST';
export const MENTIONED_USERS_FETCH_SUCCESS = 'MENTIONED_USERS_FETCH_SUCCESS';
export const MENTIONED_USERS_FETCH_FAIL    = 'MENTIONED_USERS_FETCH_FAIL';

export const MENTIONED_USERS_EXPAND_REQUEST = 'MENTIONED_USERS_EXPAND_REQUEST';
export const MENTIONED_USERS_EXPAND_SUCCESS = 'MENTIONED_USERS_EXPAND_SUCCESS';
export const MENTIONED_USERS_EXPAND_FAIL    = 'MENTIONED_USERS_EXPAND_FAIL';

export function reblog(status, visibility) {
  return function (dispatch, getState) {
    dispatch(reblogRequest(status));

    api(getState).post(`/api/v1/statuses/${status.get('id')}/reblog`, { visibility }).then(function (response) {
      // The reblog API method returns a new status wrapped around the original. In this case we are only
      // interested in how the original is modified, hence passing it skipping the wrapper
      dispatch(importFetchedStatus(response.data.reblog));
      dispatch(reblogSuccess(status));
    }).catch(function (error) {
      dispatch(reblogFail(status, error));
    });
  };
}

export function unreblog(status) {
  return (dispatch, getState) => {
    dispatch(unreblogRequest(status));

    api(getState).post(`/api/v1/statuses/${status.get('id')}/unreblog`).then(response => {
      dispatch(importFetchedStatus(response.data));
      dispatch(unreblogSuccess(status));
    }).catch(error => {
      dispatch(unreblogFail(status, error));
    });
  };
}

export function reblogRequest(status) {
  return {
    type: REBLOG_REQUEST,
    status: status,
    skipLoading: true,
  };
}

export function reblogSuccess(status) {
  return {
    type: REBLOG_SUCCESS,
    status: status,
    skipLoading: true,
  };
}

export function reblogFail(status, error) {
  return {
    type: REBLOG_FAIL,
    status: status,
    error: error,
    skipLoading: true,
  };
}

export function unreblogRequest(status) {
  return {
    type: UNREBLOG_REQUEST,
    status: status,
    skipLoading: true,
  };
}

export function unreblogSuccess(status) {
  return {
    type: UNREBLOG_SUCCESS,
    status: status,
    skipLoading: true,
  };
}

export function unreblogFail(status, error) {
  return {
    type: UNREBLOG_FAIL,
    status: status,
    error: error,
    skipLoading: true,
  };
}
=======
export * from "./interactions_typed";
>>>>>>> b6fd14f0

export function favourite(status) {
  return function (dispatch) {
    dispatch(favouriteRequest(status));

    api().post(`/api/v1/statuses/${status.get('id')}/favourite`).then(function (response) {
      dispatch(importFetchedStatus(response.data));
      dispatch(favouriteSuccess(status));
    }).catch(function (error) {
      dispatch(favouriteFail(status, error));
    });
  };
}

export function unfavourite(status) {
  return (dispatch) => {
    dispatch(unfavouriteRequest(status));

    api().post(`/api/v1/statuses/${status.get('id')}/unfavourite`).then(response => {
      dispatch(importFetchedStatus(response.data));
      dispatch(unfavouriteSuccess(status));
    }).catch(error => {
      dispatch(unfavouriteFail(status, error));
    });
  };
}

export function favouriteRequest(status) {
  return {
    type: FAVOURITE_REQUEST,
    status: status,
    skipLoading: true,
  };
}

export function favouriteSuccess(status) {
  return {
    type: FAVOURITE_SUCCESS,
    status: status,
    skipLoading: true,
  };
}

export function favouriteFail(status, error) {
  return {
    type: FAVOURITE_FAIL,
    status: status,
    error: error,
    skipLoading: true,
  };
}

export function unfavouriteRequest(status) {
  return {
    type: UNFAVOURITE_REQUEST,
    status: status,
    skipLoading: true,
  };
}

export function unfavouriteSuccess(status) {
  return {
    type: UNFAVOURITE_SUCCESS,
    status: status,
    skipLoading: true,
  };
}

export function unfavouriteFail(status, error) {
  return {
    type: UNFAVOURITE_FAIL,
    status: status,
    error: error,
    skipLoading: true,
  };
}

export function emojiReact(status, emoji) {
  return function (dispatch, getState) {
    dispatch(emojiReactRequest(status, emoji));

    const api_emoji = typeof emoji !== 'string' ? (emoji.custom ? (emoji.name + (emoji.domain || '')) : emoji.native) : emoji;

    api(getState).post(`/api/v1/statuses/${status.get('id')}/emoji_reactions`, { emoji: api_emoji }).then(function (response) {
      dispatch(importFetchedStatus(response.data));
      dispatch(emojiReactSuccess(status, emoji));
    }).catch(function (error) {
      dispatch(emojiReactFail(status, emoji, error));
    });
  };
}

export function unEmojiReact(status, emoji) {
  return (dispatch, getState) => {
    dispatch(unEmojiReactRequest(status, emoji));

    api(getState).post(`/api/v1/statuses/${status.get('id')}/emoji_unreaction`, { emoji }).then((response) => {
      // TODO: do not update because this api has a bug
      dispatch(importFetchedStatus(response.data));
      dispatch(unEmojiReactSuccess(status, emoji));
    }).catch(error => {
      dispatch(unEmojiReactFail(status, emoji, error));
    });
  };
}

export function emojiReactRequest(status, emoji) {
  return {
    type: EMOJIREACT_REQUEST,
    status: status,
    emoji: emoji,
    skipLoading: true,
  };
}

export function emojiReactSuccess(status, emoji) {
  return {
    type: EMOJIREACT_SUCCESS,
    status: status,
    emoji: emoji,
    skipLoading: true,
  };
}

export function emojiReactFail(status, emoji, error) {
  return {
    type: EMOJIREACT_FAIL,
    status: status,
    emoji: emoji,
    error: error,
    skipLoading: true,
  };
}

export function unEmojiReactRequest(status, emoji) {
  return {
    type: UNEMOJIREACT_REQUEST,
    status: status,
    emoji: emoji,
    skipLoading: true,
  };
}

export function unEmojiReactSuccess(status, emoji) {
  return {
    type: UNEMOJIREACT_SUCCESS,
    status: status,
    emoji: emoji,
    skipLoading: true,
  };
}

export function unEmojiReactFail(status, emoji, error) {
  return {
    type: UNEMOJIREACT_FAIL,
    status: status,
    emoji: emoji,
    error: error,
    skipLoading: true,
  };
}

export function bookmark(status) {
  return function (dispatch) {
    dispatch(bookmarkRequest(status));

    api().post(`/api/v1/statuses/${status.get('id')}/bookmark`).then(function (response) {
      dispatch(importFetchedStatus(response.data));
      dispatch(bookmarkSuccess(status, response.data));
    }).catch(function (error) {
      dispatch(bookmarkFail(status, error));
    });
  };
}

export function unbookmark(status) {
  return (dispatch) => {
    dispatch(unbookmarkRequest(status));

    api().post(`/api/v1/statuses/${status.get('id')}/unbookmark`).then(response => {
      dispatch(importFetchedStatus(response.data));
      dispatch(unbookmarkSuccess(status, response.data));
    }).catch(error => {
      dispatch(unbookmarkFail(status, error));
    });
  };
}

export function bookmarkRequest(status) {
  return {
    type: BOOKMARK_REQUEST,
    status: status,
  };
}

export function bookmarkSuccess(status, response) {
  return {
    type: BOOKMARK_SUCCESS,
    status: status,
    response: response,
  };
}

export function bookmarkFail(status, error) {
  return {
    type: BOOKMARK_FAIL,
    status: status,
    error: error,
  };
}

export function unbookmarkRequest(status) {
  return {
    type: UNBOOKMARK_REQUEST,
    status: status,
  };
}

export function unbookmarkSuccess(status, response) {
  return {
    type: UNBOOKMARK_SUCCESS,
    status: status,
    response: response,
  };
}

export function unbookmarkFail(status, error) {
  return {
    type: UNBOOKMARK_FAIL,
    status: status,
    error: error,
  };
}

export function fetchReblogs(id) {
  return (dispatch) => {
    dispatch(fetchReblogsRequest(id));

    api().get(`/api/v1/statuses/${id}/reblogged_by`).then(response => {
      const next = getLinks(response).refs.find(link => link.rel === 'next');
      dispatch(importFetchedAccounts(response.data));
      dispatch(fetchReblogsSuccess(id, response.data, next ? next.uri : null));
      dispatch(fetchRelationships(response.data.map(item => item.id)));
    }).catch(error => {
      dispatch(fetchReblogsFail(id, error));
    });
  };
}

export function fetchReblogsRequest(id) {
  return {
    type: REBLOGS_FETCH_REQUEST,
    id,
  };
}

export function fetchReblogsSuccess(id, accounts, next) {
  return {
    type: REBLOGS_FETCH_SUCCESS,
    id,
    accounts,
    next,
  };
}

export function fetchReblogsFail(id, error) {
  return {
    type: REBLOGS_FETCH_FAIL,
    id,
    error,
  };
}

export function expandReblogs(id) {
  return (dispatch, getState) => {
    const url = getState().getIn(['user_lists', 'reblogged_by', id, 'next']);
    if (url === null) {
      return;
    }

    dispatch(expandReblogsRequest(id));

    api().get(url).then(response => {
      const next = getLinks(response).refs.find(link => link.rel === 'next');

      dispatch(importFetchedAccounts(response.data));
      dispatch(expandReblogsSuccess(id, response.data, next ? next.uri : null));
      dispatch(fetchRelationships(response.data.map(item => item.id)));
    }).catch(error => dispatch(expandReblogsFail(id, error)));
  };
}

export function expandReblogsRequest(id) {
  return {
    type: REBLOGS_EXPAND_REQUEST,
    id,
  };
}

export function expandReblogsSuccess(id, accounts, next) {
  return {
    type: REBLOGS_EXPAND_SUCCESS,
    id,
    accounts,
    next,
  };
}

export function expandReblogsFail(id, error) {
  return {
    type: REBLOGS_EXPAND_FAIL,
    id,
    error,
  };
}

export function fetchFavourites(id) {
  return (dispatch) => {
    dispatch(fetchFavouritesRequest(id));

    api().get(`/api/v1/statuses/${id}/favourited_by`).then(response => {
      const next = getLinks(response).refs.find(link => link.rel === 'next');
      dispatch(importFetchedAccounts(response.data));
      dispatch(fetchFavouritesSuccess(id, response.data, next ? next.uri : null));
      dispatch(fetchRelationships(response.data.map(item => item.id)));
    }).catch(error => {
      dispatch(fetchFavouritesFail(id, error));
    });
  };
}

export function fetchFavouritesRequest(id) {
  return {
    type: FAVOURITES_FETCH_REQUEST,
    id,
  };
}

export function fetchFavouritesSuccess(id, accounts, next) {
  return {
    type: FAVOURITES_FETCH_SUCCESS,
    id,
    accounts,
    next,
  };
}

export function fetchFavouritesFail(id, error) {
  return {
    type: FAVOURITES_FETCH_FAIL,
    id,
    error,
  };
}

export function expandFavourites(id) {
  return (dispatch, getState) => {
    const url = getState().getIn(['user_lists', 'favourited_by', id, 'next']);
    if (url === null) {
      return;
    }

    dispatch(expandFavouritesRequest(id));

    api().get(url).then(response => {
      const next = getLinks(response).refs.find(link => link.rel === 'next');

      dispatch(importFetchedAccounts(response.data));
      dispatch(expandFavouritesSuccess(id, response.data, next ? next.uri : null));
      dispatch(fetchRelationships(response.data.map(item => item.id)));
    }).catch(error => dispatch(expandFavouritesFail(id, error)));
  };
}

export function expandFavouritesRequest(id) {
  return {
    type: FAVOURITES_EXPAND_REQUEST,
    id,
  };
}

export function expandFavouritesSuccess(id, accounts, next) {
  return {
    type: FAVOURITES_EXPAND_SUCCESS,
    id,
    accounts,
    next,
  };
}

export function expandFavouritesFail(id, error) {
  return {
    type: FAVOURITES_EXPAND_FAIL,
    id,
    error,
  };
}

export function fetchEmojiReactions(id) {
  return (dispatch, getState) => {
    dispatch(fetchEmojiReactionsRequest(id));

    api(getState).get(`/api/v1/statuses/${id}/emoji_reactioned_by`).then(response => {
      const next = getLinks(response).refs.find(link => link.rel === 'next');
      dispatch(importFetchedAccounts(response.data.map((er) => er.account)));
      dispatch(fetchEmojiReactionsSuccess(id, response.data, next ? next.uri : null));
    }).catch(error => {
      dispatch(fetchEmojiReactionsFail(id, error));
    });
  };
}

export function fetchEmojiReactionsRequest(id) {
  return {
    type: EMOJI_REACTIONS_FETCH_REQUEST,
    id,
  };
}

export function fetchEmojiReactionsSuccess(id, accounts, next) {
  return {
    type: EMOJI_REACTIONS_FETCH_SUCCESS,
    id,
    accounts,
    next,
  };
}

export function fetchEmojiReactionsFail(id, error) {
  return {
    type: EMOJI_REACTIONS_FETCH_FAIL,
    error,
  };
}

export function expandEmojiReactions(id) {
  return (dispatch, getState) => {
    const url = getState().getIn(['user_lists', 'emoji_reactioned_by', id, 'next']);
    if (url === null) {
      return;
    }

    dispatch(expandEmojiReactionsRequest(id));

    api(getState).get(url).then(response => {
      const next = getLinks(response).refs.find(link => link.rel === 'next');

      dispatch(importFetchedAccounts(response.data.map((er) => er.account)));
      dispatch(expandEmojiReactionsSuccess(id, response.data, next ? next.uri : null));
    }).catch(error => dispatch(expandEmojiReactionsFail(id, error)));
  };
}

export function expandEmojiReactionsRequest(id) {
  return {
    type: EMOJI_REACTIONS_EXPAND_REQUEST,
    id,
  };
}

export function expandEmojiReactionsSuccess(id, accounts, next) {
  return {
    type: EMOJI_REACTIONS_EXPAND_SUCCESS,
    id,
    accounts,
    next,
  };
}

export function expandEmojiReactionsFail(id, error) {
  return {
    type: EMOJI_REACTIONS_EXPAND_FAIL,
    id,
    error,
  };
}

export function fetchStatusReferences(id) {
  return (dispatch, getState) => {
    dispatch(fetchStatusReferencesRequest(id));

    api(getState).get(`/api/v1/statuses/${id}/referred_by`).then(response => {
      dispatch(importFetchedStatuses(response.data));
      dispatch(fetchStatusReferencesSuccess(id, response.data));
    }).catch(error => {
      dispatch(fetchStatusReferencesFail(id, error));
    });
  };
}

export function fetchStatusReferencesRequest(id) {
  return {
    type: STATUS_REFERENCES_FETCH_REQUEST,
    id,
  };
}

export function fetchStatusReferencesSuccess(id, statuses) {
  return {
    type: STATUS_REFERENCES_FETCH_SUCCESS,
    id,
    statuses,
  };
}

export function fetchStatusReferencesFail(id, error) {
  return {
    type: STATUS_REFERENCES_FETCH_FAIL,
    error,
  };
}

export function pin(status) {
  return (dispatch) => {
    dispatch(pinRequest(status));

    api().post(`/api/v1/statuses/${status.get('id')}/pin`).then(response => {
      dispatch(importFetchedStatus(response.data));
      dispatch(pinSuccess(status));
    }).catch(error => {
      dispatch(pinFail(status, error));
    });
  };
}

export function pinRequest(status) {
  return {
    type: PIN_REQUEST,
    status,
    skipLoading: true,
  };
}

export function pinSuccess(status) {
  return {
    type: PIN_SUCCESS,
    status,
    skipLoading: true,
  };
}

export function pinFail(status, error) {
  return {
    type: PIN_FAIL,
    status,
    error,
    skipLoading: true,
  };
}

export function unpin (status) {
  return (dispatch) => {
    dispatch(unpinRequest(status));

    api().post(`/api/v1/statuses/${status.get('id')}/unpin`).then(response => {
      dispatch(importFetchedStatus(response.data));
      dispatch(unpinSuccess(status));
    }).catch(error => {
      dispatch(unpinFail(status, error));
    });
  };
}

export function unpinRequest(status) {
  return {
    type: UNPIN_REQUEST,
    status,
    skipLoading: true,
  };
}

export function unpinSuccess(status) {
  return {
    type: UNPIN_SUCCESS,
    status,
    skipLoading: true,
  };
}

export function unpinFail(status, error) {
  return {
    type: UNPIN_FAIL,
    status,
    error,
    skipLoading: true,
  };
}

export function fetchMentionedUsers(id) {
  return (dispatch, getState) => {
    dispatch(fetchMentionedUsersRequest(id));

    api(getState).get(`/api/v1/statuses/${id}/mentioned_by`).then(response => {
      const next = getLinks(response).refs.find(link => link.rel === 'next');
      dispatch(importFetchedAccounts(response.data));
      dispatch(fetchMentionedUsersSuccess(id, response.data, next ? next.uri : null));
      dispatch(fetchRelationships(response.data.map(item => item.id)));
    }).catch(error => {
      dispatch(fetchMentionedUsersFail(id, error));
    });
  };
}

export function fetchMentionedUsersRequest(id) {
  return {
    type: MENTIONED_USERS_FETCH_REQUEST,
    id,
  };
}

export function fetchMentionedUsersSuccess(id, accounts, next) {
  return {
    type: MENTIONED_USERS_FETCH_SUCCESS,
    id,
    accounts,
    next,
  };
}

export function fetchMentionedUsersFail(id, error) {
  return {
    type: MENTIONED_USERS_FETCH_FAIL,
    id,
    error,
  };
}

export function expandMentionedUsers(id) {
  return (dispatch, getState) => {
    const url = getState().getIn(['user_lists', 'mentioned_users', id, 'next']);
    if (url === null) {
      return;
    }

    dispatch(expandMentionedUsersRequest(id));

    api(getState).get(url).then(response => {
      const next = getLinks(response).refs.find(link => link.rel === 'next');

      dispatch(importFetchedAccounts(response.data));
      dispatch(expandMentionedUsersSuccess(id, response.data, next ? next.uri : null));
      dispatch(fetchRelationships(response.data.map(item => item.id)));
    }).catch(error => dispatch(expandMentionedUsersFail(id, error)));
  };
}

export function expandMentionedUsersRequest(id) {
  return {
    type: MENTIONED_USERS_EXPAND_REQUEST,
    id,
  };
}

export function expandMentionedUsersSuccess(id, accounts, next) {
  return {
    type: MENTIONED_USERS_EXPAND_SUCCESS,
    id,
    accounts,
    next,
  };
}

export function expandMentionedUsersFail(id, error) {
  return {
    type: MENTIONED_USERS_EXPAND_FAIL,
    id,
    error,
  };
}<|MERGE_RESOLUTION|>--- conflicted
+++ resolved
@@ -11,17 +11,10 @@
 export const FAVOURITE_SUCCESS = 'FAVOURITE_SUCCESS';
 export const FAVOURITE_FAIL    = 'FAVOURITE_FAIL';
 
-<<<<<<< HEAD
 export const EMOJIREACT_REQUEST = 'EMOJIREACT_REQUEST';
 export const EMOJIREACT_SUCCESS = 'EMOJIREACT_SUCCESS';
 export const EMOJIREACT_FAIL    = 'EMOJIREACT_FAIL';
 
-export const UNREBLOG_REQUEST = 'UNREBLOG_REQUEST';
-export const UNREBLOG_SUCCESS = 'UNREBLOG_SUCCESS';
-export const UNREBLOG_FAIL    = 'UNREBLOG_FAIL';
-
-=======
->>>>>>> b6fd14f0
 export const UNFAVOURITE_REQUEST = 'UNFAVOURITE_REQUEST';
 export const UNFAVOURITE_SUCCESS = 'UNFAVOURITE_SUCCESS';
 export const UNFAVOURITE_FAIL    = 'UNFAVOURITE_FAIL';
@@ -70,7 +63,6 @@
 export const UNBOOKMARK_SUCCESS = 'UNBOOKMARKED_SUCCESS';
 export const UNBOOKMARK_FAIL    = 'UNBOOKMARKED_FAIL';
 
-<<<<<<< HEAD
 export const MENTIONED_USERS_FETCH_REQUEST = 'MENTIONED_USERS_FETCH_REQUEST';
 export const MENTIONED_USERS_FETCH_SUCCESS = 'MENTIONED_USERS_FETCH_SUCCESS';
 export const MENTIONED_USERS_FETCH_FAIL    = 'MENTIONED_USERS_FETCH_FAIL';
@@ -79,86 +71,7 @@
 export const MENTIONED_USERS_EXPAND_SUCCESS = 'MENTIONED_USERS_EXPAND_SUCCESS';
 export const MENTIONED_USERS_EXPAND_FAIL    = 'MENTIONED_USERS_EXPAND_FAIL';
 
-export function reblog(status, visibility) {
-  return function (dispatch, getState) {
-    dispatch(reblogRequest(status));
-
-    api(getState).post(`/api/v1/statuses/${status.get('id')}/reblog`, { visibility }).then(function (response) {
-      // The reblog API method returns a new status wrapped around the original. In this case we are only
-      // interested in how the original is modified, hence passing it skipping the wrapper
-      dispatch(importFetchedStatus(response.data.reblog));
-      dispatch(reblogSuccess(status));
-    }).catch(function (error) {
-      dispatch(reblogFail(status, error));
-    });
-  };
-}
-
-export function unreblog(status) {
-  return (dispatch, getState) => {
-    dispatch(unreblogRequest(status));
-
-    api(getState).post(`/api/v1/statuses/${status.get('id')}/unreblog`).then(response => {
-      dispatch(importFetchedStatus(response.data));
-      dispatch(unreblogSuccess(status));
-    }).catch(error => {
-      dispatch(unreblogFail(status, error));
-    });
-  };
-}
-
-export function reblogRequest(status) {
-  return {
-    type: REBLOG_REQUEST,
-    status: status,
-    skipLoading: true,
-  };
-}
-
-export function reblogSuccess(status) {
-  return {
-    type: REBLOG_SUCCESS,
-    status: status,
-    skipLoading: true,
-  };
-}
-
-export function reblogFail(status, error) {
-  return {
-    type: REBLOG_FAIL,
-    status: status,
-    error: error,
-    skipLoading: true,
-  };
-}
-
-export function unreblogRequest(status) {
-  return {
-    type: UNREBLOG_REQUEST,
-    status: status,
-    skipLoading: true,
-  };
-}
-
-export function unreblogSuccess(status) {
-  return {
-    type: UNREBLOG_SUCCESS,
-    status: status,
-    skipLoading: true,
-  };
-}
-
-export function unreblogFail(status, error) {
-  return {
-    type: UNREBLOG_FAIL,
-    status: status,
-    error: error,
-    skipLoading: true,
-  };
-}
-=======
 export * from "./interactions_typed";
->>>>>>> b6fd14f0
 
 export function favourite(status) {
   return function (dispatch) {
