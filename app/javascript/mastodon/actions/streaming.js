--- conflicted
+++ resolved
@@ -107,15 +107,11 @@
           dispatch(processNewNotificationForGroups(notificationJSON));
           break;
         }
-<<<<<<< HEAD
         case 'emoji_reaction':
           // @ts-expect-error
           dispatch(updateEmojiReactions(JSON.parse(data.payload)));
           break;
-        case 'notifications_merged':
-=======
         case 'notifications_merged': {
->>>>>>> c40ab43d
           const state = getState();
           if (state.notifications.top || !state.notifications.mounted)
             dispatch(expandNotifications({ forceLoad: true, maxId: undefined }));
