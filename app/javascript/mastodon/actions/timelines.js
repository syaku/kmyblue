import { Map as ImmutableMap, List as ImmutableList } from 'immutable';

import api, { getLinks } from 'mastodon/api';
import { compareId } from 'mastodon/compare_id';
import { usePendingItems as preferPendingItems } from 'mastodon/initial_state';

import { importFetchedStatus, importFetchedStatuses } from './importer';
import { submitMarkers } from './markers';
import {timelineDelete} from './timelines_typed';

export { disconnectTimeline } from './timelines_typed';

export const TIMELINE_UPDATE  = 'TIMELINE_UPDATE';
export const TIMELINE_CLEAR   = 'TIMELINE_CLEAR';

export const TIMELINE_EXPAND_REQUEST = 'TIMELINE_EXPAND_REQUEST';
export const TIMELINE_EXPAND_SUCCESS = 'TIMELINE_EXPAND_SUCCESS';
export const TIMELINE_EXPAND_FAIL    = 'TIMELINE_EXPAND_FAIL';

export const TIMELINE_SCROLL_TOP   = 'TIMELINE_SCROLL_TOP';
export const TIMELINE_LOAD_PENDING = 'TIMELINE_LOAD_PENDING';
export const TIMELINE_CONNECT      = 'TIMELINE_CONNECT';

export const TIMELINE_MARK_AS_PARTIAL = 'TIMELINE_MARK_AS_PARTIAL';
export const TIMELINE_INSERT          = 'TIMELINE_INSERT';

export const TIMELINE_SUGGESTIONS = 'inline-follow-suggestions';
export const TIMELINE_GAP = null;

export const loadPending = timeline => ({
  type: TIMELINE_LOAD_PENDING,
  timeline,
});

export function updateTimeline(timeline, status, accept) {
  return (dispatch, getState) => {
    if (typeof accept === 'function' && !accept(status)) {
      return;
    }

    if (getState().getIn(['timelines', timeline, 'isPartial'])) {
      // Prevent new items from being added to a partial timeline,
      // since it will be reloaded anyway

      return;
    }

    dispatch(importFetchedStatus(status));

    dispatch({
      type: TIMELINE_UPDATE,
      timeline,
      status,
      usePendingItems: preferPendingItems,
    });

    if (timeline === 'home') {
      dispatch(submitMarkers());
    }
  };
}

export function deleteFromTimelines(id) {
  return (dispatch, getState) => {
    const accountId  = getState().getIn(['statuses', id, 'account']);
    const references = getState().get('statuses').filter(status => status.get('reblog') === id).map(status => status.get('id')).valueSeq().toJSON();
    const reblogOf   = getState().getIn(['statuses', id, 'reblog'], null);

    dispatch(timelineDelete({ statusId: id, accountId, references, reblogOf }));
  };
}

export function clearTimeline(timeline) {
  return (dispatch) => {
    dispatch({ type: TIMELINE_CLEAR, timeline });
  };
}

const noOp = () => {};

const parseTags = (tags = {}, mode) => {
  return (tags[mode] || []).map((tag) => {
    return tag.value;
  });
};

export function expandTimeline(timelineId, path, params = {}, done = noOp) {
  return (dispatch, getState) => {
    const timeline = getState().getIn(['timelines', timelineId], ImmutableMap());
    const isLoadingMore = !!params.max_id;

    if (timeline.get('isLoading')) {
      done();
      return;
    }

    if (!params.max_id && !params.pinned && (timeline.get('items', ImmutableList()).size + timeline.get('pendingItems', ImmutableList()).size) > 0) {
      const a = timeline.getIn(['pendingItems', 0]);
      const b = timeline.getIn(['items', 0]);

      if (a && b && compareId(a, b) > 0) {
        params.since_id = a;
      } else {
        params.since_id = b || a;
      }
    }

    const isLoadingRecent = !!params.since_id;

    dispatch(expandTimelineRequest(timelineId, isLoadingMore));

    api().get(path, { params }).then(response => {
      const next = getLinks(response).refs.find(link => link.rel === 'next');

      dispatch(importFetchedStatuses(response.data));
      dispatch(expandTimelineSuccess(timelineId, response.data, next ? next.uri : null, response.status === 206, isLoadingRecent, isLoadingMore, isLoadingRecent && preferPendingItems));

      if (timelineId === 'home' && !isLoadingMore && !isLoadingRecent) {
        const now = new Date();
        const fittingIndex = response.data.findIndex(status => now - (new Date(status.created_at)) > 4 * 3600 * 1000);

        if (fittingIndex !== -1) {
          dispatch(insertIntoTimeline(timelineId, TIMELINE_SUGGESTIONS, Math.max(1, fittingIndex)));
        }
      }

      if (timelineId === 'home') {
        dispatch(submitMarkers());
      }
    }).catch(error => {
      dispatch(expandTimelineFail(timelineId, error, isLoadingMore));
    }).finally(() => {
      done();
    });
  };
}

export function fillTimelineGaps(timelineId, path, params = {}, done = noOp) {
  return (dispatch, getState) => {
    const timeline = getState().getIn(['timelines', timelineId], ImmutableMap());
    const items = timeline.get('items');
    const nullIndexes = items.map((statusId, index) => statusId === null ? index : null);
    const gaps = nullIndexes.map(index => index > 0 ? items.get(index - 1) : null);

    // Only expand at most two gaps to avoid doing too many requests
    done = gaps.take(2).reduce((done, maxId) => {
      return (() => dispatch(expandTimeline(timelineId, path, { ...params, maxId }, done)));
    }, done);

    done();
  };
}

export const expandHomeTimeline            = ({ maxId } = {}, done = noOp) => expandTimeline('home', '/api/v1/timelines/home', { max_id: maxId }, done);
export const expandPublicTimeline          = ({ maxId, onlyMedia, onlyRemote } = {}, done = noOp) => expandTimeline(`public${onlyRemote ? ':remote' : ''}${onlyMedia ? ':media' : ''}`, '/api/v1/timelines/public', { remote: !!onlyRemote, max_id: maxId, only_media: !!onlyMedia }, done);
export const expandCommunityTimeline       = ({ maxId, onlyMedia } = {}, done = noOp) => expandTimeline(`community${onlyMedia ? ':media' : ''}`, '/api/v1/timelines/public', { local: true, max_id: maxId, only_media: !!onlyMedia }, done);
export const expandAccountTimeline         = (accountId, { maxId, withReplies, tagged } = {}) => expandTimeline(`account:${accountId}${withReplies ? ':with_replies' : ''}${tagged ? `:${tagged}` : ''}`, `/api/v1/accounts/${accountId}/statuses`, { exclude_replies: !withReplies, exclude_reblogs: withReplies, tagged, max_id: maxId });
export const expandAccountFeaturedTimeline = (accountId, { tagged } = {}) => expandTimeline(`account:${accountId}:pinned${tagged ? `:${tagged}` : ''}`, `/api/v1/accounts/${accountId}/statuses`, { pinned: true, tagged });
export const expandAccountMediaTimeline    = (accountId, { maxId } = {}) => expandTimeline(`account:${accountId}:media`, `/api/v1/accounts/${accountId}/statuses`, { max_id: maxId, only_media: true, limit: 40 });
export const expandListTimeline            = (id, { maxId } = {}, done = noOp) => expandTimeline(`list:${id}`, `/api/v1/timelines/list/${id}`, { max_id: maxId }, done);
<<<<<<< HEAD
export const expandAntennaTimeline         = (id, { maxId } = {}, done = noOp) => expandTimeline(`antenna:${id}`, `/api/v1/timelines/antenna/${id}`, { max_id: maxId }, done);
=======
export const expandLinkTimeline            = (url, { maxId } = {}, done = noOp) => expandTimeline(`link:${url}`, `/api/v1/timelines/link`, { url, max_id: maxId }, done);
>>>>>>> df9e2615
export const expandHashtagTimeline         = (hashtag, { maxId, tags, local } = {}, done = noOp) => {
  return expandTimeline(`hashtag:${hashtag}${local ? ':local' : ''}`, `/api/v1/timelines/tag/${hashtag}`, {
    max_id: maxId,
    any:    parseTags(tags, 'any'),
    all:    parseTags(tags, 'all'),
    none:   parseTags(tags, 'none'),
    local:  local,
  }, done);
};

export const fillHomeTimelineGaps      = (done = noOp) => fillTimelineGaps('home', '/api/v1/timelines/home', {}, done);
export const fillPublicTimelineGaps    = ({ onlyMedia, onlyRemote } = {}, done = noOp) => fillTimelineGaps(`public${onlyRemote ? ':remote' : ''}${onlyMedia ? ':media' : ''}`, '/api/v1/timelines/public', { remote: !!onlyRemote, only_media: !!onlyMedia }, done);
export const fillCommunityTimelineGaps = ({ onlyMedia } = {}, done = noOp) => fillTimelineGaps(`community${onlyMedia ? ':media' : ''}`, '/api/v1/timelines/public', { local: true, only_media: !!onlyMedia }, done);
export const fillListTimelineGaps      = (id, done = noOp) => fillTimelineGaps(`list:${id}`, `/api/v1/timelines/list/${id}`, {}, done);
export const fillAntennaTimelineGaps   = (id, done = noOp) => fillTimelineGaps(`antenna:${id}`, `/api/v1/timelines/antenna/${id}`, {}, done);

export function expandTimelineRequest(timeline, isLoadingMore) {
  return {
    type: TIMELINE_EXPAND_REQUEST,
    timeline,
    skipLoading: !isLoadingMore,
  };
}

export function expandTimelineSuccess(timeline, statuses, next, partial, isLoadingRecent, isLoadingMore, usePendingItems) {
  return {
    type: TIMELINE_EXPAND_SUCCESS,
    timeline,
    statuses,
    next,
    partial,
    isLoadingRecent,
    usePendingItems,
    skipLoading: !isLoadingMore,
  };
}

export function expandTimelineFail(timeline, error, isLoadingMore) {
  return {
    type: TIMELINE_EXPAND_FAIL,
    timeline,
    error,
    skipLoading: !isLoadingMore,
    skipNotFound: timeline.startsWith('account:'),
  };
}

export function scrollTopTimeline(timeline, top) {
  return {
    type: TIMELINE_SCROLL_TOP,
    timeline,
    top,
  };
}

export function connectTimeline(timeline) {
  return {
    type: TIMELINE_CONNECT,
    timeline,
    usePendingItems: preferPendingItems,
  };
}

export const markAsPartial = timeline => ({
  type: TIMELINE_MARK_AS_PARTIAL,
  timeline,
});

export const insertIntoTimeline = (timeline, key, index) => ({
  type: TIMELINE_INSERT,
  timeline,
  index,
  key,
});<|MERGE_RESOLUTION|>--- conflicted
+++ resolved
@@ -158,11 +158,8 @@
 export const expandAccountFeaturedTimeline = (accountId, { tagged } = {}) => expandTimeline(`account:${accountId}:pinned${tagged ? `:${tagged}` : ''}`, `/api/v1/accounts/${accountId}/statuses`, { pinned: true, tagged });
 export const expandAccountMediaTimeline    = (accountId, { maxId } = {}) => expandTimeline(`account:${accountId}:media`, `/api/v1/accounts/${accountId}/statuses`, { max_id: maxId, only_media: true, limit: 40 });
 export const expandListTimeline            = (id, { maxId } = {}, done = noOp) => expandTimeline(`list:${id}`, `/api/v1/timelines/list/${id}`, { max_id: maxId }, done);
-<<<<<<< HEAD
 export const expandAntennaTimeline         = (id, { maxId } = {}, done = noOp) => expandTimeline(`antenna:${id}`, `/api/v1/timelines/antenna/${id}`, { max_id: maxId }, done);
-=======
 export const expandLinkTimeline            = (url, { maxId } = {}, done = noOp) => expandTimeline(`link:${url}`, `/api/v1/timelines/link`, { url, max_id: maxId }, done);
->>>>>>> df9e2615
 export const expandHashtagTimeline         = (hashtag, { maxId, tags, local } = {}, done = noOp) => {
   return expandTimeline(`hashtag:${hashtag}${local ? ':local' : ''}`, `/api/v1/timelines/tag/${hashtag}`, {
     max_id: maxId,
