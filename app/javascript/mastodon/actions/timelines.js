import { Map as ImmutableMap, List as ImmutableList } from 'immutable';

import api, { getLinks } from 'mastodon/api';
import { compareId } from 'mastodon/compare_id';
import { usePendingItems as preferPendingItems } from 'mastodon/initial_state';

import { importFetchedStatus, importFetchedStatuses } from './importer';
import { submitMarkers } from './markers';
import {timelineDelete} from './timelines_typed';

export { disconnectTimeline } from './timelines_typed';

export const TIMELINE_UPDATE  = 'TIMELINE_UPDATE';
export const TIMELINE_CLEAR   = 'TIMELINE_CLEAR';

export const TIMELINE_EXPAND_REQUEST = 'TIMELINE_EXPAND_REQUEST';
export const TIMELINE_EXPAND_SUCCESS = 'TIMELINE_EXPAND_SUCCESS';
export const TIMELINE_EXPAND_FAIL    = 'TIMELINE_EXPAND_FAIL';

export const TIMELINE_SCROLL_TOP   = 'TIMELINE_SCROLL_TOP';
export const TIMELINE_LOAD_PENDING = 'TIMELINE_LOAD_PENDING';
export const TIMELINE_CONNECT      = 'TIMELINE_CONNECT';

export const TIMELINE_MARK_AS_PARTIAL = 'TIMELINE_MARK_AS_PARTIAL';
export const TIMELINE_INSERT          = 'TIMELINE_INSERT';

export const TIMELINE_SUGGESTIONS = 'inline-follow-suggestions';
export const TIMELINE_GAP = null;

export const loadPending = timeline => ({
  type: TIMELINE_LOAD_PENDING,
  timeline,
});

export function updateTimeline(timeline, status, accept) {
  return (dispatch, getState) => {
    if (typeof accept === 'function' && !accept(status)) {
      return;
    }

    if (getState().getIn(['timelines', timeline, 'isPartial'])) {
      // Prevent new items from being added to a partial timeline,
      // since it will be reloaded anyway

      return;
    }

    dispatch(importFetchedStatus(status));

    dispatch({
      type: TIMELINE_UPDATE,
      timeline,
      status,
      usePendingItems: preferPendingItems,
    });

    if (timeline === 'home') {
      dispatch(submitMarkers());
    }
  };
}

export function deleteFromTimelines(id) {
  return (dispatch, getState) => {
    const accountId  = getState().getIn(['statuses', id, 'account']);
    const references = getState().get('statuses').filter(status => status.get('reblog') === id).map(status => status.get('id')).valueSeq().toJSON();
    const reblogOf   = getState().getIn(['statuses', id, 'reblog'], null);

    dispatch(timelineDelete({ statusId: id, accountId, references, reblogOf }));
  };
}

export function clearTimeline(timeline) {
  return (dispatch) => {
    dispatch({ type: TIMELINE_CLEAR, timeline });
  };
}

const parseTags = (tags = {}, mode) => {
  return (tags[mode] || []).map((tag) => {
    return tag.value;
  });
};

export function expandTimeline(timelineId, path, params = {}) {
  return async (dispatch, getState) => {
    const timeline = getState().getIn(['timelines', timelineId], ImmutableMap());
    const isLoadingMore = !!params.max_id;

    if (timeline.get('isLoading')) {
      return;
    }

    if (!params.max_id && !params.pinned && (timeline.get('items', ImmutableList()).size + timeline.get('pendingItems', ImmutableList()).size) > 0) {
      const a = timeline.getIn(['pendingItems', 0]);
      const b = timeline.getIn(['items', 0]);

      if (a && b && compareId(a, b) > 0) {
        params.since_id = a;
      } else {
        params.since_id = b || a;
      }
    }

    const isLoadingRecent = !!params.since_id;

    dispatch(expandTimelineRequest(timelineId, isLoadingMore));

    try {
      const response = await api().get(path, { params });
      const next = getLinks(response).refs.find(link => link.rel === 'next');

      dispatch(importFetchedStatuses(response.data));
      dispatch(expandTimelineSuccess(timelineId, response.data, next ? next.uri : null, response.status === 206, isLoadingRecent, isLoadingMore, isLoadingRecent && preferPendingItems));

      if (timelineId === 'home' && !isLoadingMore && !isLoadingRecent) {
        const now = new Date();
        const fittingIndex = response.data.findIndex(status => now - (new Date(status.created_at)) > 4 * 3600 * 1000);

        if (fittingIndex !== -1) {
          dispatch(insertIntoTimeline(timelineId, TIMELINE_SUGGESTIONS, Math.max(1, fittingIndex)));
        }
      }

      if (timelineId === 'home') {
        dispatch(submitMarkers());
      }
    } catch(error) {
      dispatch(expandTimelineFail(timelineId, error, isLoadingMore));
    }
  };
}

export function fillTimelineGaps(timelineId, path, params = {}) {
  return async (dispatch, getState) => {
    const timeline = getState().getIn(['timelines', timelineId], ImmutableMap());
    const items = timeline.get('items');
    const nullIndexes = items.map((statusId, index) => statusId === null ? index : null);
    const gaps = nullIndexes.map(index => index > 0 ? items.get(index - 1) : null);

    // Only expand at most two gaps to avoid doing too many requests
    for (const maxId of gaps.take(2)) {
      await dispatch(expandTimeline(timelineId, path, { ...params, maxId }));
    }
  };
}

export const expandHomeTimeline            = ({ maxId } = {}) => expandTimeline('home', '/api/v1/timelines/home', { max_id: maxId });
export const expandPublicTimeline          = ({ maxId, onlyMedia, onlyRemote } = {}) => expandTimeline(`public${onlyRemote ? ':remote' : ''}${onlyMedia ? ':media' : ''}`, '/api/v1/timelines/public', { remote: !!onlyRemote, max_id: maxId, only_media: !!onlyMedia });
export const expandCommunityTimeline       = ({ maxId, onlyMedia } = {}) => expandTimeline(`community${onlyMedia ? ':media' : ''}`, '/api/v1/timelines/public', { local: true, max_id: maxId, only_media: !!onlyMedia });
export const expandAccountTimeline         = (accountId, { maxId, withReplies, tagged } = {}) => expandTimeline(`account:${accountId}${withReplies ? ':with_replies' : ''}${tagged ? `:${tagged}` : ''}`, `/api/v1/accounts/${accountId}/statuses`, { exclude_replies: !withReplies, exclude_reblogs: withReplies, tagged, max_id: maxId });
export const expandAccountFeaturedTimeline = (accountId, { tagged } = {}) => expandTimeline(`account:${accountId}:pinned${tagged ? `:${tagged}` : ''}`, `/api/v1/accounts/${accountId}/statuses`, { pinned: true, tagged });
export const expandAccountMediaTimeline    = (accountId, { maxId } = {}) => expandTimeline(`account:${accountId}:media`, `/api/v1/accounts/${accountId}/statuses`, { max_id: maxId, only_media: true, limit: 40 });
<<<<<<< HEAD
export const expandListTimeline            = (id, { maxId } = {}, done = noOp) => expandTimeline(`list:${id}`, `/api/v1/timelines/list/${id}`, { max_id: maxId }, done);
export const expandAntennaTimeline         = (id, { maxId } = {}, done = noOp) => expandTimeline(`antenna:${id}`, `/api/v1/timelines/antenna/${id}`, { max_id: maxId }, done);
export const expandLinkTimeline            = (url, { maxId } = {}, done = noOp) => expandTimeline(`link:${url}`, `/api/v1/timelines/link`, { url, max_id: maxId }, done);
export const expandHashtagTimeline         = (hashtag, { maxId, tags, local } = {}, done = noOp) => {
=======
export const expandListTimeline            = (id, { maxId } = {}) => expandTimeline(`list:${id}`, `/api/v1/timelines/list/${id}`, { max_id: maxId });
export const expandLinkTimeline            = (url, { maxId } = {}) => expandTimeline(`link:${url}`, `/api/v1/timelines/link`, { url, max_id: maxId });
export const expandHashtagTimeline         = (hashtag, { maxId, tags, local } = {}) => {
>>>>>>> 9ba7c901
  return expandTimeline(`hashtag:${hashtag}${local ? ':local' : ''}`, `/api/v1/timelines/tag/${hashtag}`, {
    max_id: maxId,
    any:    parseTags(tags, 'any'),
    all:    parseTags(tags, 'all'),
    none:   parseTags(tags, 'none'),
    local:  local,
  });
};

<<<<<<< HEAD
export const fillHomeTimelineGaps      = (done = noOp) => fillTimelineGaps('home', '/api/v1/timelines/home', {}, done);
export const fillPublicTimelineGaps    = ({ onlyMedia, onlyRemote } = {}, done = noOp) => fillTimelineGaps(`public${onlyRemote ? ':remote' : ''}${onlyMedia ? ':media' : ''}`, '/api/v1/timelines/public', { remote: !!onlyRemote, only_media: !!onlyMedia }, done);
export const fillCommunityTimelineGaps = ({ onlyMedia } = {}, done = noOp) => fillTimelineGaps(`community${onlyMedia ? ':media' : ''}`, '/api/v1/timelines/public', { local: true, only_media: !!onlyMedia }, done);
export const fillListTimelineGaps      = (id, done = noOp) => fillTimelineGaps(`list:${id}`, `/api/v1/timelines/list/${id}`, {}, done);
export const fillAntennaTimelineGaps   = (id, done = noOp) => fillTimelineGaps(`antenna:${id}`, `/api/v1/timelines/antenna/${id}`, {}, done);
=======
export const fillHomeTimelineGaps      = () => fillTimelineGaps('home', '/api/v1/timelines/home', {});
export const fillPublicTimelineGaps    = ({ onlyMedia, onlyRemote } = {}) => fillTimelineGaps(`public${onlyRemote ? ':remote' : ''}${onlyMedia ? ':media' : ''}`, '/api/v1/timelines/public', { remote: !!onlyRemote, only_media: !!onlyMedia });
export const fillCommunityTimelineGaps = ({ onlyMedia } = {}) => fillTimelineGaps(`community${onlyMedia ? ':media' : ''}`, '/api/v1/timelines/public', { local: true, only_media: !!onlyMedia });
export const fillListTimelineGaps      = (id) => fillTimelineGaps(`list:${id}`, `/api/v1/timelines/list/${id}`, {});
>>>>>>> 9ba7c901

export function expandTimelineRequest(timeline, isLoadingMore) {
  return {
    type: TIMELINE_EXPAND_REQUEST,
    timeline,
    skipLoading: !isLoadingMore,
  };
}

export function expandTimelineSuccess(timeline, statuses, next, partial, isLoadingRecent, isLoadingMore, usePendingItems) {
  return {
    type: TIMELINE_EXPAND_SUCCESS,
    timeline,
    statuses,
    next,
    partial,
    isLoadingRecent,
    usePendingItems,
    skipLoading: !isLoadingMore,
  };
}

export function expandTimelineFail(timeline, error, isLoadingMore) {
  return {
    type: TIMELINE_EXPAND_FAIL,
    timeline,
    error,
    skipLoading: !isLoadingMore,
    skipNotFound: timeline.startsWith('account:'),
  };
}

export function scrollTopTimeline(timeline, top) {
  return {
    type: TIMELINE_SCROLL_TOP,
    timeline,
    top,
  };
}

export function connectTimeline(timeline) {
  return {
    type: TIMELINE_CONNECT,
    timeline,
    usePendingItems: preferPendingItems,
  };
}

export const markAsPartial = timeline => ({
  type: TIMELINE_MARK_AS_PARTIAL,
  timeline,
});

export const insertIntoTimeline = (timeline, key, index) => ({
  type: TIMELINE_INSERT,
  timeline,
  index,
  key,
});<|MERGE_RESOLUTION|>--- conflicted
+++ resolved
@@ -151,16 +151,10 @@
 export const expandAccountTimeline         = (accountId, { maxId, withReplies, tagged } = {}) => expandTimeline(`account:${accountId}${withReplies ? ':with_replies' : ''}${tagged ? `:${tagged}` : ''}`, `/api/v1/accounts/${accountId}/statuses`, { exclude_replies: !withReplies, exclude_reblogs: withReplies, tagged, max_id: maxId });
 export const expandAccountFeaturedTimeline = (accountId, { tagged } = {}) => expandTimeline(`account:${accountId}:pinned${tagged ? `:${tagged}` : ''}`, `/api/v1/accounts/${accountId}/statuses`, { pinned: true, tagged });
 export const expandAccountMediaTimeline    = (accountId, { maxId } = {}) => expandTimeline(`account:${accountId}:media`, `/api/v1/accounts/${accountId}/statuses`, { max_id: maxId, only_media: true, limit: 40 });
-<<<<<<< HEAD
-export const expandListTimeline            = (id, { maxId } = {}, done = noOp) => expandTimeline(`list:${id}`, `/api/v1/timelines/list/${id}`, { max_id: maxId }, done);
-export const expandAntennaTimeline         = (id, { maxId } = {}, done = noOp) => expandTimeline(`antenna:${id}`, `/api/v1/timelines/antenna/${id}`, { max_id: maxId }, done);
-export const expandLinkTimeline            = (url, { maxId } = {}, done = noOp) => expandTimeline(`link:${url}`, `/api/v1/timelines/link`, { url, max_id: maxId }, done);
-export const expandHashtagTimeline         = (hashtag, { maxId, tags, local } = {}, done = noOp) => {
-=======
 export const expandListTimeline            = (id, { maxId } = {}) => expandTimeline(`list:${id}`, `/api/v1/timelines/list/${id}`, { max_id: maxId });
+export const expandAntennaTimeline         = (id, { maxId } = {}) => expandTimeline(`antenna:${id}`, `/api/v1/timelines/antenna/${id}`, { max_id: maxId });
 export const expandLinkTimeline            = (url, { maxId } = {}) => expandTimeline(`link:${url}`, `/api/v1/timelines/link`, { url, max_id: maxId });
 export const expandHashtagTimeline         = (hashtag, { maxId, tags, local } = {}) => {
->>>>>>> 9ba7c901
   return expandTimeline(`hashtag:${hashtag}${local ? ':local' : ''}`, `/api/v1/timelines/tag/${hashtag}`, {
     max_id: maxId,
     any:    parseTags(tags, 'any'),
@@ -170,18 +164,11 @@
   });
 };
 
-<<<<<<< HEAD
-export const fillHomeTimelineGaps      = (done = noOp) => fillTimelineGaps('home', '/api/v1/timelines/home', {}, done);
-export const fillPublicTimelineGaps    = ({ onlyMedia, onlyRemote } = {}, done = noOp) => fillTimelineGaps(`public${onlyRemote ? ':remote' : ''}${onlyMedia ? ':media' : ''}`, '/api/v1/timelines/public', { remote: !!onlyRemote, only_media: !!onlyMedia }, done);
-export const fillCommunityTimelineGaps = ({ onlyMedia } = {}, done = noOp) => fillTimelineGaps(`community${onlyMedia ? ':media' : ''}`, '/api/v1/timelines/public', { local: true, only_media: !!onlyMedia }, done);
-export const fillListTimelineGaps      = (id, done = noOp) => fillTimelineGaps(`list:${id}`, `/api/v1/timelines/list/${id}`, {}, done);
-export const fillAntennaTimelineGaps   = (id, done = noOp) => fillTimelineGaps(`antenna:${id}`, `/api/v1/timelines/antenna/${id}`, {}, done);
-=======
 export const fillHomeTimelineGaps      = () => fillTimelineGaps('home', '/api/v1/timelines/home', {});
 export const fillPublicTimelineGaps    = ({ onlyMedia, onlyRemote } = {}) => fillTimelineGaps(`public${onlyRemote ? ':remote' : ''}${onlyMedia ? ':media' : ''}`, '/api/v1/timelines/public', { remote: !!onlyRemote, only_media: !!onlyMedia });
 export const fillCommunityTimelineGaps = ({ onlyMedia } = {}) => fillTimelineGaps(`community${onlyMedia ? ':media' : ''}`, '/api/v1/timelines/public', { local: true, only_media: !!onlyMedia });
 export const fillListTimelineGaps      = (id) => fillTimelineGaps(`list:${id}`, `/api/v1/timelines/list/${id}`, {});
->>>>>>> 9ba7c901
+export const fillAntennaTimelineGaps   = (id) => fillTimelineGaps(`antenna:${id}`, `/api/v1/timelines/antenna/${id}`, {});
 
 export function expandTimelineRequest(timeline, isLoadingMore) {
   return {
