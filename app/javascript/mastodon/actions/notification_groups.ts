--- conflicted
+++ resolved
@@ -47,14 +47,7 @@
       fetchedAccounts.push(notification.moderation_warning.target_account);
     }
 
-<<<<<<< HEAD
-    if (
-      'status' in notification &&
-      (notification.status as ApiStatusJSON | null) !== null
-    ) {
-=======
     if ('status' in notification && notification.status) {
->>>>>>> 2d589a5e
       fetchedStatuses.push(notification.status);
     }
   });
