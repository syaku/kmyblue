--- conflicted
+++ resolved
@@ -153,22 +153,15 @@
   error,
 });
 
-<<<<<<< HEAD
-export const updateList = (id, title, shouldReset, isExclusive, replies_policy, notify) => (dispatch, getState) => {
+export const updateList = (id, title, shouldReset, isExclusive, replies_policy, notify) => (dispatch) => {
   dispatch(updateListRequest(id));
 
-  api(getState).put(`/api/v1/lists/${id}`, {
+  api().put(`/api/v1/lists/${id}`, {
     title,
     replies_policy,
     exclusive: typeof isExclusive === 'undefined' ? undefined : !!isExclusive,
     notify: typeof notify === 'undefined' ? undefined : !!notify,
   }).then(({ data }) => {
-=======
-export const updateList = (id, title, shouldReset, isExclusive, replies_policy) => (dispatch) => {
-  dispatch(updateListRequest(id));
-
-  api().put(`/api/v1/lists/${id}`, { title, replies_policy, exclusive: typeof isExclusive === 'undefined' ? undefined : !!isExclusive }).then(({ data }) => {
->>>>>>> b6fd14f0
     dispatch(updateListSuccess(data));
 
     if (shouldReset) {
