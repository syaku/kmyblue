// Commonly used web colors
$black: #000000; // Black
$white: #ffffff; // White
$red-600: #b7253d !default; // Deep Carmine
$red-500: #df405a !default; // Cerise
$blurple-600: #563acc; // Iris
$blurple-500: #6364ff; // Brand purple
$blurple-400: #7477fd; // Medium slate blue
$blurple-300: #858afa; // Faded Blue
$grey-600: hsl(240deg, 8%, 33%); // Trout
$grey-100: hsl(240deg, 51%, 90%); // Topaz

$success-green: #79bd9a !default; // Padua
$error-red: $red-500 !default; // Cerise
$warning-red: #ff5050 !default; // Sunset Orange
$gold-star: #ca8f04 !default; // Dark Goldenrod
$kmyblue: #29a5f7 !default;

$red-bookmark: $warning-red;

// Values from the classic Mastodon UI
$classic-base-color: hsl(240deg, 16%, 19%);
$classic-primary-color: hsl(240deg, 29%, 70%);
$classic-secondary-color: hsl(255deg, 25%, 88%);
$classic-highlight-color: $blurple-500;

// Values for kmyblue original functions
$emoji-reaction-color: #42485a !default;
$emoji-reaction-selected-color: #617ed5 !default;

// Variables for defaults in UI
$base-shadow-color: $black !default;
$base-overlay-background: $black !default;
$base-border-color: $white !default;
$simple-background-color: $white !default;
$valid-value-color: $success-green !default;
$error-value-color: $error-red !default;

// Tell UI to use selected colors
$ui-base-color: $classic-base-color !default; // Darkest
$ui-base-lighter-color: lighten(
  $ui-base-color,
  26%
) !default; // Lighter darkest
$ui-primary-color: $classic-primary-color !default; // Lighter
$ui-secondary-color: $classic-secondary-color !default; // Lightest
$ui-highlight-color: $classic-highlight-color !default;
$ui-button-color: $white !default;
$ui-button-background-color: $blurple-500 !default;
$ui-button-focus-background-color: $blurple-600 !default;
$ui-button-focus-outline-color: $blurple-400 !default;
$ui-button-focus-outline: solid 2px $ui-button-focus-outline-color !default;

$ui-button-secondary-color: $blurple-500 !default;
$ui-button-secondary-border-color: $blurple-500 !default;
$ui-button-secondary-focus-border-color: $blurple-300 !default;
$ui-button-secondary-focus-color: $blurple-300 !default;

$ui-button-tertiary-color: $blurple-300 !default;
$ui-button-tertiary-border-color: $blurple-300 !default;
$ui-button-tertiary-focus-background-color: $blurple-600 !default;
$ui-button-tertiary-focus-color: $white !default;

$ui-button-destructive-background-color: $red-500 !default;
$ui-button-destructive-focus-background-color: $red-600 !default;

$ui-button-icon-focus-outline: $ui-button-focus-outline !default;
$ui-button-icon-hover-background-color: rgba(140, 141, 255, 40%) !default;

// Variables for texts
$primary-text-color: $white !default;
$darker-text-color: $ui-primary-color !default;
$dark-text-color: $ui-base-lighter-color !default;
$secondary-text-color: $ui-secondary-color !default;
$highlight-text-color: lighten($ui-highlight-color, 8%) !default;
$action-button-color: $ui-base-lighter-color !default;
$action-button-focus-color: lighten($ui-base-lighter-color, 4%) !default;
$passive-text-color: $gold-star !default;
$active-passive-text-color: $success-green !default;

// For texts on inverted backgrounds
$inverted-text-color: $ui-base-color !default;
$lighter-text-color: $ui-base-lighter-color !default;
$light-text-color: $ui-primary-color !default;

// Language codes that uses CJK fonts
$cjk-langs: ja, ko, zh-CN, zh-HK, zh-TW;

// Variables for components
$media-modal-media-max-width: 100%;

// put margins on top and bottom of image to avoid the screen covered by image.
$media-modal-media-max-height: 80%;

$no-gap-breakpoint: 1175px;
$mobile-breakpoint: 630px;

$font-sans-serif: 'mastodon-font-sans-serif' !default;
$font-display: 'mastodon-font-display' !default;
$font-monospace: 'mastodon-font-monospace' !default;

:root {
  --dropdown-border-color: #{lighten($ui-base-color, 4%)};
  --dropdown-background-color: #{rgba(darken($ui-base-color, 8%), 0.9)};
  --dropdown-shadow: 0 20px 25px -5px #{rgba($base-shadow-color, 0.25)},
    0 8px 10px -6px #{rgba($base-shadow-color, 0.25)};
  --modal-background-color: #{rgba(darken($ui-base-color, 8%), 0.7)};
  --modal-background-variant-color: #{rgba($ui-base-color, 0.7)};
  --modal-border-color: #{lighten($ui-base-color, 4%)};
  --background-border-color: #{lighten($ui-base-color, 4%)};
  --background-filter: blur(10px) saturate(180%) contrast(75%) brightness(70%);
  --background-color: #{darken($ui-base-color, 8%)};
  --background-color-tint: #{rgba(darken($ui-base-color, 8%), 0.9)};
  --surface-background-color: #{darken($ui-base-color, 4%)};
  --surface-variant-background-color: #{$ui-base-color};
  --surface-variant-active-background-color: #{lighten($ui-base-color, 4%)};
  --on-surface-color: #{transparentize($ui-base-color, 0.5)};
  --avatar-border-radius: 8px;
<<<<<<< HEAD
  --content-font-size: 15px;
  --content-emoji-size: 20px;
  --content-line-height: 22px;
  --detail-content-font-size: 19px;
  --detail-content-emoji-size: 24px;
  --detail-content-line-height: 24px;
=======
  --media-outline-color: #{rgba(#fcf8ff, 0.15)};
  --overlay-icon-shadow: drop-shadow(0 0 8px #{rgba($base-shadow-color, 0.25)});
>>>>>>> 07cd1fd1
  --error-background-color: #{darken($error-red, 16%)};
  --error-active-background-color: #{darken($error-red, 12%)};
  --on-error-color: #fff;
}<|MERGE_RESOLUTION|>--- conflicted
+++ resolved
@@ -116,17 +116,14 @@
   --surface-variant-active-background-color: #{lighten($ui-base-color, 4%)};
   --on-surface-color: #{transparentize($ui-base-color, 0.5)};
   --avatar-border-radius: 8px;
-<<<<<<< HEAD
   --content-font-size: 15px;
   --content-emoji-size: 20px;
   --content-line-height: 22px;
   --detail-content-font-size: 19px;
   --detail-content-emoji-size: 24px;
   --detail-content-line-height: 24px;
-=======
   --media-outline-color: #{rgba(#fcf8ff, 0.15)};
   --overlay-icon-shadow: drop-shadow(0 0 8px #{rgba($base-shadow-color, 0.25)});
->>>>>>> 07cd1fd1
   --error-background-color: #{darken($error-red, 16%)};
   --error-active-background-color: #{darken($error-red, 12%)};
   --on-error-color: #fff;
