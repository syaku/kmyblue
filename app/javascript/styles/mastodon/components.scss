--- conflicted
+++ resolved
@@ -1765,18 +1765,17 @@
     margin-bottom: 16px;
   }
 
-<<<<<<< HEAD
+  .content-warning {
+    margin-bottom: 16px;
+
+    &:last-child {
+      margin-bottom: 0;
+    }
+  }
+
   &__button__blank {
     width: 24px;
     flex: 1 1 auto;
-=======
-  .content-warning {
-    margin-bottom: 16px;
-
-    &:last-child {
-      margin-bottom: 0;
-    }
->>>>>>> 97f6baf9
   }
 }
 
@@ -11369,4 +11368,12 @@
   &--filter::after {
     background-image: url('../images/filter-stripes.svg');
   }
+
+  &--compacted-status::before {
+    background-image: url('../images/quote-stripes.svg');
+  }
+
+  &--compacted-status::after {
+    display: none;
+  }
 }