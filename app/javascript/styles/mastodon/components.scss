--- conflicted
+++ resolved
@@ -4559,20 +4559,13 @@
   text-align: center;
 }
 
-<<<<<<< HEAD
 .detailed-status__button .emoji-button {
   padding: 0;
 }
 
-.column-settings__outer {
-  background: lighten($ui-base-color, 8%);
-  padding: 15px;
-}
-=======
 .column-settings {
   display: flex;
   flex-direction: column;
->>>>>>> 24319836
 
   &__section {
     // FIXME: Legacy
@@ -4582,14 +4575,6 @@
     font-weight: 500;
   }
 
-<<<<<<< HEAD
-.column-settings__section--with-margin {
-  margin-top: 10px;
-}
-
-.column-settings__row--with-margin {
-  margin-bottom: 15px;
-=======
   .column-header__links {
     margin: 0;
   }
@@ -4600,6 +4585,10 @@
 
     &:last-child {
       border-bottom: 0;
+    }
+
+    &.similar-row {
+      padding-top: 0;
     }
   }
 
@@ -4623,7 +4612,6 @@
       border: 0;
     }
   }
->>>>>>> 24319836
 }
 
 .column-settings__hashtags {
