.app-body {
  -webkit-overflow-scrolling: touch;
  -ms-overflow-style: -ms-autohiding-scrollbar;
}

.animated-number {
  display: inline-flex;
  flex-direction: column;
  align-items: stretch;
  overflow: hidden;
  position: relative;
}

.inline-alert {
  color: $valid-value-color;
  font-weight: 400;

  .no-reduce-motion & {
    transition: opacity 200ms ease;
  }
}

.link-button {
  display: block;
  font-size: 15px;
  line-height: 20px;
  color: $highlight-text-color;
  border: 0;
  background: transparent;
  padding: 0;
  cursor: pointer;
  text-decoration: none;

  &--destructive {
    color: $error-value-color;
  }

  &:hover,
  &:active {
    text-decoration: underline;
  }

  &:disabled {
    color: $ui-primary-color;
    cursor: default;
  }
}

.button {
  background-color: $ui-button-background-color;
  border: 10px none;
  border-radius: 4px;
  box-sizing: border-box;
  color: $ui-button-color;
  cursor: pointer;
  display: inline-flex;
  align-items: center;
  justify-content: center;
  gap: 6px;
  font-family: inherit;
  font-size: 15px;
  font-weight: 500;
  letter-spacing: 0;
  line-height: 22px;
  overflow: hidden;
  padding: 7px 18px;
  position: relative;
  text-align: center;
  text-decoration: none;
  text-overflow: ellipsis;
  white-space: nowrap;
  width: auto;

  &:active,
  &:focus,
  &:hover {
    background-color: $ui-button-focus-background-color;
  }

  &:focus-visible {
    outline: $ui-button-icon-focus-outline;
  }

  &--dangerous {
    background-color: var(--error-background-color);
    color: var(--on-error-color);

    &:active,
    &:focus,
    &:hover {
      background-color: var(--error-active-background-color);
      transition: none;
    }
  }

  &--destructive {
    &:active,
    &:focus,
    &:hover {
      background-color: $ui-button-destructive-focus-background-color;
      transition: none;
    }
  }

  &:disabled,
  &.disabled {
    background-color: $ui-primary-color;
    cursor: not-allowed;
  }

  &.copyable {
    transition: background 300ms linear;
  }

  &.copied {
    background: $valid-value-color;
    transition: none;
  }

  &.button-secondary {
    color: $highlight-text-color;
    background: transparent;
    padding: 6px 17px;
    border: 1px solid $highlight-text-color;

    &:active,
    &:focus,
    &:hover {
      border-color: lighten($highlight-text-color, 4%);
      color: lighten($highlight-text-color, 4%);
      background-color: transparent;
      text-decoration: none;
    }

    &.button--destructive {
      &:active,
      &:focus,
      &:hover {
        border-color: $ui-button-destructive-focus-background-color;
        color: $ui-button-destructive-focus-background-color;
      }
    }

    &:disabled,
    &.disabled {
      opacity: 0.7;
      border-color: $ui-primary-color;
      color: $ui-primary-color;

      &:active,
      &:focus,
      &:hover {
        border-color: $ui-primary-color;
        color: $ui-primary-color;
      }
    }
  }

  &.button-tertiary {
    background: transparent;
    padding: 6px 17px;
    color: $ui-button-tertiary-color;
    border: 1px solid $ui-button-tertiary-border-color;

    &:active,
    &:focus,
    &:hover {
      background-color: $ui-button-tertiary-focus-background-color;
      color: $ui-button-tertiary-focus-color;
      border: 0;
      padding: 7px 18px;
    }

    &:disabled {
      opacity: 0.5;
    }

    &.button--confirmation {
      color: $valid-value-color;
      border-color: $valid-value-color;

      &:active,
      &:focus,
      &:hover {
        background: $valid-value-color;
        color: $primary-text-color;
      }
    }

    &.button--destructive {
      color: $error-value-color;
      border-color: $error-value-color;

      &:active,
      &:focus,
      &:hover {
        background: $error-value-color;
        color: $primary-text-color;
      }
    }
  }

  &.button--block {
    width: 100%;
  }

  .icon {
    width: 18px;
    height: 18px;
  }
}

.column__wrapper {
  display: flex;
  flex: 1 1 auto;
  position: relative;
}

.icon {
  flex: 0 0 auto;
  width: 24px;
  height: 24px;
  aspect-ratio: 1;

  path {
    fill: currentColor;
  }
}

.icon-button {
  display: inline-flex;
  color: $action-button-color;
  border: 0;
  padding: 0;
  border-radius: 4px;
  background: transparent;
  cursor: pointer;
  align-items: center;
  justify-content: center;
  text-decoration: none;
  gap: 4px;
  flex: 0 0 auto;

  a {
    display: flex;
    color: inherit;
    text-decoration: none;
  }

  &:hover,
  &:active,
  &:focus {
    color: lighten($action-button-color, 7%);
    background-color: rgba($action-button-color, 0.15);
  }

  &:focus-visible {
    outline: $ui-button-icon-focus-outline;
  }

  &.disabled {
    color: darken($action-button-color, 13%);
    background-color: transparent;
    cursor: default;
  }

  &.inverted {
    color: $lighter-text-color;

    &:hover,
    &:active,
    &:focus {
      color: darken($lighter-text-color, 7%);
      background-color: rgba($lighter-text-color, 0.15);
    }

    &:focus-visible {
      outline: $ui-button-icon-focus-outline;
    }

    &.disabled {
      color: lighten($lighter-text-color, 7%);
      background-color: transparent;
    }
  }

  &.active {
    color: $highlight-text-color;

    &:hover,
    &:active,
    &:focus {
      color: $highlight-text-color;
      background-color: transparent;
    }

    &.disabled {
      color: lighten($highlight-text-color, 13%);
    }
  }

  &.overlayed {
    box-sizing: content-box;
    background: rgba($black, 0.65);
    backdrop-filter: blur(10px) saturate(180%) contrast(75%) brightness(70%);
    color: rgba($white, 0.7);
    border-radius: 4px;
    padding: 2px;

    &:hover {
      background: rgba($black, 0.9);
    }
  }

  &--with-counter {
    padding-inline-end: 4px;
  }

  &__counter {
    display: block;
    width: auto;
    font-size: 12px;
    font-weight: 500;
  }

  &.copyable {
    transition: all 300ms linear;
  }

  &.copied {
    border-color: $valid-value-color;
    color: $valid-value-color;
    transition: none;
    background-color: rgba($valid-value-color, 0.15);
  }
}

.text-icon-button {
  color: $lighter-text-color;
  border: 0;
  border-radius: 4px;
  background: transparent;
  cursor: pointer;
  font-weight: 600;
  font-size: 11px;
  padding: 0 3px;
  line-height: 27px;
  white-space: nowrap;

  &:hover,
  &:active,
  &:focus {
    color: darken($lighter-text-color, 7%);
    background-color: rgba($lighter-text-color, 0.15);
  }

  &:focus-visible {
    outline: $ui-button-icon-focus-outline;
  }

  &.disabled {
    color: lighten($lighter-text-color, 20%);
    background-color: transparent;
    cursor: default;
  }

  &.active {
    color: $highlight-text-color;

    &:hover,
    &:active,
    &:focus {
      color: $highlight-text-color;
      background-color: transparent;
    }
  }
}

body > [data-popper-placement] {
  z-index: 3;
}

.invisible {
  font-size: 0;
  line-height: 0;
  display: inline-block;
  width: 0;
  height: 0;
  position: absolute;

  img,
  svg {
    margin: 0 !important;
    border: 0 !important;
    padding: 0 !important;
    width: 0 !important;
    height: 0 !important;
  }
}

.ellipsis {
  &::after {
    content: '…';
  }
}

.autosuggest-textarea {
  &__textarea {
    background: transparent;
    min-height: 100px;
    padding-bottom: 0;
    resize: none;
    scrollbar-color: initial;

    &::-webkit-scrollbar {
      all: unset;
    }
  }

  &__suggestions {
    box-shadow: var(--dropdown-shadow);
    background: $ui-base-color;
    border: 1px solid var(--background-border-color);
    border-radius: 0 0 4px 4px;
    color: $secondary-text-color;
    font-size: 14px;
    padding: 0;

    &__item {
      box-sizing: border-box;
      display: flex;
      align-items: center;
      height: 48px;
      cursor: pointer;
      font-size: 14px;
      line-height: 20px;
      letter-spacing: 0.25px;
      color: $secondary-text-color;

      &:last-child {
        border-radius: 0 0 4px 4px;
      }

      &:hover,
      &:focus,
      &:active {
        background: var(--dropdown-border-color);

        .autosuggest-account .display-name__account {
          color: inherit;
        }
      }

      &.selected {
        background: $ui-highlight-color;
        color: $ui-button-color;

        .autosuggest-account .display-name__account {
          color: inherit;
        }
      }
    }
  }
}

.autosuggest-account,
.autosuggest-emoji,
.autosuggest-hashtag {
  flex: 1 0 0;
  display: flex;
  flex-direction: row;
  align-items: center;
  justify-content: flex-start;
  gap: 12px;
  padding: 8px 12px;
  overflow: hidden;
  text-overflow: ellipsis;
}

.autosuggest-account {
  .display-name {
    font-weight: 400;
    display: flex;
    flex-direction: column;
    flex: 1 0 0;
  }

  .display-name__account {
    display: block;
    line-height: 16px;
    font-size: 12px;
    color: $ui-primary-color;
  }
}

.autosuggest-hashtag {
  justify-content: space-between;

  &__name {
    flex: 1 1 auto;
    overflow: hidden;
    text-overflow: ellipsis;
    white-space: nowrap;
  }

  &__uses {
    flex: 0 0 auto;
    text-align: end;
    overflow: hidden;
    text-overflow: ellipsis;
    white-space: nowrap;
  }
}

.autosuggest-emoji {
  &__name {
    flex: 1 0 0;
    overflow: hidden;
    text-overflow: ellipsis;
    white-space: nowrap;
  }
}

.autosuggest-account .account__avatar,
.autosuggest-emoji img {
  display: block;
  width: 24px;
  height: 24px;
  flex: 0 0 auto;
}

.compose-form {
  display: flex;
  flex-direction: column;
  gap: 32px;

  .layout-multiple-columns &,
  .column & {
    padding: 15px;
  }

  &__highlightable {
    display: flex;
    flex-direction: column;
    gap: 16px;
    flex: 0 1 auto;
    border-radius: 4px;
    border: 1px solid var(--background-border-color);
    transition: border-color 300ms linear;
    min-height: 0;
    position: relative;
    background: $ui-base-color;
    overflow-y: auto;

    &.active {
      transition: none;
      border-color: $ui-highlight-color;
    }
  }

  &__warning {
    color: $inverted-text-color;
    background: $ui-primary-color;
    box-shadow: 0 2px 6px rgba($base-shadow-color, 0.3);
    padding: 8px 10px;
    border-radius: 4px;
    font-size: 13px;
    font-weight: 400;

    strong {
      color: $inverted-text-color;
      font-weight: 500;

      @each $lang in $cjk-langs {
        &:lang(#{$lang}) {
          font-weight: 700;
        }
      }
    }

    a {
      color: $lighter-text-color;
      font-weight: 500;
      text-decoration: underline;

      &:hover,
      &:active,
      &:focus {
        text-decoration: none;
      }
    }
  }

  .compose-form__autosuggest-wrapper {
    position: relative;
  }

  .spoiler-input {
    display: flex;
    align-items: stretch;

    &__border {
      background: url('../images/warning-stripes.svg') repeat-y;
      width: 5px;
      flex: 0 0 auto;

      &:first-child {
        border-start-start-radius: 4px;
      }

      &:last-child {
        border-start-end-radius: 4px;
      }
    }

    .autosuggest-input {
      flex: 1 1 auto;
      border-bottom: 1px solid var(--background-border-color);
    }
  }

  .autosuggest-textarea__textarea,
  .spoiler-input__input {
    display: block;
    box-sizing: border-box;
    width: 100%;
    margin: 0;
    color: $secondary-text-color;
    background: $ui-base-color;
    font-family: inherit;
    font-size: 14px;
    padding: 12px;
    line-height: normal;
    border: 0;
    outline: 0;

    &:focus {
      outline: 0;
    }
  }

  .spoiler-input__input {
    padding: 12px 12px - 5px;
    background: rgba($ui-highlight-color, 0.05);
    color: $highlight-text-color;
  }

  &__dropdowns {
    display: flex;
    align-items: center;
    gap: 8px;

    &__second {
      margin-top: -8px;
    }

    & > div {
      overflow: hidden;
      display: flex;
    }
  }

  &__uploads {
    padding: 0 12px;
    aspect-ratio: 3/2;
  }

  .media-gallery {
    gap: 8px;
  }

  &__upload {
    position: relative;
    cursor: grab;

    &.dragging {
      opacity: 0;
    }

    &.overlay {
      height: 100%;
      border-radius: 8px;
      pointer-events: none;
    }

    &__drag-handle {
      position: absolute;
      top: 50%;
      inset-inline-start: 0;
      transform: translateY(-50%);
      color: $white;
      background: transparent;
      border: 0;
      padding: 8px 3px;
      cursor: grab;
    }

    &__actions {
      display: flex;
      align-items: flex-start;
      justify-content: space-between;
      padding: 8px;
    }

    &__preview {
      position: absolute;
      width: 100%;
      height: 100%;
      border-radius: 6px;
      z-index: -1;
      top: 0;
      inset-inline-start: 0;
    }

    &__thumbnail {
      width: 100%;
      height: 100%;
      background-position: center;
      background-size: cover;
      background-repeat: no-repeat;
      overflow: hidden;
    }

    .icon-button {
      flex: 0 0 auto;
      color: $white;
      background: rgba(0, 0, 0, 75%);
      border-radius: 6px;
      font-size: 12px;
      line-height: 16px;
      font-weight: 500;
      padding: 4px 8px;
      font-family: inherit;

      .icon {
        width: 15px;
        height: 15px;
      }
    }

    .icon-button.compose-form__upload__delete {
      padding: 2px;
      border-radius: 50%;

      .icon {
        width: 20px;
        height: 20px;
      }
    }

    &__warning {
      position: absolute;
      z-index: 2;
      bottom: 0;
      inset-inline-start: 0;
      inset-inline-end: 0;
      padding: 8px;

      .icon-button.active {
        color: #ffbe2e;
        background: rgba(0, 0, 0, 75%);
      }
    }
  }

  &__footer {
    display: flex;
    flex-direction: column;
    gap: 12px;
    padding: 12px;
    padding-top: 0;
  }

  &__submit {
    display: flex;
    align-items: center;
    flex: 1 1 auto;
    max-width: 100%;
    overflow: hidden;
  }

  &__buttons {
    display: flex;
    gap: 8px;
    align-items: center;
    flex: 1 1 auto;

    & > div {
      display: flex;

      .searchability .icon-button {
        height: 27px;
      }
    }

    .icon-button {
      padding: 2px;
    }

    .icon-button .icon {
      width: 20px;
      height: 20px;
    }
  }

  &__actions {
    display: flex;
    align-items: center;
    flex: 0 0 auto;
    gap: 12px;
    flex-wrap: wrap;

    .icon-button {
      box-sizing: content-box;
      color: $highlight-text-color;

      &:hover,
      &:focus,
      &:active {
        color: $highlight-text-color;
      }

      &.disabled {
        color: $highlight-text-color;
        opacity: 0.5;
      }

      &.active {
        background: $ui-highlight-color;
        color: $primary-text-color;
      }
    }
  }

  &__poll {
    display: flex;
    flex-direction: column;
    align-self: stretch;
    gap: 8px;

    .poll__option {
      padding: 0 12px;
      gap: 8px;

      &.empty:not(:focus-within) {
        opacity: 0.5;
      }
    }

    .poll__input {
      width: 17px;
      height: 17px;
      border-color: $darker-text-color;
    }

    &__footer {
      display: flex;
      align-items: center;
      gap: 16px;
      padding-inline-start: 37px;
      padding-inline-end: 40px;

      &__sep {
        width: 1px;
        height: 22px;
        background: lighten($ui-base-color, 8%);
        flex: 0 0 auto;
      }
    }

    &__select {
      display: flex;
      flex-direction: column;
      gap: 2px;
      flex: 1 1 auto;
      min-width: 0;

      &__label {
        flex: 0 0 auto;
        font-size: 11px;
        font-weight: 500;
        line-height: 16px;
        letter-spacing: 0.5px;
        color: $darker-text-color;
        white-space: nowrap;
        text-overflow: ellipsis;
        overflow: hidden;
      }

      &__value {
        flex: 0 0 auto;
        appearance: none;
        background: transparent;
        border: none;
        padding: 0;
        font-size: 14px;
        font-weight: 500;
        line-height: 20px;
        letter-spacing: 0.1px;
        color: $highlight-text-color;
        white-space: nowrap;
        text-overflow: ellipsis;
        overflow: hidden;
      }
    }
  }
}

.dropdown-button {
  display: flex;
  align-items: center;
  gap: 4px;
  background: transparent;
  color: $highlight-text-color;
  border-radius: 6px;
  border: 1px solid $highlight-text-color;
  padding: 4px 8px;
  font-size: 13px;
  line-height: normal;
  font-weight: 400;
  overflow: hidden;
  text-overflow: ellipsis;
  white-space: nowrap;

  &[disabled] {
    cursor: default;
    color: $highlight-text-color;
    border-color: $highlight-text-color;
    opacity: 0.5;
  }

  .icon {
    width: 15px;
    height: 15px;
    flex: 0 0 auto;
  }

  &__label {
    overflow: hidden;
    text-overflow: ellipsis;
    white-space: nowrap;
    flex: 1 1 auto;
  }

  &.active {
    background: $ui-highlight-color;
    border-color: $ui-highlight-color;
    color: $primary-text-color;
  }
}

.character-counter {
  cursor: default;
  font-family: $font-sans-serif, sans-serif;
  font-size: 14px;
  font-weight: 400;
  line-height: normal;
  color: $darker-text-color;
  flex: 1 0 auto;
  text-align: end;

  &.character-counter--over {
    color: $error-red;
  }
}

.no-reduce-motion .spoiler-input {
  transition:
    height 0.4s ease,
    opacity 0.4s ease;
}

.sign-in-banner {
  padding: 10px;

  p {
    font-size: 15px;
    line-height: 22px;
    color: $darker-text-color;
    margin-bottom: 20px;

    strong {
      font-weight: 700;
    }

    a {
      color: $secondary-text-color;
      text-decoration: none;
      unicode-bidi: isolate;

      &:hover {
        text-decoration: underline;
      }
    }
  }

  .button {
    margin-bottom: 10px;
  }
}

.emojione {
  font-size: inherit;
  vertical-align: middle;
  object-fit: contain;
  margin: -0.2ex 0.15em 0.2ex;
  min-width: 20px;
  max-width: min(10em, 100%);
  height: 20px;

  img {
    width: auto;
  }
}

.status__content--with-action {
  cursor: pointer;
}

.status__content {
  clear: both;
}

.status__content,
.edit-indicator__content,
.reply-indicator__content {
  position: relative;
  word-wrap: break-word;
  font-weight: 400;
  overflow: hidden;
  text-overflow: ellipsis;
  font-size: var(--content-font-size);
  line-height: var(--content-line-height);
  padding-top: 2px;
  color: $primary-text-color;

  &:focus {
    outline: 0;
  }

  &.status__content--with-spoiler {
    white-space: normal;

    .status__content__text {
      white-space: pre-wrap;
    }
  }

  .emojione {
    min-width: var(--content-emoji-size);
    max-width: min(10em, 100%);
    height: var(--content-emoji-size);
    margin: -3px 0 0;
  }

  p {
    margin-bottom: 22px;
    white-space: pre-wrap;
    unicode-bidi: plaintext;

    &:last-child {
      margin-bottom: 0;
    }
  }

  a {
    color: $secondary-text-color;
    text-decoration: none;
    unicode-bidi: isolate;

    &:hover {
      text-decoration: underline;
    }

    &.mention {
      &:hover {
        text-decoration: none;

        span {
          text-decoration: underline;
        }
      }
    }
  }

  a.unhandled-link {
    color: $highlight-text-color;
  }

  .status__content__spoiler-link {
    background: $action-button-color;

    &:hover,
    &:focus {
      background: lighten($action-button-color, 7%);
      text-decoration: none;
    }

    &::-moz-focus-inner {
      border: 0;
    }

    &::-moz-focus-inner,
    &:focus,
    &:active {
      outline: 0 !important;
    }
  }

  .status__content__text {
    display: none;

    &.status__content__text--visible {
      display: block;
    }
  }
}

.reply-indicator {
  display: grid;
  grid-template-columns: 46px minmax(0, 1fr);
  grid-template-rows: 46px max-content;
  gap: 0 10px;

  .detailed-status__display-name {
    margin-bottom: 4px;
  }

  .detailed-status__display-avatar {
    grid-column-start: 1;
    grid-row-start: 1;
    grid-row-end: span 1;
  }

  &__main {
    grid-column-start: 2;
    grid-row-start: 1;
    grid-row-end: span 2;
  }

  .display-name {
    font-size: 14px;
    line-height: 16px;

    &__account {
      display: none;
    }
  }

  &__line {
    grid-column-start: 1;
    grid-row-start: 2;
    grid-row-end: span 1;
    position: relative;

    &::before {
      display: block;
      content: '';
      position: absolute;
      inset-inline-start: 50%;
      top: 4px;
      transform: translateX(-50%);
      background: lighten($ui-base-color, 8%);
      width: 2px;
      height: calc(100% + 32px - 8px); // Account for gap to next element
    }
  }

  &__content {
    font-size: 14px;
    line-height: 20px;
    letter-spacing: 0.25px;
    display: -webkit-box;
    -webkit-line-clamp: 4;
    -webkit-box-orient: vertical;
    padding: 0;
    max-height: 4 * 20px;
    overflow: hidden;
    color: $darker-text-color;
  }

  &__attachments {
    margin-top: 4px;
    color: $darker-text-color;
    font-size: 12px;
    line-height: 16px;
    display: flex;
    align-items: center;
    gap: 4px;

    .icon {
      width: 18px;
      height: 18px;
    }
  }
}

.edit-indicator {
  border-radius: 4px 4px 0 0;
  background: lighten($ui-base-color, 4%);
  padding: 12px;
  overflow-y: auto;
  flex: 0 0 auto;
  border-bottom: 0.5px solid lighten($ui-base-color, 8%);
  display: flex;
  flex-direction: column;
  gap: 4px;

  &__header {
    display: flex;
    justify-content: space-between;
    align-items: center;
    color: $darker-text-color;
    font-size: 12px;
    line-height: 16px;
    overflow: hidden;
    text-overflow: ellipsis;
  }

  &__cancel {
    display: flex;

    .icon {
      width: 18px;
      height: 18px;
    }
  }

  &__display-name {
    display: flex;
    gap: 4px;

    a {
      color: inherit;
      text-decoration: none;

      &:hover,
      &:focus,
      &:active {
        text-decoration: underline;
      }
    }
  }

  &__content {
    color: $secondary-text-color;
    font-size: 14px;
    line-height: 20px;
    letter-spacing: 0.25px;
    padding-top: 0 !important;
    display: -webkit-box;
    -webkit-line-clamp: 4;
    -webkit-box-orient: vertical;
    max-height: 4 * 20px;
    overflow: hidden;

    a {
      color: $highlight-text-color;
    }
  }

  &__attachments {
    color: $darker-text-color;
    font-size: 12px;
    line-height: 16px;
    opacity: 0.75;
    display: flex;
    align-items: center;
    gap: 4px;

    .icon {
      width: 18px;
      height: 18px;
    }
  }
}

.edit-indicator__content,
.reply-indicator__content {
  .emojione {
    width: 18px;
    height: 18px;
    margin: -3px 0 0;
  }
}

.announcements__item__content {
  word-wrap: break-word;
  overflow-y: auto;

  .emojione {
    min-width: 20px;
    max-width: min(10em, 100%);
    height: 20px;
    margin: -3px 0 0;
  }

  p {
    margin-bottom: 10px;
    white-space: pre-wrap;

    &:last-child {
      margin-bottom: 0;
    }
  }

  a {
    color: $secondary-text-color;
    text-decoration: none;

    &:hover {
      text-decoration: underline;
    }

    &.mention {
      &:hover {
        text-decoration: none;

        span {
          text-decoration: underline;
        }
      }
    }

    &.unhandled-link {
      color: $highlight-text-color;
    }
  }
}

.status__content.status__content--collapsed {
  max-height: 22px * 15; // 15 lines is roughly above 500 characters
}

.status__content__read-more-button,
.status__content__translate-button {
  display: flex;
  align-items: center;
  font-size: 15px;
  line-height: 22px;
  color: $highlight-text-color;
  border: 0;
  background: transparent;
  padding: 0;
  padding-top: 16px;
  text-decoration: none;

  &:hover,
  &:active {
    text-decoration: underline;
  }

  .icon {
    width: 15px;
    height: 15px;
  }
}

.translate-button {
  margin-top: 16px;
  font-size: 15px;
  line-height: 22px;
  display: flex;
  justify-content: space-between;
  color: $dark-text-color;
}

.status__content__spoiler-link {
  display: inline-block;
  border-radius: 2px;
  background: transparent;
  border: 0;
  color: $inverted-text-color;
  font-weight: 700;
  font-size: 11px;
  padding: 0 6px;
  text-transform: uppercase;
  line-height: 20px;
  cursor: pointer;
  vertical-align: top;
}

.status__wrapper--filtered {
  color: $dark-text-color;
  border: 0;
  font-size: inherit;
  text-align: center;
  line-height: inherit;
  margin: 0;
  padding: 15px;
  box-sizing: border-box;
  width: 100%;
  clear: both;
  border-bottom: 1px solid var(--background-border-color);

  &__button {
    display: inline;
    color: lighten($ui-highlight-color, 8%);
    border: 0;
    background: transparent;
    padding: 0;
    font-size: inherit;
    line-height: inherit;

    &:hover,
    &:active {
      text-decoration: underline;
    }
  }
}

.focusable {
  &:focus {
    outline: 0;
    background: rgba($ui-highlight-color, 0.05);
  }
}

.status {
  padding: 16px;
  min-height: 54px;
  border-bottom: 1px solid var(--background-border-color);
  cursor: auto;
  opacity: 1;
  animation: fade 150ms linear;

  @keyframes fade {
    0% {
      opacity: 0;
    }

    100% {
      opacity: 1;
    }
  }

  .content-warning {
    margin-bottom: 10px;

    &:last-child {
      margin-bottom: 0;
    }
  }

  .media-gallery,
  .video-player,
  .audio-player,
  .attachment-list {
    margin-top: 16px;
  }

  &.light {
    .status__relative-time,
    .status__visibility-icon {
      color: $light-text-color;
    }

    .status__display-name {
      color: $inverted-text-color;
    }

    .display-name {
      color: $light-text-color;

      strong {
        color: $inverted-text-color;
      }
    }

    .status__content {
      color: $inverted-text-color;

      a {
        color: $highlight-text-color;
      }

      &__spoiler-link {
        color: $primary-text-color;
        background: $ui-primary-color;

        &:hover,
        &:focus {
          background: lighten($ui-primary-color, 8%);
        }
      }
    }
  }

  &--in-thread {
    $thread-margin: 46px + 10px;

    border-bottom: 0;

    .status__content,
    .status__action-bar,
    .status__emoji-reactions-bar,
    .media-gallery,
    .video-player,
    .audio-player,
    .attachment-list,
    .picture-in-picture-placeholder,
    .more-from-author,
    .status-card,
    .hashtag-bar,
    .content-warning,
    .filter-warning {
      margin-inline-start: $thread-margin;
      width: calc(100% - $thread-margin);
    }

    .more-from-author {
      width: calc(100% - $thread-margin + 2px);
    }

    .status__content__read-more-button {
      margin-inline-start: $thread-margin;
    }
  }

  &__action-bar__button-wrapper {
    flex-basis: 0;
    flex-grow: 1;

    &:last-child {
      flex-grow: 0;
    }

    &__blank {
      width: 24px;
    }
  }

  &--first-in-thread {
    border-top: 1px solid var(--background-border-color);
  }

  &__line {
    height: 16px - 4px;
    border-inline-start: 2px solid lighten($ui-base-color, 8%);
    width: 0;
    position: absolute;
    top: 0;
    inset-inline-start: 16px + ((46px - 2px) * 0.5);

    &--full {
      top: 0;
      height: 100%;

      &::before {
        content: '';
        display: block;
        position: absolute;
        top: 16px - 4px;
        height: 46px + 4px + 4px;
        width: 2px;
        background: $ui-base-color;
        inset-inline-start: -2px;
      }
    }

    &--first {
      top: 16px + 46px + 4px;
      height: calc(100% - (16px + 46px + 4px));

      &::before {
        display: none;
      }
    }
  }
}

.status__relative-time {
  display: block;
  font-size: 15px;
  line-height: 22px;
  height: 40px;
  order: 2;
  flex: 0 0 auto;
  color: $dark-text-color;
}

.notification__relative_time {
  color: $dark-text-color;
  float: right;
  font-size: 14px;
  padding-bottom: 1px;
}

.status__visibility-icon {
  padding: 0 4px;

  .icon {
    width: 1em;
    height: 1em;
    margin-bottom: -2px;
  }
}

.status__display-name {
  color: $dark-text-color;
}

.status__info .status__display-name {
  max-width: 100%;
  display: flex;
  font-size: 15px;
  line-height: 22px;
  align-items: center;
  gap: 10px;
  overflow: hidden;

  .display-name {
    bdi {
      overflow: hidden;
      text-overflow: ellipsis;
    }

    &__account {
      white-space: nowrap;
      display: block;
      overflow: hidden;
      text-overflow: ellipsis;
    }
  }
}

.status__info {
  font-size: 15px;
  padding-bottom: 10px;
  display: flex;
  align-items: center;
  justify-content: space-between;
  gap: 10px;
  cursor: pointer;
}

.status-check-box__status {
  display: block;
  box-sizing: border-box;
  width: 100%;
  padding: 0 10px;

  .detailed-status__display-name {
    color: lighten($inverted-text-color, 16%);

    span {
      display: inline;
    }

    &:hover strong {
      text-decoration: none;
    }
  }

  .media-gallery,
  .audio-player,
  .video-player {
    margin-top: 15px;
    max-width: 250px;
  }

  .status__content {
    padding: 0;
    white-space: normal;
  }

  .media-gallery__item-thumbnail {
    cursor: default;
  }
}

.status__prepend {
  padding: 16px;
  padding-bottom: 0;
  display: flex;
  align-items: center;
  gap: 8px;
  font-size: 15px;
  line-height: 22px;
  font-weight: 500;
  color: $dark-text-color;

  &__icon {
    display: flex;
    align-items: center;
    justify-content: center;
    flex: 0 0 auto;

    .icon {
      width: 16px;
      height: 16px;
    }
  }

  a {
    color: inherit;
    text-decoration: none;
  }

  > span {
    display: block;
    overflow: hidden;
    text-overflow: ellipsis;
  }
}

.status__wrapper-direct,
.notification-ungrouped--direct,
.notification-group--direct {
  background: rgba($ui-highlight-color, 0.05);

  &:focus {
    background: rgba($ui-highlight-color, 0.1);
  }
}

.status__wrapper-direct,
.notification-ungrouped--direct {
  .status__prepend,
  .notification-ungrouped__header {
    color: $highlight-text-color;
  }
}

.status__emoji-reactions-bar {
  display: flex;
  flex-wrap: wrap;
  gap: 4px 8px;
  margin: 12px 0 2px 4px;

  .emoji-reactions-bar__button {
    background: $emoji-reaction-color;
    border: 0;
    cursor: pointer;
    display: flex;
    justify-items: center;
    align-items: center;
    height: 28px;

    &.toggled {
      background: $emoji-reaction-selected-color;
    }

    > .emoji {
      display: block;
      height: 24px;
      transition: transform 0.2s ease;

      &:hover {
        transform: scale(1.44);
      }

      img {
        margin-top: 0;
        margin-bottom: 0;
        height: 24px;
      }
    }

    .count {
      display: block;
      margin: 0 2px;
      color: $ui-secondary-color;
    }
  }
}

.status__action-bar {
  display: flex;
  justify-content: space-between;
  align-items: center;
  gap: 18px;
  margin-top: 16px;
}

.detailed-status__action-bar-dropdown {
  flex: 1 1 auto;
  display: flex;
  align-items: center;
  justify-content: center;
  position: relative;
}

.detailed-status {
  padding: 16px;
  border-top: 1px solid var(--background-border-color);

  .status__content {
    font-size: var(--detail-content-font-size);
    line-height: var(--detail-content-line-height);

    .emojione {
      min-width: var(--detail-content-emoji-size);
      max-width: min(10em, 100%);
      height: var(--detail-content-emoji-size);
      margin: -1px 0 0;
    }

    .status__content__spoiler-link {
      line-height: 24px;
      margin: -1px 0 0;
    }
  }

  .media-gallery,
  .video-player,
  .audio-player {
    margin-top: 16px;
  }

  .status__prepend {
    padding: 0;
    margin-bottom: 16px;
  }

  .content-warning {
    margin-bottom: 16px;

    &:last-child {
      margin-bottom: 0;
    }
  }

  &__button__blank {
    width: 24px;
    flex: 1 1 auto;
  }

  .logo {
    width: 40px;
    height: 40px;
    color: $dark-text-color;
  }
}

.embed {
  position: relative;

  &__overlay {
    display: block;
    position: absolute;
    top: 0;
    left: 0;
    width: 100%;
    height: 100%;
  }

  .detailed-status {
    border-top: 0;
  }
}

.scrollable > div:first-child .detailed-status {
  border-top: 0;
}

.detailed-status__meta {
  margin-top: 24px;
  color: $dark-text-color;
  font-size: 14px;
  line-height: 18px;

  &__line {
    border-bottom: 1px solid var(--background-border-color);
    padding: 8px 0;
    display: flex;
    flex-wrap: wrap;
    align-items: center;
    gap: 8px;

    &:first-child {
      padding-top: 0;
    }

    &:last-child {
      padding-bottom: 0;
      border-bottom: 0;
    }
  }

  .icon {
    width: 18px;
    height: 18px;
  }

  .animated-number {
    color: $secondary-text-color;
    font-weight: 500;
  }
}

.detailed-status__action-bar {
  border-top: 1px solid var(--background-border-color);
  border-bottom: 1px solid var(--background-border-color);
  display: flex;
  flex-direction: row;
  padding: 10px 0;
}

.detailed-status__wrapper-direct {
  .detailed-status,
  .detailed-status__action-bar {
    background: mix($ui-base-color, $ui-highlight-color, 95%);
  }

  &:focus {
    .detailed-status,
    .detailed-status__action-bar {
      background: mix(lighten($ui-base-color, 4%), $ui-highlight-color, 95%);
    }
  }

  .detailed-status__action-bar {
    border-top-color: mix(
      lighten($ui-base-color, 8%),
      $ui-highlight-color,
      95%
    );
  }

  .status__prepend {
    color: $highlight-text-color;
  }
}

.detailed-status__link {
  display: inline-flex;
  align-items: center;
  color: inherit;
  text-decoration: none;
  gap: 6px;
}

.domain {
  padding: 10px;
  border-bottom: 1px solid var(--background-border-color);

  .domain__domain-name {
    flex: 1 1 auto;
    display: block;
    color: $primary-text-color;
    text-decoration: none;
    font-size: 14px;
    font-weight: 500;
  }
}

.domain__wrapper {
  display: flex;
}

.domain_buttons {
  height: 18px;
  padding: 10px;
  white-space: nowrap;
}

.account {
  padding: 16px;
  border-bottom: 1px solid var(--background-border-color);

  .account__display-name {
    flex: 1 1 auto;
    display: flex;
    align-items: center;
    gap: 10px;
    color: $darker-text-color;
    overflow: hidden;
    text-decoration: none;
    font-size: 14px;

    .display-name {
      margin-bottom: 4px;
    }

    .display-name strong {
      display: inline;
    }
  }

  &--minimal {
    .account__display-name {
      .display-name {
        margin-bottom: 0;
      }

      .display-name strong {
        display: block;
      }
    }
  }

  &__domain-pill {
    display: inline-flex;
    background: rgba($highlight-text-color, 0.2);
    border-radius: 4px;
    border: 0;
    color: $highlight-text-color;
    font-weight: 500;
    font-size: 12px;
    line-height: 16px;
    padding: 4px 8px;

    &.active {
      color: $white;
      background: $ui-highlight-color;
    }

    &__popout {
      background: var(--dropdown-background-color);
      backdrop-filter: var(--background-filter);
      border: 1px solid var(--dropdown-border-color);
      box-shadow: var(--dropdown-shadow);
      max-width: 320px;
      padding: 16px;
      border-radius: 8px;
      display: flex;
      flex-direction: column;
      gap: 24px;
      font-size: 14px;
      line-height: 20px;
      color: $darker-text-color;

      .link-button {
        display: inline;
        font-size: inherit;
        line-height: inherit;
      }

      &__header {
        display: flex;
        align-items: center;
        gap: 12px;

        &__icon {
          width: 40px;
          height: 40px;
          background: $ui-highlight-color;
          color: $white;
          display: flex;
          align-items: center;
          justify-content: center;
          border-radius: 50%;
          flex-shrink: 0;
        }

        h3 {
          font-size: 17px;
          line-height: 22px;
          color: $primary-text-color;
        }
      }

      &__handle {
        border: 2px dashed $highlight-text-color;
        background: rgba($highlight-text-color, 0.1);
        padding: 12px 8px;
        color: $highlight-text-color;
        border-radius: 4px;

        &__label {
          font-size: 11px;
          line-height: 16px;
          font-weight: 500;
        }

        &__handle {
          user-select: all;
        }
      }

      &__parts {
        display: flex;
        flex-direction: column;
        gap: 8px;
        font-size: 12px;
        line-height: 16px;

        & > div {
          display: flex;
          align-items: flex-start;
          gap: 12px;
        }

        &__icon {
          width: 40px;
          height: 40px;
          display: flex;
          align-items: center;
          justify-content: center;
          flex-shrink: 0;
          color: $highlight-text-color;
        }

        h6 {
          font-size: 14px;
          line-height: 20px;
          font-weight: 500;
          color: $primary-text-color;
        }
      }
    }
  }

  &__note {
    font-size: 14px;
    font-weight: 400;
    overflow: hidden;
    text-overflow: ellipsis;
    display: -webkit-box;
    -webkit-line-clamp: 1;
    -webkit-box-orient: vertical;
    margin-top: 10px;
    color: $darker-text-color;

    &--missing {
      color: $dark-text-color;
    }

    p {
      margin-bottom: 10px;

      &:last-child {
        margin-bottom: 0;
      }
    }

    a {
      color: inherit;

      &:hover,
      &:focus,
      &:active {
        text-decoration: none;
      }
    }
  }
}

.account__wrapper {
  display: flex;
  gap: 10px;
  align-items: center;
}

.account__avatar {
  display: block;
  position: relative;
  border-radius: var(--avatar-border-radius);

  img {
    width: 100%;
    height: 100%;
    object-fit: cover;
    border-radius: var(--avatar-border-radius);
    display: inline-block; // to not show broken images
  }

  &--loading {
    background-color: var(--surface-background-color);
  }

  &--inline {
    display: inline-block;
    vertical-align: middle;
    margin-inline-end: 5px;
  }

  &-composite {
    border-radius: 50%;
    overflow: hidden;
    position: relative;

    & > div {
      float: left;
      position: relative;
      box-sizing: border-box;
    }

    .account__avatar {
      width: 100% !important;
      height: 100% !important;
    }

    &__label {
      display: block;
      position: absolute;
      top: 50%;
      inset-inline-start: 50%;
      transform: translate(-50%, -50%);
      color: $primary-text-color;
      text-shadow: 1px 1px 2px $base-shadow-color;
      font-weight: 700;
      font-size: 15px;
    }
  }

  &__counter {
    $height: 16px;
    $h-padding: 5px;

    position: absolute;
    bottom: -3px;
    inset-inline-end: -3px;
    padding-left: $h-padding;
    padding-right: $h-padding;
    height: $height;
    border-radius: $height;
    min-width: $height - 2 * $h-padding; // to ensure that it is never narrower than a circle
    line-height: $height + 1px; // to visually center the numbers
    background-color: $ui-button-background-color;
    color: $white;
    border-width: 1px;
    border-style: solid;
    border-color: var(--background-color);
    font-size: 11px;
    font-weight: 500;
    text-align: center;
  }
}

a .account__avatar {
  cursor: pointer;
}

.account__avatar-overlay {
  position: relative;

  &-overlay {
    position: absolute;
    bottom: 0;
    inset-inline-end: 0;
    z-index: 1;
  }
}

.account__relationship {
  white-space: nowrap;
  display: flex;
  align-items: center;
  gap: 8px;
}

.account__relationship,
.explore__suggestions__card {
  .icon-button {
    border: 1px solid var(--background-border-color);
    border-radius: 4px;
    box-sizing: content-box;
    padding: 5px;

    .icon {
      width: 24px;
      height: 24px;
    }
  }
}

.account-authorize {
  padding: 14px 10px;

  .detailed-status__display-name {
    display: block;
    margin-bottom: 15px;
    overflow: hidden;
  }
}

.account-authorize__avatar {
  float: left;
  margin-inline-end: 10px;
}

.status__display-name,
.status__relative-time,
.detailed-status__display-name,
.detailed-status__datetime,
.detailed-status__application,
.account__display-name {
  text-decoration: none;
}

.status__display-name,
.account__display-name {
  .display-name strong {
    color: $primary-text-color;
  }
}

.muted {
  .emojione {
    opacity: 0.5;
  }
}

.status__display-name,
.detailed-status__display-name,
a.account__display-name {
  &:hover .display-name strong {
    text-decoration: underline;
  }
}

.account__display-name .display-name strong {
  display: block;
  overflow: hidden;
  text-overflow: ellipsis;
}

.detailed-status__application,
.detailed-status__datetime {
  color: inherit;
}

.detailed-status__display-name {
  color: $darker-text-color;
  display: flex;
  align-items: center;
  gap: 10px;
  font-size: 15px;
  line-height: 22px;
  margin-bottom: 16px;
  overflow: hidden;

  strong,
  span {
    display: block;
    text-overflow: ellipsis;
    overflow: hidden;
  }

  strong {
    color: $primary-text-color;
  }
}

.status__avatar {
  width: 46px;
  height: 46px;

  &.status__avatar__compact {
    width: 32px;
    height: 32px;
  }
}

.muted {
  .status__content,
  .status__content p,
  .status__content a {
    color: $dark-text-color;
  }

  .status__display-name strong {
    color: $dark-text-color;
  }

  .status__avatar {
    opacity: 0.5;
  }

  a.status__content__spoiler-link {
    background: $ui-base-lighter-color;
    color: $inverted-text-color;

    &:hover,
    &:focus {
      background: lighten($ui-base-lighter-color, 7%);
      text-decoration: none;
    }
  }
}

.notification__report {
  padding: 16px;
  border-bottom: 1px solid var(--background-border-color);
  display: flex;
  gap: 10px;

  &__avatar {
    flex: 0 0 auto;
  }

  &__details {
    flex: 1 1 auto;
    display: flex;
    justify-content: space-between;
    align-items: center;
    color: $darker-text-color;
    gap: 10px;
    font-size: 15px;
    line-height: 22px;
    white-space: nowrap;
    overflow: hidden;

    & > div {
      overflow: hidden;
      text-overflow: ellipsis;
    }

    strong {
      font-weight: 500;
    }
  }

  &__actions {
    flex: 0 0 auto;
  }
}

.notification-group--link {
  color: $secondary-text-color;
  text-decoration: none;

  .notification-group__main {
    display: flex;
    flex-direction: column;
    align-items: flex-start;
    gap: 8px;
    flex-grow: 1;
    font-size: 15px;
    line-height: 22px;

    strong,
    bdi {
      font-weight: 700;
    }

    .link-button {
      font-size: inherit;
      line-height: inherit;
      font-weight: inherit;
    }
  }
}

.notification__message {
  padding: 16px;
  padding-bottom: 0;
  cursor: default;
  color: $darker-text-color;
  font-size: 15px;
  line-height: 22px;
  font-weight: 500;
  display: flex;
  align-items: center;
  gap: 10px;

  .icon {
    color: $highlight-text-color;
    width: 18px;
    height: 18px;
  }

  .icon-star {
    color: $gold-star;
  }

  > span {
    display: inline;
    overflow: hidden;
    text-overflow: ellipsis;
  }
}

.icon-button.star-icon.active {
  color: $gold-star;
}

.icon-button.bookmark-icon.active {
  color: $red-bookmark;
}

.no-reduce-motion .icon-button.star-icon {
  &.activate {
    & > .icon {
      animation: spring-rotate-in 1s linear;
      transform-origin: 50% 52%;
    }
  }

  &.deactivate {
    & > .icon {
      animation: spring-rotate-out 1s linear;
      transform-origin: 50% 52%;
    }
  }
}

.notification__warning-text {
  padding: 16px 16px 16px 48px;
  color: $darker-text-color;
}

.notification__display-name {
  color: inherit;
  font-weight: 500;
  text-decoration: none;

  &:hover {
    text-decoration: underline;
  }
}

.display-name {
  display: block;
  max-width: 100%;
  overflow: hidden;
  text-overflow: ellipsis;
  white-space: nowrap;

  &__account {
    text-overflow: ellipsis;
    overflow: hidden;
  }
}

.display-name__html {
  font-weight: 500;
}

.status__relative-time,
.detailed-status__datetime {
  &:hover {
    text-decoration: underline;
  }
}

.image-loader {
  position: relative;
  width: 100%;
  height: 100%;
  display: flex;
  align-items: center;
  justify-content: center;
  flex-direction: column;
  scrollbar-width: none; /* Firefox */
  -ms-overflow-style: none; /* IE 10+ */

  * {
    scrollbar-width: none; /* Firefox */
    -ms-overflow-style: none; /* IE 10+ */
  }

  &::-webkit-scrollbar,
  *::-webkit-scrollbar {
    width: 0;
    height: 0;
    background: transparent; /* Chrome/Safari/Webkit */
  }

  .image-loader__preview-canvas {
    max-width: $media-modal-media-max-width;
    max-height: $media-modal-media-max-height;
    background: url('../images/void.png') repeat;
    object-fit: contain;
  }

  .loading-bar__container {
    position: relative;
  }

  .loading-bar {
    position: absolute;
  }

  &.image-loader--amorphous .image-loader__preview-canvas {
    display: none;
  }
}

.zoomable-image {
  position: relative;
  width: 100%;
  height: 100%;
  display: flex;
  align-items: center;
  justify-content: center;

  img {
    max-width: $media-modal-media-max-width;
    max-height: $media-modal-media-max-height;
    width: auto;
    height: auto;
    object-fit: contain;
  }
}

.navigation-bar {
  display: flex;
  align-items: center;
  flex-shrink: 0;
  cursor: default;
  gap: 10px;

  .column > & {
    padding: 15px;
  }

  .account {
    border-bottom: 0;
    padding: 0;
    flex: 1 1 auto;
    min-width: 0;

    &__display-name {
      font-size: 16px;
      line-height: 24px;
      letter-spacing: 0.15px;
      font-weight: 500;

      .display-name__account {
        font-size: 14px;
        line-height: 20px;
        letter-spacing: 0.1px;
      }
    }
  }

  .icon-button {
    padding: 8px;
    color: $secondary-text-color;
  }

  .icon-button .icon {
    width: 24px;
    height: 24px;
  }
}

.dropdown-animation {
  animation: dropdown 250ms cubic-bezier(0.1, 0.7, 0.1, 1);

  @keyframes dropdown {
    from {
      opacity: 0;
    }

    to {
      opacity: 1;
    }
  }

  .reduce-motion & {
    animation: none;
  }
}

.dropdown {
  display: inline-block;
}

.dropdown__content {
  display: none;
  position: absolute;
}

.dropdown-menu__separator {
  border-bottom: 1px solid var(--dropdown-border-color);
  margin: 5px 0;
  height: 0;
}

.dropdown-menu {
  background: var(--dropdown-background-color);
  backdrop-filter: var(--background-filter);
  border: 1px solid var(--dropdown-border-color);
  padding: 4px;
  border-radius: 4px;
  box-shadow: var(--dropdown-shadow);
  z-index: 9999;

  &__text-button {
    display: inline-flex;
    align-items: center;
    color: inherit;
    background: transparent;
    border: 0;
    margin: 0;
    padding: 0;
    font-family: inherit;
    font-size: inherit;
    line-height: inherit;

    &:focus-visible {
      outline: 1px dotted;
    }

    &:hover {
      text-decoration: underline;
    }

    .icon {
      width: 15px;
      height: 15px;
    }
  }

  &__container {
    &__header {
      border-bottom: 1px solid var(--dropdown-border-color);
      padding: 10px 14px;
      padding-bottom: 14px;
      margin-bottom: 4px;
      font-size: 13px;
      line-height: 18px;
      color: $darker-text-color;
    }

    &__list {
      list-style: none;

      &--scrollable {
        max-height: 300px;
        overflow-y: scroll;
      }
    }

    &--loading {
      display: flex;
      align-items: center;
      justify-content: center;
      padding: 30px 45px;
    }
  }

  &.left {
    transform-origin: 100% 50%;
  }

  &.top {
    transform-origin: 50% 100%;
  }

  &.bottom {
    transform-origin: 50% 0;
  }

  &.right {
    transform-origin: 0 50%;
  }
}

.dropdown-menu__item {
  font-size: 13px;
  line-height: 18px;
  font-weight: 500;
  display: block;

  &--dangerous {
    color: $error-value-color;
  }

  a,
  button {
    font: inherit;
    display: block;
    width: 100%;
    padding: 8px 10px;
    border: 0;
    margin: 0;
    background: transparent;
    box-sizing: border-box;
    text-decoration: none;
    color: inherit;
    overflow: hidden;
    text-overflow: ellipsis;
    white-space: nowrap;
    text-align: inherit;
    border-radius: 4px;

    &:focus,
    &:hover,
    &:active {
      background: var(--dropdown-border-color);
      outline: 0;
    }
  }
}

.inline-account {
  display: inline-flex;
  align-items: center;
  vertical-align: top;

  .account__avatar {
    margin-inline-end: 5px;
    border-radius: 50%;
  }

  strong {
    font-weight: 600;
  }
}

.columns-area {
  display: flex;
  flex: 1 1 auto;
  flex-direction: row;
  justify-content: flex-start;
  overflow-x: auto;
  position: relative;

  &.unscrollable {
    overflow-x: hidden;
  }

  &__panels {
    display: flex;
    justify-content: center;
    gap: 16px;
    width: 100%;
    height: 100%;
    min-height: 100vh;

    &__pane {
      height: 100%;
      overflow: hidden;
      pointer-events: none;
      display: flex;
      justify-content: flex-end;
      min-width: 285px;

      &--start {
        justify-content: flex-start;
      }

      &__inner {
        position: fixed;
        width: 285px;
        pointer-events: auto;
        height: 100%;
      }
    }

    &__main {
      box-sizing: border-box;
      width: 100%;
      flex: 0 1 auto;
      display: flex;
      flex-direction: column;

      @media screen and (min-width: $no-gap-breakpoint) {
        max-width: 600px;
      }
    }
  }
}

$ui-header-height: 55px;
$ui-header-logo-wordmark-width: 99px;

.ui__header {
  display: none;
  box-sizing: border-box;
  height: $ui-header-height;
  position: sticky;
  top: 0;
  z-index: 3;
  justify-content: space-between;
  align-items: center;
  backdrop-filter: var(--background-filter);

  &__logo {
    display: inline-flex;
    padding: 15px;
    flex-grow: 1;
    flex-shrink: 1;
    overflow: hidden;
    container: header-logo / inline-size;

    .logo {
      height: $ui-header-height - 30px;
      width: auto;
    }

    .logo--wordmark {
      display: none;
    }

    @container header-logo (min-width: #{$ui-header-logo-wordmark-width}) {
      .logo--wordmark {
        display: block;
      }

      .logo--icon {
        display: none;
      }
    }

    @media screen and (width < 330px) {
      .logo--wordmark {
        display: none;
      }

      .logo--icon {
        display: none;
      }
    }
  }

  &__links {
    display: flex;
    align-items: center;
    gap: 8px;
    padding: 0 9px;
    overflow: hidden;
    flex-shrink: 0;

    .button {
      flex: 0 0 auto;
    }

    .button-tertiary {
      flex-shrink: 1;
    }

    .icon {
      width: 22px;
      height: 22px;
    }
  }
}

.tabs-bar__wrapper {
  background: var(--background-color);
  backdrop-filter: var(--background-filter);
  position: sticky;
  top: $ui-header-height;
  z-index: 2;
  padding-top: 0;

  @media screen and (min-width: $no-gap-breakpoint) {
    padding-top: 10px;
    top: 0;
  }
}

.react-swipeable-view-container {
  &,
  .columns-area,
  .drawer,
  .column {
    height: 100%;
  }
}

.react-swipeable-view-container > * {
  display: flex;
  align-items: center;
  justify-content: center;
  height: 100%;
}

.column {
  width: clamp(380px, calc((100% - 350px) / 4), 400px);
  position: relative;
  box-sizing: border-box;
  display: flex;
  flex-direction: column;

  > .scrollable {
    border: 1px solid var(--background-border-color);
    border-top: 0;
    border-radius: 0 0 4px 4px;

    &.about,
    &.privacy-policy {
      border-top: 1px solid var(--background-border-color);
      border-radius: 4px;

      @media screen and (max-width: $no-gap-breakpoint) {
        border-top: 0;
        border-bottom: 0;
      }
    }
  }
}

.ui {
  flex: 0 0 auto;
  display: flex;
  flex-direction: column;
  width: 100%;
  height: 100%;
}

.drawer {
  width: 350px;
  box-sizing: border-box;
  display: flex;
  flex-direction: column;
  overflow-y: hidden;
}

.drawer__tab {
  display: flex;
  flex: 1 1 auto;
  padding: 13px 3px 11px;
  color: $darker-text-color;
  text-decoration: none;
  text-align: center;
  font-size: 16px;
  align-items: center;
  justify-content: center;
}

.column,
.drawer {
  flex: 1 1 100%;
  overflow: hidden;
}

@media screen and (width > $mobile-breakpoint) {
  .columns-area {
    padding: 0;
  }

  .column,
  .drawer {
    flex: 0 0 auto;
    padding: 10px;
    padding-inline-start: 5px;
    padding-inline-end: 5px;

    &:first-child {
      padding-inline-start: 10px;
    }

    &:last-child {
      padding-inline-end: 10px;
    }
  }

  .columns-area > div {
    .column,
    .drawer {
      padding-inline-start: 5px;
      padding-inline-end: 5px;
    }
  }
}

.columns-area--mobile {
  flex-direction: column;
  width: 100%;
  height: 100%;
  margin: 0 auto;

  .column,
  .drawer {
    width: 100%;
    height: 100%;
    padding: 0;
  }

  .account-card {
    margin-bottom: 0;
  }

  .filter-form {
    display: flex;
    flex-wrap: wrap;
  }

  .autosuggest-textarea__textarea {
    font-size: 16px;
  }

  .search__input {
    line-height: 18px;
    font-size: 16px;
    padding: 15px;
    padding-inline-end: 30px;
  }

  .scrollable {
    overflow: visible;

    @supports (display: grid) {
      contain: content;
    }
  }

  @media screen and (min-width: $no-gap-breakpoint) {
    padding: 10px 0;
    padding-top: 0;
  }
}

@media screen and (min-width: $no-gap-breakpoint) {
  .react-swipeable-view-container .columns-area--mobile {
    height: calc(100% - 10px) !important;
  }

  .getting-started__wrapper {
    margin-bottom: 10px;
  }

  .search-page .search {
    display: none;
  }

  .navigation-panel__legal {
    display: none;
  }
}

@media screen and (max-width: $no-gap-breakpoint - 1px) {
  $sidebar-width: 285px;

  .columns-area__panels__main {
    width: calc(100% - $sidebar-width);
  }

  .columns-area__panels {
    min-height: calc(100vh - $ui-header-height);
    gap: 0;
  }

  .columns-area__panels__pane--navigational {
    min-width: $sidebar-width;

    .columns-area__panels__pane__inner {
      width: $sidebar-width;
    }

    .navigation-panel {
      margin: 0;
      border-inline-start: 1px solid var(--background-border-color);
      height: 100vh;
    }

    .navigation-panel__sign-in-banner,
    .navigation-panel__logo,
    .navigation-panel__banner,
    .getting-started__trends {
      display: none;
    }

    .navigation-panel__legal {
      margin-bottom: 100px;
    }

    .column-link__icon {
      font-size: 18px;
    }
  }

  .layout-single-column {
    .ui__header {
      display: flex;
      background: var(--background-color);
      border-bottom: 1px solid var(--background-border-color);
    }

    .column > .scrollable,
    .tabs-bar__wrapper .column-header,
    .tabs-bar__wrapper .column-back-button {
      border-left: 0;
      border-right: 0;
    }

    .column-header,
    .column-back-button,
    .scrollable,
    .error-column {
      border-radius: 0 !important;
    }

    .column-header,
    .column-back-button {
      border-top: 0;
    }
  }
}

@media screen and (max-width: $no-gap-breakpoint - 285px - 1px) {
  $sidebar-width: 55px;

  .columns-area__panels__main {
    width: calc(100% - $sidebar-width);
  }

  .columns-area__panels__pane--navigational {
    min-width: $sidebar-width;

    .columns-area__panels__pane__inner {
      width: $sidebar-width;
    }

    .column-link span {
      display: none;
    }

    .list-panel {
      display: none;
    }
  }
}

.explore__search-header {
  display: none;
}

.explore__suggestions__card {
  padding: 12px 16px;
  gap: 8px;
  display: flex;
  flex-direction: column;
  border-bottom: 1px solid var(--background-border-color);

  &:last-child {
    border-bottom: 0;
  }

  &__source {
    padding-inline-start: 60px;
    font-size: 13px;
    line-height: 16px;
    color: $dark-text-color;
    text-overflow: ellipsis;
    overflow: hidden;
    white-space: nowrap;
  }

  &__body {
    display: flex;
    gap: 12px;
    align-items: center;

    &__main {
      flex: 1 1 auto;
      display: flex;
      flex-direction: column;
      gap: 8px;
      min-width: 0;

      &__name-button {
        display: flex;
        align-items: center;
        gap: 8px;

        &__name {
          display: block;
          color: inherit;
          text-decoration: none;
          flex: 1 1 auto;
          min-width: 0;
        }

        .button {
          min-width: 80px;
        }

        .display-name {
          font-size: 15px;
          line-height: 20px;
          color: $secondary-text-color;

          strong {
            font-weight: 700;
          }

          &__account {
            color: $darker-text-color;
            display: block;
          }
        }
      }
    }
  }
}

@media screen and (max-width: $no-gap-breakpoint - 1px) {
  .columns-area__panels__pane--compositional {
    display: none;
  }

  .explore__search-header {
    display: flex;
  }
}

.icon-with-badge {
  display: inline-flex;
  position: relative;

  &__badge {
    position: absolute;
    inset-inline-start: 9px;
    top: -13px;
    background: $ui-highlight-color;
    border: 2px solid var(--background-color);
    padding: 1px 6px;
    border-radius: 6px;
    font-size: 10px;
    font-weight: 500;
    line-height: 14px;
    color: $primary-text-color;
  }

  &__issue-badge {
    position: absolute;
    inset-inline-start: 11px;
    bottom: 1px;
    display: block;
    background: $error-red;
    border-radius: 50%;
    width: 0.625rem;
    height: 0.625rem;
  }
}

.column-link--transparent .icon-with-badge__badge {
  border-color: var(--background-color);
}

.column-title {
  text-align: center;
  padding-bottom: 32px;

  h3 {
    font-size: 24px;
    line-height: 1.5;
    font-weight: 700;
    margin-bottom: 10px;
  }

  p {
    font-size: 16px;
    line-height: 24px;
    font-weight: 400;
    color: $darker-text-color;
  }

  @media screen and (width >= 600px) {
    padding: 40px;
  }
}

.onboarding__footer {
  margin-top: 30px;
  color: $dark-text-color;
  text-align: center;
  font-size: 14px;

  .link-button {
    display: inline-block;
    color: inherit;
    font-size: inherit;
  }
}

.onboarding__link {
  display: flex;
  align-items: center;
  justify-content: space-between;
  gap: 10px;
  color: $highlight-text-color;
  background: lighten($ui-base-color, 4%);
  border-radius: 8px;
  padding: 10px 15px;
  box-sizing: border-box;
  font-size: 14px;
  font-weight: 500;
  height: 56px;
  text-decoration: none;

  svg {
    height: 1.5em;
  }

  &:hover,
  &:focus,
  &:active {
    background: lighten($ui-base-color, 8%);
  }
}

.onboarding__illustration {
  display: block;
  margin: 0 auto;
  margin-bottom: 10px;
  max-height: 200px;
  width: auto;
}

.onboarding__lead {
  font-size: 16px;
  line-height: 24px;
  font-weight: 400;
  color: $darker-text-color;
  text-align: center;
  margin-bottom: 30px;

  strong {
    font-weight: 700;
    color: $secondary-text-color;
  }
}

.onboarding__links {
  margin-bottom: 30px;

  & > * {
    margin-bottom: 2px;

    &:last-child {
      margin-bottom: 0;
    }
  }
}

.onboarding__steps {
  margin-bottom: 30px;

  &__item {
    background: lighten($ui-base-color, 4%);
    border: 0;
    border-radius: 8px;
    display: flex;
    width: 100%;
    box-sizing: border-box;
    align-items: center;
    gap: 10px;
    padding: 10px;
    padding-inline-end: 15px;
    margin-bottom: 2px;
    text-decoration: none;
    text-align: start;

    &:hover,
    &:focus,
    &:active {
      background: lighten($ui-base-color, 8%);
    }

    &__icon {
      flex: 0 0 auto;
      border-radius: 50%;
      display: none;
      align-items: center;
      justify-content: center;
      width: 36px;
      height: 36px;
      color: $highlight-text-color;
      font-size: 1.2rem;

      @media screen and (width >= 600px) {
        display: flex;
      }
    }

    &__progress {
      flex: 0 0 auto;
      background: $valid-value-color;
      border-radius: 50%;
      display: flex;
      align-items: center;
      justify-content: center;
      width: 21px;
      height: 21px;
      color: $primary-text-color;

      svg {
        height: 14px;
        width: auto;
      }
    }

    &__go {
      flex: 0 0 auto;
      display: flex;
      align-items: center;
      justify-content: center;
      width: 21px;
      height: 21px;
      color: $highlight-text-color;
      font-size: 17px;

      svg {
        height: 1.5em;
        width: auto;
      }
    }

    &__description {
      flex: 1 1 auto;
      line-height: 20px;

      h6 {
        color: $highlight-text-color;
        font-weight: 500;
        font-size: 14px;
      }

      p {
        color: $darker-text-color;
        overflow: hidden;
      }
    }
  }
}

.follow-recommendations {
  background: darken($ui-base-color, 4%);
  border-radius: 8px;
  margin-bottom: 30px;

  .account:last-child {
    border-bottom: 0;
  }

  &__empty {
    text-align: center;
    color: $darker-text-color;
    font-weight: 500;
    padding: 40px;
  }
}

.tip-carousel {
  border: 1px solid transparent;
  border-radius: 8px;
  padding: 16px;
  margin-bottom: 30px;

  &:focus {
    outline: 0;
    border-color: $highlight-text-color;
  }

  .media-modal__pagination {
    margin-bottom: 0;
  }
}

.copy-paste-text {
  background: lighten($ui-base-color, 4%);
  border-radius: 8px;
  border: 1px solid var(--background-border-color);
  padding: 16px;
  color: $primary-text-color;
  font-size: 15px;
  line-height: 22px;
  display: flex;
  flex-direction: column;
  align-items: flex-end;
  transition: border-color 300ms linear;
  margin-bottom: 30px;

  &:focus,
  &.focused {
    transition: none;
    outline: 0;
    border-color: $highlight-text-color;
  }

  &.copied {
    border-color: $valid-value-color;
    transition: none;
  }

  textarea {
    width: 100%;
    height: auto;
    background: transparent;
    color: inherit;
    font: inherit;
    border: 0;
    padding: 0;
    margin-bottom: 30px;
    resize: none;

    &:focus {
      outline: 0;
    }
  }
}

.onboarding__profile {
  position: relative;
  margin-bottom: 40px + 20px;

  .app-form__avatar-input {
    border: 2px solid $ui-base-color;
    position: absolute;
    inset-inline-start: -2px;
    bottom: -40px;
    z-index: 2;
  }

  .app-form__header-input {
    margin: 0 -20px;
    border-radius: 0;

    img {
      border-radius: 0;
    }
  }
}

.compose-panel {
  width: 285px;
  margin-top: 10px;
  display: flex;
  flex-direction: column;
  height: calc(100% - 10px);
  overflow-y: hidden;

  .compose-form {
    flex: 1 1 auto;
    min-height: 0;
  }
}

.navigation-panel {
  margin-top: 10px;
  margin-bottom: 10px;
  height: calc(100% - 20px);
  overflow: hidden;
  display: flex;
  flex-direction: column;

  &__menu {
    flex: 1 1 auto;
    min-height: 0;
    overflow-y: auto;
  }

  .logo {
    height: 30px;
    width: auto;
  }

  &__logo {
    margin-bottom: 12px;
  }

  @media screen and (height <= 710px) {
    &__portal {
      display: none;
    }
  }

  @media screen and (height <= 765px) {
    &__portal .trends__item:nth-child(n + 3) {
      display: none;
    }
  }

  @media screen and (height <= 820px) {
    &__portal .trends__item:nth-child(n + 4) {
      display: none;
    }
  }

  @media screen and (height <= 920px) {
    .column-link.column-link--optional {
      display: none;
    }
  }

  // @media screen and (height <= 1040px) {
  //   .list-panel {
  //     display: none;
  //   }
  // }
}

.navigation-panel,
.compose-panel {
  hr {
    flex: 0 0 auto;
    border: 0;
    background: transparent;
    border-top: 1px solid var(--background-border-color);
    margin: 10px 0;
  }

  .flex-spacer {
    background: transparent;
  }
}

.drawer__pager {
  box-sizing: border-box;
  padding: 0;
  flex-grow: 1;
  position: relative;
  overflow: hidden;
  display: flex;
  border-radius: 4px;
  border: 1px solid var(--background-border-color);
}

.drawer__inner {
  position: absolute;
  top: 0;
  inset-inline-start: 0;
  background: var(--background-color);
  box-sizing: border-box;
  padding: 0;
  display: flex;
  flex-direction: column;
  overflow: hidden;
  overflow-y: auto;
  width: 100%;
  height: 100%;
  z-index: 0;
}

.drawer__inner__mastodon {
  background: var(--background-color)
    url('data:image/svg+xml;utf8,<svg xmlns="http://www.w3.org/2000/svg" viewBox="0 0 234.80078 31.757813" width="234.80078" height="31.757812"><path d="M19.599609 0c-1.05 0-2.10039.375-2.90039 1.125L0 16.925781v14.832031h234.80078V17.025391l-16.5-15.900391c-1.6-1.5-4.20078-1.5-5.80078 0l-13.80078 13.099609c-1.6 1.5-4.19883 1.5-5.79883 0L179.09961 1.125c-1.6-1.5-4.19883-1.5-5.79883 0L159.5 14.224609c-1.6 1.5-4.20078 1.5-5.80078 0L139.90039 1.125c-1.6-1.5-4.20078-1.5-5.80078 0l-13.79883 13.099609c-1.6 1.5-4.20078 1.5-5.80078 0L100.69922 1.125c-1.600001-1.5-4.198829-1.5-5.798829 0l-13.59961 13.099609c-1.6 1.5-4.200781 1.5-5.800781 0L61.699219 1.125c-1.6-1.5-4.198828-1.5-5.798828 0L42.099609 14.224609c-1.6 1.5-4.198828 1.5-5.798828 0L22.5 1.125C21.7.375 20.649609 0 19.599609 0z" fill="#{hex-color(darken($ui-base-color, 4%))}"/></svg>')
    no-repeat bottom / 100% auto;
  flex: 1;
  min-height: 47px;
  display: none;

  > img {
    display: block;
    object-fit: contain;
    object-position: bottom left;
    width: 85%;
    height: 100%;
    pointer-events: none;
    user-select: none;
  }

  @media screen and (height >= 640px) {
    display: block;
  }
}

.drawer__header {
  flex: 0 0 auto;
  font-size: 16px;
  border: 1px solid var(--background-border-color);
  margin-bottom: 10px;
  display: flex;
  flex-direction: row;
  border-radius: 4px;
  overflow: hidden;

  a:hover,
  a:focus,
  a:active {
    color: $primary-text-color;
  }
}

.scrollable {
  overflow-y: scroll;
  overflow-x: hidden;
  flex: 1 1 auto;
  -webkit-overflow-scrolling: touch;

  &.optionally-scrollable {
    overflow-y: auto;
  }

  @supports (display: grid) {
    // hack to fix Chrome <57
    contain: strict;
  }

  &--flex {
    display: flex;
    flex-direction: column;
  }

  &__append {
    flex: 1 1 auto;
    position: relative;
    min-height: 120px;
  }

  .scrollable {
    flex: 1 1 auto;
  }
}

.scrollable.fullscreen {
  @supports (display: grid) {
    // hack to fix Chrome <57
    contain: none;
  }
}

.column-back-button {
  box-sizing: border-box;
  width: 100%;
  background: transparent;
  border: 1px solid var(--background-border-color);
  border-radius: 4px 4px 0 0;
  color: $highlight-text-color;
  cursor: pointer;
  flex: 0 0 auto;
  font-size: 16px;
  line-height: inherit;
  text-align: unset;
  padding: 13px;
  margin: 0;
  z-index: 3;
  outline: 0;
  display: flex;
  align-items: center;
  gap: 5px;

  &:hover {
    text-decoration: underline;
  }
}

.column-header__back-button {
  display: flex;
  align-items: center;
  gap: 5px;
  background: transparent;
  border: 0;
  font-family: inherit;
  color: $highlight-text-color;
  cursor: pointer;
  white-space: nowrap;
  font-size: 16px;
  padding: 13px;
  z-index: 3;

  &:hover {
    text-decoration: underline;
  }

  &.compact {
    padding-inline-end: 5px;
    flex: 0 0 auto;
  }
}

.react-toggle {
  display: inline-block;
  position: relative;
  cursor: pointer;
  background-color: transparent;
  border: 0;
  border-radius: 10px;
  padding: 0;
  user-select: none;
  -webkit-tap-highlight-color: rgba($base-overlay-background, 0);
  -webkit-tap-highlight-color: transparent;
}

.react-toggle-screenreader-only {
  border: 0;
  clip: rect(0 0 0 0);
  height: 1px;
  margin: -1px;
  overflow: hidden;
  padding: 0;
  position: absolute;
  width: 1px;
}

.react-toggle--disabled {
  cursor: not-allowed;
  opacity: 0.5;
  transition: opacity 0.25s;
}

.react-toggle-track {
  width: 32px;
  height: 20px;
  padding: 0;
  border-radius: 10px;
  background-color: $ui-primary-color;
}

.react-toggle--focus {
  outline: $ui-button-focus-outline;
}

.react-toggle--checked .react-toggle-track {
  background-color: $ui-highlight-color;
}

.react-toggle-track-check,
.react-toggle-track-x {
  display: none;
}

.react-toggle-thumb {
  position: absolute;
  top: 2px;
  inset-inline-start: 2px;
  width: 16px;
  height: 16px;
  border-radius: 50%;
  background-color: $ui-button-color;
  box-sizing: border-box;
  transition: all 0.25s ease;
  transition-property: border-color, left;
}

.react-toggle--checked .react-toggle-thumb {
  inset-inline-start: 32px - 16px - 2px;
  border-color: $ui-highlight-color;
}

.react-toggle:hover:not(.react-toggle--disabled) .react-toggle-track {
  background: darken($ui-primary-color, 5%);
}

.react-toggle.react-toggle--checked:hover:not(.react-toggle--disabled)
  .react-toggle-track {
  background: lighten($ui-highlight-color, 5%);
}

.switch-to-advanced {
  color: $light-text-color;
  background-color: $ui-base-color;
  padding: 15px;
  border-radius: 4px;
  margin-top: 4px;
  margin-bottom: 12px;
  font-size: 13px;
  line-height: 18px;

  .switch-to-advanced__toggle {
    color: $ui-button-tertiary-color;
    font-weight: bold;
  }
}

.column-link {
  display: flex;
  align-items: center;
  gap: 5px;
  font-size: 16px;
  padding: 13px;
  text-decoration: none;
  overflow: hidden;
  white-space: nowrap;
  border: 0;
  background: transparent;
  color: $secondary-text-color;
  border-left: 4px solid transparent;
  position: relative;
  z-index: 0;

  &:hover,
  &:focus,
  &:active {
    color: $primary-text-color;
  }

  &.active {
    color: $highlight-text-color;
  }

  &:focus {
    outline: 0;
  }

  &:focus-visible {
    border-color: $ui-button-focus-outline-color;
    border-radius: 0;
  }

  &--logo {
    background: transparent;
    padding: 10px;

    &:hover,
    &:focus,
    &:active {
      background: transparent;
    }
  }
}

.column-link__icon {
  display: inline-block;
  margin-inline-end: 5px;
}

.column-link__badge,
.column-link__command {
  display: inline-block;
  border-radius: 4px;
  font-size: 12px;
  line-height: 19px;
  font-weight: 500;
  background: $ui-base-color;
  padding: 4px 8px;
  margin: -6px 10px;
}

.column-link__command {
  position: absolute;
  right: 0;
  z-index: 1;
}

.column-subheading {
  background: var(--surface-background-color);
  color: $darker-text-color;
  padding: 8px 20px;
  font-size: 12px;
  font-weight: 500;
  text-transform: uppercase;
  cursor: default;
}

.getting-started__wrapper {
  flex: 0 0 auto;
}

.flex-spacer {
  flex: 1 1 auto;
}

.getting-started {
  color: $dark-text-color;
  overflow: auto;
  border: 1px solid var(--background-border-color);
  border-top: 0;

  &__trends {
    flex: 0 1 auto;
    opacity: 1;
    animation: fade 150ms linear;
    margin-top: 10px;

    h4 {
      border-bottom: 1px solid var(--background-border-color);
      padding: 10px;
      font-size: 12px;
      text-transform: uppercase;
      font-weight: 500;

      a {
        color: $darker-text-color;
        text-decoration: none;
      }
    }

    .trends__item {
      border-bottom: 0;
      padding: 10px;

      &__current {
        color: $darker-text-color;
      }
    }
  }
}

.keyboard-shortcuts {
  padding: 8px 0 0;
  overflow: hidden;

  thead {
    position: absolute;
    inset-inline-start: -9999px;
  }

  td {
    padding: 0 10px 8px;
  }

  kbd {
    display: inline-block;
    padding: 3px 5px;
    background-color: lighten($ui-base-color, 8%);
    border: 1px solid darken($ui-base-color, 4%);
  }
}

.setting-text {
  display: block;
  box-sizing: border-box;
  margin: 0;
  color: $primary-text-color;
  background: $ui-base-color;
  padding: 7px 10px;
  font-family: inherit;
  font-size: 14px;
  line-height: 22px;
  border-radius: 4px;
  border: 1px solid var(--background-border-color);

  &:focus {
    outline: 0;
  }

  &__wrapper {
    background: $ui-base-color;
    border: 1px solid var(--background-border-color);
    margin-bottom: 10px;
    border-radius: 4px;

    .setting-text {
      border: 0;
      margin-bottom: 0;
      border-radius: 0;

      &:focus {
        border: 0;
      }
    }

    &__modifiers {
      color: $inverted-text-color;
      font-family: inherit;
      font-size: 14px;
      background: $white;
    }
  }

  &__toolbar {
    display: flex;
    justify-content: space-between;
    margin-bottom: 20px;
  }

  @media screen and (width <= 600px) {
    font-size: 16px;
  }
}

.circle-item {
  display: flex;

  .column-link {
    flex: 1;
  }

  .icon-button {
    align-self: center;
    margin: 0 8px;
  }
}

button.icon-button i.fa-retweet {
  background-position: 0 0;
  height: 19px;
  transition: background-position 0.9s steps(10);
  transition-duration: 0s;
  vertical-align: middle;
  width: 22px;

  &::before {
    display: none !important;
  }
}

button.icon-button.active i.fa-retweet {
  transition-duration: 0.9s;
  background-position: 0 100%;
}

.reduce-motion button.icon-button i.fa-retweet,
.reduce-motion button.icon-button.active i.fa-retweet {
  transition: none;
}

.status-card {
  display: flex;
  align-items: center;
  position: relative;
  font-size: 14px;
  color: $darker-text-color;
  margin-top: 14px;
  text-decoration: none;
  overflow: hidden;
  border: 1px solid var(--background-border-color);
  border-radius: 8px;

  &.bottomless {
    border-radius: 8px 8px 0 0;
  }

  &__actions {
    bottom: 0;
    inset-inline-start: 0;
    position: absolute;
    inset-inline-end: 0;
    top: 0;
    display: flex;
    justify-content: center;
    align-items: center;
    cursor: pointer;

    & > div {
      background: rgba($base-shadow-color, 0.6);
      border-radius: 8px;
      padding: 12px 9px;
      backdrop-filter: blur(10px) saturate(180%) contrast(75%) brightness(70%);
      flex: 0 0 auto;
      display: flex;
      justify-content: center;
      align-items: center;
    }

    button,
    a {
      display: inline;
      color: $secondary-text-color;
      background: transparent;
      border: 0;
      padding: 0 8px;
      text-decoration: none;
      font-size: 18px;
      line-height: 18px;

      &:hover,
      &:active,
      &:focus {
        color: $primary-text-color;
      }
    }

    a {
      font-size: 19px;
      position: relative;
      bottom: -1px;
    }
  }
}

a.status-card {
  cursor: pointer;

  &:hover,
  &:focus,
  &:active {
    .status-card__title,
    .status-card__host,
    .status-card__author,
    .status-card__description {
      color: $highlight-text-color;
    }
  }
}

.status-card a {
  color: inherit;
  text-decoration: none;

  &:hover,
  &:focus,
  &:active {
    .status-card__title,
    .status-card__host,
    .status-card__author,
    .status-card__description {
      color: $highlight-text-color;
    }
  }
}

.status-card-photo {
  cursor: zoom-in;
  display: block;
  text-decoration: none;
  width: 100%;
  height: auto;
  margin: 0;
}

.status-card-video {
  // Firefox has a bug where frameborder=0 iframes add some extra blank space
  // see https://bugzilla.mozilla.org/show_bug.cgi?id=155174
  overflow: hidden;

  iframe {
    width: 100%;
    height: 100%;
  }
}

.status-card__title {
  display: block;
  font-weight: 700;
  font-size: 19px;
  line-height: 24px;
  color: $primary-text-color;
  overflow: hidden;
  white-space: nowrap;
  text-overflow: ellipsis;
}

.status-card.expanded .status-card__title {
  white-space: normal;
  display: -webkit-box;
  -webkit-line-clamp: 2;
  -webkit-box-orient: vertical;
}

.status-card__content {
  flex: 1 1 auto;
  overflow: hidden;
  padding: 15px;
  box-sizing: border-box;
  max-width: 100%;
}

.status-card__host {
  display: block;
  font-size: 14px;
  margin-bottom: 8px;
  white-space: nowrap;
  overflow: hidden;
  text-overflow: ellipsis;
}

.status-card__author {
  display: block;
  margin-top: 8px;
  font-size: 14px;
  color: $primary-text-color;
  white-space: nowrap;
  overflow: hidden;
  text-overflow: ellipsis;

  strong {
    font-weight: 500;
  }
}

.status-card__description {
  display: block;
  margin-top: 8px;
  font-size: 14px;
  white-space: nowrap;
  overflow: hidden;
  text-overflow: ellipsis;
}

.status-card__image {
  flex: 0 0 auto;
  width: 120px;
  aspect-ratio: 1;
  background: lighten($ui-base-color, 8%);
  position: relative;

  & > .icon {
    width: 18px;
    height: 18px;
    position: absolute;
    transform-origin: 50% 50%;
    top: 50%;
    inset-inline-start: 50%;
    transform: translate(-50%, -50%);
  }
}

.status-card__image-image {
  display: block;
  margin: 0;
  width: 100%;
  height: 100%;
  max-height: 286px;
  object-fit: cover;
  background-size: cover;
  background-position: center center;
}

.status-card__image-preview {
  display: block;
  margin: 0;
  width: 100%;
  height: 100%;
  object-fit: fill;
  position: absolute;
  top: 0;
  inset-inline-start: 0;
  z-index: 0;
  background: $base-overlay-background;

  &--hidden {
    display: none;
  }
}

.status-card.expanded {
  flex-direction: column;
  align-items: flex-start;
}

.status-card.expanded .status-card__image {
  width: 100%;
  aspect-ratio: auto;
}

.status-card__image,
.status-card__image-image,
.status-card__image-preview {
  border-start-start-radius: 8px;
  border-start-end-radius: 0;
  border-end-end-radius: 0;
  border-end-start-radius: 8px;
}

.status-card.expanded .status-card__image,
.status-card.expanded .status-card__image-image,
.status-card.expanded .status-card__image-preview {
  border-start-end-radius: 8px;
  border-end-end-radius: 0;
  border-end-start-radius: 0;
}

.status-card.bottomless .status-card__image,
.status-card.bottomless .status-card__image-image,
.status-card.bottomless .status-card__image-preview {
  border-end-end-radius: 0;
  border-end-start-radius: 0;
}

.status-card.expanded > a {
  width: 100%;
}

.load-more {
  display: block;
  color: $dark-text-color;
  background-color: transparent;
  border: 0;
  font-size: inherit;
  text-align: center;
  line-height: inherit;
  margin: 0;
  padding: 15px;
  box-sizing: border-box;
  width: 100%;
  clear: both;
  text-decoration: none;

  &:hover {
    background: var(--on-surface-color);
  }
}

.load-gap {
  border-bottom: 1px solid var(--background-border-color);
}

.timeline-hint {
  text-align: center;
  color: $dark-text-color;
  padding: 16px;
  box-sizing: border-box;
  width: 100%;
  font-size: 14px;
  line-height: 21px;

  strong {
    font-weight: 500;
  }

  a {
    color: $highlight-text-color;
    text-decoration: none;

    &:hover,
    &:focus,
    &:active {
      text-decoration: underline;
      color: lighten($highlight-text-color, 4%);
    }
  }

  &--with-descendants {
    border-top: 1px solid var(--background-border-color);
  }
}

.regeneration-indicator {
  text-align: center;
  font-size: 16px;
  font-weight: 500;
  color: $dark-text-color;
  border: 1px solid var(--background-border-color);
  border-top: 0;
  cursor: default;
  display: flex;
  flex: 1 1 auto;
  flex-direction: column;
  align-items: center;
  justify-content: center;
  padding: 20px;

  &__figure {
    &,
    img {
      display: block;
      width: auto;
      height: 160px;
      margin: 0;
    }
  }

  &--without-header {
    padding-top: 20px + 48px;
  }

  &__label {
    margin-top: 30px;

    strong {
      display: block;
      margin-bottom: 10px;
      color: $dark-text-color;
    }

    span {
      font-size: 15px;
      font-weight: 400;
    }
  }
}

.column-header__wrapper {
  position: relative;
  flex: 0 0 auto;
  z-index: 1;

  &.active {
    box-shadow: 0 1px 0 rgba($highlight-text-color, 0.3);

    &::before {
      display: block;
      content: '';
      position: absolute;
      bottom: -13px;
      inset-inline-start: 0;
      inset-inline-end: 0;
      margin: 0 auto;
      width: 60%;
      pointer-events: none;
      height: 28px;
      z-index: 1;
      background: radial-gradient(
        ellipse,
        rgba($ui-highlight-color, 0.23) 0%,
        rgba($ui-highlight-color, 0) 60%
      );
    }
  }

  .announcements {
    z-index: 1;
    position: relative;

    .announcements__pagination > * {
      vertical-align: middle;
    }
  }
}

.column-header__select-row {
  border-width: 0 1px 1px;
  border-style: solid;
  border-color: var(--background-border-color);
  padding: 15px;
  display: flex;
  align-items: center;
  gap: 8px;

  &__checkbox .check-box {
    display: flex;
  }

  &__select-menu:disabled {
    visibility: hidden;
  }

  &__mode-button {
    margin-left: auto;
    color: $highlight-text-color;
    font-weight: bold;
    font-size: 14px;

    &:hover {
      color: lighten($highlight-text-color, 6%);
    }
  }
}

.column-header {
  display: flex;
  font-size: 16px;
  border: 1px solid var(--background-border-color);
  border-radius: 4px 4px 0 0;
  flex: 0 0 auto;
  cursor: pointer;
  position: relative;
  z-index: 2;
  outline: 0;

  &__title {
    display: flex;
    align-items: center;
    gap: 5px;
    margin: 0;
    border: 0;
    padding: 13px;
    padding-inline-end: 0;
    color: inherit;
    background: transparent;
    font: inherit;
    text-align: start;
    text-overflow: ellipsis;
    overflow: hidden;
    white-space: nowrap;
    flex: 1;

    &:focus-visible {
      outline: $ui-button-icon-focus-outline;
    }
  }

  .column-header__back-button + &__title {
    padding-inline-start: 0;
  }

  .column-header__back-button {
    flex: 1;
    color: $highlight-text-color;

    &.compact {
      flex: 0 0 auto;
      color: $primary-text-color;
    }
  }

  &.active {
    .column-header__icon {
      color: $highlight-text-color;
      text-shadow: 0 0 10px rgba($highlight-text-color, 0.4);
    }
  }

  &:focus,
  &:active {
    outline: 0;
  }

  &__advanced-buttons {
    display: flex;
    justify-content: space-between;
    align-items: center;
    padding: 16px;
    padding-top: 0;

    &:first-child {
      padding-top: 16px;
    }
  }
}

.column-header__buttons {
  height: 48px;
  display: flex;
}

.column-header__links {
  margin-bottom: 14px;
}

.column-header__links .text-btn {
  margin-inline-end: 10px;
}

.column-header__button {
  display: flex;
  justify-content: center;
  align-items: center;
  border: 0;
  color: $darker-text-color;
  background: transparent;
  cursor: pointer;
  font-size: 16px;
  padding: 0 15px;

  &:last-child {
    border-start-end-radius: 4px;
  }

  &:hover {
    color: lighten($darker-text-color, 4%);
  }

  &:focus-visible {
    outline: $ui-button-focus-outline;
  }

  &.active {
    color: $primary-text-color;

    &:hover {
      color: $primary-text-color;
    }

    .icon-sliders {
      transform: rotate(60deg);
    }
  }

  &:disabled {
    color: $dark-text-color;
    cursor: default;
  }
}

.no-reduce-motion .column-header__button .icon-sliders {
  transition: transform 150ms ease-in-out;
}

.column-header__collapsible {
  max-height: 70vh;
  overflow: hidden;
  overflow-y: auto;
  color: $darker-text-color;
  transition:
    max-height 150ms ease-in-out,
    opacity 300ms linear;
  opacity: 1;
  z-index: 1;
  position: relative;
  border-left: 1px solid var(--background-border-color);
  border-right: 1px solid var(--background-border-color);
  border-bottom: 1px solid var(--background-border-color);

  @media screen and (max-width: $no-gap-breakpoint) {
    border-left: 0;
    border-right: 0;
  }

  &.collapsed {
    max-height: 0;
    opacity: 0.5;
    border-bottom: 0;
  }

  &.animating {
    overflow-y: hidden;
  }

  hr {
    height: 0;
    background: transparent;
    border: 0;
    border-top: 1px solid var(--background-border-color);
    margin: 10px 0;
  }
}

.column-header__collapsible-inner {
  border-top: 0;
}

.column-header__setting-btn {
  &:hover,
  &:focus {
    color: $darker-text-color;
    text-decoration: underline;
  }
}

.column-header__collapsible__extra + .column-header__setting-btn {
  padding-top: 5px;
}

.column-header__permission-btn {
  display: inline;
  font-weight: inherit;
  text-decoration: underline;
}

.column-header__setting-arrows {
  display: flex;
  align-items: center;
}

.text-btn {
  display: inline-flex;
  align-items: center;
  gap: 4px;
  padding: 0;
  font-family: inherit;
  font-size: inherit;
  font-weight: inherit;
  color: inherit;
  border: 0;
  background: transparent;
  cursor: pointer;

  .icon {
    width: 13px;
    height: 13px;
  }
}

.column-header__issue-btn {
  color: $warning-red;

  &:hover {
    color: $error-red;
    text-decoration: underline;
  }
}

.loading-indicator {
  color: $dark-text-color;
  font-size: 12px;
  font-weight: 400;
  text-transform: uppercase;
  overflow: visible;
  position: absolute;
  top: 50%;
  inset-inline-start: 50%;
  transform: translate(-50%, -50%);
  display: flex;
  align-items: center;
  justify-content: center;
}

.button .loading-indicator {
  position: static;
  transform: none;

  .circular-progress {
    color: $primary-text-color;
    width: 22px;
    height: 22px;
  }
}

.circular-progress {
  color: lighten($ui-base-color, 26%);
  animation: 1.4s linear 0s infinite normal none running simple-rotate;

  circle {
    stroke: currentColor;
    stroke-dasharray: 80px, 200px;
    stroke-dashoffset: 0;
    animation: circular-progress 1.4s ease-in-out infinite;
  }
}

@keyframes circular-progress {
  0% {
    stroke-dasharray: 1px, 200px;
    stroke-dashoffset: 0;
  }

  50% {
    stroke-dasharray: 100px, 200px;
    stroke-dashoffset: -15px;
  }

  100% {
    stroke-dasharray: 100px, 200px;
    stroke-dashoffset: -125px;
  }
}

@keyframes simple-rotate {
  0% {
    transform: rotate(0deg);
  }

  100% {
    transform: rotate(360deg);
  }
}

@keyframes spring-rotate-in {
  0% {
    transform: rotate(0deg);
  }

  30% {
    transform: rotate(-484.8deg);
  }

  60% {
    transform: rotate(-316.7deg);
  }

  90% {
    transform: rotate(-375deg);
  }

  100% {
    transform: rotate(-360deg);
  }
}

@keyframes spring-rotate-out {
  0% {
    transform: rotate(-360deg);
  }

  30% {
    transform: rotate(124.8deg);
  }

  60% {
    transform: rotate(-43.27deg);
  }

  90% {
    transform: rotate(15deg);
  }

  100% {
    transform: rotate(0deg);
  }
}

.video-error-cover {
  align-items: center;
  background: $base-overlay-background;
  color: $primary-text-color;
  cursor: pointer;
  display: flex;
  flex-direction: column;
  height: 100%;
  justify-content: center;
  margin-top: 8px;
  position: relative;
  text-align: center;
  z-index: 100;
}

.spoiler-button {
  top: 0;
  inset-inline-start: 0;
  width: 100%;
  height: 100%;
  position: absolute;
  z-index: 100;

  &--hidden {
    display: none;
  }

  &--click-thru {
    pointer-events: none;
  }

  &__overlay {
    display: flex;
    align-items: center;
    justify-content: center;
    background: transparent;
    width: 100%;
    height: 100%;
    padding: 0;
    margin: 0;
    border: 0;
    color: $white;
    line-height: 20px;
    font-size: 14px;

    &__label {
      background-color: rgba($black, 0.45);
      backdrop-filter: blur(10px) saturate(180%) contrast(75%) brightness(70%);
      border-radius: 8px;
      padding: 12px 16px;
      display: flex;
      align-items: center;
      justify-content: center;
      gap: 4px;
      flex-direction: column;
      font-weight: 600;
    }

    &__action {
      font-weight: 400;
      font-size: 13px;
    }

    &:hover,
    &:focus {
      .spoiler-button__overlay__label {
        background-color: rgba($black, 0.9);
      }
    }
  }
}

.modal-container--preloader {
  background: lighten($ui-base-color, 8%);
}

.account--panel {
  border-top: 1px solid var(--background-border-color);
  border-bottom: 1px solid var(--background-border-color);
  display: flex;
  flex-direction: row;
  padding: 10px 0;
}

.account--panel__button,
.detailed-status__button {
  flex: 1 1 auto;
  text-align: center;
}

.detailed-status__button .emoji-button {
  padding: 0;
}

.column-settings {
  display: flex;
  flex-direction: column;

  &__section {
    // FIXME: Legacy
    color: $darker-text-color;
    cursor: default;
    display: block;
    font-weight: 500;
  }

  .column-header__links {
    margin: 0;
  }

  section {
    padding: 16px;
    border-bottom: 1px solid var(--background-border-color);

    &:last-child {
      border-bottom: 0;
    }

    &.similar-row {
      padding-top: 0;
    }
  }

  h3 {
    font-size: 16px;
    line-height: 24px;
    letter-spacing: 0.5px;
    font-weight: 500;
    color: $primary-text-color;
    margin-bottom: 16px;
  }

  &__row {
    display: flex;
    flex-direction: column;
    gap: 12px;
  }

  .app-form__toggle {
    &__toggle > div {
      border: 0;
    }
  }
}

.column-settings__hashtags {
  margin-top: 15px;

  .column-settings__row {
    margin-bottom: 15px;
  }

  .column-select {
    &__control {
      @include search-input;

      &::placeholder {
        color: lighten($darker-text-color, 4%);
      }

      &::-moz-focus-inner {
        border: 0;
      }

      &::-moz-focus-inner,
      &:focus,
      &:active {
        outline: 0 !important;
      }

      &:focus {
        background: lighten($ui-base-color, 4%);
      }

      @media screen and (width <= 600px) {
        font-size: 16px;
      }
    }

    &__placeholder {
      color: $dark-text-color;
      padding-inline-start: 2px;
      font-size: 12px;
    }

    &__value-container {
      padding-inline-start: 6px;
    }

    &__multi-value {
      background: lighten($ui-base-color, 8%);

      &__remove {
        cursor: pointer;

        &:hover,
        &:active,
        &:focus {
          background: lighten($ui-base-color, 12%);
          color: lighten($darker-text-color, 4%);
        }
      }
    }

    &__multi-value__label,
    &__input,
    &__input-container {
      color: $darker-text-color;
    }

    &__clear-indicator,
    &__dropdown-indicator {
      cursor: pointer;
      transition: none;
      color: $dark-text-color;

      &:hover,
      &:active,
      &:focus {
        color: lighten($dark-text-color, 4%);
      }
    }

    &__indicator-separator {
      background-color: lighten($ui-base-color, 8%);
    }

    &__menu {
      @include search-popout;

      & {
        padding: 0;
        background: $ui-secondary-color;
      }
    }

    &__menu-list {
      padding: 6px;
    }

    &__option {
      color: $inverted-text-color;
      border-radius: 4px;
      font-size: 14px;

      &--is-focused,
      &--is-selected {
        background: darken($ui-secondary-color, 10%);
      }
    }
  }
}

.column-settings__row {
  .text-btn:not(.column-header__permission-btn) {
    margin-bottom: 15px;
  }

  &__antenna {
    margin-left: 12px;
  }
}

.column-content-select {
  &__control {
    @include search-input;

    &::placeholder {
      color: lighten($darker-text-color, 4%);
    }

    &::-moz-focus-inner {
      border: 0;
    }

    &::-moz-focus-inner,
    &:focus,
    &:active {
      outline: 0 !important;
    }

    &:focus {
      background: lighten($ui-base-color, 4%);
    }

    @media screen and (width <= 600px) {
      font-size: 16px;
    }
  }

  &__placeholder {
    color: $dark-text-color;
    padding-inline-start: 2px;
    font-size: 12px;
  }

  &__value-container {
    padding-inline-start: 6px;
  }

  &__multi-value {
    background: lighten($ui-base-color, 8%);

    &__remove {
      cursor: pointer;

      &:hover,
      &:active,
      &:focus {
        background: lighten($ui-base-color, 12%);
        color: lighten($darker-text-color, 4%);
      }
    }
  }

  &__multi-value__label,
  &__input,
  &__input-container {
    color: $darker-text-color;
  }

  &__clear-indicator,
  &__dropdown-indicator {
    cursor: pointer;
    transition: none;
    color: $dark-text-color;

    &:hover,
    &:active,
    &:focus {
      color: lighten($dark-text-color, 4%);
    }
  }

  &__indicator-separator {
    background-color: lighten($ui-base-color, 8%);
  }

  &__menu {
    @include search-popout;

    & {
      padding: 0;
      background: $ui-secondary-color;
    }
  }

  &__menu-list {
    padding: 6px;
  }

  &__option {
    color: $inverted-text-color;
    border-radius: 4px;
    font-size: 14px;

    &--is-focused,
    &--is-selected {
      background: darken($ui-secondary-color, 10%);
    }
  }
}

.relationship-tag {
  color: $white;
  margin-bottom: 4px;
  display: block;
  background-color: rgba($black, 0.45);
  backdrop-filter: blur(10px) saturate(180%) contrast(75%) brightness(70%);
  font-size: 11px;
  text-transform: uppercase;
  font-weight: 700;
  padding: 2px 6px;
  border-radius: 4px;
}

.setting-toggle {
  display: flex;
  align-items: center;
  gap: 8px;
}

.setting-toggle__label {
  color: $darker-text-color;
}

.limited-account-hint {
  p {
    color: $secondary-text-color;
    font-size: 15px;
    font-weight: 500;
    margin-bottom: 20px;
  }
}

.empty-column-indicator,
.follow_requests-unlocked_explanation {
  color: $dark-text-color;
  text-align: center;
  padding: 20px;
  font-size: 15px;
  font-weight: 400;
  cursor: default;
  display: flex;
  flex: 1 1 auto;
  align-items: center;
  justify-content: center;

  & > span {
    max-width: 500px;
  }

  a {
    color: $highlight-text-color;
    text-decoration: none;

    &:hover {
      text-decoration: underline;
    }
  }
}

.follow_requests-unlocked_explanation {
  background: var(--surface-background-color);
  border-bottom: 1px solid var(--background-border-color);
  contain: initial;
  flex-grow: 0;
}

.error-column {
  padding: 20px;
  border: 1px solid var(--background-border-color);
  border-radius: 4px;
  display: flex;
  flex: 1 1 auto;
  align-items: center;
  justify-content: center;
  flex-direction: column;
  cursor: default;

  &__image {
    width: 70%;
    max-width: 350px;
    margin-top: -50px;
  }

  &__message {
    text-align: center;
    color: $darker-text-color;
    font-size: 15px;
    line-height: 22px;

    h1 {
      font-size: 28px;
      line-height: 33px;
      font-weight: 700;
      margin-bottom: 15px;
      color: $primary-text-color;
    }

    p {
      max-width: 48ch;
    }

    &__actions {
      margin-top: 30px;
      display: flex;
      gap: 10px;
      align-items: center;
      justify-content: center;
    }
  }
}

@keyframes heartbeat {
  0% {
    transform: scale(1);
    animation-timing-function: ease-out;
  }

  10% {
    transform: scale(0.91);
    animation-timing-function: ease-in;
  }

  17% {
    transform: scale(0.98);
    animation-timing-function: ease-out;
  }

  33% {
    transform: scale(0.87);
    animation-timing-function: ease-in;
  }

  45% {
    transform: scale(1);
    animation-timing-function: ease-out;
  }
}

.no-reduce-motion .pulse-loading {
  transform-origin: center center;
  animation: heartbeat 1.5s ease-in-out infinite both;
}

.emoji-picker-dropdown__menu {
  position: relative;
  margin-top: 5px;
  z-index: 2;
  background: var(--dropdown-background-color);
  backdrop-filter: var(--background-filter);
  border: 1px solid var(--dropdown-border-color);
  box-shadow: var(--dropdown-shadow);
  border-radius: 5px;

  .emoji-mart-scroll {
    transition: opacity 200ms ease;
  }

  &.selecting .emoji-mart-scroll {
    opacity: 0.5;
  }
}

.emoji-picker-dropdown__modifiers {
  position: absolute;
  top: 60px;
  inset-inline-end: 11px;
  cursor: pointer;
}

.emoji-picker-dropdown__modifiers__menu {
  position: absolute;
  z-index: 4;
  top: -5px;
  inset-inline-start: -9px;
  background: var(--dropdown-background-color);
  border: 1px solid var(--dropdown-border-color);
  border-radius: 4px;
  box-shadow: var(--dropdown-shadow);
  overflow: hidden;

  button {
    display: block;
    cursor: pointer;
    border: 0;
    padding: 4px 8px;
    background: transparent;

    &:hover,
    &:focus,
    &:active {
      background: var(--dropdown-border-color);
    }
  }

  .emoji-mart-emoji {
    height: 22px;
  }
}

.emoji-mart-emoji {
  span {
    background-repeat: no-repeat;
  }
}

.upload-area {
  align-items: center;
  background: rgba($base-overlay-background, 0.8);
  display: flex;
  height: 100vh;
  justify-content: center;
  inset-inline-start: 0;
  opacity: 0;
  position: fixed;
  top: 0;
  visibility: hidden;
  width: 100vw;
  z-index: 2000;

  * {
    pointer-events: none;
  }
}

.upload-area__drop {
  width: 320px;
  height: 160px;
  display: flex;
  box-sizing: border-box;
  position: relative;
  padding: 8px;
}

.upload-area__background {
  position: absolute;
  top: 0;
  inset-inline-end: 0;
  bottom: 0;
  inset-inline-start: 0;
  z-index: -1;
  border-radius: 4px;
  background: $ui-base-color;
  box-shadow: 0 0 5px rgba($base-shadow-color, 0.2);
}

.upload-area__content {
  flex: 1;
  display: flex;
  align-items: center;
  justify-content: center;
  text-align: center;
  color: $secondary-text-color;
  font-size: 18px;
  font-weight: 500;
  border: 2px dashed $ui-base-lighter-color;
  border-radius: 4px;
}

.upload-progress {
  color: $darker-text-color;
  overflow: hidden;
  display: flex;
  gap: 8px;
  align-items: center;
  padding: 0 12px;

  .icon {
    width: 24px;
    height: 24px;
    color: $ui-highlight-color;
  }

  span {
    font-size: 12px;
    text-transform: uppercase;
    font-weight: 500;
    display: block;
  }
}

.upload-progress__message {
  flex: 1 1 auto;
}

.upload-progress__backdrop {
  width: 100%;
  height: 6px;
  border-radius: 6px;
  background: var(--background-color);
  position: relative;
  margin-top: 5px;
}

.upload-progress__tracker {
  position: absolute;
  inset-inline-start: 0;
  top: 0;
  height: 6px;
  background: $ui-highlight-color;
  border-radius: 6px;
}

.emoji-button {
  display: block;
  padding-top: 5px;
  padding-bottom: 2px;
  padding-inline-start: 2px;
  padding-inline-end: 5px;
  outline: 0;
  cursor: pointer;

  img {
    filter: grayscale(100%);
    opacity: 0.8;
    display: block;
    margin: 0;
    width: 22px;
    height: 22px;
  }

  &:hover,
  &:active,
  &:focus {
    img {
      opacity: 1;
      filter: none;
      border-radius: 100%;
    }
  }

  &:focus-visible {
    img {
      outline: $ui-button-icon-focus-outline;
    }
  }
}

.dropdown--active .emoji-button img {
  opacity: 1;
  filter: none;
}

.privacy-dropdown__dropdown,
.language-dropdown__dropdown {
  box-shadow: var(--dropdown-shadow);
  background: var(--dropdown-background-color);
  backdrop-filter: var(--background-filter);
  border: 1px solid var(--dropdown-border-color);
  padding: 4px;
  border-radius: 4px;
  overflow: hidden;
  z-index: 2;
  width: 300px;

  &.top {
    transform-origin: 50% 100%;
  }

  &.bottom {
    transform-origin: 50% 0;
  }
}

.modal-root__container .privacy-dropdown {
  flex-grow: 0;
}

.modal-root__container .privacy-dropdown__dropdown,
.modal-root__container .ezpiration-dropdown__dropdown {
  pointer-events: auto;
  z-index: 9999;
}

.privacy-dropdown__option {
  font-size: 14px;
  line-height: 20px;
  letter-spacing: 0.25px;
  padding: 8px 12px;
  cursor: pointer;
  display: flex;
  align-items: center;
  gap: 12px;
  border-radius: 4px;
  color: $primary-text-color;

  &:hover,
  &:active {
    background: var(--dropdown-border-color);
  }

  &:focus,
  &.active {
    background: $ui-highlight-color;
    color: $primary-text-color;
    outline: 0;

    .privacy-dropdown__option__content,
    .privacy-dropdown__option__content strong,
    .privacy-dropdown__option__additional {
      color: $primary-text-color;
    }
  }

  &__additional {
    display: flex;
    align-items: center;
    justify-content: center;
    color: $darker-text-color;
    cursor: help;
  }
}

.privacy-dropdown__option__icon {
  display: flex;
  align-items: center;
  justify-content: center;
}

.privacy-dropdown__option__content {
  flex: 1 1 auto;
  color: $darker-text-color;

  strong {
    color: $primary-text-color;
    font-weight: 500;
    display: block;

    @each $lang in $cjk-langs {
      &:lang(#{$lang}) {
        font-weight: 700;
      }
    }
  }
}

.privacy-dropdown.active {
  .privacy-dropdown__value {
    background: $simple-background-color;
    border-radius: 4px 4px 0 0;
  }

  &.top .privacy-dropdown__value {
    border-radius: 0 0 4px 4px;
  }

  .privacy-dropdown__dropdown {
    display: block;
    box-shadow: var(--dropdown-shadow);
  }
}

.privacy-dropdown .privacy-dropdown__value.searchability {
  position: relative;
}

.language-dropdown {
  &__dropdown {
    padding: 0;

    .emoji-mart-search {
      padding: 10px;
      background: var(--dropdown-background-color);

      input {
        padding: 8px 12px;
        background: $ui-base-color;
        border: 1px solid var(--background-border-color);
        color: $darker-text-color;

        @media screen and (width <= 600px) {
          font-size: 16px;
          line-height: 24px;
          letter-spacing: 0.5px;
        }
      }
    }

    .emoji-mart-search-icon {
      inset-inline-end: 15px;
      opacity: 1;
      color: $darker-text-color;

      .icon {
        width: 18px;
        height: 18px;
      }

      &:disabled {
        opacity: 0.38;
      }
    }

    .emoji-mart-scroll {
      padding: 0 10px 10px;
      background: var(--dropdown-background-color);
    }

    &__results {
      &__item {
        cursor: pointer;
        color: $primary-text-color;
        font-size: 14px;
        line-height: 20px;
        letter-spacing: 0.25px;
        font-weight: 500;
        padding: 8px 12px;
        border-radius: 4px;
        overflow: hidden;
        white-space: nowrap;
        text-overflow: ellipsis;

        &__common-name {
          color: $darker-text-color;
          font-weight: 400;
        }

        &:active,
        &:hover {
          background: var(--dropdown-border-color);
        }

        &:focus,
        &.active {
          background: $ui-highlight-color;
          color: $primary-text-color;
          outline: 0;

          .language-dropdown__dropdown__results__item__common-name {
            color: $primary-text-color;
          }
        }
      }
    }
  }
}

.search {
  margin-bottom: 32px;
  position: relative;

  .layout-multiple-columns & {
    margin-bottom: 10px;
  }

  &__popout {
    box-sizing: border-box;
    display: none;
    position: absolute;
    inset-inline-start: 0;
    margin-top: -2px;
    width: 100%;
    background: $ui-base-color;
    border: 1px solid var(--background-border-color);
    border-radius: 0 0 4px 4px;
    box-shadow: var(--dropdown-shadow);
    z-index: 99;
    font-size: 13px;
    padding: 15px 5px;

    h4 {
      text-transform: uppercase;
      color: $darker-text-color;
      font-weight: 500;
      padding: 0 10px;
      margin-bottom: 10px;
    }

    .icon-button {
      padding: 0;
      color: $darker-text-color;
    }

    .icon {
      width: 18px;
      height: 18px;
    }

    &__menu {
      margin-bottom: 20px;

      &:last-child {
        margin-bottom: 0;
      }

      &__message {
        color: $darker-text-color;
        padding: 0 10px;
      }

      &__item {
        display: block;
        box-sizing: border-box;
        width: 100%;
        border: 0;
        font: inherit;
        background: transparent;
        color: $darker-text-color;
        padding: 10px;
        cursor: pointer;
        border-radius: 4px;
        text-align: start;
        text-overflow: ellipsis;
        overflow: hidden;
        white-space: nowrap;

        &--flex {
          display: flex;
          justify-content: space-between;
        }

        .icon-button {
          transition: none;
        }

        &:hover,
        &:focus,
        &:active,
        &.selected {
          background: $ui-highlight-color;
          color: $primary-text-color;

          .icon-button {
            color: $primary-text-color;
          }
        }

        mark {
          background: transparent;
          font-weight: 700;
          color: $primary-text-color;
        }

        span {
          overflow: inherit;
          text-overflow: inherit;
        }
      }
    }
  }

  &.active {
    .search__input {
      border-radius: 4px 4px 0 0;
    }

    .search__popout {
      display: block;
    }
  }
}

.search__input {
  @include search-input;

  display: block;
  padding: 12px 16px;
  padding-inline-start: 16px + 15px + 8px;
  line-height: normal;

  &::-moz-focus-inner {
    border: 0;
  }

  &::-moz-focus-inner,
  &:focus,
  &:active {
    outline: 0 !important;
  }
}

.search__icon {
  &::-moz-focus-inner {
    border: 0;
  }

  &::-moz-focus-inner,
  &:focus {
    outline: 0 !important;
  }

  .icon {
    position: absolute;
    top: 12px + 2px;
    display: inline-block;
    opacity: 0;
    transition: all 100ms linear;
    transition-property: transform, opacity;
    width: 20px;
    height: 20px;
    color: $darker-text-color;
    cursor: default;
    pointer-events: none;
    margin-inline-start: 16px - 2px;

    &.active {
      pointer-events: auto;
      opacity: 1;
    }
  }

  .icon-search {
    transform: rotate(90deg);

    &.active {
      pointer-events: none;
      transform: rotate(0deg);
    }
  }

  .icon-times-circle {
    transform: rotate(0deg);
    cursor: pointer;

    &.active {
      transform: rotate(90deg);
    }
  }
}

.search-results__section {
  border-bottom: 1px solid var(--background-border-color);

  &:last-child {
    border-bottom: 0;
  }

  &__header {
    border-bottom: 1px solid var(--background-border-color);
    background: var(--surface-background-color);
    padding: 15px;
    font-weight: 500;
    font-size: 14px;
    color: $darker-text-color;
    display: flex;
    justify-content: space-between;

    h3 {
      display: flex;
      align-items: center;
      gap: 5px;
    }

    button {
      color: $highlight-text-color;
      padding: 0;
      border: 0;
      background: 0;
      font: inherit;

      &:hover,
      &:active,
      &:focus {
        text-decoration: underline;
      }
    }
  }

  .account:last-child,
  & > div:last-child .status {
    border-bottom: 0;
  }
}

.search-results__info {
  padding: 20px;
  color: $darker-text-color;
  text-align: center;
}

.modal-root {
  position: relative;
  z-index: 9999;
}

.modal-root__overlay {
  position: fixed;
  top: 0;
  inset-inline-start: 0;
  inset-inline-end: 0;
  bottom: 0;
  background: rgba($base-overlay-background, 0.7);
  transition: background 0.5s;
}

.modal-root__container {
  position: fixed;
  top: 0;
  inset-inline-start: 0;
  width: 100%;
  height: 100%;
  max-width: 100vw;
  max-height: 100vh;
  box-sizing: border-box;
  display: flex;
  flex-direction: column;
  align-items: center;
  justify-content: center;
  align-content: space-around;
  z-index: 9999;
  pointer-events: none;
  user-select: none;
}

.modal-root__modal {
  pointer-events: auto;
  user-select: text;
  display: flex;

  @media screen and (width <= $mobile-breakpoint) {
    margin-top: auto;
  }
}

.video-modal .video-player {
  max-height: 80vh;
  max-width: 100vw;
}

.audio-modal__container {
  width: 50vw;
}

.media-modal {
  width: 100%;
  height: 100%;
  position: relative;

  &__buttons {
    position: absolute;
    inset-inline-end: 8px;
    top: 8px;
    z-index: 100;
    display: flex;
    gap: 8px;
    align-items: center;

    .icon-button {
      color: rgba($white, 0.7);
      padding: 8px;

      .icon {
        width: 24px;
        height: 24px;
        filter: var(--overlay-icon-shadow);
      }

      &:hover,
      &:focus,
      &:active {
        color: $white;
        background-color: rgba($white, 0.15);
      }

      &:focus {
        background-color: rgba($white, 0.3);
      }
    }
  }
}

.media-modal__closer {
  position: absolute;
  top: 0;
  inset-inline-start: 0;
  inset-inline-end: 0;
  bottom: 0;
}

.media-modal__navigation {
  position: absolute;
  top: 0;
  inset-inline-start: 0;
  inset-inline-end: 0;
  bottom: 0;
  pointer-events: none;
  transition: opacity 0.3s linear;
  will-change: opacity;

  * {
    pointer-events: auto;
  }

  &.media-modal__navigation--hidden {
    opacity: 0;

    * {
      pointer-events: none;
    }
  }
}

.media-modal__nav {
  background: transparent;
  box-sizing: border-box;
  border: 0;
  color: rgba($white, 0.7);
  cursor: pointer;
  display: flex;
  align-items: center;
  font-size: 24px;
  height: 20vmax;
  margin: auto 0;
  padding: 30px 15px;
  position: absolute;
  top: 0;
  bottom: 0;

  &:hover,
  &:focus,
  &:active {
    color: $white;
  }
}

.media-modal__nav--left {
  inset-inline-start: 0;
}

.media-modal__nav--right {
  inset-inline-end: 0;
}

.media-modal__overlay {
  max-width: 600px;
  position: absolute;
  inset-inline-start: 0;
  inset-inline-end: 0;
  bottom: 0;
  margin: 0 auto;

  .picture-in-picture__footer {
    border-radius: 0;
    background: transparent;
    padding: 20px 0;

    .icon-button {
      color: $white;

      .icon {
        filter: var(--overlay-icon-shadow);
      }

      &:hover,
      &:focus,
      &:active {
        color: $white;
        background-color: rgba($white, 0.15);
      }

      &:focus {
        background-color: rgba($white, 0.3);
      }

      &.active {
        color: $highlight-text-color;

        &:hover,
        &:focus,
        &:active {
          background: rgba($highlight-text-color, 0.15);
        }

        &:focus {
          background: rgba($highlight-text-color, 0.3);
        }
      }

      &.star-icon.active {
        color: $gold-star;

        &:hover,
        &:focus,
        &:active {
          background: rgba($gold-star, 0.15);
        }

        &:focus {
          background: rgba($gold-star, 0.3);
        }
      }

      &.disabled {
        color: $white;
        background-color: transparent;
        cursor: default;
        opacity: 0.4;
      }
    }
  }
}

.media-modal__pagination {
  display: flex;
  justify-content: center;
  margin-bottom: 20px;
}

.media-modal__page-dot {
  flex: 0 0 auto;
  background-color: $white;
  filter: var(--overlay-icon-shadow);
  opacity: 0.4;
  height: 6px;
  width: 6px;
  border-radius: 50%;
  margin: 0 4px;
  padding: 0;
  border: 0;
  font-size: 0;
  transition: opacity 0.2s ease-in-out;

  &.active {
    opacity: 1;
  }

  &:focus {
    outline: 0;
    background-color: $highlight-text-color;
  }
}

.onboarding-modal,
.error-modal,
.embed-modal {
  background: $ui-secondary-color;
  color: $inverted-text-color;
  border-radius: 8px;
  overflow: hidden;
  display: flex;
  flex-direction: column;
}

.error-modal__body {
  height: 80vh;
  width: 80vw;
  max-width: 520px;
  max-height: 420px;
  position: relative;

  & > div {
    position: absolute;
    top: 0;
    inset-inline-start: 0;
    width: 100%;
    height: 100%;
    box-sizing: border-box;
    padding: 25px;
    flex-direction: column;
    align-items: center;
    justify-content: center;
    display: flex;
    opacity: 0;
    user-select: text;
  }
}

.error-modal__body {
  display: flex;
  flex-direction: column;
  justify-content: center;
  align-items: center;
  text-align: center;
}

.onboarding-modal__paginator,
.error-modal__footer {
  flex: 0 0 auto;
  background: darken($ui-secondary-color, 8%);
  display: flex;
  padding: 25px;

  & > div {
    min-width: 33px;
  }

  .onboarding-modal__nav,
  .error-modal__nav {
    color: $lighter-text-color;
    border: 0;
    font-size: 14px;
    font-weight: 500;
    padding: 10px 25px;
    line-height: inherit;
    height: auto;
    margin: -10px;
    border-radius: 4px;
    background-color: transparent;

    &:hover,
    &:focus,
    &:active {
      color: darken($lighter-text-color, 4%);
      background-color: darken($ui-secondary-color, 16%);
    }

    &.onboarding-modal__done,
    &.onboarding-modal__next {
      color: $inverted-text-color;

      &:hover,
      &:focus,
      &:active {
        color: lighten($inverted-text-color, 4%);
      }
    }
  }
}

.error-modal__footer {
  justify-content: center;
}

.display-case {
  text-align: center;
  font-size: 15px;
  margin-bottom: 15px;

  &__label {
    font-weight: 500;
    color: $inverted-text-color;
    margin-bottom: 5px;
    text-transform: uppercase;
    font-size: 12px;
  }

  &__case {
    background: $ui-base-color;
    color: $secondary-text-color;
    font-weight: 500;
    padding: 10px;
    border-radius: 4px;
  }
}

.onboard-sliders {
  display: inline-block;
  max-width: 30px;
  max-height: auto;
  margin-inline-start: 10px;
}

.safety-action-modal {
  width: 600px;
  flex-direction: column;

  &__top,
  &__bottom {
    display: flex;
    gap: 8px;
    padding: 24px;
    flex-direction: column;
    background: var(--modal-background-color);
    backdrop-filter: var(--background-filter);
    border: 1px solid var(--modal-border-color);
  }

  &__top {
    border-radius: 16px 16px 0 0;
    border-bottom: 0;
    gap: 16px;
  }

  &__bottom {
    border-radius: 0 0 16px 16px;
    border-top: 0;

    @media screen and (max-width: $mobile-breakpoint) {
      border-radius: 0;
      border-bottom: 0;
      padding-bottom: 32px;
    }
  }

  &__header {
    display: flex;
    gap: 16px;
    align-items: center;
    font-size: 14px;
    line-height: 20px;
    color: $darker-text-color;

    &__icon {
      border-radius: 64px;
      background: $ui-highlight-color;
      color: $white;
      display: flex;
      align-items: center;
      justify-content: center;
      width: 40px;
      height: 40px;
      flex-shrink: 0;

      .icon {
        width: 24px;
        height: 24px;
      }
    }

    h1 {
      font-size: 22px;
      line-height: 28px;
      color: $primary-text-color;
    }
  }

  &__confirmation {
    font-size: 14px;
    line-height: 20px;
    color: $darker-text-color;

    h1 {
      font-size: 16px;
      line-height: 24px;
      color: $primary-text-color;
      font-weight: 500;
      margin-bottom: 8px;
    }

    strong {
      font-weight: 700;
      color: $primary-text-color;
    }
  }

  &__status {
    border: 1px solid var(--modal-border-color);
    border-radius: 8px;
    padding: 8px;
    cursor: pointer;

    &__account {
      display: flex;
      align-items: center;
      gap: 4px;
      margin-bottom: 8px;
      color: $dark-text-color;

      bdi {
        color: inherit;
      }
    }

    &__content {
      display: -webkit-box;
      font-size: 15px;
      line-height: 22px;
      color: $dark-text-color;
      -webkit-line-clamp: 4;
      -webkit-box-orient: vertical;
      max-height: 4 * 22px;
      overflow: hidden;

      p,
      a {
        color: inherit;
      }
    }

    .reply-indicator__attachments {
      margin-top: 0;
      font-size: 15px;
      line-height: 22px;
      color: $dark-text-color;
    }
  }

  &__bullet-points {
    display: flex;
    flex-direction: column;
    gap: 8px;
    font-size: 16px;
    line-height: 24px;

    & > div {
      display: flex;
      gap: 16px;
      align-items: center;

      strong {
        font-weight: 700;
      }
    }

    &--deemphasized {
      color: $secondary-text-color;
    }

    &__icon {
      width: 40px;
      height: 40px;
      display: flex;
      align-items: center;
      justify-content: center;
      flex-shrink: 0;

      .icon {
        width: 24px;
        height: 24px;
      }
    }
  }

  &__field-group {
    display: flex;
    flex-direction: column;

    label {
      display: flex;
      gap: 16px;
      align-items: center;
      font-size: 16px;
      line-height: 24px;
      height: 32px;
      padding: 0 12px;
    }
  }

  &__caveats {
    font-size: 14px;
    padding: 0 12px;

    strong {
      font-weight: 500;
    }
  }

  &__bottom {
    padding-top: 0;

    &__collapsible {
      display: none;
      flex-direction: column;
      gap: 16px;
    }

    &.active {
      background: var(--modal-background-variant-color);
      padding-top: 24px;

      .safety-action-modal__bottom__collapsible {
        display: flex;
      }
    }
  }

  &__actions {
    display: flex;
    align-items: center;
    gap: 8px;
    justify-content: flex-end;

    &__hint {
      font-size: 14px;
      line-height: 20px;
      color: $dark-text-color;
    }

    .link-button {
      padding: 10px 12px;
      font-weight: 600;
    }
  }
}

.dialog-modal {
  width: 588px;
  max-height: 80vh;
  flex-direction: column;
  background: var(--modal-background-color);
  backdrop-filter: var(--background-filter);
  border: 1px solid var(--modal-border-color);
  border-radius: 16px;

  &__header {
    border-bottom: 1px solid var(--modal-border-color);
    display: flex;
    align-items: center;
    justify-content: space-between;
    flex-direction: row-reverse;
    padding: 12px 24px;

    &__title {
      font-size: 16px;
      line-height: 24px;
      font-weight: 500;
      letter-spacing: 0.15px;
    }
  }

  &__content {
    font-size: 14px;
    line-height: 20px;
    letter-spacing: 0.25px;
    overflow-y: auto;

    &__form {
      display: flex;
      flex-direction: column;
      gap: 16px;
      padding: 24px;
    }
  }

  .copy-paste-text {
    margin-bottom: 0;
  }
}

.hotkey-combination {
  display: inline-flex;
  align-items: center;
  gap: 4px;

  kbd {
    padding: 3px 5px;
    border: 1px solid var(--background-border-color);
    border-radius: 4px;
  }
}

.boost-modal,
.report-modal,
.actions-modal,
.compare-history-modal {
  background: var(--background-color);
  color: $primary-text-color;
  border-radius: 4px;
  border: 1px solid var(--background-border-color);
  overflow: hidden;
  max-width: 90vw;
  width: 480px;
  position: relative;
  flex-direction: column;

  @media screen and (max-width: $no-columns-breakpoint) {
    border-bottom: 0;
    border-radius: 4px 4px 0 0;
  }
}

.boost-modal__container {
  overflow-y: auto;
  padding: 10px;

  .status {
    user-select: text;
    border-bottom: 0;
  }
}

.boost-modal__action-bar {
  display: flex;
  justify-content: space-between;
  align-items: center;
  background: $ui-secondary-color;
  padding: 15px;

  & > div {
    flex: 1 1 auto;
    text-align: end;
    color: $lighter-text-color;
    padding-inline-end: 10px;
  }

  .icon {
    vertical-align: middle;
  }

  .button {
    flex: 0 0 auto;
  }
}

.report-modal {
  width: 90vw;
  max-width: 700px;
  border: 1px solid var(--background-border-color);
}

.report-dialog-modal {
  max-width: 90vw;
  width: 480px;
  height: 80vh;
  background: var(--background-color);
  color: $primary-text-color;
  border-radius: 4px;
  border: 1px solid var(--background-border-color);
  overflow: hidden;
  position: relative;
  flex-direction: column;
  display: flex;

  &__container {
    box-sizing: border-box;
    border-top: 1px solid var(--background-border-color);
    padding: 20px;
    flex-grow: 1;
    display: flex;
    flex-direction: column;
    min-height: 0;
    overflow: auto;
  }

  &__title {
    font-size: 28px;
    line-height: 33px;
    font-weight: 700;
    margin-bottom: 15px;

    @media screen and (height <= 800px) {
      font-size: 22px;
    }
  }

  &__subtitle {
    font-size: 17px;
    font-weight: 600;
    line-height: 22px;
    margin-bottom: 4px;
  }

  &__lead {
    font-size: 17px;
    line-height: 22px;
    color: $secondary-text-color;
    margin-bottom: 30px;

    a {
      text-decoration: none;
      color: $inverted-text-color;
      font-weight: 500;

      &:hover {
        text-decoration: underline;
      }
    }
  }

  &__actions {
    margin-top: 30px;
    display: flex;

    .button {
      flex: 1 1 auto;
    }
  }

  &__statuses {
    flex-grow: 1;
    min-height: 0;
    overflow: auto;
  }

  .status__content a {
    color: $highlight-text-color;
  }

  .status__content,
  .status__content p {
    color: $primary-text-color;
  }

  .status__content__spoiler-link {
    color: $primary-text-color;
    background: $ui-primary-color;

    &:hover {
      background: lighten($ui-primary-color, 8%);
    }
  }

  .dialog-option {
    align-items: center;
    gap: 12px;
  }

  .dialog-option .poll__input {
    border-color: $darker-text-color;
    color: $ui-secondary-color;
    display: inline-flex;
    align-items: center;
    justify-content: center;

    svg {
      width: 15px;
      height: 15px;
    }

    &:active,
    &:focus,
    &:hover {
      border-color: $valid-value-color;
      border-width: 4px;
    }

    &.active {
      border-color: $valid-value-color;
      background: $valid-value-color;
    }
  }

  .poll__option.dialog-option {
    padding: 15px 0;
    flex: 0 0 auto;
    border-bottom: 1px solid var(--background-border-color);

    &:last-child {
      border-bottom: 0;
    }

    & > .poll__option__text {
      font-size: 13px;
      color: $secondary-text-color;

      strong {
        font-size: 17px;
        font-weight: 500;
        line-height: 22px;
        color: $primary-text-color;
        display: block;
        margin-bottom: 4px;

        &:last-child {
          margin-bottom: 0;
        }
      }
    }
  }

  .flex-spacer {
    background: transparent;
  }

  &__textarea {
    display: block;
    box-sizing: border-box;
    width: 100%;
    color: $primary-text-color;
    background: $ui-base-color;
    padding: 10px;
    font-family: inherit;
    font-size: 17px;
    line-height: 22px;
    resize: vertical;
    border: 0;
    border: 1px solid var(--background-border-color);
    outline: 0;
    border-radius: 4px;
    margin: 20px 0;

    &:focus {
      outline: 0;
    }
  }

  &__toggle {
    display: flex;
    align-items: center;
    margin-bottom: 16px;
    gap: 8px;

    & > span {
      display: block;
      font-size: 14px;
      font-weight: 500;
      line-height: 20px;
    }
  }

  .button.button-secondary {
    border-color: $ui-button-destructive-background-color;
    color: $ui-button-destructive-background-color;
    flex: 0 0 auto;

    &:hover,
    &:focus,
    &:active {
      background: $ui-button-destructive-background-color;
      border-color: $ui-button-destructive-background-color;
      color: $white;
    }
  }

  hr {
    border: 0;
    background: transparent;
    margin: 15px 0;
  }

  .emoji-mart-search {
    padding-inline-end: 10px;
  }

  .emoji-mart-search-icon {
    inset-inline-end: 10px + 5px;
  }
}

.report-modal__container {
  display: flex;
  border-top: 1px solid var(--background-border-color);

  @media screen and (width <= 480px) {
    flex-wrap: wrap;
    overflow-y: auto;
  }
}

.report-modal__statuses,
.report-modal__comment {
  box-sizing: border-box;
  width: 50%;
  min-width: 50%;

  @media screen and (width <= 480px) {
    width: 100%;
  }
}

.report-modal__statuses,
.focal-point-modal__content {
  flex: 1 1 auto;
  min-height: 20vh;
  max-height: 80vh;
  overflow-y: auto;
  overflow-x: hidden;

  .status__content a {
    color: $highlight-text-color;
  }

  .status__content,
  .status__content p {
    color: $inverted-text-color;
  }

  @media screen and (width <= 480px) {
    max-height: 10vh;
  }
}

.focal-point-modal__content {
  @media screen and (width <= 480px) {
    max-height: 40vh;
  }
}

.setting-divider {
  background: transparent;
  border: 0;
  margin: 0;
  width: 100%;
  height: 1px;
  margin-bottom: 29px;
}

.report-modal__comment {
  padding: 20px;
  border-inline-end: 1px solid var(--background-border-color);
  max-width: 320px;

  p {
    font-size: 14px;
    line-height: 20px;
    margin-bottom: 20px;
  }

  .setting-text-label {
    display: block;
    color: $secondary-text-color;
    font-size: 14px;
    font-weight: 500;
    margin-bottom: 10px;
  }

  .setting-text {
    width: 100%;
    resize: none;
    min-height: 100px;
    max-height: 50vh;
    border: 0;

    @media screen and (height <= 600px) {
      max-height: 20vh;
    }

    @media screen and (max-width: $no-columns-breakpoint) {
      max-height: 20vh;
    }
  }

  .setting-toggle {
    margin-top: 20px;
    margin-bottom: 24px;

    &__label {
      color: $inverted-text-color;
      font-size: 14px;
    }
  }

  @media screen and (width <= 480px) {
    padding: 10px;
    max-width: 100%;
    order: 2;

    .setting-toggle {
      margin-bottom: 4px;
    }
  }
}

.actions-modal {
  max-height: 80vh;
  max-width: 80vw;

  .actions-modal__item-label {
    font-weight: 500;
  }

  ul {
    overflow-y: auto;
    flex-shrink: 0;
    max-height: 80vh;

    &.with-status {
      max-height: calc(80vh - 75px);
    }

    li:empty {
      margin: 0;
    }

    li:not(:empty) {
      a {
        color: $primary-text-color;
        display: flex;
        padding: 12px 16px;
        font-size: 15px;
        align-items: center;
        text-decoration: none;

        &,
        button {
          transition: none;
        }

        &.active,
        &:hover,
        &:active,
        &:focus {
          &,
          button {
            background: $ui-highlight-color;
            color: $primary-text-color;
          }
        }

        button:first-child {
          margin-inline-end: 10px;
        }
      }
    }
  }
}

.report-modal__target {
  padding: 30px;
  font-size: 16px;

  strong {
    font-weight: 500;

    @each $lang in $cjk-langs {
      &:lang(#{$lang}) {
        font-weight: 700;
      }
    }
  }

  select {
    appearance: none;
    box-sizing: border-box;
    font-size: 14px;
    color: $inverted-text-color;
    display: inline-block;
    width: auto;
    outline: 0;
    font-family: inherit;
    background: $simple-background-color
      url("data:image/svg+xml;utf8,<svg xmlns='http://www.w3.org/2000/svg' viewBox='0 0 14.933 18.467' height='19.698' width='15.929'><path d='M3.467 14.967l-3.393-3.5H14.86l-3.392 3.5c-1.866 1.925-3.666 3.5-4 3.5-.335 0-2.135-1.575-4-3.5zm.266-11.234L7.467 0 11.2 3.733l3.733 3.734H0l3.733-3.734z' fill='#{hex-color(darken($simple-background-color, 14%))}'/></svg>")
      no-repeat right 8px center / auto 16px;
    border: 1px solid darken($simple-background-color, 14%);
    border-radius: 4px;
    padding: 6px 10px;
    padding-inline-end: 30px;
  }
}

.report-modal__target {
  text-align: center;
}

.report-modal__target {
  padding: 15px;

  .report-modal__close {
    position: absolute;
    top: 10px;
    inset-inline-end: 10px;
  }
}

.compare-history-modal {
  .report-modal__target {
    border-bottom: 1px solid var(--background-border-color);
  }

  &__container {
    padding: 30px;
    pointer-events: all;
    overflow-y: auto;
  }

  .status__content {
    color: $secondary-text-color;
    font-size: 19px;
    line-height: 24px;

    .emojione {
      min-width: 24px;
      max-width: min(10em, 100%);
      height: 24px;
      margin: -1px 0 0;
    }

    a {
      color: $highlight-text-color;
    }

    hr {
      height: 0.25rem;
      padding: 0;
      background-color: $ui-secondary-color;
      border: 0;
      margin: 20px 0;
    }
  }

  .media-gallery,
  .audio-player,
  .video-player {
    margin-top: 15px;
  }
}

.loading-bar {
  background-color: $highlight-text-color;
  height: 3px;
  position: fixed;
  top: 0;
  inset-inline-start: 0;
  z-index: 9999;
}

.media-gallery__actions {
  position: absolute;
  top: 6px;
  inset-inline-end: 6px;
  display: flex;
  gap: 2px;
  z-index: 2;

  &__pill {
    display: block;
    color: $white;
    border: 0;
    background: rgba($black, 0.65);
    backdrop-filter: blur(10px) saturate(180%) contrast(75%) brightness(70%);
    padding: 3px 12px;
    border-radius: 99px;
    font-size: 14px;
    font-weight: 700;
    line-height: 20px;
  }
}

.media-gallery__item__badges {
  position: absolute;
  bottom: 8px;
  inset-inline-end: 8px;
  display: flex;
  gap: 2px;
  pointer-events: none;
}

.media-gallery__alt__label {
  display: block;
  text-align: center;
  color: $white;
  border: 0;
  background: rgba($black, 0.65);
  backdrop-filter: blur(10px) saturate(180%) contrast(75%) brightness(70%);
  padding: 3px 8px;
  border-radius: 4px;
  font-size: 12px;
  font-weight: 700;
  z-index: 1;
  line-height: 20px;
  cursor: pointer;
  pointer-events: auto;

  &--non-interactive {
    pointer-events: none;
  }
}

.media-gallery__alt__popover {
  background: rgba($black, 0.65);
  backdrop-filter: blur(10px) saturate(180%) contrast(75%) brightness(70%);
  border-radius: 4px;
  box-shadow: var(--dropdown-shadow);
  padding: 16px;
  min-width: 16em;
  min-height: 2em;
  max-width: 22em;
  max-height: 30em;
  overflow-y: auto;

  h4 {
    font-size: 15px;
    line-height: 20px;
    font-weight: 500;
    color: $white;
    margin-bottom: 8px;
  }

  p {
    font-size: 15px;
    line-height: 20px;
    color: rgba($white, 0.85);
    white-space: pre-line;
  }
}

.attachment-list {
  display: flex;
  font-size: 14px;
  border: 1px solid var(--background-border-color);
  border-radius: 4px;
  margin-top: 16px;
  overflow: hidden;

  &__icon {
    flex: 0 0 auto;
    color: $dark-text-color;
    padding: 8px 18px;
    cursor: default;
    border-inline-end: 1px solid var(--background-border-color);
    display: flex;
    flex-direction: column;
    align-items: center;
    justify-content: center;
    font-size: 26px;
  }

  &__list {
    list-style: none;
    padding: 4px 0;
    padding-inline-start: 8px;
    display: flex;
    flex-direction: column;
    justify-content: center;

    li {
      display: block;
      padding: 4px 0;
    }

    a {
      text-decoration: none;
      color: $dark-text-color;
      font-weight: 500;

      &:hover {
        text-decoration: underline;
      }
    }
  }

  &.compact {
    border: 0;

    .attachment-list__list {
      padding: 0;
      display: block;
    }

    .icon {
      color: $dark-text-color;
      vertical-align: middle;
    }
  }
}

/* Media Gallery */
.media-gallery {
  box-sizing: border-box;
  margin-top: 8px;
  overflow: hidden;
  border-radius: 8px;
  position: relative;
  width: 100%;
  min-height: 64px;
  max-height: 60vh;
  display: grid;
  grid-template-columns: 1fr 1fr;
  grid-template-rows: 1fr 1fr;
  gap: 2px;

  &--row3 {
    grid-template-rows: 34% 33% 33%;
  }

  &--row4 {
    grid-template-rows: 25% 25% 25% 25%;
  }

  &--column3 {
    grid-template-columns: 33% 34% 33%;
  }

  &--column4 {
    grid-template-columns: 25% 25% 25% 25%;
  }

  &__compact {
    max-height: 24vh;
  }

  &--layout-2 {
    & > .media-gallery__item:nth-child(1) {
      border-end-end-radius: 0;
      border-start-end-radius: 0;
    }

    & > .media-gallery__item:nth-child(2) {
      border-start-start-radius: 0;
      border-end-start-radius: 0;
    }
  }

  &--layout-3 {
    & > .media-gallery__item:nth-child(1) {
      border-end-end-radius: 0;
      border-start-end-radius: 0;
    }

    & > .media-gallery__item:nth-child(2) {
      border-start-start-radius: 0;
      border-end-start-radius: 0;
      border-end-end-radius: 0;
    }

    & > .media-gallery__item:nth-child(3) {
      border-start-start-radius: 0;
      border-end-start-radius: 0;
      border-start-end-radius: 0;
    }
  }

  &--layout-4 {
    & > .media-gallery__item:nth-child(1) {
      border-end-end-radius: 0;
      border-start-end-radius: 0;
      border-end-start-radius: 0;
    }

    & > .media-gallery__item:nth-child(2) {
      border-start-start-radius: 0;
      border-end-start-radius: 0;
      border-end-end-radius: 0;
    }

    & > .media-gallery__item:nth-child(3) {
      border-start-start-radius: 0;
      border-start-end-radius: 0;
      border-end-start-radius: 0;
      border-end-end-radius: 0;
    }

    & > .media-gallery__item:nth-child(4) {
      border-start-start-radius: 0;
      border-end-start-radius: 0;
      border-start-end-radius: 0;
    }
  }
}

.media-gallery__item {
  border: 0;
  box-sizing: border-box;
  display: block;
  position: relative;
  border-radius: 8px;
  overflow: hidden;
  outline: 1px solid var(--media-outline-color);
  outline-offset: -1px;
  z-index: 1;

  &--tall {
    grid-row: span 2;
  }

  &--wide {
    grid-column: span 2;
  }

  &--square {
    aspect-ratio: 1;
  }

  &__overlay {
    position: absolute;
    top: 0;
    inset-inline-start: 0;
    display: flex;
    align-items: center;
    justify-content: center;
    box-sizing: border-box;
    width: 100%;
    height: 100%;
    pointer-events: none;
    padding: 8px;
    z-index: 1;

    &--corner {
      align-items: flex-start;
      justify-content: flex-end;
    }

    .icon {
      color: $white;
      filter: var(--overlay-icon-shadow);
    }
  }
}

.media-gallery__item-thumbnail {
  cursor: pointer;
  display: block;
  text-decoration: none;
  color: $secondary-text-color;
  position: relative;
  z-index: -1;

  &,
  img {
    height: 100%;
    width: 100%;
  }

  img {
    object-fit: cover;
  }
}

.media-gallery__preview {
  width: 100%;
  height: 100%;
  object-fit: cover;
  position: absolute;
  top: 0;
  inset-inline-start: 0;
  z-index: -2;
  background: $base-overlay-background;

  &--hidden {
    display: none;
  }
}

.media-gallery__gifv {
  height: 100%;
  overflow: hidden;
  position: relative;
  width: 100%;
  z-index: -1;
}

.media-gallery__item-gifv-thumbnail {
  cursor: pointer;
  height: 100%;
  object-fit: cover;
  width: 100%;
}

/* End Media Gallery */

.detailed,
.fullscreen {
  .video-player__volume__current,
  .video-player__volume::before {
    bottom: 27px;
  }

  .video-player__volume__handle {
    bottom: 23px;
  }
}

.audio-player {
  overflow: hidden;
  box-sizing: border-box;
  position: relative;
  background: var(--background-color);
  border-radius: 8px;
  padding-bottom: 44px;
  width: 100%;
  outline: 1px solid var(--media-outline-color);
  outline-offset: -1px;

  &.editable {
    border-radius: 0;
    height: 100%;
  }

  &.inactive {
    audio,
    .video-player__controls {
      visibility: hidden;
    }
  }

  .video-player__volume::before,
  .video-player__seek::before {
    background: currentColor;
    opacity: 0.15;
  }

  .video-player__seek__buffer {
    background: currentColor;
    opacity: 0.2;
  }

  .video-player__buttons button,
  .video-player__buttons a {
    color: currentColor;
    opacity: 0.75;

    &:active,
    &:hover,
    &:focus {
      color: currentColor;
      opacity: 1;
    }
  }

  .video-player__time-sep,
  .video-player__time-total,
  .video-player__time-current {
    color: currentColor;
  }

  .video-player__seek::before,
  .video-player__seek__buffer,
  .video-player__seek__progress {
    top: 0;
  }

  .video-player__seek__handle {
    top: -4px;
  }

  .video-player__controls {
    padding-top: 10px;
    background: transparent;
    z-index: 1;
  }
}

.video-player {
  overflow: hidden;
  position: relative;
  background: $base-shadow-color;
  max-width: 100%;
  border-radius: 8px;
  box-sizing: border-box;
  color: $white;
  display: flex;
  align-items: center;
  outline: 1px solid var(--media-outline-color);
  outline-offset: -1px;
  z-index: 2;

  &.editable {
    border-radius: 0;
    height: 100% !important;
  }

  video {
    display: block;
    z-index: -2;
  }

  &.fullscreen {
    width: 100% !important;
    height: 100% !important;
    margin: 0;
    aspect-ratio: auto !important;

    video {
      width: 100% !important;
      height: 100% !important;
      outline: 0;
    }
  }

  &__controls {
    position: absolute;
    direction: ltr;
    z-index: -1;
    bottom: 0;
    inset-inline-start: 0;
    inset-inline-end: 0;
    box-sizing: border-box;
    background: linear-gradient(
      0deg,
      rgba($base-shadow-color, 0.85) 0,
      rgba($base-shadow-color, 0.45) 60%,
      transparent
    );
    padding: 0 15px;
    opacity: 0;
    transition: opacity 0.1s ease;

    &.active {
      opacity: 1;
    }
  }

  &.inactive {
    video,
    .video-player__controls {
      visibility: hidden;
    }
  }

  &__spoiler {
    display: none;
    position: absolute;
    top: 0;
    inset-inline-start: 0;
    width: 100%;
    height: 100%;
    z-index: 4;
    border: 0;
    background: $base-overlay-background;
    color: $darker-text-color;
    transition: none;
    pointer-events: none;

    &.active {
      display: block;
      pointer-events: auto;

      &:hover,
      &:active,
      &:focus {
        color: lighten($darker-text-color, 7%);
      }
    }

    &__title {
      display: block;
      font-size: 14px;
    }

    &__subtitle {
      display: block;
      font-size: 11px;
      font-weight: 500;
    }
  }

  &__buttons-bar {
    display: flex;
    justify-content: space-between;
    padding-bottom: 8px;
    margin: 0 -5px;

    .video-player__download__icon {
      color: inherit;
    }
  }

  &__buttons {
    display: flex;
    flex: 0 1 auto;
    min-width: 30px;
    align-items: center;
    white-space: nowrap;
    overflow: hidden;
    text-overflow: ellipsis;
    gap: 5px;

    .player-button {
      display: inline-block;
      outline: 0;
      padding: 5px;
      flex: 0 0 auto;
      background: transparent;
      border: 0;
      color: rgba($white, 0.75);

      &:active,
      &:hover,
      &:focus {
        color: $white;
      }
    }
  }

  &__time {
    display: inline;
    flex: 0 1 auto;
    overflow: hidden;
    text-overflow: ellipsis;
    margin: 0 5px;
  }

  &__time-sep,
  &__time-total,
  &__time-current {
    font-size: 14px;
    font-weight: 500;
  }

  &__time-current {
    color: $white;
  }

  &__time-sep {
    display: inline-block;
    margin: 0 6px;
  }

  &__time-sep,
  &__time-total {
    color: $white;
  }

  &__volume {
    flex: 0 0 auto;
    display: inline-flex;
    cursor: pointer;
    height: 24px;
    position: relative;
    overflow: hidden;

    .no-reduce-motion & {
      transition: all 100ms linear;
    }

    &.active {
      overflow: visible;
      width: 50px;
      margin-inline-end: 16px;
    }

    &::before {
      content: '';
      width: 50px;
      background: rgba($white, 0.35);
      border-radius: 4px;
      display: block;
      position: absolute;
      height: 4px;
      inset-inline-start: 0;
      top: 50%;
      transform: translate(0, -50%);
    }

    &__current {
      display: block;
      position: absolute;
      height: 4px;
      border-radius: 4px;
      inset-inline-start: 0;
      top: 50%;
      transform: translate(0, -50%);
      background: lighten($ui-highlight-color, 8%);
    }

    &__handle {
      position: absolute;
      z-index: 3;
      border-radius: 50%;
      width: 12px;
      height: 12px;
      top: 50%;
      inset-inline-start: 0;
      margin-inline-start: -6px;
      transform: translate(0, -50%);
      background: lighten($ui-highlight-color, 8%);
      box-shadow: 1px 2px 6px rgba($base-shadow-color, 0.2);
      opacity: 0;

      .no-reduce-motion & {
        transition: opacity 100ms linear;
      }
    }

    &.active &__handle {
      opacity: 1;
    }
  }

  &__link {
    padding: 2px 10px;

    a {
      text-decoration: none;
      font-size: 14px;
      font-weight: 500;
      color: $white;

      &:hover,
      &:active,
      &:focus {
        text-decoration: underline;
      }
    }
  }

  &__seek {
    cursor: pointer;
    height: 24px;
    position: relative;

    &::before {
      content: '';
      width: 100%;
      background: rgba($white, 0.35);
      border-radius: 4px;
      display: block;
      position: absolute;
      height: 4px;
      top: 14px;
    }

    &__progress,
    &__buffer {
      display: block;
      position: absolute;
      height: 4px;
      border-radius: 4px;
      top: 14px;
      background: lighten($ui-highlight-color, 8%);
    }

    &__buffer {
      background: rgba($white, 0.2);
    }

    &__handle {
      position: absolute;
      z-index: 3;
      opacity: 0;
      border-radius: 50%;
      width: 12px;
      height: 12px;
      top: 10px;
      margin-inline-start: -6px;
      background: lighten($ui-highlight-color, 8%);
      box-shadow: 1px 2px 6px rgba($base-shadow-color, 0.2);

      .no-reduce-motion & {
        transition: opacity 0.1s ease;
      }

      &.active {
        opacity: 1;
      }
    }

    &:hover {
      .video-player__seek__handle {
        opacity: 1;
      }
    }
  }

  &.detailed,
  &.fullscreen {
    .video-player__buttons {
      .player-button {
        padding-top: 10px;
        padding-bottom: 10px;
      }
    }
  }
}

.gifv {
  video {
    max-width: 100vw;
    max-height: 80vh;
  }
}

.scrollable .account-card {
  margin: 10px;
}

.scrollable .account-card__title__avatar {
  img {
    border: 2px solid var(--background-color);
  }

  .account__avatar {
    border: none;
  }
}

.scrollable .account-card__header {
  img {
    border-radius: 4px;
  }
}

.scrollable .account-card__bio::after {
  background: linear-gradient(to left, var(--background-color), transparent);
}

.account-gallery__container {
  display: grid;
  grid-template-columns: 1fr 1fr 1fr;
  gap: 2px;

  .media-gallery__item {
    border-radius: 0;
  }

  .load-more {
    grid-column: span 3;
  }
}

.notification__filter-bar,
.account__section-headline {
  border: 1px solid var(--background-border-color);
  border-top: 0;
  cursor: default;
  display: flex;
  flex-shrink: 0;

  @media screen and (max-width: $no-gap-breakpoint - 1px) {
    border-right: 0;
    border-left: 0;
  }

  button {
    background: transparent;
    border: 0;
    margin: 0;
  }

  button,
  a {
    display: block;
    flex: 1 1 auto;
    color: $darker-text-color;
    padding: 15px 0;
    font-size: 14px;
    font-weight: 500;
    text-align: center;
    text-decoration: none;
    position: relative;
    width: 100%;
    white-space: nowrap;

    &.active {
      color: $primary-text-color;

      &::before {
        display: block;
        content: '';
        position: absolute;
        bottom: -1px;
        left: 50%;
        transform: translateX(-50%);
        width: 40px;
        height: 3px;
        border-radius: 4px 4px 0 0;
        background: $highlight-text-color;
      }
    }
  }

  .scrollable & {
    border-left: 0;
    border-right: 0;
  }
}

.filter-form {
  border-bottom: 1px solid var(--background-border-color);

  &__column {
    display: flex;
    flex-direction: column;
    gap: 15px;
    padding: 15px;
  }

  .radio-button {
    display: flex;
  }
}

.column-settings__row .radio-button {
  display: flex;
}

.radio-button,
.check-box {
  font-size: 14px;
  position: relative;
  display: inline-flex;
  align-items: center;
  line-height: 18px;
  white-space: nowrap;
  overflow: hidden;
  text-overflow: ellipsis;
  cursor: pointer;
  gap: 10px;
  color: $secondary-text-color;

  input[type='radio'],
  input[type='checkbox'] {
    display: none;
  }

  &__input {
    display: flex;
    align-items: center;
    justify-content: center;
    position: relative;
    border: 2px solid $secondary-text-color;
    box-sizing: border-box;
    width: 20px;
    height: 20px;
    flex: 0 0 auto;
    border-radius: 50%;

    &.checked,
    &.indeterminate {
      border-color: $ui-highlight-color;
    }

    .icon {
      width: 18px;
      height: 18px;
    }
  }
}

.radio-button__input.checked::before {
  position: absolute;
  left: 2px;
  top: 2px;
  content: '';
  display: block;
  border-radius: 50%;
  width: 12px;
  height: 12px;
  background: $ui-highlight-color;
}

.check-box {
  &__input {
    width: 18px;
    height: 18px;
    border-radius: 2px;

    &.checked,
    &.indeterminate {
      background: $ui-highlight-color;
      color: $white;
    }
  }
}

noscript {
  text-align: center;

  img {
    width: 200px;
    opacity: 0.5;
    animation: flicker 4s infinite;
  }

  div {
    font-size: 14px;
    margin: 30px auto;
    color: $secondary-text-color;
    max-width: 400px;

    a {
      color: $highlight-text-color;
      text-decoration: underline;

      &:hover {
        text-decoration: none;
      }
    }
  }
}

@keyframes flicker {
  0% {
    opacity: 1;
  }

  30% {
    opacity: 0.75;
  }

  100% {
    opacity: 1;
  }
}

.moved-account-banner,
.follow-request-banner,
.account-memorial-banner {
  padding: 20px;
  background: var(--surface-background-color);
  display: flex;
  align-items: center;
  flex-direction: column;

  &__message {
    color: $darker-text-color;
    padding: 8px 0;
    padding-top: 0;
    padding-bottom: 4px;
    font-size: 14px;
    font-weight: 500;
    text-align: center;
    margin-bottom: 16px;
  }

  &__action {
    display: flex;
    justify-content: space-between;
    align-items: center;
    gap: 15px;
    width: 100%;
  }

  .detailed-status__display-name {
    margin-bottom: 0;
  }
}

.follow-request-banner .button {
  width: 100%;
}

.account-memorial-banner__message {
  margin-bottom: 0;
}

.column-inline-form {
  padding: 15px;
  display: flex;
  justify-content: flex-start;
  gap: 15px;
  align-items: center;
  border: 1px solid var(--background-border-color);
  border-top: 0;

  label {
    flex: 1 1 auto;

    input {
      width: 100%;
    }
  }

  @media screen and (max-width: $no-gap-breakpoint) {
    border-left: 0;
    border-right: 0;
  }
}

.drawer__backdrop {
  cursor: pointer;
  position: absolute;
  top: 0;
  inset-inline-start: 0;
  width: 100%;
  height: 100%;
  background: rgba($base-overlay-background, 0.5);
}

.list-adder,
.list-editor {
  backdrop-filter: var(--background-filter);
  background: var(--modal-background-color);
  border: 1px solid var(--modal-border-color);
  flex-direction: column;
  border-radius: 8px;
  width: 380px;
  overflow: hidden;

  @media screen and (width <= 420px) {
    width: 90%;
  }
}

.list-adder {
  &__lists {
    height: 50vh;
    border-radius: 0 0 8px 8px;
    overflow-y: auto;
  }

  .list {
    padding: 10px;
    border-bottom: 1px solid var(--background-border-color);
  }

  .list__wrapper {
    display: flex;
  }

  .list__display-name {
    flex: 1 1 auto;
    overflow: hidden;
    text-decoration: none;
    font-size: 16px;
    padding: 10px;
    display: flex;
    align-items: center;
    gap: 4px;
  }
}

.list-editor {
  h4 {
    padding: 15px 0;
    background: lighten($ui-base-color, 13%);
    font-weight: 500;
    font-size: 16px;
    text-align: center;
    border-radius: 8px 8px 0 0;
  }

  .drawer__pager {
    height: 50vh;
    border: 0;
  }

  .drawer__inner {
    &.backdrop {
      width: calc(100% - 60px);
      box-shadow: 2px 4px 15px rgba($base-shadow-color, 0.4);
      border-radius: 0 0 0 8px;
    }
  }

  &__accounts {
    background: unset;
    overflow-y: auto;
  }

  .account__display-name {
    &:hover strong {
      text-decoration: none;
    }
  }

  .account__avatar {
    cursor: default;
  }

  .search {
    margin-bottom: 0;
  }
}

<<<<<<< HEAD
.list-adder {
  background: $ui-base-color;
  flex-direction: column;
  border-radius: 8px;
  box-shadow: 2px 4px 15px rgba($base-shadow-color, 0.4);
  width: 380px;
  overflow: hidden;

  @media screen and (width <= 420px) {
    width: 90%;
  }

  &__account {
    background: lighten($ui-base-color, 13%);
  }

  &__lists {
    background: lighten($ui-base-color, 13%);
    height: 50vh;
    border-radius: 0 0 8px 8px;
    overflow-y: auto;
  }

  .list {
    padding: 10px;
    border-bottom: 1px solid var(--background-border-color);
  }

  .list__wrapper {
    display: flex;
  }

  .list__display-name {
    flex: 1 1 auto;
    overflow: hidden;
    text-decoration: none;
    font-size: 16px;
    padding: 10px;
  }
}

.antenna-list-detail {
  font-size: 12px;
  margin-left: 24px;

  .group {
    margin-right: 16px;

    i.fa {
      color: $light-text-color;
      margin-right: 4px;
      font-size: 10px;
    }
  }
}

.antenna-setting {
  margin: 8px 16px 32px;

  h2 {
    font-size: 20px;
    margin: 40px 0 16px;
    font-weight: bold;
  }

  h3 {
    font-size: 16px;
    margin: 40px 0 16px;
    font-weight: bold;
  }

  .alert {
    color: $warning-red;
    margin: 16px 0;
    font-size: 14px;
  }
}

.setting-radio-panel {
  display: flex;
  margin-top: 24px;

  .setting-radio-panel__item {
    font-size: 16px;
    text-align: center;
    flex: 1;
    height: 40px;
    line-height: 40px;
    margin: 16px 0;
    background: lighten($ui-base-color, 4%);
    color: $darker-text-color;
    border: 0;

    &__active {
      color: $primary-text-color;
      background: $ui-primary-color;
    }
  }
}

.setting-text-list {
  .add-text-form {
    display: flex;
    gap: 8px;

    label {
      flex: 1 1 auto;

      input {
        width: 100%;
      }
    }
  }
}

.setting-text-list-item {
  display: flex;
  font-size: 14px;
  margin: 8px 0;

  i.fa {
    color: $darker-text-color;
  }

  .label {
    flex: 1;
    margin: 0 8px;
  }
}

.reaction_deck_container {
  &__row {
    display: flex;
    height: 32px;
    margin: 8px 16px 12px 4px;

    .handle {
      font-size: 24px;
    }

    .reaction_deck__emoji {
      flex: 1;
    }
  }
}

.reaction_deck__emoji {
  &__wrapper {
    display: flex;

    .emojione {
      min-width: 24px;
      height: 24px;
    }

    .emoji-button {
      margin-left: 20px;
      margin-right: 24px;
      padding: 0;
    }

    &__content {
      display: flex;
      flex: 1;
    }
  }
}

=======
>>>>>>> 7c10b0fb
.focal-point {
  position: relative;
  cursor: move;
  overflow: hidden;
  height: 100%;
  display: flex;
  justify-content: center;
  align-items: center;
  background: $base-shadow-color;

  img,
  video,
  canvas {
    display: block;
    max-height: 80vh;
    width: 100%;
    height: auto;
    margin: 0;
    object-fit: contain;
    background: $base-shadow-color;
  }

  &__reticle {
    position: absolute;
    width: 100px;
    height: 100px;
    transform: translate(-50%, -50%);
    background: url('../images/reticle.png') no-repeat 0 0;
    border-radius: 50%;
    box-shadow: 0 0 0 9999em rgba($base-shadow-color, 0.35);
  }

  &__overlay {
    position: absolute;
    width: 100%;
    height: 100%;
    top: 0;
    inset-inline-start: 0;
  }

  &__preview {
    position: absolute;
    bottom: 10px;
    inset-inline-end: 10px;
    z-index: 2;
    cursor: move;
    transition: opacity 0.1s ease;

    &:hover {
      opacity: 0.5;
    }

    strong {
      color: $primary-text-color;
      font-size: 14px;
      font-weight: 500;
      display: block;
      margin-bottom: 5px;
    }

    div {
      border-radius: 4px;
      box-shadow: 0 0 14px rgba($base-shadow-color, 0.2);
    }
  }

  @media screen and (width <= 480px) {
    img,
    video {
      max-height: 100%;
    }

    &__preview {
      display: none;
    }
  }
}

.account__header__content {
  color: $darker-text-color;
  font-size: 14px;
  font-weight: 400;
  overflow: hidden;
  word-break: normal;
  word-wrap: break-word;

  p {
    margin-bottom: 20px;

    &:last-child {
      margin-bottom: 0;
    }
  }

  a {
    color: inherit;
    text-decoration: underline;

    &:hover {
      text-decoration: none;
    }
  }
}

.account__header {
  overflow: hidden;
  container: account-header / inline-size;

  &.inactive {
    opacity: 0.5;

    .account__header__image,
    .account__avatar {
      filter: grayscale(100%);
    }
  }

  &__info {
    position: absolute;
    top: 10px;
    inset-inline-start: 10px;
  }

  &__image {
    overflow: hidden;
    height: 145px;
    position: relative;
    background: darken($ui-base-color, 4%);
    border-bottom: 1px solid var(--background-border-color);

    img {
      object-fit: cover;
      display: block;
      width: 100%;
      height: 100%;
      margin: 0;
    }
  }

  &__bar {
    position: relative;
    padding: 0 20px;
    border-bottom: 1px solid var(--background-border-color);

    .avatar {
      display: block;
      flex: 0 0 auto;
      width: 94px;

      .account__avatar {
        background: var(--background-color);
        border: 1px solid var(--background-border-color);
        border-radius: var(--avatar-border-radius);
      }
    }
  }

  &__badges {
    display: flex;
    flex-wrap: wrap;
    gap: 8px;

    .account-role {
      line-height: unset;
    }
  }

  &__tabs {
    display: flex;
    align-items: flex-start;
    justify-content: space-between;
    margin-top: -55px;
    padding-top: 10px;
    gap: 8px;
    overflow: hidden;
    margin-inline-start: -2px; // aligns the pfp with content below

    &__buttons {
      display: flex;
      align-items: center;
      gap: 8px;
      padding-top: 55px;
      overflow: hidden;

      .button {
        flex-shrink: 1;
        white-space: nowrap;
        min-width: 80px;
      }

      .icon-button {
        border: 1px solid lighten($ui-base-color, 12%);
        border-radius: 4px;
        box-sizing: content-box;
        padding: 5px;

        .icon {
          width: 24px;
          height: 24px;
        }

        &.copied {
          border-color: $valid-value-color;
        }
      }

      .optional {
        @container account-header (max-width: 372px) {
          display: none;
        }

        // Fallback for older browsers with no container queries support
        @media screen and (max-width: 372px + 55px) {
          display: none;
        }
      }
    }

    &__name {
      margin-top: 16px;
      margin-bottom: 16px;

      .emojione {
        min-width: 22px;
        max-width: min(10em, 100%);
        height: 22px;
      }

      h1 {
        font-size: 17px;
        line-height: 22px;
        color: $primary-text-color;
        font-weight: 600;
        overflow: hidden;
        white-space: nowrap;
        text-overflow: ellipsis;

        small {
          display: flex;
          align-items: center;
          gap: 4px;
          font-size: 14px;
          line-height: 20px;
          color: $darker-text-color;
          font-weight: 400;
          overflow: hidden;
          text-overflow: ellipsis;

          span {
            user-select: all;
          }

          .icon-lock {
            height: 18px;
            width: 18px;
          }
        }
      }
    }

    .spacer {
      flex: 1 1 auto;
    }
  }

  &__bio {
    .account__header__content {
      color: $primary-text-color;
    }

    .account__header__fields {
      margin: 0;
      margin-top: 16px;
      border-radius: 4px;
      border: 1px solid var(--background-border-color);

      dl {
        display: block;
        padding: 11px 16px;
        border-bottom-color: var(--background-border-color);
      }

      dd,
      dt {
        font-size: 13px;
        line-height: 18px;
        padding: 0;
        text-align: initial;
      }

      dt {
        width: auto;
        background: transparent;
        text-transform: uppercase;
        color: $dark-text-color;
      }

      dd {
        color: $darker-text-color;
      }

      a {
        color: lighten($ui-highlight-color, 8%);
      }

      .icon {
        width: 18px;
        height: 18px;
      }

      .verified {
        border: 1px solid rgba($valid-value-color, 0.5);
        margin-top: -1px;
        margin-inline: -1px;

        &:first-child {
          border-top-left-radius: 4px;
          border-top-right-radius: 4px;
        }

        &:last-child {
          border-bottom-left-radius: 4px;
          border-bottom-right-radius: 4px;
          margin-bottom: -1px;
        }

        dt,
        dd {
          color: $valid-value-color;
        }

        dd {
          display: flex;
          align-items: center;
          gap: 4px;

          span {
            display: flex;
          }
        }

        a {
          color: $valid-value-color;
        }
      }
    }
  }

  &__extra {
    margin-top: 16px;

    &__links {
      font-size: 14px;
      color: $darker-text-color;
      margin: 0 -10px;
      padding-top: 16px;
      padding-bottom: 10px;

      a {
        display: inline-block;
        color: $darker-text-color;
        text-decoration: none;
        padding: 5px 10px;
        font-weight: 500;

        strong {
          font-weight: 700;
          color: $primary-text-color;
        }
      }
    }
  }

  &__account-note {
    color: $primary-text-color;
    font-size: 14px;
    font-weight: 400;
    margin-bottom: 10px;

    label {
      display: block;
      font-size: 12px;
      font-weight: 500;
      color: $darker-text-color;
      text-transform: uppercase;
      margin-bottom: 5px;
    }

    textarea {
      display: block;
      box-sizing: border-box;
      width: calc(100% + 20px);
      color: $secondary-text-color;
      background: transparent;
      padding: 10px;
      margin: 0 -10px;
      font-family: inherit;
      font-size: 14px;
      resize: none;
      border: 0;
      outline: 0;
      border-radius: 4px;

      &::placeholder {
        color: $dark-text-color;
        opacity: 1;
      }

      &:focus {
        background: $ui-base-color;
      }
    }
  }
}

.account__contents {
  overflow: hidden;
}

.account__details {
  display: flex;
  flex-wrap: wrap;
  column-gap: 1em;
}

.verified-badge {
  display: inline-flex;
  align-items: center;
  color: $valid-value-color;
  gap: 4px;
  overflow: hidden;
  white-space: nowrap;

  > span {
    overflow: hidden;
    text-overflow: ellipsis;
  }

  a {
    color: inherit;
    font-weight: 500;
    text-decoration: none;
  }

  .icon {
    width: 16px;
    height: 16px;
  }
}

.trends {
  &__item {
    display: flex;
    align-items: center;
    padding: 15px;
    border-bottom: 1px solid var(--background-border-color);
    gap: 15px;

    &:last-child {
      border-bottom: 0;
    }

    &__name {
      flex: 1 1 auto;
      color: $dark-text-color;
      overflow: hidden;
      text-overflow: ellipsis;
      white-space: nowrap;

      strong {
        font-weight: 500;
      }

      a {
        color: $darker-text-color;
        text-decoration: none;
        font-size: 14px;
        font-weight: 500;
        display: block;
        overflow: hidden;
        text-overflow: ellipsis;
        white-space: nowrap;

        &:hover,
        &:focus,
        &:active {
          span {
            text-decoration: underline;
          }
        }
      }
    }

    &__current {
      flex: 0 0 auto;
      font-size: 24px;
      font-weight: 500;
      text-align: end;
      color: $secondary-text-color;
      text-decoration: none;
    }

    &__sparkline {
      flex: 0 0 auto;
      width: 50px;

      path:first-child {
        fill: rgba($highlight-text-color, 0.25) !important;
        fill-opacity: 1 !important;
      }

      path:last-child {
        stroke: lighten($highlight-text-color, 6%) !important;
        fill: none !important;
      }
    }

    &--requires-review {
      .trends__item__name {
        color: $gold-star;

        a {
          color: $gold-star;
        }
      }

      .trends__item__current {
        color: $gold-star;
      }

      .trends__item__sparkline {
        path:first-child {
          fill: rgba($gold-star, 0.25) !important;
        }

        path:last-child {
          stroke: lighten($gold-star, 6%) !important;
        }
      }
    }

    &--disabled {
      .trends__item__name {
        color: lighten($ui-base-color, 12%);

        a {
          color: lighten($ui-base-color, 12%);
        }
      }

      .trends__item__current {
        color: lighten($ui-base-color, 12%);
      }

      .trends__item__sparkline {
        path:first-child {
          fill: rgba(lighten($ui-base-color, 12%), 0.25) !important;
        }

        path:last-child {
          stroke: lighten(lighten($ui-base-color, 12%), 6%) !important;
        }
      }
    }
  }

  &--compact &__item {
    padding: 10px;
  }
}

.conversation {
  display: flex;
  border-bottom: 1px solid var(--background-border-color);
  padding: 5px;
  padding-bottom: 0;

  &:focus {
    background: lighten($ui-base-color, 2%);
    outline: 0;
  }

  &__avatar {
    flex: 0 0 auto;
    padding: 10px;
    padding-top: 12px;
    position: relative;
    cursor: pointer;
  }

  &__unread {
    display: inline-block;
    background: $highlight-text-color;
    border-radius: 50%;
    width: 0.625rem;
    height: 0.625rem;
    margin: -0.1ex 0.15em 0.1ex;
  }

  &__content {
    flex: 1 1 auto;
    padding: 10px 5px;
    padding-inline-end: 15px;
    overflow: hidden;

    &__info {
      overflow: hidden;
      display: flex;
      flex-direction: row-reverse;
      justify-content: space-between;
    }

    &__relative-time {
      font-size: 15px;
      color: $darker-text-color;
      padding-inline-start: 15px;
    }

    &__names {
      color: $darker-text-color;
      font-size: 15px;
      white-space: nowrap;
      overflow: hidden;
      text-overflow: ellipsis;
      margin-bottom: 4px;
      flex-basis: 90px;
      flex-grow: 1;

      a {
        color: $primary-text-color;
        text-decoration: none;

        &:hover,
        &:focus,
        &:active {
          text-decoration: underline;
        }
      }
    }

    a {
      word-break: break-word;
    }
  }
}

.announcements {
  background: lighten($ui-base-color, 8%);
  font-size: 13px;
  display: flex;
  align-items: flex-end;

  &__mastodon {
    width: 124px;
    flex: 0 0 auto;

    @media screen and (max-width: 124px + 300px) {
      display: none;
    }
  }

  &__container {
    width: calc(100% - 124px);
    flex: 0 0 auto;
    position: relative;

    @media screen and (max-width: 124px + 300px) {
      width: 100%;
    }
  }

  &__item {
    box-sizing: border-box;
    width: 100%;
    padding: 15px;
    position: relative;
    font-size: 15px;
    line-height: 20px;
    word-wrap: break-word;
    font-weight: 400;
    max-height: 50vh;
    overflow: hidden;
    display: flex;
    flex-direction: column;

    &__range {
      display: block;
      font-weight: 500;
      margin-bottom: 10px;
      padding-inline-end: 18px;
    }

    &__unread {
      position: absolute;
      top: 19px;
      inset-inline-end: 19px;
      display: block;
      background: $highlight-text-color;
      border-radius: 50%;
      width: 0.625rem;
      height: 0.625rem;
    }
  }

  &__pagination {
    padding: 15px;
    color: $darker-text-color;
    position: absolute;
    bottom: 3px;
    inset-inline-end: 0;
  }
}

.layout-multiple-columns .announcements__mastodon {
  display: none;
}

.layout-multiple-columns .announcements__container {
  width: 100%;
}

.reactions-bar {
  display: flex;
  flex-wrap: wrap;
  align-items: center;
  margin-top: 15px;
  margin-inline-start: -2px;
  width: calc(100% - (90px - 33px));

  &__item {
    flex-shrink: 0;
    background: lighten($ui-base-color, 12%);
    border: 0;
    border-radius: 3px;
    margin: 2px;
    cursor: pointer;
    user-select: none;
    padding: 0 6px;
    display: flex;
    align-items: center;
    transition: all 100ms ease-in;
    transition-property: background-color, color;

    &__emoji {
      display: block;
      margin: 3px 0;
      width: 16px;
      height: 16px;

      img {
        display: block;
        margin: 0;
        width: 100%;
        height: 100%;
        min-width: auto;
        min-height: auto;
        vertical-align: bottom;
        object-fit: contain;
      }
    }

    &__count {
      display: block;
      min-width: 9px;
      font-size: 13px;
      font-weight: 500;
      text-align: center;
      margin-inline-start: 6px;
      color: $darker-text-color;
    }

    &:hover,
    &:focus,
    &:active {
      background: lighten($ui-base-color, 16%);
      transition: all 200ms ease-out;
      transition-property: background-color, color;

      &__count {
        color: lighten($darker-text-color, 4%);
      }
    }

    &.active {
      transition: all 100ms ease-in;
      transition-property: background-color, color;
      background-color: mix(
        lighten($ui-base-color, 12%),
        $ui-highlight-color,
        80%
      );

      .reactions-bar__item__count {
        color: lighten($highlight-text-color, 8%);
      }
    }
  }

  .emoji-picker-dropdown {
    margin: 2px;
  }

  &:hover .emoji-button {
    opacity: 0.85;
  }

  .emoji-button {
    color: $darker-text-color;
    margin: 0;
    font-size: 16px;
    width: auto;
    flex-shrink: 0;
    padding: 0 6px;
    height: 22px;
    display: flex;
    align-items: center;
    opacity: 0.5;
    transition: all 100ms ease-in;
    transition-property: background-color, color;

    &:hover,
    &:active,
    &:focus {
      opacity: 1;
      color: lighten($darker-text-color, 4%);
      transition: all 200ms ease-out;
      transition-property: background-color, color;
    }
  }

  &--empty {
    .emoji-button {
      padding: 0;
    }
  }
}

.notification,
.status__wrapper,
.conversation {
  position: relative;

  &.status__wrapper__compact {
    border-radius: 4px;
    border: 1px solid $ui-primary-color;
    margin-block-start: 16px;
    cursor: pointer;
  }

  &.unread {
    &::before {
      content: '';
      position: absolute;
      top: 0;
      inset-inline-start: 0;
      width: 100%;
      height: 100%;
      border-inline-start: 4px solid $highlight-text-color;
      pointer-events: none;
    }
  }
}

.picture-in-picture {
  position: fixed;
  bottom: 20px;
  inset-inline-end: 20px;
  width: 300px;

  &__footer {
    border-radius: 0 0 4px 4px;
    background: lighten($ui-base-color, 4%);
    padding: 10px;
    padding-top: 12px;
    display: flex;
    justify-content: space-between;
  }

  &__header {
    border-radius: 4px 4px 0 0;
    background: lighten($ui-base-color, 4%);
    padding: 10px;
    display: flex;
    justify-content: space-between;

    &__account {
      display: flex;
      text-decoration: none;
      overflow: hidden;
    }

    .account__avatar {
      margin-inline-end: 10px;
    }

    .display-name {
      color: $primary-text-color;
      text-decoration: none;

      strong,
      span {
        display: block;
        text-overflow: ellipsis;
        overflow: hidden;
      }

      span {
        color: $darker-text-color;
      }
    }
  }

  .video-player,
  .audio-player {
    border-radius: 0;
  }
}

.picture-in-picture-placeholder {
  box-sizing: border-box;
  border: 2px dashed var(--background-border-color);
  background: $base-shadow-color;
  display: flex;
  flex-direction: column;
  align-items: center;
  justify-content: center;
  margin-top: 10px;
  font-size: 16px;
  font-weight: 500;
  cursor: pointer;
  color: $darker-text-color;
  aspect-ratio: 16 / 9;

  .icon {
    width: 24px;
    height: 24px;
    margin-bottom: 10px;
  }

  &:hover,
  &:focus,
  &:active {
    border-color: lighten($ui-base-color, 12%);
  }
}

.notifications-permission-banner {
  padding: 30px;
  border-bottom: 1px solid var(--background-border-color);
  display: flex;
  flex-direction: column;
  align-items: center;
  justify-content: center;
  position: relative;

  &__close {
    position: absolute;
    top: 10px;
    inset-inline-end: 10px;
  }

  h2 {
    font-size: 16px;
    font-weight: 500;
    margin-bottom: 15px;
    text-align: center;
  }

  p {
    color: $darker-text-color;
    margin-bottom: 15px;
    text-align: center;

    .icon {
      width: 20px;
      height: 20px;
      vertical-align: middle;
    }
  }
}

.explore__search-header {
  background: darken($ui-base-color, 4%);
  justify-content: center;
  align-items: center;
  padding: 15px;

  .search {
    width: 100%;
    margin-bottom: 0;
  }

  .search__input {
    border: 1px solid var(--background-border-color);
    padding: 10px;
    padding-inline-end: 30px;
  }

  .search__popout {
    border: 1px solid var(--background-border-color);
  }

  .search .icon {
    top: 9px;
    inset-inline-end: 10px;
    color: $dark-text-color;
  }
}

.explore__search-results {
  flex: 1 1 auto;
  display: flex;
  flex-direction: column;

  @media screen and (min-width: $no-gap-breakpoint) {
    border: 1px solid var(--background-border-color);
    border-top: 0;
    border-bottom-left-radius: 4px;
    border-bottom-right-radius: 4px;
  }
}

.story {
  display: flex;
  align-items: center;
  color: $primary-text-color;
  padding: 16px;
  border-bottom: 1px solid var(--background-border-color);
  gap: 16px;

  &:last-child {
    border-bottom: 0;
  }

  &__details {
    flex: 1 1 auto;

    &__publisher {
      color: $darker-text-color;
      margin-bottom: 8px;
      font-size: 14px;
      line-height: 20px;
    }

    &__title {
      display: block;
      font-size: 19px;
      line-height: 24px;
      font-weight: 500;
      margin-bottom: 8px;
      text-decoration: none;
      color: $primary-text-color;

      &:hover,
      &:active,
      &:focus {
        color: $highlight-text-color;
      }
    }

    &__shared {
      display: flex;
      align-items: center;
      color: $darker-text-color;
      gap: 8px;
      justify-content: space-between;
      font-size: 14px;
      line-height: 20px;

      & > span {
        display: flex;
        align-items: center;
        gap: 4px;
      }

      &__pill {
        background: var(--surface-variant-background-color);
        border-radius: 4px;
        color: inherit;
        text-decoration: none;
        padding: 4px 12px;
        font-size: 12px;
        font-weight: 500;
        line-height: 16px;
      }

      &__author-link {
        display: inline-flex;
        align-items: center;
        gap: 4px;
        color: $primary-text-color;
        font-weight: 500;
        text-decoration: none;

        &:hover,
        &:active,
        &:focus {
          color: $highlight-text-color;
        }
      }
    }

    strong {
      font-weight: 500;
    }
  }

  &__thumbnail {
    flex: 0 0 auto;
    position: relative;
    width: 120px;
    aspect-ratio: 1;

    .skeleton {
      width: 100%;
      height: 100%;
    }

    img {
      border-radius: 8px;
      display: block;
      margin: 0;
      width: 100%;
      height: 100%;
      object-fit: cover;
    }

    &__preview {
      border-radius: 8px;
      display: block;
      margin: 0;
      width: 100%;
      height: 100%;
      object-fit: fill;
      position: absolute;
      top: 0;
      inset-inline-start: 0;
      z-index: 0;

      &--hidden {
        display: none;
      }
    }
  }

  &.expanded {
    flex-direction: column;

    .story__thumbnail {
      order: 1;
      width: 100%;
      height: auto;
      aspect-ratio: 1.91 / 1;
    }

    .story__details {
      order: 2;
      width: 100%;
      flex: 0 0 auto;
    }
  }
}

.server-banner {
  &__introduction {
    font-size: 15px;
    line-height: 22px;
    color: $darker-text-color;
    margin-bottom: 20px;

    strong {
      font-weight: 700;
    }

    a {
      color: inherit;
      text-decoration: underline;

      &:hover,
      &:active,
      &:focus {
        text-decoration: none;
      }
    }
  }

  &__hero {
    display: block;
    border-radius: 4px;
    width: 100%;
    height: auto;
    margin-bottom: 20px;
    aspect-ratio: 1.9;
    border: 0;
    background: $ui-base-color;
    object-fit: cover;
  }

  &__description {
    font-size: 15px;
    line-height: 22px;
    color: $darker-text-color;
    margin-bottom: 20px;
  }

  &__meta {
    display: flex;
    gap: 10px;
    max-width: 100%;

    &__column {
      flex: 0 0 auto;
      width: calc(50% - 5px);
      overflow: hidden;
    }
  }

  &__number {
    font-weight: 600;
    color: $primary-text-color;
    font-size: 14px;
  }

  &__number-label {
    color: $darker-text-color;
    font-weight: 500;
    font-size: 14px;
  }

  h4 {
    text-transform: uppercase;
    color: $darker-text-color;
    margin-bottom: 10px;
    font-weight: 600;
  }

  .account {
    padding: 0;
    border: 0;
  }

  .account__avatar-wrapper {
    margin-inline-start: 0;
  }

  .spacer {
    margin: 10px 0;
  }
}

.safety-action-modal,
.interaction-modal {
  max-width: 100vw;
  width: 600px;
  overflow-y: auto;
}

.interaction-modal {
  overflow: visible;
  position: relative;
  display: block;
  border-radius: 16px;
  background: var(--modal-background-color);
  backdrop-filter: var(--background-filter);
  border: 1px solid var(--modal-border-color);
  padding: 24px;
  box-sizing: border-box;

  @media screen and (max-width: $mobile-breakpoint) {
    border-radius: 16px 16px 0 0;
    border-bottom: 0;
    padding-bottom: 32px;
  }

  h3 {
    font-size: 22px;
    line-height: 33px;
    font-weight: 700;
    display: flex;
    align-items: center;
    justify-content: center;
    gap: 8px;
  }

  p {
    font-size: 17px;
    line-height: 22px;
    color: $darker-text-color;

    strong {
      color: $primary-text-color;
      font-weight: 700;
    }
  }

  p.hint {
    margin-bottom: 14px;
    font-size: 14px;
  }

  &__icon {
    color: $highlight-text-color;
    display: flex;
    align-items: center;
    justify-content: center;
  }

  &__lead {
    margin-bottom: 20px;

    h3 {
      margin-bottom: 15px;
    }
  }

  &__login {
    position: relative;
    margin-bottom: 20px;

    &__input {
      @include search-input;

      border: 1px solid var(--background-border-color);
      padding: 4px 6px;
      color: $primary-text-color;
      font-size: 16px;
      line-height: 18px;
      display: flex;
      align-items: center;

      input {
        background: transparent;
        color: inherit;
        font: inherit;
        border: 0;
        padding: 15px - 4px 15px - 6px;
        flex: 1 1 auto;
        min-width: 0;

        &::placeholder {
          color: lighten($darker-text-color, 4%);
        }

        &:focus {
          outline: 0;
        }
      }

      .button {
        flex: 0 0 auto;
      }
    }

    .search__popout {
      margin-top: -1px;
      padding-top: 5px;
      padding-bottom: 5px;
      border: 1px solid var(--background-border-color);
    }

    &.focused &__input {
      border-color: $highlight-text-color;
      background: lighten($ui-base-color, 4%);
    }

    &.invalid &__input {
      border-color: $error-red;
    }

    &.expanded .search__popout {
      display: block;
    }

    &.expanded &__input {
      border-radius: 4px 4px 0 0;
    }
  }

  &__choices {
    display: flex;
    gap: 40px;

    &__choice {
      flex: 1;
      box-sizing: border-box;

      h3 {
        margin-bottom: 20px;
      }

      p {
        color: $darker-text-color;
        margin-bottom: 20px;
        font-size: 15px;
      }

      .button {
        margin-bottom: 10px;

        &:last-child {
          margin-bottom: 0;
        }
      }
    }
  }

  @media screen and (max-width: $no-gap-breakpoint - 1px) {
    &__choices {
      flex-direction: column;

      &__choice {
        margin-top: 40px;
      }
    }
  }

  .link-button {
    font-size: inherit;
    display: inline;
  }
}

.copypaste {
  display: flex;
  align-items: center;
  gap: 10px;

  input {
    display: block;
    font-family: inherit;
    background: darken($ui-base-color, 8%);
    border: 1px solid $highlight-text-color;
    color: $darker-text-color;
    border-radius: 4px;
    padding: 6px 9px;
    line-height: 22px;
    font-size: 14px;
    transition: border-color 300ms linear;
    flex: 1 1 auto;
    overflow: hidden;

    &:focus {
      outline: 0;
      background: darken($ui-base-color, 4%);
    }
  }

  .button {
    flex: 0 0 auto;
    transition: background 300ms linear;
  }

  &.copied {
    input {
      border: 1px solid $valid-value-color;
      transition: none;
    }

    .button {
      background: $valid-value-color;
      transition: none;
    }
  }
}

.privacy-policy {
  padding: 20px;

  @media screen and (min-width: $no-gap-breakpoint) {
    border-radius: 4px;
  }

  &__body {
    margin-top: 20px;
  }
}

.prose {
  color: $secondary-text-color;
  font-size: 15px;
  line-height: 22px;

  p,
  ul,
  ol {
    margin-top: 1.25em;
    margin-bottom: 1.25em;
  }

  img {
    margin-top: 2em;
    margin-bottom: 2em;
    max-width: 100%;
  }

  video {
    margin-top: 2em;
    margin-bottom: 2em;
    max-width: 100%;
  }

  figure {
    margin-top: 2em;
    margin-bottom: 2em;

    figcaption {
      font-size: 0.875em;
      line-height: 1.4285714;
      margin-top: 0.8571429em;
    }
  }

  figure > * {
    margin-top: 0;
    margin-bottom: 0;
  }

  h1 {
    font-size: 1.5em;
    margin-top: 0;
    margin-bottom: 1em;
    line-height: 1.33;
  }

  h2 {
    font-size: 1.25em;
    margin-top: 1.6em;
    margin-bottom: 0.6em;
    line-height: 1.6;
  }

  h3,
  h4,
  h5,
  h6 {
    margin-top: 1.5em;
    margin-bottom: 0.5em;
    line-height: 1.5;
  }

  ol {
    counter-reset: list-counter;
  }

  li {
    margin-top: 0.5em;
    margin-bottom: 0.5em;
  }

  ol > li {
    counter-increment: list-counter;

    &::before {
      content: counter(list-counter) '.';
      position: absolute;
      inset-inline-start: 0;
    }
  }

  ul > li::before {
    content: '';
    position: absolute;
    background-color: $darker-text-color;
    border-radius: 50%;
    width: 0.375em;
    height: 0.375em;
    top: 0.5em;
    inset-inline-start: 0.25em;
  }

  ul > li,
  ol > li {
    position: relative;
    padding-inline-start: 1.75em;
  }

  & > ul > li p {
    margin-top: 0.75em;
    margin-bottom: 0.75em;
  }

  & > ul > li > *:first-child {
    margin-top: 1.25em;
  }

  & > ul > li > *:last-child {
    margin-bottom: 1.25em;
  }

  & > ol > li > *:first-child {
    margin-top: 1.25em;
  }

  & > ol > li > *:last-child {
    margin-bottom: 1.25em;
  }

  ul ul,
  ul ol,
  ol ul,
  ol ol {
    margin-top: 0.75em;
    margin-bottom: 0.75em;
  }

  h1,
  h2,
  h3,
  h4,
  h5,
  h6,
  strong,
  b {
    color: $primary-text-color;
    font-weight: 700;
  }

  em,
  i {
    font-style: italic;
  }

  a {
    color: $highlight-text-color;
    text-decoration: underline;

    &:focus,
    &:hover,
    &:active {
      text-decoration: none;
    }
  }

  code {
    font-size: 0.875em;
    background: darken($ui-base-color, 8%);
    border-radius: 4px;
    padding: 0.2em 0.3em;
  }

  hr {
    border: 0;
    border-top: 1px solid lighten($ui-base-color, 4%);
    margin-top: 3em;
    margin-bottom: 3em;
  }

  hr + * {
    margin-top: 0;
  }

  h2 + * {
    margin-top: 0;
  }

  h3 + * {
    margin-top: 0;
  }

  h4 + *,
  h5 + *,
  h6 + * {
    margin-top: 0;
  }

  & > :first-child {
    margin-top: 0;
  }

  & > :last-child {
    margin-bottom: 0;
  }
}

.dismissable-banner,
.warning-banner {
  position: relative;
  margin: 10px;
  margin-bottom: 5px;
  border-radius: 8px;
  border: 1px solid $highlight-text-color;
  background: rgba($highlight-text-color, 0.15);
  overflow: hidden;

  &__background-image {
    width: 125%;
    position: absolute;
    bottom: -25%;
    inset-inline-end: -25%;
    z-index: -1;
    opacity: 0.15;
    mix-blend-mode: luminosity;
  }

  &__message {
    flex: 1 1 auto;
    padding: 15px;
    font-size: 15px;
    line-height: 22px;
    font-weight: 500;
    color: $primary-text-color;

    p {
      margin-bottom: 15px;

      &:last-child {
        margin-bottom: 0;
      }
    }

    h1 {
      color: $highlight-text-color;
      font-size: 22px;
      line-height: 33px;
      font-weight: 700;
      margin-bottom: 15px;
    }

    &__actions {
      display: flex;
      flex-wrap: wrap;
      gap: 4px;

      &__wrapper {
        display: flex;
        margin-top: 30px;
      }

      .button {
        display: block;
        flex-grow: 1;
      }
    }

    .button-tertiary {
      background: rgba($ui-base-color, 0.15);
      backdrop-filter: blur(8px);
    }
  }

  &__action {
    float: right;
    padding: 15px 10px;

    .icon-button {
      color: $highlight-text-color;
    }
  }
}

.warning-banner {
  border: 1px solid $warning-red;
  background: rgba($warning-red, 0.15);

  &__message {
    h1 {
      color: $warning-red;
    }

    a {
      color: $primary-text-color;
    }
  }
}

.image {
  position: relative;
  overflow: hidden;

  &__preview {
    position: absolute;
    top: 0;
    inset-inline-start: 0;
    width: 100%;
    height: 100%;
    object-fit: cover;
  }

  &.loaded &__preview {
    display: none;
  }

  img {
    display: block;
    width: 100%;
    height: 100%;
    object-fit: cover;
    border: 0;
    background: transparent;
    opacity: 0;
  }

  &.loaded img {
    opacity: 1;
  }
}

.link-footer {
  flex: 0 0 auto;
  padding-top: 20px;
  z-index: 1;
  font-size: 13px;

  .column & {
    padding: 15px;
  }

  p {
    color: $dark-text-color;
    margin-bottom: 20px;

    .version {
      white-space: nowrap;
    }

    strong {
      font-weight: 500;
    }

    a {
      color: $dark-text-color;
      text-decoration: underline;

      &:hover,
      &:focus,
      &:active {
        text-decoration: none;
      }
    }
  }
}

.about {
  padding: 20px;
  border-top: 1px solid var(--background-border-color);

  @media screen and (min-width: $no-gap-breakpoint) {
    border-radius: 4px;
  }

  &__footer {
    color: $dark-text-color;
    text-align: center;
    font-size: 15px;
    line-height: 22px;
    margin-top: 20px;
  }

  &__header {
    margin-bottom: 30px;

    &__hero {
      width: 100%;
      height: auto;
      aspect-ratio: 1.9;
      background: lighten($ui-base-color, 4%);
      border-radius: 8px;
      margin-bottom: 30px;
    }

    h1,
    p {
      text-align: center;
    }

    h1 {
      font-size: 24px;
      line-height: 1.5;
      font-weight: 700;
      margin-bottom: 10px;
    }

    p {
      font-size: 16px;
      line-height: 24px;
      font-weight: 400;
      color: $darker-text-color;
    }
  }

  &__meta {
    border: 1px solid var(--background-border-color);
    border-radius: 4px;
    display: flex;
    margin-bottom: 30px;
    font-size: 15px;

    &__column {
      box-sizing: border-box;
      width: 50%;
      padding: 20px;
    }

    &__divider {
      width: 0;
      border: 0;
      border-style: solid;
      border-color: var(--background-border-color);
      border-left-width: 1px;
      min-height: calc(100% - 60px);
      flex: 0 0 auto;
    }

    h4 {
      font-size: 15px;
      text-transform: uppercase;
      color: $darker-text-color;
      font-weight: 500;
      margin-bottom: 20px;
    }

    @media screen and (width <= 600px) {
      display: block;

      h4 {
        text-align: center;
      }

      &__column {
        width: 100%;
        display: flex;
        flex-direction: column;
        align-items: center;
      }

      &__divider {
        min-height: 0;
        width: 100%;
        border-left-width: 0;
        border-top-width: 1px;
      }
    }

    .layout-multiple-columns & {
      display: block;

      h4 {
        text-align: center;
      }

      &__column {
        width: 100%;
        display: flex;
        flex-direction: column;
        align-items: center;
      }

      &__divider {
        min-height: 0;
        width: 100%;
        border-left-width: 0;
        border-top-width: 1px;
      }
    }
  }

  &__mail {
    color: $primary-text-color;
    text-decoration: none;
    font-weight: 500;

    &:hover,
    &:focus,
    &:active {
      text-decoration: underline;
    }
  }

  .link-footer {
    padding: 0;
    margin-top: 60px;
    text-align: center;
    font-size: 15px;
    line-height: 22px;

    @media screen and (min-width: $no-gap-breakpoint) {
      display: none;
    }
  }

  .account {
    padding: 0;
    border: 0;
  }

  .account__avatar-wrapper {
    margin-inline-start: 0;
  }

  .account__relationship {
    display: none;
  }

  &__section {
    margin-bottom: 10px;

    &__title {
      display: flex;
      align-items: center;
      gap: 6px;
      font-size: 17px;
      font-weight: 600;
      line-height: 22px;
      padding: 20px;
      border-radius: 4px;
      border: 1px solid var(--background-border-color);
      color: $highlight-text-color;
      cursor: pointer;
    }

    &.active &__title {
      border-radius: 4px 4px 0 0;
    }

    &__body {
      border: 1px solid var(--background-border-color);
      border-top: 0;
      padding: 20px;
      font-size: 15px;
      line-height: 22px;
    }
  }

  &__domain-blocks {
    margin-top: 30px;
    border: 1px solid var(--background-border-color);
    border-radius: 4px;

    &__domain {
      border-bottom: 1px solid var(--background-border-color);
      padding: 10px;
      font-size: 15px;
      color: $darker-text-color;

      &:nth-child(2n) {
        background: darken($ui-base-color, 4%);
      }

      &:last-child {
        border-bottom: 0;
      }

      &__header {
        display: flex;
        gap: 10px;
        justify-content: space-between;
        font-weight: 500;
        margin-bottom: 4px;
      }

      h6 {
        color: $secondary-text-color;
        font-size: inherit;
        white-space: nowrap;
        overflow: hidden;
        text-overflow: ellipsis;
      }
    }
  }
}

.notification-list {
  position: fixed;
  bottom: 2rem;
  inset-inline-start: 0;
  z-index: 999;
  display: flex;
  flex-direction: column;
  gap: 4px;
}

.notification-bar {
  flex: 0 0 auto;
  position: relative;
  inset-inline-start: -100%;
  width: auto;
  padding: 15px;
  margin: 0;
  color: $white;
  background: rgba($black, 0.85);
  backdrop-filter: blur(8px);
  border: 1px solid rgba(lighten($classic-base-color, 4%), 0.85);
  border-radius: 8px;
  box-shadow:
    0 10px 15px -3px rgba($base-shadow-color, 0.25),
    0 4px 6px -4px rgba($base-shadow-color, 0.25);
  cursor: default;
  font-size: 15px;
  line-height: 21px;

  &.notification-bar-active {
    inset-inline-start: 1rem;
  }

  .no-reduce-motion & {
    transition: 0.5s cubic-bezier(0.89, 0.01, 0.5, 1.1);
    transform: translateZ(0);
  }
}

.notification-bar-title {
  margin-inline-end: 5px;
}

.notification-bar-title,
.notification-bar-action {
  font-weight: 700;
}

.notification-bar-action {
  text-transform: uppercase;
  margin-inline-start: 10px;
  cursor: pointer;
  color: $blurple-300;
  border-radius: 4px;
  padding: 0 4px;

  &:hover,
  &:focus,
  &:active {
    background: rgba($ui-base-color, 0.85);
  }
}

.hashtag-header {
  border-bottom: 1px solid var(--background-border-color);
  padding: 15px;
  font-size: 17px;
  line-height: 22px;
  color: $darker-text-color;

  strong {
    font-weight: 700;
  }

  &__header {
    display: flex;
    justify-content: space-between;
    align-items: center;
    margin-bottom: 15px;
    gap: 15px;

    h1 {
      color: $primary-text-color;
      white-space: nowrap;
      text-overflow: ellipsis;
      overflow: hidden;
      font-size: 22px;
      line-height: 33px;
      font-weight: 700;
    }
  }
}

.hashtag-bar {
  margin-top: 16px;
  display: flex;
  flex-wrap: wrap;
  font-size: 12px;
  line-height: 16px;
  gap: 6px;
  color: $darker-text-color;

  a {
    display: inline-flex;
    color: inherit;
    text-decoration: none;
    padding: 4px 12px;
    background: var(--surface-variant-background-color);
    border-radius: 4px;
    font-weight: 500;

    &:hover,
    &:focus,
    &:active {
      background: var(--surface-variant-active-background-color);
    }
  }

  .link-button {
    color: inherit;
    font-size: inherit;
    line-height: inherit;
    padding: 0;
  }
}

.inline-follow-suggestions {
  display: flex;
  flex-direction: column;
  gap: 12px;
  padding: 16px 0;
  padding-bottom: 0;
  border-bottom: 1px solid var(--background-border-color);
  background: rgba($ui-highlight-color, 0.05);

  &__header {
    display: flex;
    align-items: center;
    justify-content: space-between;
    padding: 0 16px;

    h3 {
      font-size: 15px;
      line-height: 22px;
      font-weight: 500;
    }

    &__actions {
      display: flex;
      align-items: center;
      gap: 24px;
    }

    .link-button {
      font-size: 13px;
      font-weight: 500;
    }
  }

  &__body {
    position: relative;

    &__scroll-button {
      position: absolute;
      height: 100%;
      background: transparent;
      border: none;
      cursor: pointer;
      top: 0;
      color: $primary-text-color;
      opacity: 0.5;

      &.left {
        left: 0;
      }

      &.right {
        right: 0;
      }

      &__icon {
        border-radius: 50%;
        background: $ui-highlight-color;
        display: flex;
        align-items: center;
        justify-content: center;
        aspect-ratio: 1;
        padding: 8px;

        .icon {
          width: 24px;
          height: 24px;
        }
      }

      &:hover,
      &:focus,
      &:active {
        opacity: 1;

        .inline-follow-suggestions__body__scroll-button__icon {
          background: lighten($ui-highlight-color, 4%);
        }
      }
    }

    &__scrollable {
      display: flex;
      flex-wrap: nowrap;
      gap: 16px;
      padding: 16px;
      scroll-snap-type: x mandatory;
      scroll-padding: 16px;
      scroll-behavior: smooth;
      overflow-x: scroll;
      scrollbar-width: none;

      &__card {
        background: var(--background-color);
        border: 1px solid var(--background-border-color);
        border-radius: 4px;
        display: flex;
        flex-direction: column;
        gap: 12px;
        align-items: center;
        padding: 12px;
        scroll-snap-align: start;
        flex: 0 0 auto;
        width: 200px;
        box-sizing: border-box;
        position: relative;

        a {
          text-decoration: none;
        }

        & > .icon-button {
          position: absolute;
          inset-inline-end: 8px;
          top: 8px;
          opacity: 0.75;
        }

        &__avatar {
          height: 48px;
          display: flex;

          a {
            display: flex;
            text-decoration: none;
          }
        }

        .account__avatar {
          flex-shrink: 0;
          align-self: flex-end;
          border: 1px solid var(--background-border-color);
          background-color: $ui-base-color;
        }

        &__text-stack {
          display: flex;
          flex-direction: column;
          gap: 4px;
          align-items: center;
          max-width: 100%;

          a {
            max-width: 100%;
          }

          &__source {
            display: inline-flex;
            align-items: center;
            color: $dark-text-color;
            gap: 4px;
            overflow: hidden;
            white-space: nowrap;
            cursor: help;

            > span {
              overflow: hidden;
              text-overflow: ellipsis;
            }

            .icon {
              width: 16px;
              height: 16px;
            }
          }
        }

        .display-name {
          display: flex;
          flex-direction: column;
          gap: 4px;
          align-items: center;

          & > * {
            max-width: 100%;
          }

          &__html {
            font-size: 15px;
            font-weight: 500;
            color: $secondary-text-color;
          }

          &__account {
            font-size: 14px;
            color: $darker-text-color;
          }
        }

        .verified-badge {
          font-size: 14px;
          max-width: 100%;
        }

        .button {
          display: block;
          width: 100%;
        }
      }
    }
  }
}

.filtered-notifications-banner {
  display: flex;
  align-items: center;
  border-bottom: 1px solid var(--background-border-color);
  padding: 16px 24px;
  gap: 8px;
  color: $darker-text-color;
  text-decoration: none;

  &:hover,
  &:active,
  &:focus {
    color: $secondary-text-color;
  }

  .notification-group__icon {
    color: inherit;
  }

  &__text {
    flex: 1 1 auto;
    font-style: 14px;
    line-height: 20px;

    strong {
      font-size: 16px;
      line-height: 24px;
      display: block;
    }
  }

  &__badge {
    background: $ui-button-background-color;
    color: $white;
    border-radius: 100px;
    padding: 2px 8px;
  }
}

.notification-request {
  $padding: 15px;

  display: flex;
  padding: $padding;
  gap: 8px;
  position: relative;
  border-bottom: 1px solid var(--background-border-color);

  &__checkbox {
    position: absolute;
    inset-inline-start: $padding;
    top: 50%;
    transform: translateY(-50%);
    width: 0;
    overflow: hidden;
    opacity: 0;

    .check-box {
      display: flex;
    }
  }

  &__link {
    display: flex;
    align-items: center;
    gap: 12px;
    flex: 1 1 auto;
    text-decoration: none;
    color: inherit;
    overflow: hidden;

    .account__avatar {
      flex-shrink: 0;
    }
  }

  &__name {
    flex: 1 1 auto;
    color: $darker-text-color;
    font-style: 14px;
    line-height: 20px;
    overflow: hidden;
    text-overflow: ellipsis;

    &__display-name {
      display: flex;
      align-items: center;
      gap: 6px;
      font-size: 16px;
      letter-spacing: 0.5px;
      line-height: 24px;
      color: $secondary-text-color;

      bdi {
        overflow: hidden;
        white-space: nowrap;
        text-overflow: ellipsis;
      }
    }

    .filtered-notifications-banner__badge {
      background: $ui-button-background-color;
      border-radius: 4px;
      padding: 1px 6px;
      color: $white;
    }
  }

  &__actions {
    display: flex;
    align-items: center;
    gap: 8px;

    .icon-button {
      border-radius: 4px;
      border: 1px solid var(--background-border-color);
      padding: 5px;
    }
  }

  .notification-request__link {
    transition: padding-inline-start 0.1s ease-in-out;
  }

  &--forced-checkbox {
    cursor: pointer;

    &:hover {
      background: var(--on-surface-color);
    }

    .notification-request__checkbox {
      opacity: 1;
      width: 30px;
    }

    .notification-request__link {
      padding-inline-start: 30px;
    }

    .notification-request__actions {
      display: none;
    }
  }
}

.more-from-author {
  box-sizing: border-box;
  font-size: 14px;
  color: $darker-text-color;
  background: var(--surface-background-color);
  border: 1px solid var(--background-border-color);
  border-top: 0;
  border-radius: 0 0 8px 8px;
  padding: 15px;
  display: flex;
  align-items: center;
  gap: 8px;

  .logo {
    width: 16px;
    height: 16px;
    color: $darker-text-color;
  }

  & > span {
    display: flex;
    align-items: center;
    gap: 8px;
  }

  a {
    display: inline-flex;
    align-items: center;
    gap: 4px;
    font-weight: 500;
    color: $primary-text-color;
    text-decoration: none;

    &:hover,
    &:focus,
    &:active {
      color: $highlight-text-color;
    }
  }
}

.notification-group {
  display: flex;
  align-items: flex-start;
  gap: 8px;
  padding: 16px 24px;
  border-bottom: 1px solid var(--background-border-color);

  &__icon {
    width: 40px;
    display: flex;
    align-items: center;
    justify-content: center;
    flex: 0 0 auto;
    color: $dark-text-color;

    .icon {
      width: 28px;
      height: 28px;
    }
  }

  &--follow &__icon,
  &--follow-request &__icon {
    color: $highlight-text-color;
  }

  &--favourite &__icon {
    color: $gold-star;
  }

  &--reblog &__icon {
    color: $valid-value-color;
  }

  &--relationships-severance-event &__icon,
  &--admin-report &__icon,
  &--admin-sign-up &__icon {
    color: $dark-text-color;
  }

  &--moderation-warning &__icon {
    color: $red-bookmark;
  }

  &--follow-request &__actions {
    align-items: center;
    display: flex;
    gap: 8px;

    .icon-button {
      border: 1px solid var(--background-border-color);
      border-radius: 50%;
      padding: 1px;
    }
  }

  &__main {
    display: flex;
    flex-direction: column;
    gap: 8px;
    flex: 1 1 auto;
    overflow: hidden;
    container-type: inline-size;

    @container (width < 350px) {
      &__header time {
        display: none;
      }
    }

    &__header {
      display: flex;
      flex-direction: column;
      gap: 8px;

      &__wrapper {
        display: flex;
        justify-content: space-between;

        &__for_emoji_reaction {
          display: flex;
          justify-content: start;

          .emoji {
            display: inline-block;
            width: 40px;
            align-self: center;

            img {
              height: 20px;
            }
          }

          .notification-group__avatar-group {
            margin-left: 8px;
          }
        }
      }

      &__label {
        display: flex;
        gap: 8px;
        font-size: 15px;
        line-height: 22px;
        color: $darker-text-color;

        a {
          color: inherit;
          text-decoration: none;
        }

        bdi {
          font-weight: 700;
          color: $primary-text-color;
        }

        time {
          color: $dark-text-color;
        }
      }
    }

    &__status {
      border: 1px solid var(--background-border-color);
      border-radius: 8px;
      padding: 8px;
    }

    &__additional-content {
      color: $dark-text-color;
      margin-top: -8px; // to offset the parent's `gap` property
      font-size: 15px;
      line-height: 22px;
    }
  }

  &__avatar-group {
    display: flex;
    gap: 8px;
    height: 28px;
    overflow-y: hidden;
    flex-wrap: wrap;
  }

  .status {
    padding: 0;
    border: 0;
  }

  &__embedded-status {
    display: flex;
    flex-direction: column;
    gap: 8px;
    cursor: pointer;

    &__account {
      display: flex;
      align-items: center;
      gap: 4px;
      color: $dark-text-color;
      font-size: 15px;
      line-height: 22px;

      bdi {
        color: $darker-text-color;
      }
    }

    &__content {
      display: -webkit-box;
      font-size: 15px;
      line-height: 22px;
      color: $darker-text-color;
      -webkit-line-clamp: 4;
      -webkit-box-orient: vertical;
      max-height: 4 * 22px;
      overflow: hidden;

      p {
        display: none;

        &:first-child {
          display: initial;
        }
      }

      p,
      a {
        color: inherit;
      }
    }

    .reply-indicator__attachments {
      margin-top: 0;
      font-size: 15px;
      line-height: 22px;
      color: $dark-text-color;
    }
  }
}

.notification-group__actions,
.compose-form__actions {
  .button {
    display: block; // Otherwise text-ellipsis doesn't work
    font-size: 14px;
    line-height: normal;
    font-weight: 700;
    flex: 1 1 auto;
    padding: 5px 12px;
    border-radius: 4px;
  }
}

.notification-ungrouped {
  padding: 16px 24px;
  border-bottom: 1px solid var(--background-border-color);

  &__header {
    display: flex;
    align-items: center;
    gap: 8px;
    color: $dark-text-color;
    font-size: 15px;
    line-height: 22px;
    font-weight: 500;
    padding-inline-start: 24px;
    margin-bottom: 16px;

    &__icon {
      display: flex;
      align-items: center;
      justify-content: center;
      flex: 0 0 auto;

      .icon {
        width: 16px;
        height: 16px;
      }
    }

    a {
      color: inherit;
      text-decoration: none;
    }
  }

  .status {
    border: 0;
    padding: 0;

    &__avatar {
      width: 40px;
      height: 40px;
    }
  }

  .status__wrapper-direct {
    background: transparent;
  }

  $icon-margin: 48px; // 40px avatar + 8px gap

  .status__content,
  .status__action-bar,
  .media-gallery,
  .video-player,
  .audio-player,
  .attachment-list,
  .picture-in-picture-placeholder,
  .more-from-author,
  .status-card,
  .hashtag-bar,
  .content-warning,
  .filter-warning {
    margin-inline-start: $icon-margin;
    width: calc(100% - $icon-margin);
  }

  .more-from-author {
    width: calc(100% - $icon-margin + 2px);
  }

  .status__content__read-more-button {
    margin-inline-start: $icon-margin;
  }

  .notification__report {
    border: 0;
    padding: 0;
  }
}

.notification-group--unread,
.notification-ungrouped--unread {
  position: relative;

  &::before {
    content: '';
    position: absolute;
    top: 0;
    inset-inline-start: 0;
    width: 100%;
    height: 100%;
    border-inline-start: 4px solid $highlight-text-color;
    pointer-events: none;
  }
}

.hover-card-controller[data-popper-reference-hidden='true'] {
  opacity: 0;
  pointer-events: none;
}

.hover-card {
  box-shadow: var(--dropdown-shadow);
  background: var(--modal-background-color);
  backdrop-filter: var(--background-filter);
  border: 1px solid var(--modal-border-color);
  border-radius: 8px;
  padding: 16px;
  width: 270px;
  display: flex;
  flex-direction: column;
  gap: 12px;

  &--loading {
    position: relative;
    min-height: 100px;
  }

  &__name {
    display: flex;
    gap: 12px;
    text-decoration: none;
    color: inherit;
  }

  &__number {
    font-size: 15px;
    line-height: 22px;
    color: $secondary-text-color;

    strong {
      font-weight: 700;
    }
  }

  &__text-row {
    display: flex;
    flex-direction: column;
    gap: 8px;
  }

  &__bio {
    color: $secondary-text-color;
    font-size: 14px;
    line-height: 20px;
    display: -webkit-box;
    -webkit-line-clamp: 2;
    -webkit-box-orient: vertical;
    max-height: 2 * 20px;
    overflow: hidden;

    p {
      margin-bottom: 0;
    }

    a {
      color: inherit;
      text-decoration: underline;

      &:hover,
      &:focus,
      &:active {
        text-decoration: none;
      }
    }
  }

  &__note {
    &-label {
      color: $dark-text-color;
      font-size: 12px;
      font-weight: 500;
      text-transform: uppercase;
    }

    dd {
      white-space: pre-line;
      color: $secondary-text-color;
      overflow: hidden;
      line-clamp: 3; // Not yet supported in browers
      display: -webkit-box; // The next 3 properties are needed
      -webkit-line-clamp: 3;
      -webkit-box-orient: vertical;
    }
  }

  .display-name {
    font-size: 15px;
    line-height: 22px;

    bdi {
      font-weight: 500;
      color: $primary-text-color;
    }

    &__account {
      display: block;
      color: $dark-text-color;
    }
  }

  .account-fields {
    color: $secondary-text-color;
    font-size: 14px;
    line-height: 20px;

    a {
      color: inherit;
      text-decoration: none;

      &:focus,
      &:hover,
      &:active {
        text-decoration: underline;
      }
    }

    dl {
      display: flex;
      align-items: center;
      gap: 4px;

      dt {
        flex: 0 1 auto;
        color: $dark-text-color;
        min-width: 0;
        overflow: hidden;
        white-space: nowrap;
        text-overflow: ellipsis;
      }

      dd {
        flex: 1 1 auto;
        font-weight: 500;
        min-width: 0;
        overflow: hidden;
        white-space: nowrap;
        text-overflow: ellipsis;
        text-align: end;
      }

      &.verified {
        dd {
          display: flex;
          align-items: center;
          justify-content: flex-end;
          gap: 4px;
          overflow: hidden;
          white-space: nowrap;
          color: $valid-value-color;

          & > span {
            overflow: hidden;
            text-overflow: ellipsis;
          }

          a {
            font-weight: 500;
          }

          .icon {
            width: 16px;
            height: 16px;
          }
        }
      }
    }
  }
}

.content-warning {
  box-sizing: border-box;
  background: rgba($ui-highlight-color, 0.05);
  color: $secondary-text-color;
  border-top: 1px solid;
  border-bottom: 1px solid;
  border-color: rgba($ui-highlight-color, 0.15);
  padding: 8px (5px + 8px);
  position: relative;
  font-size: 15px;
  line-height: 22px;

  p {
    margin-bottom: 8px;
  }

  .link-button {
    font-size: inherit;
    line-height: inherit;
    font-weight: 500;
  }

  &::before,
  &::after {
    content: '';
    display: block;
    position: absolute;
    height: 100%;
    background: url('../images/warning-stripes.svg') repeat-y;
    width: 5px;
    top: 0;
  }

  &::before {
    border-start-start-radius: 4px;
    border-end-start-radius: 4px;
    inset-inline-start: 0;
  }

  &::after {
    border-start-end-radius: 4px;
    border-end-end-radius: 4px;
    inset-inline-end: 0;
  }

  &--filter::before,
  &--filter::after {
    background-image: url('../images/filter-stripes.svg');
  }

  &--compacted-status::before {
    background-image: url('../images/quote-stripes.svg');
  }

  &--compacted-status::after {
    display: none;
  }

  &--compacted-status p {
    margin-bottom: 22px;
  }
}<|MERGE_RESOLUTION|>--- conflicted
+++ resolved
@@ -8378,48 +8378,6 @@
   }
 }
 
-<<<<<<< HEAD
-.list-adder {
-  background: $ui-base-color;
-  flex-direction: column;
-  border-radius: 8px;
-  box-shadow: 2px 4px 15px rgba($base-shadow-color, 0.4);
-  width: 380px;
-  overflow: hidden;
-
-  @media screen and (width <= 420px) {
-    width: 90%;
-  }
-
-  &__account {
-    background: lighten($ui-base-color, 13%);
-  }
-
-  &__lists {
-    background: lighten($ui-base-color, 13%);
-    height: 50vh;
-    border-radius: 0 0 8px 8px;
-    overflow-y: auto;
-  }
-
-  .list {
-    padding: 10px;
-    border-bottom: 1px solid var(--background-border-color);
-  }
-
-  .list__wrapper {
-    display: flex;
-  }
-
-  .list__display-name {
-    flex: 1 1 auto;
-    overflow: hidden;
-    text-decoration: none;
-    font-size: 16px;
-    padding: 10px;
-  }
-}
-
 .antenna-list-detail {
   font-size: 12px;
   margin-left: 24px;
@@ -8547,8 +8505,6 @@
   }
 }
 
-=======
->>>>>>> 7c10b0fb
 .focal-point {
   position: relative;
   cursor: move;
