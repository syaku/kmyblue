.app-body {
  -webkit-overflow-scrolling: touch;
  -ms-overflow-style: -ms-autohiding-scrollbar;
}

.animated-number {
  display: inline-flex;
  flex-direction: column;
  align-items: stretch;
  overflow: hidden;
  position: relative;
}

.inline-alert {
  color: $valid-value-color;
  font-weight: 400;

  .no-reduce-motion & {
    transition: opacity 200ms ease;
  }
}

.link-button {
  display: block;
  font-size: 15px;
  line-height: 20px;
  color: $highlight-text-color;
  border: 0;
  background: transparent;
  padding: 0;
  cursor: pointer;
  text-decoration: none;

  &--destructive {
    color: $error-value-color;
  }

  &:hover,
  &:active {
    text-decoration: underline;
  }

  &:disabled {
    color: $ui-primary-color;
    cursor: default;
  }
}

.button {
  background-color: darken($ui-highlight-color, 2%);
  border: 10px none;
  border-radius: 4px;
  box-sizing: border-box;
  color: $primary-text-color;
  cursor: pointer;
  display: inline-block;
  font-family: inherit;
  font-size: 15px;
  font-weight: 500;
  letter-spacing: 0;
  line-height: 22px;
  overflow: hidden;
  padding: 7px 18px;
  position: relative;
  text-align: center;
  text-decoration: none;
  text-overflow: ellipsis;
  white-space: nowrap;
  width: auto;

  &:active,
  &:focus,
  &:hover {
    background-color: $ui-highlight-color;
  }

  &--destructive {
    &:active,
    &:focus,
    &:hover {
      background-color: $error-red;
      transition: none;
    }
  }

  &:disabled,
  &.disabled {
    background-color: $ui-primary-color;
    cursor: default;
  }

  &.copyable {
    transition: background 300ms linear;
  }

  &.copied {
    background: $valid-value-color;
    transition: none;
  }

  &::-moz-focus-inner {
    border: 0;
  }

  &::-moz-focus-inner,
  &:focus,
  &:active {
    outline: 0 !important;
  }

  &.button-alternative {
    color: $inverted-text-color;
    background: $ui-primary-color;

    &:active,
    &:focus,
    &:hover {
      background-color: lighten($ui-primary-color, 4%);
    }
  }

  &.button-alternative-2 {
    background: $ui-base-lighter-color;

    &:active,
    &:focus,
    &:hover {
      background-color: lighten($ui-base-lighter-color, 4%);
    }
  }

  &.button-secondary {
    color: $darker-text-color;
    background: transparent;
    padding: 6px 17px;
    border: 1px solid $ui-primary-color;

    &:active,
    &:focus,
    &:hover {
      border-color: lighten($ui-primary-color, 4%);
      color: lighten($darker-text-color, 4%);
      text-decoration: none;
    }

    &:disabled {
      opacity: 0.5;
    }
  }

  &.button-tertiary {
    background: transparent;
    padding: 6px 17px;
    color: $highlight-text-color;
    border: 1px solid $highlight-text-color;

    &:active,
    &:focus,
    &:hover {
      background: $ui-highlight-color;
      color: $primary-text-color;
      border: 0;
      padding: 7px 18px;
    }

    &:disabled {
      opacity: 0.5;
    }

    &.button--confirmation {
      color: $valid-value-color;
      border-color: $valid-value-color;

      &:active,
      &:focus,
      &:hover {
        background: $valid-value-color;
        color: $primary-text-color;
      }
    }

    &.button--destructive {
      color: $error-value-color;
      border-color: $error-value-color;

      &:active,
      &:focus,
      &:hover {
        background: $error-value-color;
        color: $primary-text-color;
      }
    }
  }

  &.button--block {
    display: block;
    width: 100%;
  }

  .layout-multiple-columns &.button--with-bell {
    font-size: 12px;
    padding: 0 8px;
  }
}

.column__wrapper {
  display: flex;
  flex: 1 1 auto;
  position: relative;
}

.icon-button {
  display: inline-block;
  padding: 0;
  color: $action-button-color;
  border: 0;
  border-radius: 4px;
  background: transparent;
  cursor: pointer;
  transition: all 100ms ease-in;
  transition-property: background-color, color;
  text-decoration: none;

  a {
    color: inherit;
    text-decoration: none;
  }

  &:hover,
  &:active,
  &:focus {
    color: lighten($action-button-color, 7%);
    background-color: rgba($action-button-color, 0.15);
    transition: all 200ms ease-out;
    transition-property: background-color, color;
  }

  &:focus {
    background-color: rgba($action-button-color, 0.3);
  }

  &.disabled {
    color: darken($action-button-color, 13%);
    background-color: transparent;
    cursor: default;
  }

  &.active {
    color: $highlight-text-color;
  }

  &::-moz-focus-inner {
    border: 0;
  }

  &::-moz-focus-inner,
  &:focus,
  &:active {
    outline: 0 !important;
  }

  &.inverted {
    color: $lighter-text-color;

    &:hover,
    &:active,
    &:focus {
      color: darken($lighter-text-color, 7%);
      background-color: rgba($lighter-text-color, 0.15);
    }

    &:focus {
      background-color: rgba($lighter-text-color, 0.3);
    }

    &.disabled {
      color: lighten($lighter-text-color, 7%);
      background-color: transparent;
    }

    &.active {
      color: $highlight-text-color;

      &.disabled {
        color: lighten($highlight-text-color, 13%);
      }
    }
  }

  &.overlayed {
    box-sizing: content-box;
    background: rgba($base-overlay-background, 0.6);
    color: rgba($primary-text-color, 0.7);
    border-radius: 4px;
    padding: 2px;

    &:hover {
      background: rgba($base-overlay-background, 0.9);
    }
  }

  &--with-counter {
    display: inline-flex;
    align-items: center;
    width: auto !important;
    padding: 0 4px 0 2px;
  }

  &__counter {
    display: inline-block;
    width: auto;
    margin-inline-start: 4px;
    font-size: 12px;
    font-weight: 500;
  }
}

.text-icon-button {
  color: $lighter-text-color;
  border: 0;
  border-radius: 4px;
  background: transparent;
  cursor: pointer;
  font-weight: 600;
  font-size: 11px;
  padding: 0 3px;
  line-height: 27px;
  outline: 0;
  transition: all 100ms ease-in;
  transition-property: background-color, color;

  &:hover,
  &:active,
  &:focus {
    color: darken($lighter-text-color, 7%);
    background-color: rgba($lighter-text-color, 0.15);
    transition: all 200ms ease-out;
    transition-property: background-color, color;
  }

  &:focus {
    background-color: rgba($lighter-text-color, 0.3);
  }

  &.disabled {
    color: lighten($lighter-text-color, 20%);
    background-color: transparent;
    cursor: default;
  }

  &.active {
    color: $highlight-text-color;
  }

  &::-moz-focus-inner {
    border: 0;
  }

  &::-moz-focus-inner,
  &:focus,
  &:active {
    outline: 0 !important;
  }
}

body > [data-popper-placement] {
  z-index: 3;
}

.invisible {
  font-size: 0;
  line-height: 0;
  display: inline-block;
  width: 0;
  height: 0;
  position: absolute;

  img,
  svg {
    margin: 0 !important;
    border: 0 !important;
    padding: 0 !important;
    width: 0 !important;
    height: 0 !important;
  }
}

.ellipsis {
  &::after {
    content: '…';
  }
}

.compose-form {
  padding: 15px;

  &__sensitive-button {
    padding: 10px;
    padding-top: 0;
    font-size: 14px;
    font-weight: 500;

    &.active {
      color: $highlight-text-color;
    }

    input[type='checkbox'] {
      appearance: none;
      display: inline-block;
      position: relative;
      border: 1px solid $ui-primary-color;
      box-sizing: border-box;
      width: 18px;
      height: 18px;
      flex: 0 0 auto;
      margin-inline-end: 10px;
      top: -1px;
      border-radius: 4px;
      vertical-align: middle;
      cursor: inherit;

      &:checked {
        border-color: $highlight-text-color;
        background: $highlight-text-color
          url("data:image/svg+xml;utf8,<svg width='18' height='18' fill='none' xmlns='http://www.w3.org/2000/svg'><path d='M4.5 8.5L8 12l6-6' stroke='white' stroke-width='1.5'/></svg>")
          center center no-repeat;
      }
    }
  }

  .compose-form__warning {
    color: $inverted-text-color;
    margin-bottom: 10px;
    background: $ui-primary-color;
    box-shadow: 0 2px 6px rgba($base-shadow-color, 0.3);
    padding: 8px 10px;
    border-radius: 4px;
    font-size: 13px;
    font-weight: 400;

    strong {
      color: $inverted-text-color;
      font-weight: 500;

      @each $lang in $cjk-langs {
        &:lang(#{$lang}) {
          font-weight: 700;
        }
      }
    }

    a {
      color: $lighter-text-color;
      font-weight: 500;
      text-decoration: underline;

      &:hover,
      &:active,
      &:focus {
        text-decoration: none;
      }
    }
  }

  .emoji-picker-dropdown {
    position: absolute;
    top: 0;
    inset-inline-end: 0;
  }

  .expiration-dropdown {
    position: absolute;
    top: 32px;
    right: 4px;
    transform: scale(1.2);
  }

  .compose-form__autosuggest-wrapper {
    position: relative;
  }

  .autosuggest-textarea,
  .autosuggest-input,
  .spoiler-input {
    position: relative;
    width: 100%;
  }

  .spoiler-input {
    height: 0;
    transform-origin: bottom;
    opacity: 0;

    &.spoiler-input--visible {
      height: 36px;
      margin-bottom: 11px;
      opacity: 1;
    }
  }

  .autosuggest-textarea__textarea,
  .spoiler-input__input {
    display: block;
    box-sizing: border-box;
    width: 100%;
    margin: 0;
    color: $inverted-text-color;
    background: $simple-background-color;
    padding: 10px;
    font-family: inherit;
    font-size: 14px;
    resize: vertical;
    border: 0;
    outline: 0;

    &::placeholder {
      color: $dark-text-color;
    }

    &:focus {
      outline: 0;
    }

    @media screen and (max-width: 600px) {
      font-size: 16px;
    }
  }

  .spoiler-input__input {
    border-radius: 4px;
  }

  .autosuggest-textarea__textarea {
    min-height: 100px;
    border-radius: 4px 4px 0 0;
    padding-bottom: 0;
    padding-right: 10px + 22px; // Cannot use inline-end because of dir=auto
    resize: none;
    scrollbar-color: initial;

    &::-webkit-scrollbar {
      all: unset;
    }

    @media screen and (max-width: 600px) {
      height: 100px !important; // Prevent auto-resize textarea
      resize: vertical;
    }
  }

  .autosuggest-textarea__suggestions-wrapper {
    position: relative;
    height: 0;
  }

  .autosuggest-textarea__suggestions {
    box-sizing: border-box;
    display: none;
    position: absolute;
    top: 100%;
    width: 100%;
    z-index: 99;
    box-shadow: 4px 4px 6px rgba($base-shadow-color, 0.4);
    background: $ui-secondary-color;
    border-radius: 0 0 4px 4px;
    color: $inverted-text-color;
    font-size: 14px;
    padding: 6px;

    &.autosuggest-textarea__suggestions--visible {
      display: block;
    }
  }

  .autosuggest-textarea__suggestions__item {
    padding: 10px;
    cursor: pointer;
    border-radius: 4px;

    &:hover,
    &:focus,
    &:active,
    &.selected {
      background: darken($ui-secondary-color, 10%);
    }
  }

  .autosuggest-account,
  .autosuggest-emoji,
  .autosuggest-hashtag {
    display: flex;
    flex-direction: row;
    align-items: center;
    justify-content: flex-start;
    line-height: 18px;
    font-size: 14px;
  }

  .autosuggest-hashtag {
    justify-content: space-between;

    &__name {
      flex: 1 1 auto;
      overflow: hidden;
      text-overflow: ellipsis;
      white-space: nowrap;
    }

    strong {
      font-weight: 500;
    }

    &__uses {
      flex: 0 0 auto;
      text-align: end;
      overflow: hidden;
      text-overflow: ellipsis;
      white-space: nowrap;
    }
  }

  .autosuggest-account-icon,
  .autosuggest-emoji img {
    display: block;
    margin-inline-end: 8px;
    width: 16px;
    height: 16px;
  }

  .autosuggest-account .display-name__account {
    color: $lighter-text-color;
  }

  .compose-form__modifiers {
    color: $inverted-text-color;
    font-family: inherit;
    font-size: 14px;
    background: $simple-background-color;

    .compose-form__upload-wrapper {
      overflow: hidden;
    }

    .compose-form__uploads-wrapper {
      display: flex;
      flex-direction: row;
      padding: 5px;
      flex-wrap: wrap;
    }

    .compose-form__upload {
      flex: 1 1 0;
      min-width: 40%;
      margin: 5px;

      &__actions {
        background: linear-gradient(
          180deg,
          rgba($base-shadow-color, 0.8) 0,
          rgba($base-shadow-color, 0.35) 80%,
          transparent
        );
        display: flex;
        align-items: flex-start;
        justify-content: space-between;
      }

      .icon-button {
        flex: 0 1 auto;
        color: $secondary-text-color;
        font-size: 14px;
        font-weight: 500;
        padding: 10px;
        font-family: inherit;

        &:hover,
        &:focus,
        &:active {
          color: lighten($secondary-text-color, 7%);
        }
      }

      &__warning {
        position: absolute;
        z-index: 2;
        bottom: 0;
        inset-inline-start: 0;
        inset-inline-end: 0;
        box-sizing: border-box;
        background: linear-gradient(
          0deg,
          rgba($base-shadow-color, 0.8) 0,
          rgba($base-shadow-color, 0.35) 80%,
          transparent
        );
      }
    }

    .compose-form__upload-thumbnail {
      border-radius: 4px;
      background-color: $base-shadow-color;
      background-position: center;
      background-size: cover;
      background-repeat: no-repeat;
      height: 140px;
      width: 100%;
      overflow: hidden;
    }
  }

  .compose-form__buttons-wrapper {
    padding: 10px;
    background: darken($simple-background-color, 8%);
    border-radius: 0 0 4px 4px;
    display: flex;
    justify-content: space-between;
    flex: 0 0 auto;

    .compose-form__buttons {
      display: flex;

      .compose-form__upload-button-icon {
        line-height: 27px;
      }

      .compose-form__sensitive-button {
        display: none;

        &.compose-form__sensitive-button--visible {
          display: block;
        }

        .compose-form__sensitive-button__icon {
          line-height: 27px;
        }
      }
    }

    .icon-button,
    .text-icon-button {
      box-sizing: content-box;
      padding: 0 3px;
    }

    .character-counter__wrapper {
      align-self: center;
      margin-inline-end: 4px;
    }
  }

  .compose-form__publish {
    display: flex;
    justify-content: flex-end;
    min-width: 0;
    flex: 0 0 auto;

    .compose-form__publish-button-wrapper {
      overflow: hidden;
      padding-top: 15px;
    }
  }
}

.character-counter {
  cursor: default;
  font-family: $font-sans-serif, sans-serif;
  font-size: 14px;
  font-weight: 600;
  color: $lighter-text-color;

  &.character-counter--over {
    color: $warning-red;
  }
}

.no-reduce-motion .spoiler-input {
  transition: height 0.4s ease, opacity 0.4s ease;
}

.sign-in-banner {
  padding: 10px;

  p {
    color: $darker-text-color;
    margin-bottom: 20px;

    a {
      color: $secondary-text-color;
      text-decoration: none;
      unicode-bidi: isolate;

      &:hover {
        text-decoration: underline;

        .fa {
          color: lighten($dark-text-color, 7%);
        }
      }
    }
  }

  .button {
    margin-bottom: 10px;
  }
}

.emojione {
  font-size: inherit;
  vertical-align: middle;
  object-fit: contain;
  margin: -0.2ex 0.15em 0.2ex;
  min-width: 16px;
  max-width: min(8em, 100%);
  height: 16px;

  img {
    width: auto;
  }
}

.reply-indicator {
  border-radius: 4px;
  margin-bottom: 10px;
  background: $ui-primary-color;
  padding: 10px;
  min-height: 23px;
  overflow-y: auto;
  flex: 0 2 auto;
}

.reply-indicator__header {
  margin-bottom: 5px;
  overflow: hidden;
}

.reply-indicator__cancel {
  float: right;
  line-height: 24px;
}

.reply-indicator__display-name {
  color: $inverted-text-color;
  display: block;
  max-width: 100%;
  line-height: 24px;
  overflow: hidden;
  padding-inline-end: 25px;
  text-decoration: none;
}

.reply-indicator__display-avatar {
  float: left;
  margin-inline-end: 5px;
}

.status__content--with-action {
  cursor: pointer;
}

.status__content {
  clear: both;
}

.status__content,
.reply-indicator__content {
  position: relative;
  font-size: 15px;
  line-height: 22px;
  word-wrap: break-word;
  font-weight: 400;
  overflow: hidden;
  text-overflow: ellipsis;
  padding-top: 2px;
  color: $primary-text-color;

  &:focus {
    outline: 0;
  }

  &.status__content--with-spoiler {
    white-space: normal;

    .status__content__text {
      white-space: pre-wrap;
    }
  }

  .emojione {
    min-width: 20px;
    max-width: min(8em, 100%);
    height: 20px;
    margin: -3px 0 0;
  }

  p {
    margin-bottom: 20px;
    white-space: pre-wrap;
    unicode-bidi: plaintext;

    &:last-child {
      margin-bottom: 0;
    }
  }

  a {
    color: $secondary-text-color;
    text-decoration: none;
    unicode-bidi: isolate;

    &:hover {
      text-decoration: underline;

      .fa {
        color: lighten($dark-text-color, 7%);
      }
    }

    &.mention {
      &:hover {
        text-decoration: none;

        span {
          text-decoration: underline;
        }
      }
    }

    .fa {
      color: $dark-text-color;
    }
  }

  a.unhandled-link {
    color: $highlight-text-color;
  }

  .status__content__spoiler-link {
    background: $action-button-color;

    &:hover,
    &:focus {
      background: lighten($action-button-color, 7%);
      text-decoration: none;
    }

    &::-moz-focus-inner {
      border: 0;
    }

    &::-moz-focus-inner,
    &:focus,
    &:active {
      outline: 0 !important;
    }
  }

  .status__content__text {
    display: none;

    &.status__content__text--visible {
      display: block;
    }
  }
}

.announcements__item__content {
  word-wrap: break-word;
  overflow-y: auto;

  .emojione {
    min-width: 20px;
    max-width: min(8em, 100%);
    height: 20px;
    margin: -3px 0 0;
  }

  p {
    margin-bottom: 10px;
    white-space: pre-wrap;

    &:last-child {
      margin-bottom: 0;
    }
  }

  a {
    color: $secondary-text-color;
    text-decoration: none;

    &:hover {
      text-decoration: underline;
    }

    &.mention {
      &:hover {
        text-decoration: none;

        span {
          text-decoration: underline;
        }
      }
    }

    &.unhandled-link {
      color: $highlight-text-color;
    }
  }
}

.status__content.status__content--collapsed {
  max-height: 22px * 15; // 15 lines is roughly above 500 characters
}

.status__content__read-more-button {
  display: block;
  font-size: 15px;
  line-height: 22px;
  color: $highlight-text-color;
  border: 0;
  background: transparent;
  padding: 0;
  padding-top: 16px;
  text-decoration: none;

  &:hover,
  &:active {
    text-decoration: underline;
  }
}

.translate-button {
  margin-top: 16px;
  font-size: 15px;
  line-height: 22px;
  display: flex;
  justify-content: space-between;
  color: $dark-text-color;
}

.status__content__spoiler-link {
  display: inline-block;
  border-radius: 2px;
  background: transparent;
  border: 0;
  color: $inverted-text-color;
  font-weight: 700;
  font-size: 11px;
  padding: 0 6px;
  text-transform: uppercase;
  line-height: 20px;
  cursor: pointer;
  vertical-align: top;
}

.status__wrapper--filtered {
  color: $dark-text-color;
  border: 0;
  font-size: inherit;
  text-align: center;
  line-height: inherit;
  margin: 0;
  padding: 15px;
  box-sizing: border-box;
  width: 100%;
  clear: both;
  border-bottom: 1px solid lighten($ui-base-color, 8%);

  &__button {
    display: inline;
    color: lighten($ui-highlight-color, 8%);
    border: 0;
    background: transparent;
    padding: 0;
    font-size: inherit;
    line-height: inherit;

    &:hover,
    &:active {
      text-decoration: underline;
    }
  }
}

.focusable {
  &:focus {
    outline: 0;
    background: lighten($ui-base-color, 4%);

    .detailed-status,
    .detailed-status__action-bar {
      background: lighten($ui-base-color, 8%);
    }
  }
}

.status {
  padding: 16px;
  min-height: 54px;
  border-bottom: 1px solid lighten($ui-base-color, 8%);
  cursor: auto;

  @keyframes fade {
    0% {
      opacity: 0;
    }

    100% {
      opacity: 1;
    }
  }

  opacity: 1;
  animation: fade 150ms linear;

  .media-gallery,
  .video-player,
  .audio-player,
  .attachment-list {
    margin-top: 16px;
  }

  &.light {
    .status__relative-time,
    .status__visibility-icon {
      color: $light-text-color;
    }

    .status__display-name {
      color: $inverted-text-color;
    }

    .display-name {
      color: $light-text-color;

      strong {
        color: $inverted-text-color;
      }
    }

    .status__content {
      color: $inverted-text-color;

      a {
        color: $highlight-text-color;
      }

      &__spoiler-link {
        color: $primary-text-color;
        background: $ui-primary-color;

        &:hover,
        &:focus {
          background: lighten($ui-primary-color, 8%);
        }
      }
    }
  }
}

.status__relative-time {
  display: block;
  font-size: 15px;
  line-height: 22px;
  height: 40px;
  order: 2;
  flex: 0 0 auto;
  color: $dark-text-color;
}

.notification__relative_time {
  color: $dark-text-color;
  float: right;
  font-size: 14px;
  padding-bottom: 1px;
}

.status__visibility-icon {
  padding: 0 4px;
}

.status__display-name {
  color: $dark-text-color;
}

.status__info .status__display-name {
  max-width: 100%;
  display: flex;
  font-size: 15px;
  line-height: 22px;
  align-items: center;
  gap: 10px;
  overflow: hidden;

  .display-name {
    bdi {
      overflow: hidden;
      text-overflow: ellipsis;
    }

    &__account {
      white-space: nowrap;
      display: block;
      overflow: hidden;
      text-overflow: ellipsis;
    }
  }
}

.status__info {
  font-size: 15px;
  padding-bottom: 10px;
  display: flex;
  align-items: center;
  justify-content: space-between;
  gap: 10px;
  cursor: pointer;
}

.status-check-box__status {
  display: block;
  box-sizing: border-box;
  width: 100%;
  padding: 0 10px;

  .detailed-status__display-name {
    color: lighten($inverted-text-color, 16%);

    span {
      display: inline;
    }

    &:hover strong {
      text-decoration: none;
    }
  }

  .media-gallery,
  .audio-player,
  .video-player {
    margin-top: 15px;
    max-width: 250px;
  }

  .status__content {
    padding: 0;
    white-space: normal;
  }

  .media-gallery__item-thumbnail {
    cursor: default;
  }
}

.status__prepend {
  padding: 16px;
  padding-bottom: 0;
  display: inline-flex;
  gap: 10px;
  font-size: 15px;
  line-height: 22px;
  font-weight: 500;
  color: $dark-text-color;

  .status__display-name strong {
    color: $dark-text-color;
  }

  > span {
    display: block;
    overflow: hidden;
    text-overflow: ellipsis;
  }
}

.status__wrapper-direct {
  background: mix($ui-base-color, $ui-highlight-color, 95%);

  &:focus {
    background: mix(lighten($ui-base-color, 4%), $ui-highlight-color, 95%);
  }

  .status__prepend {
    color: $highlight-text-color;
  }
}

.status__emoji-reactions-bar {
  display: flex;
  flex-wrap: wrap;
  gap: 4px 8px;
  margin: 12px 0 2px 4px;

  .emoji-reactions-bar__button {
    background: lighten($ui-base-color, 12%);
    border: 0;
    cursor: pointer;
    display: flex;
    justify-items: center;
    align-items: center;
    height: 24px;

    &.toggled {
      background: darken($ui-primary-color, 16%);
    }

    > .emoji {
      display: block;
<<<<<<< HEAD
      height: 16px;
      transition: transform 0.2s ease;
=======
      height: 20px;
      transition: transform .2s ease;
>>>>>>> 8a412f0f

      &:hover {
        transform: scale(1.44);
      }

      img {
        margin-top: 0;
        margin-bottom: 0;
        height: 20px;
      }
    }
    .count {
      display: block;
      margin: 0 2px;
      color: $ui-secondary-color;
    }
  }
}

.status__action-bar {
  display: flex;
  justify-content: space-between;
  align-items: center;
  gap: 18px;
  margin-top: 16px;
}

.detailed-status__action-bar-dropdown {
  flex: 1 1 auto;
  display: flex;
  align-items: center;
  justify-content: center;
  position: relative;
}

.detailed-status {
  background: lighten($ui-base-color, 4%);
  padding: 16px;

  &--flex {
    display: flex;
    flex-wrap: wrap;
    justify-content: space-between;
    align-items: flex-start;

    .status__content,
    .detailed-status__meta {
      flex: 100%;
    }
  }

  .status__content {
    font-size: 19px;
    line-height: 24px;

    .emojione {
      min-width: 24px;
      max-width: min(8em, 100%);
      height: 24px;
      margin: -1px 0 0;
    }

    .status__content__spoiler-link {
      line-height: 24px;
      margin: -1px 0 0;
    }
  }

  .media-gallery,
  .video-player,
  .audio-player {
    margin-top: 16px;
  }

  .status__prepend {
    padding: 0;
    margin-bottom: 16px;
  }
}

.detailed-status__meta {
  margin-top: 16px;
  color: $dark-text-color;
  font-size: 14px;
  line-height: 18px;
}

.detailed-status__action-bar {
  background: lighten($ui-base-color, 4%);
  border-top: 1px solid lighten($ui-base-color, 8%);
  border-bottom: 1px solid lighten($ui-base-color, 8%);
  display: flex;
  flex-direction: row;
  padding: 10px 0;
}

.detailed-status__wrapper-direct {
  .detailed-status,
  .detailed-status__action-bar {
    background: mix($ui-base-color, $ui-highlight-color, 95%);
  }

  &:focus {
    .detailed-status,
    .detailed-status__action-bar {
      background: mix(lighten($ui-base-color, 4%), $ui-highlight-color, 95%);
    }
  }

  .detailed-status__action-bar {
    border-top-color: mix(
      lighten($ui-base-color, 8%),
      $ui-highlight-color,
      95%
    );
  }

  .status__prepend {
    color: $highlight-text-color;
  }
}

.detailed-status__link {
  color: inherit;
  text-decoration: none;
}

.detailed-status__favorites,
.detailed-status__reblogs {
  display: inline-block;
  font-weight: 500;
  font-size: 12px;
  line-height: 17px;
  margin-inline-start: 6px;
}

.reply-indicator__content {
  color: $inverted-text-color;
  font-size: 14px;

  a {
    color: $lighter-text-color;
  }
}

.domain {
  padding: 10px;
  border-bottom: 1px solid lighten($ui-base-color, 8%);

  .domain__domain-name {
    flex: 1 1 auto;
    display: block;
    color: $primary-text-color;
    text-decoration: none;
    font-size: 14px;
    font-weight: 500;
  }
}

.domain__wrapper {
  display: flex;
}

.domain_buttons {
  height: 18px;
  padding: 10px;
  white-space: nowrap;
}

.account {
  padding: 16px;
  border-bottom: 1px solid lighten($ui-base-color, 8%);

  .account__display-name {
    flex: 1 1 auto;
    display: flex;
    align-items: center;
    gap: 10px;
    color: $darker-text-color;
    overflow: hidden;
    text-decoration: none;
    font-size: 14px;

    .display-name {
      margin-bottom: 4px;
    }

    .display-name strong {
      display: inline;
    }
  }

  &--minimal {
    .account__display-name {
      .display-name {
        margin-bottom: 0;
      }

      .display-name strong {
        display: block;
      }
    }
  }

  &__note {
    white-space: nowrap;
    overflow: hidden;
    text-overflow: ellipsis;
    color: $ui-secondary-color;
  }
}

.follow-recommendations-account {
  .icon-button {
    color: $ui-primary-color;

    &.active {
      color: $valid-value-color;
    }
  }
}

.account__wrapper {
  display: flex;
  gap: 10px;
}

.account__avatar {
  @include avatar-radius;

  display: block;
  position: relative;
  overflow: hidden;

  img {
    display: block;
    width: 100%;
    height: 100%;
    object-fit: cover;
  }

  &-inline {
    display: inline-block;
    vertical-align: middle;
    margin-inline-end: 5px;
  }

  &-composite {
    border-radius: 50%;
    overflow: hidden;
    position: relative;

    & > div {
      float: left;
      position: relative;
      box-sizing: border-box;
    }

    .account__avatar {
      width: 100% !important;
      height: 100% !important;
    }

    &__label {
      display: block;
      position: absolute;
      top: 50%;
      inset-inline-start: 50%;
      transform: translate(-50%, -50%);
      color: $primary-text-color;
      text-shadow: 1px 1px 2px $base-shadow-color;
      font-weight: 700;
      font-size: 15px;
    }
  }
}

a .account__avatar {
  cursor: pointer;
}

.account__avatar-overlay {
  position: relative;

  &-overlay {
    position: absolute;
    bottom: 0;
    inset-inline-end: 0;
    z-index: 1;
  }
}

.account__relationship {
  height: 18px;
  padding: 10px;
  white-space: nowrap;
}

.account__disclaimer {
  padding: 10px;
  border-top: 1px solid lighten($ui-base-color, 8%);
  color: $dark-text-color;

  strong {
    font-weight: 500;

    @each $lang in $cjk-langs {
      &:lang(#{$lang}) {
        font-weight: 700;
      }
    }
  }

  a {
    font-weight: 500;
    color: inherit;
    text-decoration: underline;

    &:hover,
    &:focus,
    &:active {
      text-decoration: none;
    }
  }
}

.account__action-bar {
  border-top: 1px solid lighten($ui-base-color, 8%);
  border-bottom: 1px solid lighten($ui-base-color, 8%);
  line-height: 36px;
  overflow: hidden;
  flex: 0 0 auto;
  display: flex;
}

.account__action-bar-dropdown {
  padding: 10px;

  .icon-button {
    vertical-align: middle;
  }

  .dropdown--active {
    .dropdown__content.dropdown__right {
      inset-inline-start: 6px;
      inset-inline-end: initial;
    }

    &::after {
      bottom: initial;
      margin-inline-start: 11px;
      margin-top: -7px;
      inset-inline-end: initial;
    }
  }
}

.account__action-bar-links {
  display: flex;
  flex: 1 1 auto;
  line-height: 18px;
  text-align: center;
}

.account__action-bar__tab {
  text-decoration: none;
  overflow: hidden;
  flex: 0 1 100%;
  border-inline-end: 1px solid lighten($ui-base-color, 8%);
  padding: 10px 0;
  border-bottom: 4px solid transparent;

  &.active {
    border-bottom: 4px solid $ui-highlight-color;
  }

  & > span {
    display: block;
    text-transform: uppercase;
    font-size: 11px;
    color: $darker-text-color;
  }

  strong {
    display: block;
    font-size: 15px;
    font-weight: 500;
    color: $primary-text-color;

    @each $lang in $cjk-langs {
      &:lang(#{$lang}) {
        font-weight: 700;
      }
    }
  }
}

.account-authorize {
  padding: 14px 10px;

  .detailed-status__display-name {
    display: block;
    margin-bottom: 15px;
    overflow: hidden;
  }
}

.account-authorize__avatar {
  float: left;
  margin-inline-end: 10px;
}

.status__display-name,
.status__relative-time,
.detailed-status__display-name,
.detailed-status__datetime,
.detailed-status__application,
.account__display-name {
  text-decoration: none;
}

.status__display-name,
.account__display-name {
  .display-name strong {
    color: $primary-text-color;
  }
}

.muted {
  .emojione {
    opacity: 0.5;
  }
}

.status__display-name,
.reply-indicator__display-name,
.detailed-status__display-name,
a.account__display-name {
  &:hover .display-name strong {
    text-decoration: underline;
  }
}

.account__display-name .display-name strong {
  display: block;
  overflow: hidden;
  text-overflow: ellipsis;
}

.detailed-status__application,
.detailed-status__datetime {
  color: inherit;
}

.detailed-status .button.logo-button {
  margin-bottom: 15px;
}

.detailed-status__display-name {
  color: $darker-text-color;
  display: flex;
  align-items: center;
  gap: 10px;
  font-size: 15px;
  line-height: 22px;
  margin-bottom: 16px;
  overflow: hidden;

  strong,
  span {
    display: block;
    text-overflow: ellipsis;
    overflow: hidden;
  }

  strong {
    color: $primary-text-color;
  }
}

.status__avatar {
  width: 46px;
  height: 46px;
}

.muted {
  .status__content,
  .status__content p,
  .status__content a {
    color: $dark-text-color;
  }

  .status__display-name strong {
    color: $dark-text-color;
  }

  .status__avatar {
    opacity: 0.5;
  }

  a.status__content__spoiler-link {
    background: $ui-base-lighter-color;
    color: $inverted-text-color;

    &:hover,
    &:focus {
      background: lighten($ui-base-lighter-color, 7%);
      text-decoration: none;
    }
  }
}

.notification__report {
  padding: 16px;
  border-bottom: 1px solid lighten($ui-base-color, 8%);
  display: flex;
  gap: 10px;

  &__avatar {
    flex: 0 0 auto;
  }

  &__details {
    flex: 1 1 auto;
    display: flex;
    justify-content: space-between;
    align-items: center;
    color: $darker-text-color;
    gap: 10px;
    font-size: 15px;
    line-height: 22px;
    white-space: nowrap;
    overflow: hidden;

    & > div {
      overflow: hidden;
      text-overflow: ellipsis;
    }

    strong {
      font-weight: 500;
    }
  }

  &__actions {
    flex: 0 0 auto;
  }
}

.notification__message {
  padding: 16px;
  padding-bottom: 0;
  cursor: default;
  color: $darker-text-color;
  font-size: 15px;
  line-height: 22px;
  font-weight: 500;
  display: flex;
  gap: 10px;

  .fa {
    color: $highlight-text-color;
  }

  > span {
    display: inline;
    overflow: hidden;
    text-overflow: ellipsis;
  }
}

.notification__favourite-icon-wrapper {
  .star-icon {
    color: $gold-star;
  }
}

.icon-button.star-icon.active {
  color: $gold-star;
}

.icon-button.bookmark-icon.active {
  color: $red-bookmark;
}

.no-reduce-motion .icon-button.star-icon {
  &.activate {
    & > .fa-star {
      animation: spring-rotate-in 1s linear;
    }
  }

  &.deactivate {
    & > .fa-star {
      animation: spring-rotate-out 1s linear;
    }
  }
}

.notification__display-name {
  color: inherit;
  font-weight: 500;
  text-decoration: none;

  &:hover {
    text-decoration: underline;
  }
}

.display-name {
  display: block;
  max-width: 100%;
  overflow: hidden;
  text-overflow: ellipsis;
  white-space: nowrap;
}

.display-name__html {
  font-weight: 500;
}

.status__relative-time,
.detailed-status__datetime {
  &:hover {
    text-decoration: underline;
  }
}

.image-loader {
  position: relative;
  width: 100%;
  height: 100%;
  display: flex;
  align-items: center;
  justify-content: center;
  flex-direction: column;
  scrollbar-width: none; /* Firefox */
  -ms-overflow-style: none; /* IE 10+ */

  * {
    scrollbar-width: none; /* Firefox */
    -ms-overflow-style: none; /* IE 10+ */
  }

  &::-webkit-scrollbar,
  *::-webkit-scrollbar {
    width: 0;
    height: 0;
    background: transparent; /* Chrome/Safari/Webkit */
  }

  .image-loader__preview-canvas {
    max-width: $media-modal-media-max-width;
    max-height: $media-modal-media-max-height;
    background: url('../images/void.png') repeat;
    object-fit: contain;
  }

  .loading-bar__container {
    position: relative;
  }

  .loading-bar {
    position: absolute;
  }

  &.image-loader--amorphous .image-loader__preview-canvas {
    display: none;
  }
}

.zoomable-image {
  position: relative;
  width: 100%;
  height: 100%;
  display: flex;
  align-items: center;
  justify-content: center;

  img {
    max-width: $media-modal-media-max-width;
    max-height: $media-modal-media-max-height;
    width: auto;
    height: auto;
    object-fit: contain;
  }
}

.navigation-bar {
  padding: 15px;
  display: flex;
  align-items: center;
  flex-shrink: 0;
  cursor: default;
  gap: 10px;
  color: $darker-text-color;

  strong {
    color: $secondary-text-color;
  }

  a {
    color: inherit;
    text-decoration: none;
  }

  .navigation-bar__actions {
    position: relative;

    .icon-button.close {
      position: absolute;
      pointer-events: none;
      transform: scale(0, 1) translate(-100%, 0);
      opacity: 0;
    }

    .compose__action-bar .icon-button {
      pointer-events: auto;
      transform: scale(1, 1) translate(0, 0);
      opacity: 1;
    }
  }
}

.navigation-bar__profile {
  flex: 1 1 auto;
  line-height: 20px;
  overflow: hidden;
}

.navigation-bar__profile-account {
  display: block;
  font-weight: 500;
  overflow: hidden;
  text-overflow: ellipsis;
}

.navigation-bar__profile-edit {
  color: inherit;
  text-decoration: none;
}

.dropdown-animation {
  animation: dropdown 300ms cubic-bezier(0.1, 0.7, 0.1, 1);

  @keyframes dropdown {
    from {
      opacity: 0;
      transform: scaleX(0.85) scaleY(0.75);
    }

    to {
      opacity: 1;
      transform: scaleX(1) scaleY(1);
    }
  }

  &.top {
    transform-origin: bottom;
  }

  &.right {
    transform-origin: left;
  }

  &.bottom {
    transform-origin: top;
  }

  &.left {
    transform-origin: right;
  }

  .reduce-motion & {
    animation: none;
  }
}

.dropdown {
  display: inline-block;
}

.dropdown__content {
  display: none;
  position: absolute;
}

.dropdown-menu__separator {
  border-bottom: 1px solid darken($ui-secondary-color, 8%);
  margin: 5px 7px 6px;
  height: 0;
}

.dropdown-menu {
  background: $ui-secondary-color;
  padding: 4px 0;
  border-radius: 4px;
  box-shadow: 2px 4px 15px rgba($base-shadow-color, 0.4);
  z-index: 9999;

  &__text-button {
    display: inline;
    color: inherit;
    background: transparent;
    border: 0;
    margin: 0;
    padding: 0;
    font-family: inherit;
    font-size: inherit;
    line-height: inherit;

    &:focus {
      outline: 1px dotted;
    }
  }

  &__container {
    &__header {
      border-bottom: 1px solid darken($ui-secondary-color, 8%);
      padding: 4px 14px;
      padding-bottom: 8px;
      font-size: 13px;
      line-height: 18px;
      color: $inverted-text-color;
    }

    &__list {
      list-style: none;

      &--scrollable {
        max-height: 300px;
        overflow-y: scroll;
      }
    }

    &--loading {
      display: flex;
      align-items: center;
      justify-content: center;
      padding: 30px 45px;
    }
  }

  &.left {
    transform-origin: 100% 50%;
  }

  &.top {
    transform-origin: 50% 100%;
  }

  &.bottom {
    transform-origin: 50% 0;
  }

  &.right {
    transform-origin: 0 50%;
  }
}

.dropdown-menu__arrow {
  position: absolute;

  &::before {
    content: '';
    display: block;
    width: 14px;
    height: 5px;
    background-color: $ui-secondary-color;
    mask-image: url("data:image/svg+xml;utf8,<svg width='14' height='5' xmlns='http://www.w3.org/2000/svg'><path d='M7 0L0 5h14L7 0z' fill='white'/></svg>");
  }

  &.top {
    bottom: -5px;

    &::before {
      transform: rotate(180deg);
    }
  }

  &.right {
    inset-inline-start: -9px;

    &::before {
      transform: rotate(-90deg);
    }
  }

  &.bottom {
    top: -5px;
  }

  &.left {
    inset-inline-end: -9px;

    &::before {
      transform: rotate(90deg);
    }
  }
}

.dropdown-menu__item {
  font-size: 13px;
  line-height: 18px;
  display: block;
  color: $inverted-text-color;

  a,
  button {
    font-family: inherit;
    font-size: inherit;
    line-height: inherit;
    display: block;
    width: 100%;
    padding: 4px 14px;
    border: 0;
    margin: 0;
    box-sizing: border-box;
    text-decoration: none;
    background: $ui-secondary-color;
    color: inherit;
    overflow: hidden;
    text-overflow: ellipsis;
    white-space: nowrap;
    text-align: inherit;

    &:focus,
    &:hover,
    &:active {
      background: $ui-highlight-color;
      color: $secondary-text-color;
      outline: 0;
    }
  }
}

.dropdown-menu__item--text {
  overflow: hidden;
  text-overflow: ellipsis;
  white-space: nowrap;
  padding: 4px 14px;
}

.dropdown-menu__item.edited-timestamp__history__item {
  border-bottom: 1px solid darken($ui-secondary-color, 8%);

  &:last-child {
    border-bottom: 0;
  }

  &.dropdown-menu__item--text,
  a,
  button {
    padding: 8px 14px;
  }
}

.inline-account {
  display: inline-flex;
  align-items: center;
  vertical-align: top;

  .account__avatar {
    margin-inline-end: 5px;
    border-radius: 50%;
  }

  strong {
    font-weight: 600;
  }
}

.dropdown--active .dropdown__content {
  display: block;
  line-height: 18px;
  max-width: 311px;
  inset-inline-end: 0;
  text-align: start;
  z-index: 9999;

  & > ul {
    list-style: none;
    background: $ui-secondary-color;
    padding: 4px 0;
    border-radius: 4px;
    box-shadow: 0 0 15px rgba($base-shadow-color, 0.4);
    min-width: 140px;
    position: relative;
  }

  &.dropdown__right {
    inset-inline-end: 0;
  }

  &.dropdown__left {
    & > ul {
      inset-inline-start: -98px;
    }
  }

  & > ul > li > a {
    font-size: 13px;
    line-height: 18px;
    display: block;
    padding: 4px 14px;
    box-sizing: border-box;
    text-decoration: none;
    background: $ui-secondary-color;
    color: $inverted-text-color;
    overflow: hidden;
    text-overflow: ellipsis;
    white-space: nowrap;

    &:focus {
      outline: 0;
    }

    &:hover {
      background: $ui-highlight-color;
      color: $secondary-text-color;
    }
  }
}

.dropdown__icon {
  vertical-align: middle;
}

.columns-area {
  display: flex;
  flex: 1 1 auto;
  flex-direction: row;
  justify-content: flex-start;
  overflow-x: auto;
  position: relative;

  &.unscrollable {
    overflow-x: hidden;
  }

  &__panels {
    display: flex;
    justify-content: center;
    width: 100%;
    height: 100%;
    min-height: 100vh;

    &__pane {
      height: 100%;
      overflow: hidden;
      pointer-events: none;
      display: flex;
      justify-content: flex-end;
      min-width: 285px;

      &--start {
        justify-content: flex-start;
      }

      &__inner {
        position: fixed;
        width: 285px;
        pointer-events: auto;
        height: 100%;
      }
    }

    &__main {
      box-sizing: border-box;
      width: 100%;
      flex: 0 0 auto;
      display: flex;
      flex-direction: column;

      @media screen and (min-width: $no-gap-breakpoint) {
        padding: 0 10px;
        max-width: 600px;
      }
    }
  }
}

$ui-header-height: 55px;

.ui__header {
  display: none;
  box-sizing: border-box;
  height: $ui-header-height;
  position: sticky;
  top: 0;
  z-index: 2;
  justify-content: space-between;
  align-items: center;
  overflow: hidden;

  &__logo {
    display: inline-flex;
    padding: 15px;

    .logo {
      height: $ui-header-height - 30px;
      width: auto;
    }
  }

  &__links {
    display: flex;
    align-items: center;
    gap: 10px;
    padding: 0 10px;
    overflow: hidden;

    .button {
      flex: 0 0 auto;
    }

    .button-tertiary {
      flex-shrink: 1;
    }
  }
}

.tabs-bar__wrapper {
  background: darken($ui-base-color, 8%);
  position: sticky;
  top: $ui-header-height;
  z-index: 2;
  padding-top: 0;

  @media screen and (min-width: $no-gap-breakpoint) {
    padding-top: 10px;
    top: 0;
  }

  .tabs-bar {
    margin-bottom: 0;

    @media screen and (min-width: $no-gap-breakpoint) {
      margin-bottom: 10px;
    }
  }
}

.react-swipeable-view-container {
  &,
  .columns-area,
  .drawer,
  .column {
    height: 100%;
  }
}

.react-swipeable-view-container > * {
  display: flex;
  align-items: center;
  justify-content: center;
  height: 100%;
}

.column {
  width: 350px;
  position: relative;
  box-sizing: border-box;
  display: flex;
  flex-direction: column;

  > .scrollable {
    background: $ui-base-color;
    border-bottom-left-radius: 4px;
    border-bottom-right-radius: 4px;
  }
}

.ui {
  flex: 0 0 auto;
  display: flex;
  flex-direction: column;
  width: 100%;
  height: 100%;
}

.drawer {
  width: 300px;
  box-sizing: border-box;
  display: flex;
  flex-direction: column;
  overflow-y: hidden;
}

.drawer__tab {
  display: block;
  flex: 1 1 auto;
  padding: 15px 5px 13px;
  color: $darker-text-color;
  text-decoration: none;
  text-align: center;
  font-size: 16px;
  border-bottom: 2px solid transparent;
}

.column,
.drawer {
  flex: 1 1 100%;
  overflow: hidden;
}

@media screen and (min-width: 631px) {
  .columns-area {
    padding: 0;
  }

  .column,
  .drawer {
    flex: 0 0 auto;
    padding: 10px;
    padding-inline-start: 5px;
    padding-inline-end: 5px;

    &:first-child {
      padding-inline-start: 10px;
    }

    &:last-child {
      padding-inline-end: 10px;
    }
  }

  .columns-area > div {
    .column,
    .drawer {
      padding-inline-start: 5px;
      padding-inline-end: 5px;
    }
  }
}

.tabs-bar {
  box-sizing: border-box;
  display: flex;
  background: lighten($ui-base-color, 8%);
  flex: 0 0 auto;
  overflow-y: auto;
}

.tabs-bar__link {
  display: block;
  flex: 1 1 auto;
  padding: 15px 10px;
  padding-bottom: 13px;
  color: $primary-text-color;
  text-decoration: none;
  text-align: center;
  font-size: 14px;
  font-weight: 500;
  border-bottom: 2px solid lighten($ui-base-color, 8%);
  transition: all 50ms linear;
  transition-property: border-bottom, background, color;

  .fa {
    font-weight: 400;
    font-size: 16px;
  }

  &:hover,
  &:focus,
  &:active {
    @media screen and (min-width: 631px) {
      background: lighten($ui-base-color, 14%);
      border-bottom-color: lighten($ui-base-color, 14%);
    }
  }

  &.active {
    border-bottom: 2px solid $highlight-text-color;
    color: $highlight-text-color;
  }

  span {
    margin-inline-start: 5px;
    display: none;
  }
}

@media screen and (min-width: 600px) {
  .tabs-bar__link {
    span {
      display: inline;
    }
  }
}

.columns-area--mobile {
  flex-direction: column;
  width: 100%;
  height: 100%;
  margin: 0 auto;

  .column,
  .drawer {
    width: 100%;
    height: 100%;
    padding: 0;
  }

  .account-card {
    margin-bottom: 0;
  }

  .filter-form {
    display: flex;
  }

  .autosuggest-textarea__textarea {
    font-size: 16px;
  }

  .search__input {
    line-height: 18px;
    font-size: 16px;
    padding: 15px;
    padding-inline-end: 30px;
  }

  .search__icon .fa {
    top: 15px;
  }

  .scrollable {
    overflow: visible;

    @supports (display: grid) {
      contain: content;
    }
  }

  @media screen and (min-width: $no-gap-breakpoint) {
    padding: 10px 0;
    padding-top: 0;
  }
}

@media screen and (min-width: $no-gap-breakpoint) {
  .tabs-bar {
    width: 100%;
  }

  .react-swipeable-view-container .columns-area--mobile {
    height: calc(100% - 10px) !important;
  }

  .getting-started__wrapper {
    margin-bottom: 10px;
  }

  .tabs-bar__link.optional {
    display: none;
  }

  .search-page .search {
    display: none;
  }

  .navigation-panel__legal {
    display: none;
  }
}

@media screen and (max-width: $no-gap-breakpoint - 1px) {
  $sidebar-width: 285px;

  .columns-area__panels__main {
    width: calc(100% - $sidebar-width);
  }

  .columns-area__panels {
    min-height: calc(100vh - $ui-header-height);
  }

  .columns-area__panels__pane--navigational {
    min-width: $sidebar-width;

    .columns-area__panels__pane__inner {
      width: $sidebar-width;
    }

    .navigation-panel {
      margin: 0;
      background: $ui-base-color;
      border-inline-start: 1px solid lighten($ui-base-color, 8%);
      height: 100vh;
    }

    .navigation-panel__sign-in-banner,
    .navigation-panel__logo,
    .getting-started__trends {
      display: none;
    }

    .column-link__icon {
      font-size: 18px;
    }
  }

  .layout-single-column .ui__header {
    display: flex;
    background: $ui-base-color;
    border-bottom: 1px solid lighten($ui-base-color, 8%);
  }

  .column-header,
  .column-back-button,
  .scrollable,
  .error-column {
    border-radius: 0 !important;
  }
}

@media screen and (max-width: $no-gap-breakpoint - 285px - 1px) {
  $sidebar-width: 55px;

  .columns-area__panels__main {
    width: calc(100% - $sidebar-width);
  }

  .columns-area__panels__pane--navigational {
    min-width: $sidebar-width;

    .columns-area__panels__pane__inner {
      width: $sidebar-width;
    }

    .column-link span {
      display: none;
    }

    .list-panel {
      display: none;
    }
  }
}

.explore__search-header {
  display: none;
}

@media screen and (max-width: $no-gap-breakpoint - 1px) {
  .columns-area__panels__pane--compositional {
    display: none;
  }

  .explore__search-header {
    display: flex;
  }
}

.icon-with-badge {
  position: relative;

  &__badge {
    position: absolute;
    inset-inline-start: 9px;
    top: -13px;
    background: $ui-highlight-color;
    border: 2px solid lighten($ui-base-color, 8%);
    padding: 1px 6px;
    border-radius: 6px;
    font-size: 10px;
    font-weight: 500;
    line-height: 14px;
    color: $primary-text-color;
  }

  &__issue-badge {
    position: absolute;
    inset-inline-start: 11px;
    bottom: 1px;
    display: block;
    background: $error-red;
    border-radius: 50%;
    width: 0.625rem;
    height: 0.625rem;
  }
}

.column-link--transparent .icon-with-badge__badge {
  border-color: darken($ui-base-color, 8%);
}

.column-title {
  text-align: center;
  padding: 40px;

  .logo {
    width: 50px;
    margin: 0 auto;
    margin-bottom: 40px;
  }

  h3 {
    font-size: 24px;
    line-height: 1.5;
    font-weight: 700;
    margin-bottom: 10px;
  }

  p {
    font-size: 16px;
    line-height: 24px;
    font-weight: 400;
    color: $darker-text-color;
  }
}

.follow-recommendations-container {
  display: flex;
  flex-direction: column;
}

.column-actions {
  display: flex;
  align-items: flex-start;
  justify-content: center;
  padding: 40px;
  padding-top: 40px;
  padding-bottom: 200px;
  flex-grow: 1;
  position: relative;

  &__background {
    position: absolute;
    inset-inline-start: 0;
    bottom: 0;
    height: 220px;
    width: auto;
  }
}

.column-list {
  margin: 0 20px;
  border: 1px solid lighten($ui-base-color, 8%);
  background: darken($ui-base-color, 2%);
  border-radius: 4px;

  &__empty-message {
    padding: 40px;
    text-align: center;
    font-size: 16px;
    line-height: 24px;
    font-weight: 400;
    color: $darker-text-color;
  }
}

.compose-panel {
  width: 285px;
  margin-top: 10px;
  display: flex;
  flex-direction: column;
  height: calc(100% - 10px);
  overflow-y: hidden;

  .hero-widget {
    box-shadow: none;

    &__text,
    &__img,
    &__img img {
      border-radius: 0;
    }

    &__text {
      padding: 15px;
      color: $secondary-text-color;

      strong {
        font-weight: 700;
        color: $primary-text-color;
      }
    }
  }

  .navigation-bar {
    flex: 0 1 48px;
  }

  .compose-form {
    flex: 1;
    overflow-y: hidden;
    display: flex;
    flex-direction: column;
    min-height: 310px;
    padding-bottom: 71px;
    margin-bottom: -71px;
  }

  .compose-form__autosuggest-wrapper {
    overflow-y: auto;
    background-color: $white;
    border-radius: 4px 4px 0 0;
    flex: 0 1 auto;
  }

  .autosuggest-textarea__textarea {
    overflow-y: hidden;
  }

  .compose-form__upload-thumbnail {
    height: 80px;
  }
}

.navigation-panel {
  margin-top: 10px;
  margin-bottom: 10px;
  height: calc(100% - 20px);
  overflow-y: auto;
  display: flex;
  flex-direction: column;

  & > a {
    flex: 0 0 auto;
  }

  .logo {
    height: 30px;
    width: auto;
  }
}

.navigation-panel,
.compose-panel {
  hr {
    flex: 0 0 auto;
    border: 0;
    background: transparent;
    border-top: 1px solid lighten($ui-base-color, 4%);
    margin: 10px 0;
  }

  .flex-spacer {
    background: transparent;
  }
}

.drawer__pager {
  box-sizing: border-box;
  padding: 0;
  flex-grow: 1;
  position: relative;
  overflow: hidden;
  display: flex;
}

.drawer__inner {
  position: absolute;
  top: 0;
  inset-inline-start: 0;
  background: lighten($ui-base-color, 13%);
  box-sizing: border-box;
  padding: 0;
  display: flex;
  flex-direction: column;
  overflow: hidden;
  overflow-y: auto;
  width: 100%;
  height: 100%;

  &.darker {
    background: $ui-base-color;
  }
}

.drawer__inner__mastodon {
  background: lighten($ui-base-color, 13%)
    url('data:image/svg+xml;utf8,<svg xmlns="http://www.w3.org/2000/svg" viewBox="0 0 234.80078 31.757813" width="234.80078" height="31.757812"><path d="M19.599609 0c-1.05 0-2.10039.375-2.90039 1.125L0 16.925781v14.832031h234.80078V17.025391l-16.5-15.900391c-1.6-1.5-4.20078-1.5-5.80078 0l-13.80078 13.099609c-1.6 1.5-4.19883 1.5-5.79883 0L179.09961 1.125c-1.6-1.5-4.19883-1.5-5.79883 0L159.5 14.224609c-1.6 1.5-4.20078 1.5-5.80078 0L139.90039 1.125c-1.6-1.5-4.20078-1.5-5.80078 0l-13.79883 13.099609c-1.6 1.5-4.20078 1.5-5.80078 0L100.69922 1.125c-1.600001-1.5-4.198829-1.5-5.798829 0l-13.59961 13.099609c-1.6 1.5-4.200781 1.5-5.800781 0L61.699219 1.125c-1.6-1.5-4.198828-1.5-5.798828 0L42.099609 14.224609c-1.6 1.5-4.198828 1.5-5.798828 0L22.5 1.125C21.7.375 20.649609 0 19.599609 0z" fill="#{hex-color($ui-base-color)}"/></svg>')
    no-repeat bottom / 100% auto;
  flex: 1;
  min-height: 47px;
  display: none;

  > img {
    display: block;
    object-fit: contain;
    object-position: bottom left;
    width: 85%;
    height: 100%;
    pointer-events: none;
    user-select: none;
  }

  @media screen and (min-height: 640px) {
    display: block;
  }
}

.pseudo-drawer {
  background: lighten($ui-base-color, 13%);
  font-size: 13px;
  text-align: start;
}

.drawer__header {
  flex: 0 0 auto;
  font-size: 16px;
  background: lighten($ui-base-color, 8%);
  margin-bottom: 10px;
  display: flex;
  flex-direction: row;
  border-radius: 4px;
  overflow: hidden;

  a {
    transition: background 100ms ease-in;

    &:hover {
      background: lighten($ui-base-color, 3%);
      transition: background 200ms ease-out;
    }
  }
}

.scrollable {
  overflow-y: scroll;
  overflow-x: hidden;
  flex: 1 1 auto;
  -webkit-overflow-scrolling: touch;

  &.optionally-scrollable {
    overflow-y: auto;
  }

  @supports (display: grid) {
    // hack to fix Chrome <57
    contain: strict;
  }

  &--flex {
    display: flex;
    flex-direction: column;
  }

  &__append {
    flex: 1 1 auto;
    position: relative;
    min-height: 120px;
  }

  .scrollable {
    flex: 1 1 auto;
  }
}

.scrollable.fullscreen {
  @supports (display: grid) {
    // hack to fix Chrome <57
    contain: none;
  }
}

.column-back-button {
  box-sizing: border-box;
  width: 100%;
  background: lighten($ui-base-color, 4%);
  border-radius: 4px 4px 0 0;
  color: $highlight-text-color;
  cursor: pointer;
  flex: 0 0 auto;
  font-size: 16px;
  line-height: inherit;
  border: 0;
  text-align: unset;
  padding: 15px;
  margin: 0;
  z-index: 3;
  outline: 0;

  &:hover {
    text-decoration: underline;
  }
}

.column-header__back-button {
  background: lighten($ui-base-color, 4%);
  border: 0;
  font-family: inherit;
  color: $highlight-text-color;
  cursor: pointer;
  white-space: nowrap;
  font-size: 16px;
  padding: 0 5px 0 0;
  z-index: 3;

  &:hover {
    text-decoration: underline;
  }

  &:last-child {
    padding: 0 15px 0 0;
  }
}

.column-back-button__icon {
  display: inline-block;
  margin-inline-end: 5px;
}

.column-back-button--slim {
  position: relative;
}

.column-back-button--slim-button {
  cursor: pointer;
  flex: 0 0 auto;
  font-size: 16px;
  padding: 15px;
  position: absolute;
  inset-inline-end: 0;
  top: -48px;
}

.react-toggle {
  display: inline-block;
  position: relative;
  cursor: pointer;
  background-color: transparent;
  border: 0;
  padding: 0;
  user-select: none;
  -webkit-tap-highlight-color: rgba($base-overlay-background, 0);
  -webkit-tap-highlight-color: transparent;
}

.react-toggle-screenreader-only {
  border: 0;
  clip: rect(0 0 0 0);
  height: 1px;
  margin: -1px;
  overflow: hidden;
  padding: 0;
  position: absolute;
  width: 1px;
}

.react-toggle--disabled {
  cursor: not-allowed;
  opacity: 0.5;
  transition: opacity 0.25s;
}

.react-toggle-track {
  width: 50px;
  height: 24px;
  padding: 0;
  border-radius: 30px;
  background-color: $ui-base-color;
  transition: background-color 0.2s ease;
}

.react-toggle:is(:hover, :focus-within):not(.react-toggle--disabled)
  .react-toggle-track {
  background-color: darken($ui-base-color, 10%);
}

.react-toggle--checked .react-toggle-track {
  background-color: darken($ui-highlight-color, 2%);
}

.react-toggle--checked:is(:hover, :focus-within):not(.react-toggle--disabled)
  .react-toggle-track {
  background-color: $ui-highlight-color;
}

.react-toggle-track-check {
  position: absolute;
  width: 14px;
  height: 10px;
  top: 0;
  bottom: 0;
  margin-top: auto;
  margin-bottom: auto;
  line-height: 0;
  inset-inline-start: 8px;
  opacity: 0;
  transition: opacity 0.25s ease;
}

.react-toggle--checked .react-toggle-track-check {
  opacity: 1;
  transition: opacity 0.25s ease;
}

.react-toggle-track-x {
  position: absolute;
  width: 10px;
  height: 10px;
  top: 0;
  bottom: 0;
  margin-top: auto;
  margin-bottom: auto;
  line-height: 0;
  inset-inline-end: 10px;
  opacity: 1;
  transition: opacity 0.25s ease;
}

.react-toggle--checked .react-toggle-track-x {
  opacity: 0;
}

.react-toggle-thumb {
  position: absolute;
  top: 1px;
  inset-inline-start: 1px;
  width: 22px;
  height: 22px;
  border: 1px solid $ui-base-color;
  border-radius: 50%;
  background-color: darken($simple-background-color, 2%);
  box-sizing: border-box;
  transition: all 0.25s ease;
  transition-property: border-color, left;
}

.react-toggle--checked .react-toggle-thumb {
  inset-inline-start: 27px;
  border-color: $ui-highlight-color;
}

.column-link {
  background: lighten($ui-base-color, 8%);
  color: $primary-text-color;
  display: block;
  font-size: 16px;
  padding: 15px;
  text-decoration: none;
  overflow: hidden;
  white-space: nowrap;

  &:hover,
  &:focus,
  &:active {
    background: lighten($ui-base-color, 11%);
  }

  &:focus {
    outline: 0;
  }

  &--transparent {
    background: transparent;
    color: $ui-secondary-color;

    &:hover,
    &:focus,
    &:active {
      background: transparent;
      color: $primary-text-color;
    }

    &.active {
      color: $highlight-text-color;
    }
  }

  &--logo {
    background: transparent;
    padding: 10px;

    &:hover,
    &:focus,
    &:active {
      background: transparent;
    }
  }
}

.column-link__icon {
  display: inline-block;
  margin-inline-end: 5px;
}

.column-link__badge {
  display: inline-block;
  border-radius: 4px;
  font-size: 12px;
  line-height: 19px;
  font-weight: 500;
  background: $ui-base-color;
  padding: 4px 8px;
  margin: -6px 10px;
}

.column-subheading {
  background: $ui-base-color;
  color: $dark-text-color;
  padding: 8px 20px;
  font-size: 12px;
  font-weight: 500;
  text-transform: uppercase;
  cursor: default;
}

.getting-started__wrapper,
.getting-started,
.flex-spacer {
  background: $ui-base-color;
}

.getting-started__wrapper {
  flex: 0 0 auto;
}

.flex-spacer {
  flex: 1 1 auto;
}

.getting-started {
  color: $dark-text-color;
  overflow: auto;

  &__trends {
    flex: 0 1 auto;
    opacity: 1;
    animation: fade 150ms linear;
    margin-top: 10px;

    h4 {
      border-bottom: 1px solid lighten($ui-base-color, 8%);
      padding: 10px;
      font-size: 12px;
      text-transform: uppercase;
      font-weight: 500;

      a {
        color: $darker-text-color;
        text-decoration: none;
      }
    }

    @media screen and (max-height: 810px) {
      .trends__item:nth-of-type(3) {
        display: none;
      }
    }

    @media screen and (max-height: 720px) {
      .trends__item:nth-of-type(2) {
        display: none;
      }
    }

    @media screen and (max-height: 670px) {
      display: none;
    }

    .trends__item {
      border-bottom: 0;
      padding: 10px;

      &__current {
        color: $darker-text-color;
      }
    }
  }
}

.keyboard-shortcuts {
  padding: 8px 0 0;
  overflow: hidden;

  thead {
    position: absolute;
    inset-inline-start: -9999px;
  }

  td {
    padding: 0 10px 8px;
  }

  kbd {
    display: inline-block;
    padding: 3px 5px;
    background-color: lighten($ui-base-color, 8%);
    border: 1px solid darken($ui-base-color, 4%);
  }
}

.setting-text {
  display: block;
  box-sizing: border-box;
  margin: 0;
  color: $inverted-text-color;
  background: $white;
  padding: 7px 10px;
  font-family: inherit;
  font-size: 14px;
  line-height: 22px;
  border-radius: 4px;
  border: 1px solid $white;

  &:focus {
    outline: 0;
    border-color: lighten($ui-highlight-color, 12%);
  }

  &__wrapper {
    background: $white;
    border: 1px solid $ui-secondary-color;
    margin-bottom: 10px;
    border-radius: 4px;

    .setting-text {
      border: 0;
      margin-bottom: 0;
      border-radius: 0;

      &:focus {
        border: 0;
      }
    }

    &__modifiers {
      color: $inverted-text-color;
      font-family: inherit;
      font-size: 14px;
      background: $white;
    }
  }

  &__toolbar {
    display: flex;
    justify-content: space-between;
    margin-bottom: 20px;
  }

  @media screen and (max-width: 600px) {
    font-size: 16px;
  }
}

button.icon-button i.fa-retweet {
  background-position: 0 0;
  height: 19px;
  transition: background-position 0.9s steps(10);
  transition-duration: 0s;
  vertical-align: middle;
  width: 22px;

  &::before {
    display: none !important;
  }
}

button.icon-button.active i.fa-retweet {
  transition-duration: 0.9s;
  background-position: 0 100%;
}

.reduce-motion button.icon-button i.fa-retweet,
.reduce-motion button.icon-button.active i.fa-retweet {
  transition: none;
}

.status-card {
  position: relative;
  display: flex;
  font-size: 14px;
  border: 1px solid lighten($ui-base-color, 8%);
  border-radius: 4px;
  color: $dark-text-color;
  margin-top: 14px;
  text-decoration: none;
  overflow: hidden;

  &__actions {
    bottom: 0;
    inset-inline-start: 0;
    position: absolute;
    inset-inline-end: 0;
    top: 0;
    display: flex;
    justify-content: center;
    align-items: center;

    & > div {
      background: rgba($base-shadow-color, 0.6);
      border-radius: 8px;
      padding: 12px 9px;
      flex: 0 0 auto;
      display: flex;
      justify-content: center;
      align-items: center;
    }

    button,
    a {
      display: inline;
      color: $secondary-text-color;
      background: transparent;
      border: 0;
      padding: 0 8px;
      text-decoration: none;
      font-size: 18px;
      line-height: 18px;

      &:hover,
      &:active,
      &:focus {
        color: $primary-text-color;
      }
    }

    a {
      font-size: 19px;
      position: relative;
      bottom: -1px;
    }
  }
}

a.status-card {
  cursor: pointer;

  &:hover {
    background: lighten($ui-base-color, 8%);
  }
}

.status-card-photo {
  cursor: zoom-in;
  display: block;
  text-decoration: none;
  width: 100%;
  height: auto;
  margin: 0;
}

.status-card-video {
  iframe {
    width: 100%;
    height: 100%;
  }
}

.status-card__title {
  display: block;
  font-weight: 500;
  margin-bottom: 5px;
  color: $darker-text-color;
  overflow: hidden;
  text-overflow: ellipsis;
  white-space: nowrap;
  text-decoration: none;
}

.status-card__content {
  flex: 1 1 auto;
  overflow: hidden;
  padding: 14px 14px 14px 8px;
}

.status-card__description {
  color: $darker-text-color;
}

.status-card__host {
  display: block;
  margin-top: 5px;
  font-size: 13px;
  overflow: hidden;
  text-overflow: ellipsis;
  white-space: nowrap;
}

.status-card__image {
  flex: 0 0 100px;
  background: lighten($ui-base-color, 8%);
  position: relative;

  & > .fa {
    font-size: 21px;
    position: absolute;
    transform-origin: 50% 50%;
    top: 50%;
    inset-inline-start: 50%;
    transform: translate(-50%, -50%);
  }
}

.status-card.horizontal {
  display: block;

  .status-card__image {
    width: 100%;
  }

  .status-card__image-image,
  .status-card__image-preview {
    border-radius: 4px 4px 0 0;
  }

  .status-card__title {
    white-space: inherit;
  }
}

.status-card.compact {
  border-color: lighten($ui-base-color, 4%);

  &.interactive {
    border: 0;
  }

  .status-card__content {
    padding: 8px;
    padding-top: 10px;
  }

  .status-card__title {
    white-space: nowrap;
  }

  .status-card__image {
    flex: 0 0 60px;
  }
}

a.status-card.compact:hover {
  background-color: lighten($ui-base-color, 4%);
}

.status-card__image-image {
  border-radius: 4px 0 0 4px;
  display: block;
  margin: 0;
  width: 100%;
  height: 100%;
  object-fit: cover;
  background-size: cover;
  background-position: center center;
}

.status-card__image-preview {
  border-radius: 4px 0 0 4px;
  display: block;
  margin: 0;
  width: 100%;
  height: 100%;
  object-fit: fill;
  position: absolute;
  top: 0;
  inset-inline-start: 0;
  z-index: 0;
  background: $base-overlay-background;

  &--hidden {
    display: none;
  }
}

.load-more {
  display: block;
  color: $dark-text-color;
  background-color: transparent;
  border: 0;
  font-size: inherit;
  text-align: center;
  line-height: inherit;
  margin: 0;
  padding: 15px;
  box-sizing: border-box;
  width: 100%;
  clear: both;
  text-decoration: none;

  &:hover {
    background: lighten($ui-base-color, 2%);
  }
}

.load-gap {
  border-bottom: 1px solid lighten($ui-base-color, 8%);
}

.timeline-hint {
  text-align: center;
  color: $darker-text-color;
  padding: 15px;
  box-sizing: border-box;
  width: 100%;
  cursor: default;

  strong {
    font-weight: 500;
  }

  a {
    color: $highlight-text-color;
    text-decoration: none;

    &:hover,
    &:focus,
    &:active {
      text-decoration: underline;
      color: lighten($highlight-text-color, 4%);
    }
  }
}

.regeneration-indicator {
  text-align: center;
  font-size: 16px;
  font-weight: 500;
  color: $dark-text-color;
  background: $ui-base-color;
  cursor: default;
  display: flex;
  flex: 1 1 auto;
  flex-direction: column;
  align-items: center;
  justify-content: center;
  padding: 20px;

  &__figure {
    &,
    img {
      display: block;
      width: auto;
      height: 160px;
      margin: 0;
    }
  }

  &--without-header {
    padding-top: 20px + 48px;
  }

  &__label {
    margin-top: 30px;

    strong {
      display: block;
      margin-bottom: 10px;
      color: $dark-text-color;
    }

    span {
      font-size: 15px;
      font-weight: 400;
    }
  }
}

.column-header__wrapper {
  position: relative;
  flex: 0 0 auto;
  z-index: 1;

  &.active {
    box-shadow: 0 1px 0 rgba($highlight-text-color, 0.3);

    &::before {
      display: block;
      content: '';
      position: absolute;
      bottom: -13px;
      inset-inline-start: 0;
      inset-inline-end: 0;
      margin: 0 auto;
      width: 60%;
      pointer-events: none;
      height: 28px;
      z-index: 1;
      background: radial-gradient(
        ellipse,
        rgba($ui-highlight-color, 0.23) 0%,
        rgba($ui-highlight-color, 0) 60%
      );
    }
  }

  .announcements {
    z-index: 1;
    position: relative;
  }
}

.column-header {
  display: flex;
  font-size: 16px;
  background: lighten($ui-base-color, 4%);
  border-radius: 4px 4px 0 0;
  flex: 0 0 auto;
  cursor: pointer;
  position: relative;
  z-index: 2;
  outline: 0;
  overflow: hidden;

  & > button {
    margin: 0;
    border: 0;
    padding: 15px;
    padding-inline-end: 0;
    color: inherit;
    background: transparent;
    font: inherit;
    text-align: start;
    text-overflow: ellipsis;
    overflow: hidden;
    white-space: nowrap;
    flex: 1;
  }

  & > .column-header__back-button {
    color: $highlight-text-color;
  }

  &.active {
    .column-header__icon {
      color: $highlight-text-color;
      text-shadow: 0 0 10px rgba($highlight-text-color, 0.4);
    }
  }

  &:focus,
  &:active {
    outline: 0;
  }
}

.column-header__buttons {
  height: 48px;
  display: flex;
}

.column-header__links {
  margin-bottom: 14px;
}

.column-header__links .text-btn {
  margin-inline-end: 10px;
}

.column-header__button {
  background: lighten($ui-base-color, 4%);
  border: 0;
  color: $darker-text-color;
  cursor: pointer;
  font-size: 16px;
  padding: 0 15px;

  &:hover {
    color: lighten($darker-text-color, 7%);
  }

  &.active {
    color: $primary-text-color;
    background: lighten($ui-base-color, 8%);

    &:hover {
      color: $primary-text-color;
      background: lighten($ui-base-color, 8%);
    }
  }

  &:disabled {
    color: $dark-text-color;
    cursor: default;
  }
}

.column-header__collapsible {
  max-height: 70vh;
  overflow: hidden;
  overflow-y: auto;
  color: $darker-text-color;
  transition: max-height 150ms ease-in-out, opacity 300ms linear;
  opacity: 1;
  z-index: 1;
  position: relative;

  &.collapsed {
    max-height: 0;
    opacity: 0.5;
  }

  &.animating {
    overflow-y: hidden;
  }

  hr {
    height: 0;
    background: transparent;
    border: 0;
    border-top: 1px solid lighten($ui-base-color, 12%);
    margin: 10px 0;
  }
}

.column-header__collapsible-inner {
  background: lighten($ui-base-color, 8%);
  padding: 15px;
}

.column-header__setting-btn {
  &:hover,
  &:focus {
    color: $darker-text-color;
    text-decoration: underline;
  }
}

.column-header__collapsible__extra + .column-header__setting-btn {
  padding-top: 5px;
}

.column-header__permission-btn {
  display: inline;
  font-weight: inherit;
  text-decoration: underline;
}

.column-header__setting-arrows {
  float: right;

  .column-header__setting-btn {
    padding: 5px;

    &:first-child {
      padding-inline-end: 7px;
    }

    &:last-child {
      padding-inline-start: 7px;
      margin-inline-start: 5px;
    }
  }
}

.text-btn {
  display: inline-block;
  padding: 0;
  font-family: inherit;
  font-size: inherit;
  color: inherit;
  border: 0;
  background: transparent;
  cursor: pointer;
}

.column-header__issue-btn {
  color: $warning-red;

  &:hover {
    color: $error-red;
    text-decoration: underline;
  }
}

.column-header__icon {
  display: inline-block;
  margin-inline-end: 5px;
}

.loading-indicator {
  color: $dark-text-color;
  font-size: 12px;
  font-weight: 400;
  text-transform: uppercase;
  overflow: visible;
  position: absolute;
  top: 50%;
  inset-inline-start: 50%;
  transform: translate(-50%, -50%);
  display: flex;
  align-items: center;
  justify-content: center;
}

.circular-progress {
  color: lighten($ui-base-color, 26%);
  animation: 1.4s linear 0s infinite normal none running simple-rotate;

  circle {
    stroke: currentColor;
    stroke-dasharray: 80px, 200px;
    stroke-dashoffset: 0;
    animation: circular-progress 1.4s ease-in-out infinite;
  }
}

@keyframes circular-progress {
  0% {
    stroke-dasharray: 1px, 200px;
    stroke-dashoffset: 0;
  }

  50% {
    stroke-dasharray: 100px, 200px;
    stroke-dashoffset: -15px;
  }

  100% {
    stroke-dasharray: 100px, 200px;
    stroke-dashoffset: -125px;
  }
}

@keyframes simple-rotate {
  0% {
    transform: rotate(0deg);
  }

  100% {
    transform: rotate(360deg);
  }
}

@keyframes spring-rotate-in {
  0% {
    transform: rotate(0deg);
  }

  30% {
    transform: rotate(-484.8deg);
  }

  60% {
    transform: rotate(-316.7deg);
  }

  90% {
    transform: rotate(-375deg);
  }

  100% {
    transform: rotate(-360deg);
  }
}

@keyframes spring-rotate-out {
  0% {
    transform: rotate(-360deg);
  }

  30% {
    transform: rotate(124.8deg);
  }

  60% {
    transform: rotate(-43.27deg);
  }

  90% {
    transform: rotate(15deg);
  }

  100% {
    transform: rotate(0deg);
  }
}

.video-error-cover {
  align-items: center;
  background: $base-overlay-background;
  color: $primary-text-color;
  cursor: pointer;
  display: flex;
  flex-direction: column;
  height: 100%;
  justify-content: center;
  margin-top: 8px;
  position: relative;
  text-align: center;
  z-index: 100;
}

.media-spoiler {
  background: $base-overlay-background;
  color: $darker-text-color;
  border: 0;
  padding: 0;
  width: 100%;
  height: 100%;
  border-radius: 4px;
  appearance: none;

  &:hover,
  &:active,
  &:focus {
    padding: 0;
    color: lighten($darker-text-color, 8%);
  }
}

.media-spoiler__warning {
  display: block;
  font-size: 14px;
}

.media-spoiler__trigger {
  display: block;
  font-size: 11px;
  font-weight: 700;
}

.spoiler-button {
  top: 0;
  inset-inline-start: 0;
  width: 100%;
  height: 100%;
  position: absolute;
  z-index: 100;

  &--minified {
    display: block;
    inset-inline-start: 4px;
    top: 4px;
    width: auto;
    height: auto;
  }

  &--click-thru {
    pointer-events: none;
  }

  &--hidden {
    display: none;
  }

  &__overlay {
    display: block;
    background: transparent;
    width: 100%;
    height: 100%;
    border: 0;

    &__label {
      display: inline-block;
      background: rgba($base-overlay-background, 0.5);
      border-radius: 8px;
      padding: 8px 12px;
      color: $primary-text-color;
      font-weight: 500;
      font-size: 14px;
    }

    &:hover,
    &:focus,
    &:active {
      .spoiler-button__overlay__label {
        background: rgba($base-overlay-background, 0.8);
      }
    }

    &:disabled {
      .spoiler-button__overlay__label {
        background: rgba($base-overlay-background, 0.5);
      }
    }
  }
}

.modal-container--preloader {
  background: lighten($ui-base-color, 8%);
}

.account--panel {
  background: lighten($ui-base-color, 4%);
  border-top: 1px solid lighten($ui-base-color, 8%);
  border-bottom: 1px solid lighten($ui-base-color, 8%);
  display: flex;
  flex-direction: row;
  padding: 10px 0;
}

.account--panel__button,
.detailed-status__button {
  flex: 1 1 auto;
  text-align: center;
}

.detailed-status__button .emoji-button {
  padding: 0;
}

.column-settings__outer {
  background: lighten($ui-base-color, 8%);
  padding: 15px;
}

.column-settings__section {
  color: $darker-text-color;
  cursor: default;
  display: block;
  font-weight: 500;
  margin-bottom: 10px;
}

.column-settings__row--with-margin {
  margin-bottom: 15px;
}

.column-settings__hashtags {
  .column-settings__row {
    margin-bottom: 15px;
  }

  .column-select {
    &__control {
      @include search-input;

      &::placeholder {
        color: lighten($darker-text-color, 4%);
      }

      &::-moz-focus-inner {
        border: 0;
      }

      &::-moz-focus-inner,
      &:focus,
      &:active {
        outline: 0 !important;
      }

      &:focus {
        background: lighten($ui-base-color, 4%);
      }

      @media screen and (max-width: 600px) {
        font-size: 16px;
      }
    }

    &__placeholder {
      color: $dark-text-color;
      padding-inline-start: 2px;
      font-size: 12px;
    }

    &__value-container {
      padding-inline-start: 6px;
    }

    &__multi-value {
      background: lighten($ui-base-color, 8%);

      &__remove {
        cursor: pointer;

        &:hover,
        &:active,
        &:focus {
          background: lighten($ui-base-color, 12%);
          color: lighten($darker-text-color, 4%);
        }
      }
    }

    &__multi-value__label,
    &__input,
    &__input-container {
      color: $darker-text-color;
    }

    &__clear-indicator,
    &__dropdown-indicator {
      cursor: pointer;
      transition: none;
      color: $dark-text-color;

      &:hover,
      &:active,
      &:focus {
        color: lighten($dark-text-color, 4%);
      }
    }

    &__indicator-separator {
      background-color: lighten($ui-base-color, 8%);
    }

    &__menu {
      @include search-popout;

      padding: 0;
      background: $ui-secondary-color;
    }

    &__menu-list {
      padding: 6px;
    }

    &__option {
      color: $inverted-text-color;
      border-radius: 4px;
      font-size: 14px;

      &--is-focused,
      &--is-selected {
        background: darken($ui-secondary-color, 10%);
      }
    }
  }
}

.column-settings__row {
  .text-btn:not(.column-header__permission-btn) {
    margin-bottom: 15px;
  }
}

.relationship-tag {
  color: $primary-text-color;
  margin-bottom: 4px;
  display: block;
  background-color: $base-overlay-background;
  text-transform: uppercase;
  font-size: 11px;
  font-weight: 500;
  padding: 4px;
  border-radius: 4px;
  opacity: 0.7;

  &:hover {
    opacity: 1;
  }
}

.setting-toggle {
  display: block;
  line-height: 24px;
}

.setting-toggle__label {
  color: $darker-text-color;
  display: inline-block;
  margin-bottom: 14px;
  margin-inline-start: 8px;
  vertical-align: middle;
}

.limited-account-hint {
  p {
    color: $secondary-text-color;
    font-size: 15px;
    font-weight: 500;
    margin-bottom: 20px;
  }
}

.empty-column-indicator,
.follow_requests-unlocked_explanation {
  color: $dark-text-color;
  background: $ui-base-color;
  text-align: center;
  padding: 20px;
  font-size: 15px;
  font-weight: 400;
  cursor: default;
  display: flex;
  flex: 1 1 auto;
  align-items: center;
  justify-content: center;

  @supports (display: grid) {
    // hack to fix Chrome <57
    contain: strict;
  }

  & > span {
    max-width: 500px;
  }

  a {
    color: $highlight-text-color;
    text-decoration: none;

    &:hover {
      text-decoration: underline;
    }
  }
}

.follow_requests-unlocked_explanation {
  background: darken($ui-base-color, 4%);
  contain: initial;
  flex-grow: 0;
}

.error-column {
  padding: 20px;
  background: $ui-base-color;
  border-radius: 4px;
  display: flex;
  flex: 1 1 auto;
  align-items: center;
  justify-content: center;
  flex-direction: column;
  cursor: default;

  &__image {
    width: 70%;
    max-width: 350px;
    margin-top: -50px;
  }

  &__message {
    text-align: center;
    color: $darker-text-color;
    font-size: 15px;
    line-height: 22px;

    h1 {
      font-size: 28px;
      line-height: 33px;
      font-weight: 700;
      margin-bottom: 15px;
      color: $primary-text-color;
    }

    p {
      max-width: 48ch;
    }

    &__actions {
      margin-top: 30px;
      display: flex;
      gap: 10px;
      align-items: center;
      justify-content: center;
    }
  }
}

@keyframes heartbeat {
  0% {
    transform: scale(1);
    animation-timing-function: ease-out;
  }

  10% {
    transform: scale(0.91);
    animation-timing-function: ease-in;
  }

  17% {
    transform: scale(0.98);
    animation-timing-function: ease-out;
  }

  33% {
    transform: scale(0.87);
    animation-timing-function: ease-in;
  }

  45% {
    transform: scale(1);
    animation-timing-function: ease-out;
  }
}

.no-reduce-motion .pulse-loading {
  transform-origin: center center;
  animation: heartbeat 1.5s ease-in-out infinite both;
}

@keyframes shake-bottom {
  0%,
  100% {
    transform: rotate(0deg);
    transform-origin: 50% 100%;
  }

  10% {
    transform: rotate(2deg);
  }

  20%,
  40%,
  60% {
    transform: rotate(-4deg);
  }

  30%,
  50%,
  70% {
    transform: rotate(4deg);
  }

  80% {
    transform: rotate(-2deg);
  }

  90% {
    transform: rotate(2deg);
  }
}

.no-reduce-motion .shake-bottom {
  transform-origin: 50% 100%;
  animation: shake-bottom 0.8s cubic-bezier(0.455, 0.03, 0.515, 0.955) 2s 2 both;
}

.emoji-picker-dropdown__menu {
  background: $simple-background-color;
  position: relative;
  box-shadow: 4px 4px 6px rgba($base-shadow-color, 0.4);
  border-radius: 4px;
  margin-top: 5px;
  z-index: 2;

  .emoji-mart-scroll {
    transition: opacity 200ms ease;
  }

  &.selecting .emoji-mart-scroll {
    opacity: 0.5;
  }
}

.emoji-picker-dropdown__modifiers {
  position: absolute;
  top: 60px;
  inset-inline-end: 11px;
  cursor: pointer;
}

.emoji-picker-dropdown__modifiers__menu {
  position: absolute;
  z-index: 4;
  top: -4px;
  inset-inline-start: -8px;
  background: $simple-background-color;
  border-radius: 4px;
  box-shadow: 1px 2px 6px rgba($base-shadow-color, 0.2);
  overflow: hidden;

  button {
    display: block;
    cursor: pointer;
    border: 0;
    padding: 4px 8px;
    background: transparent;

    &:hover,
    &:focus,
    &:active {
      background: rgba($ui-secondary-color, 0.4);
    }
  }

  .emoji-mart-emoji {
    height: 22px;
  }
}

.emoji-mart-emoji {
  span {
    background-repeat: no-repeat;
  }
}

.upload-area {
  align-items: center;
  background: rgba($base-overlay-background, 0.8);
  display: flex;
  height: 100vh;
  justify-content: center;
  inset-inline-start: 0;
  opacity: 0;
  position: fixed;
  top: 0;
  visibility: hidden;
  width: 100vw;
  z-index: 2000;

  * {
    pointer-events: none;
  }
}

.upload-area__drop {
  width: 320px;
  height: 160px;
  display: flex;
  box-sizing: border-box;
  position: relative;
  padding: 8px;
}

.upload-area__background {
  position: absolute;
  top: 0;
  inset-inline-end: 0;
  bottom: 0;
  inset-inline-start: 0;
  z-index: -1;
  border-radius: 4px;
  background: $ui-base-color;
  box-shadow: 0 0 5px rgba($base-shadow-color, 0.2);
}

.upload-area__content {
  flex: 1;
  display: flex;
  align-items: center;
  justify-content: center;
  text-align: center;
  color: $secondary-text-color;
  font-size: 18px;
  font-weight: 500;
  border: 2px dashed $ui-base-lighter-color;
  border-radius: 4px;
}

.upload-progress {
  padding: 10px;
  color: $lighter-text-color;
  overflow: hidden;
  display: flex;

  .fa {
    font-size: 34px;
    margin-inline-end: 10px;
  }

  span {
    font-size: 12px;
    text-transform: uppercase;
    font-weight: 500;
    display: block;
  }
}

.upload-progress__message {
  flex: 1 1 auto;
}

.upload-progress__backdrop {
  width: 100%;
  height: 6px;
  border-radius: 6px;
  background: darken($simple-background-color, 8%);
  position: relative;
  margin-top: 5px;
}

.upload-progress__tracker {
  position: absolute;
  inset-inline-start: 0;
  top: 0;
  height: 6px;
  background: $ui-highlight-color;
  border-radius: 6px;
}

.emoji-button {
  display: block;
  padding-top: 5px;
  padding-bottom: 2px;
  padding-inline-start: 2px;
  padding-inline-end: 5px;
  outline: 0;
  cursor: pointer;

  &:active,
  &:focus {
    outline: 0 !important;
  }

  img {
    filter: grayscale(100%);
    opacity: 0.8;
    display: block;
    margin: 0;
    width: 22px;
    height: 22px;
  }

  &:hover,
  &:active,
  &:focus {
    img {
      opacity: 1;
      filter: none;
    }
  }
}

.dropdown--active .emoji-button img {
  opacity: 1;
  filter: none;
}

.privacy-dropdown__dropdown,
.expiration-dropdown__dropdown {
  background: $simple-background-color;
  box-shadow: 2px 4px 15px rgba($base-shadow-color, 0.4);
  border-radius: 4px;
  overflow: hidden;
  z-index: 2;

  &.top {
    transform-origin: 50% 100%;
  }

  &.bottom {
    transform-origin: 50% 0;
  }
}

.modal-root__container .privacy-dropdown,
.modal-root__container .expiration-dropdown {
  flex-grow: 0;
}

.modal-root__container .privacy-dropdown__dropdown,
.modal-root__container .ezpiration-dropdown__dropdown {
  pointer-events: auto;
  z-index: 9999;
}

.privacy-dropdown__option,
.expiration-dropdown__option {
  color: $inverted-text-color;
  padding: 10px;
  cursor: pointer;
  display: flex;

  &:hover,
  &.active {
    background: $ui-highlight-color;
    color: $primary-text-color;
    outline: 0;

    .privacy-dropdown__option__content {
      color: $primary-text-color;

      strong {
        color: $primary-text-color;
      }
    }
  }

  &.active:hover {
    background: lighten($ui-highlight-color, 4%);
  }
}

.privacy-dropdown__option__icon {
  display: flex;
  align-items: center;
  justify-content: center;
  margin-inline-end: 10px;
}

.privacy-dropdown__option__content {
  flex: 1 1 auto;
  color: $lighter-text-color;

  strong {
    font-weight: 500;
    display: block;
    color: $inverted-text-color;

    @each $lang in $cjk-langs {
      &:lang(#{$lang}) {
        font-weight: 700;
      }
    }
  }
}

.privacy-dropdown.active,
.expiration-dropdown.active {
  .privacy-dropdown__value,
  .expiration-dropdown__value {
    background: $simple-background-color;
    border-radius: 4px 4px 0 0;
    box-shadow: 0 -4px 4px rgba($base-shadow-color, 0.1);

    .icon-button {
      transition: none;
    }

    &.active {
      background: $ui-highlight-color;

      .icon-button {
        color: $primary-text-color;
      }
    }
  }

  &.top .privacy-dropdown__value,
  &.top .expiration-dropdown__value {
    border-radius: 0 0 4px 4px;
  }

  .privacy-dropdown__dropdown,
  .expiration-dropdown__dropdown {
    display: block;
    box-shadow: 2px 4px 6px rgba($base-shadow-color, 0.1);
  }
}

.privacy-dropdown .privacy-dropdown__value.searchability {
  position: relative;

  .searchability-dropdown__value-overlay {
    position: absolute;
    right: 0;
    bottom: 0;
    color: purple;
    pointer-events: none;
  }
}

.language-dropdown {
  &__dropdown {
    background: $simple-background-color;
    box-shadow: 2px 4px 15px rgba($base-shadow-color, 0.4);
    border-radius: 4px;
    overflow: hidden;
    z-index: 2;

    &.top {
      transform-origin: 50% 100%;
    }

    &.bottom {
      transform-origin: 50% 0;
    }

    .emoji-mart-search {
      padding-inline-end: 10px;
    }

    .emoji-mart-search-icon {
      inset-inline-end: 10px + 5px;
    }

    .emoji-mart-scroll {
      padding: 0 10px 10px;
    }

    &__results {
      &__item {
        cursor: pointer;
        color: $inverted-text-color;
        font-weight: 500;
        padding: 10px;
        border-radius: 4px;

        &:focus,
        &:active,
        &:hover {
          background: $ui-secondary-color;
        }

        &__common-name {
          color: $darker-text-color;
        }

        &.active {
          background: $ui-highlight-color;
          color: $primary-text-color;
          outline: 0;

          .language-dropdown__dropdown__results__item__common-name {
            color: $secondary-text-color;
          }

          &:hover {
            background: lighten($ui-highlight-color, 4%);
          }
        }
      }
    }
  }
}

.search {
  margin-bottom: 10px;
  position: relative;

  &__popout {
    box-sizing: border-box;
    display: none;
    position: absolute;
    inset-inline-start: 0;
    margin-top: -2px;
    width: 100%;
    background: $ui-base-color;
    border-radius: 0 0 4px 4px;
    box-shadow: 4px 4px 6px rgba($base-shadow-color, 0.4);
    z-index: 2;
    font-size: 13px;
    padding: 15px 5px;

    h4 {
      text-transform: uppercase;
      color: $dark-text-color;
      font-weight: 500;
      padding: 0 10px;
      margin-bottom: 10px;
    }

    &__menu {
      &__message {
        color: $dark-text-color;
        padding: 0 10px;
      }

      &__item {
        display: block;
        box-sizing: border-box;
        width: 100%;
        border: 0;
        font: inherit;
        background: transparent;
        color: $darker-text-color;
        padding: 10px;
        cursor: pointer;
        border-radius: 4px;
        text-align: start;
        text-overflow: ellipsis;
        overflow: hidden;
        white-space: nowrap;

        &--flex {
          display: flex;
          justify-content: space-between;
        }

        .icon-button {
          transition: none;
        }

        &:hover,
        &:focus,
        &:active,
        &.selected {
          background: $ui-highlight-color;
          color: $primary-text-color;

          .icon-button {
            color: $primary-text-color;
          }
        }

        mark {
          background: transparent;
          font-weight: 700;
          color: $primary-text-color;
        }
      }
    }
  }

  &.active {
    .search__popout {
      display: block;
    }
  }
}

.search__input {
  @include search-input;

  display: block;
  padding: 15px;
  padding-inline-end: 30px;
  line-height: 18px;
  font-size: 16px;

  &::placeholder {
    color: lighten($darker-text-color, 4%);
  }

  &::-moz-focus-inner {
    border: 0;
  }

  &::-moz-focus-inner,
  &:focus,
  &:active {
    outline: 0 !important;
  }

  &:focus {
    background: lighten($ui-base-color, 4%);
  }
}

.search__icon {
  &::-moz-focus-inner {
    border: 0;
  }

  &::-moz-focus-inner,
  &:focus {
    outline: 0 !important;
  }

  .fa {
    position: absolute;
    top: 16px;
    inset-inline-end: 10px;
    z-index: 2;
    display: inline-block;
    opacity: 0;
    transition: all 100ms linear;
    transition-property: transform, opacity;
    font-size: 18px;
    width: 18px;
    height: 18px;
    color: $secondary-text-color;
    cursor: default;
    pointer-events: none;

    &.active {
      pointer-events: auto;
      opacity: 0.3;
    }
  }

  .fa-search {
    transform: rotate(90deg);

    &.active {
      pointer-events: none;
      transform: rotate(0deg);
    }
  }

  .fa-times-circle {
    top: 17px;
    transform: rotate(0deg);
    color: $action-button-color;
    cursor: pointer;

    &.active {
      transform: rotate(90deg);
    }

    &:hover {
      color: lighten($action-button-color, 7%);
    }
  }
}

.search-results__header {
  color: $dark-text-color;
  background: lighten($ui-base-color, 2%);
  padding: 15px;
  font-weight: 500;
  font-size: 16px;
  cursor: default;

  .fa {
    display: inline-block;
    margin-inline-end: 5px;
  }
}

.search-results__section {
  margin-bottom: 5px;

  h5 {
    background: darken($ui-base-color, 4%);
    border-bottom: 1px solid lighten($ui-base-color, 8%);
    cursor: default;
    display: flex;
    padding: 15px;
    font-weight: 500;
    font-size: 16px;
    color: $dark-text-color;

    .fa {
      display: inline-block;
      margin-inline-end: 5px;
    }
  }

  .account:last-child,
  & > div:last-child .status {
    border-bottom: 0;
  }
}

.search-results__hashtag {
  display: block;
  padding: 10px;
  color: $secondary-text-color;
  text-decoration: none;

  &:hover,
  &:active,
  &:focus {
    color: lighten($secondary-text-color, 4%);
    text-decoration: underline;
  }
}

.search-results__info {
  padding: 20px;
  color: $darker-text-color;
  text-align: center;
}

.modal-root {
  position: relative;
  z-index: 9999;
}

.modal-root__overlay {
  position: fixed;
  top: 0;
  inset-inline-start: 0;
  inset-inline-end: 0;
  bottom: 0;
  background: rgba($base-overlay-background, 0.7);
  transition: background 0.5s;
}

.modal-root__container {
  position: fixed;
  top: 0;
  inset-inline-start: 0;
  width: 100%;
  height: 100%;
  box-sizing: border-box;
  display: flex;
  flex-direction: column;
  align-items: center;
  justify-content: center;
  align-content: space-around;
  z-index: 9999;
  pointer-events: none;
  user-select: none;
}

.modal-root__modal {
  pointer-events: auto;
  display: flex;
}

.video-modal__container {
  max-width: 100vw;
  max-height: 100vh;
}

.audio-modal__container {
  width: 50vw;
}

.media-modal {
  width: 100%;
  height: 100%;
  position: relative;

  &__close,
  &__zoom-button {
    color: rgba($white, 0.7);

    &:hover,
    &:focus,
    &:active {
      color: $white;
      background-color: rgba($white, 0.15);
    }

    &:focus {
      background-color: rgba($white, 0.3);
    }
  }
}

.media-modal__closer {
  position: absolute;
  top: 0;
  inset-inline-start: 0;
  inset-inline-end: 0;
  bottom: 0;
}

.media-modal__navigation {
  position: absolute;
  top: 0;
  inset-inline-start: 0;
  inset-inline-end: 0;
  bottom: 0;
  pointer-events: none;
  transition: opacity 0.3s linear;
  will-change: opacity;

  * {
    pointer-events: auto;
  }

  &.media-modal__navigation--hidden {
    opacity: 0;

    * {
      pointer-events: none;
    }
  }
}

.media-modal__nav {
  background: transparent;
  box-sizing: border-box;
  border: 0;
  color: rgba($primary-text-color, 0.7);
  cursor: pointer;
  display: flex;
  align-items: center;
  font-size: 24px;
  height: 20vmax;
  margin: auto 0;
  padding: 30px 15px;
  position: absolute;
  top: 0;
  bottom: 0;

  &:hover,
  &:focus,
  &:active {
    color: $primary-text-color;
  }
}

.media-modal__nav--left {
  inset-inline-start: 0;
}

.media-modal__nav--right {
  inset-inline-end: 0;
}

.media-modal__overlay {
  max-width: 600px;
  position: absolute;
  inset-inline-start: 0;
  inset-inline-end: 0;
  bottom: 0;
  margin: 0 auto;

  .picture-in-picture__footer {
    border-radius: 0;
    background: transparent;
    padding: 20px 0;

    .icon-button {
      color: $white;

      &:hover,
      &:focus,
      &:active {
        color: $white;
        background-color: rgba($white, 0.15);
      }

      &:focus {
        background-color: rgba($white, 0.3);
      }

      &.active {
        color: $highlight-text-color;

        &:hover,
        &:focus,
        &:active {
          background: rgba($highlight-text-color, 0.15);
        }

        &:focus {
          background: rgba($highlight-text-color, 0.3);
        }
      }

      &.star-icon.active {
        color: $gold-star;

        &:hover,
        &:focus,
        &:active {
          background: rgba($gold-star, 0.15);
        }

        &:focus {
          background: rgba($gold-star, 0.3);
        }
      }

      &.disabled {
        color: $white;
        background-color: transparent;
        cursor: default;
        opacity: 0.4;
      }
    }
  }
}

.media-modal__pagination {
  display: flex;
  justify-content: center;
  margin-bottom: 20px;
}

.media-modal__page-dot {
  flex: 0 0 auto;
  background-color: $white;
  opacity: 0.4;
  height: 6px;
  width: 6px;
  border-radius: 50%;
  margin: 0 4px;
  padding: 0;
  border: 0;
  font-size: 0;
  transition: opacity 0.2s ease-in-out;

  &.active {
    opacity: 1;
  }
}

.media-modal__close {
  position: absolute;
  inset-inline-end: 8px;
  top: 8px;
  z-index: 100;
}

.media-modal__zoom-button {
  position: absolute;
  inset-inline-end: 64px;
  top: 8px;
  z-index: 100;
  pointer-events: auto;
  transition: opacity 0.3s linear;
  will-change: opacity;
}

.media-modal__zoom-button--hidden {
  pointer-events: none;
  opacity: 0;
}

.onboarding-modal,
.error-modal,
.embed-modal {
  background: $ui-secondary-color;
  color: $inverted-text-color;
  border-radius: 8px;
  overflow: hidden;
  display: flex;
  flex-direction: column;
}

.error-modal__body {
  height: 80vh;
  width: 80vw;
  max-width: 520px;
  max-height: 420px;
  position: relative;

  & > div {
    position: absolute;
    top: 0;
    inset-inline-start: 0;
    width: 100%;
    height: 100%;
    box-sizing: border-box;
    padding: 25px;
    flex-direction: column;
    align-items: center;
    justify-content: center;
    display: flex;
    opacity: 0;
    user-select: text;
  }
}

.error-modal__body {
  display: flex;
  flex-direction: column;
  justify-content: center;
  align-items: center;
  text-align: center;
}

.onboarding-modal__paginator,
.error-modal__footer {
  flex: 0 0 auto;
  background: darken($ui-secondary-color, 8%);
  display: flex;
  padding: 25px;

  & > div {
    min-width: 33px;
  }

  .onboarding-modal__nav,
  .error-modal__nav {
    color: $lighter-text-color;
    border: 0;
    font-size: 14px;
    font-weight: 500;
    padding: 10px 25px;
    line-height: inherit;
    height: auto;
    margin: -10px;
    border-radius: 4px;
    background-color: transparent;

    &:hover,
    &:focus,
    &:active {
      color: darken($lighter-text-color, 4%);
      background-color: darken($ui-secondary-color, 16%);
    }

    &.onboarding-modal__done,
    &.onboarding-modal__next {
      color: $inverted-text-color;

      &:hover,
      &:focus,
      &:active {
        color: lighten($inverted-text-color, 4%);
      }
    }
  }
}

.error-modal__footer {
  justify-content: center;
}

.display-case {
  text-align: center;
  font-size: 15px;
  margin-bottom: 15px;

  &__label {
    font-weight: 500;
    color: $inverted-text-color;
    margin-bottom: 5px;
    text-transform: uppercase;
    font-size: 12px;
  }

  &__case {
    background: $ui-base-color;
    color: $secondary-text-color;
    font-weight: 500;
    padding: 10px;
    border-radius: 4px;
  }
}

.onboard-sliders {
  display: inline-block;
  max-width: 30px;
  max-height: auto;
  margin-inline-start: 10px;
}

.boost-modal,
.confirmation-modal,
.report-modal,
.actions-modal,
.mute-modal,
.block-modal,
.compare-history-modal {
  background: lighten($ui-secondary-color, 8%);
  color: $inverted-text-color;
  border-radius: 8px;
  overflow: hidden;
  max-width: 90vw;
  width: 480px;
  position: relative;
  flex-direction: column;
}

.actions-modal {
  .status {
    background: $white;
    border-bottom-color: $ui-secondary-color;
    padding-top: 10px;
    padding-bottom: 10px;
  }

  .dropdown-menu__separator {
    border-bottom-color: $ui-secondary-color;
  }
}

.boost-modal__container {
  overflow-x: scroll;
  padding: 10px;

  .status {
    user-select: text;
    border-bottom: 0;
  }
}

.boost-modal__action-bar,
.confirmation-modal__action-bar,
.mute-modal__action-bar,
.block-modal__action-bar {
  display: flex;
  justify-content: space-between;
  align-items: center;
  background: $ui-secondary-color;
  padding: 15px;

  & > div {
    flex: 1 1 auto;
    text-align: end;
    color: $lighter-text-color;
    padding-inline-end: 10px;
  }

  .button {
    flex: 0 0 auto;
  }
}

.mute-modal,
.block-modal {
  line-height: 24px;
}

.mute-modal .react-toggle,
.block-modal .react-toggle {
  vertical-align: middle;
}

.report-modal {
  width: 90vw;
  max-width: 700px;
}

.report-dialog-modal {
  max-width: 90vw;
  width: 480px;
  height: 80vh;
  background: lighten($ui-secondary-color, 8%);
  color: $inverted-text-color;
  border-radius: 8px;
  overflow: hidden;
  position: relative;
  flex-direction: column;
  display: flex;

  &__container {
    box-sizing: border-box;
    border-top: 1px solid $ui-secondary-color;
    padding: 20px;
    flex-grow: 1;
    display: flex;
    flex-direction: column;
    min-height: 0;
    overflow: auto;
  }

  &__title {
    font-size: 28px;
    line-height: 33px;
    font-weight: 700;
    margin-bottom: 15px;

    @media screen and (max-height: 800px) {
      font-size: 22px;
    }
  }

  &__subtitle {
    font-size: 17px;
    font-weight: 600;
    line-height: 22px;
    margin-bottom: 4px;
  }

  &__lead {
    font-size: 17px;
    line-height: 22px;
    color: lighten($inverted-text-color, 16%);
    margin-bottom: 30px;

    a {
      text-decoration: none;
      color: $inverted-text-color;
      font-weight: 500;

      &:hover {
        text-decoration: underline;
      }
    }
  }

  &__actions {
    margin-top: 30px;
    display: flex;

    .button {
      flex: 1 1 auto;
    }
  }

  &__statuses {
    flex-grow: 1;
    min-height: 0;
    overflow: auto;
  }

  .status__content a {
    color: $highlight-text-color;
  }

  .status__content,
  .status__content p {
    color: $inverted-text-color;
  }

  .status__content__spoiler-link {
    color: $primary-text-color;
    background: $ui-primary-color;

    &:hover {
      background: lighten($ui-primary-color, 8%);
    }
  }

  .dialog-option .poll__input {
    border-color: $inverted-text-color;
    color: $ui-secondary-color;
    display: inline-flex;
    align-items: center;
    justify-content: center;

    svg {
      width: 8px;
      height: auto;
    }

    &:active,
    &:focus,
    &:hover {
      border-color: lighten($inverted-text-color, 15%);
      border-width: 4px;
    }

    &.active {
      border-color: $inverted-text-color;
      background: $inverted-text-color;
    }
  }

  .poll__option.dialog-option {
    padding: 15px 0;
    flex: 0 0 auto;
    border-bottom: 1px solid $ui-secondary-color;

    &:last-child {
      border-bottom: 0;
    }

    & > .poll__option__text {
      font-size: 13px;
      color: lighten($inverted-text-color, 16%);

      strong {
        font-size: 17px;
        font-weight: 500;
        line-height: 22px;
        color: $inverted-text-color;
        display: block;
        margin-bottom: 4px;

        &:last-child {
          margin-bottom: 0;
        }
      }
    }
  }

  .flex-spacer {
    background: transparent;
  }

  &__textarea {
    display: block;
    box-sizing: border-box;
    width: 100%;
    color: $inverted-text-color;
    background: $simple-background-color;
    padding: 10px;
    font-family: inherit;
    font-size: 17px;
    line-height: 22px;
    resize: vertical;
    border: 0;
    outline: 0;
    border-radius: 4px;
    margin: 20px 0;

    &::placeholder {
      color: $dark-text-color;
    }

    &:focus {
      outline: 0;
    }
  }

  &__toggle {
    display: flex;
    align-items: center;

    & > span {
      font-size: 17px;
      font-weight: 500;
      margin-inline-start: 10px;
    }
  }

  .button.button-secondary {
    border-color: $inverted-text-color;
    color: $inverted-text-color;
    flex: 0 0 auto;

    &:hover,
    &:focus,
    &:active {
      border-color: lighten($inverted-text-color, 15%);
      color: lighten($inverted-text-color, 15%);
    }
  }

  hr {
    border: 0;
    background: transparent;
    margin: 15px 0;
  }

  .emoji-mart-search {
    padding-inline-end: 10px;
  }

  .emoji-mart-search-icon {
    inset-inline-end: 10px + 5px;
  }
}

.report-modal__container {
  display: flex;
  border-top: 1px solid $ui-secondary-color;

  @media screen and (max-width: 480px) {
    flex-wrap: wrap;
    overflow-y: auto;
  }
}

.report-modal__statuses,
.report-modal__comment {
  box-sizing: border-box;
  width: 50%;

  @media screen and (max-width: 480px) {
    width: 100%;
  }
}

.report-modal__statuses,
.focal-point-modal__content {
  flex: 1 1 auto;
  min-height: 20vh;
  max-height: 80vh;
  overflow-y: auto;
  overflow-x: hidden;

  .status__content a {
    color: $highlight-text-color;
  }

  .status__content,
  .status__content p {
    color: $inverted-text-color;
  }

  @media screen and (max-width: 480px) {
    max-height: 10vh;
  }
}

.focal-point-modal__content {
  @media screen and (max-width: 480px) {
    max-height: 40vh;
  }
}

.setting-divider {
  background: transparent;
  border: 0;
  margin: 0;
  width: 100%;
  height: 1px;
  margin-bottom: 29px;
}

.report-modal__comment {
  padding: 20px;
  border-inline-end: 1px solid $ui-secondary-color;
  max-width: 320px;

  p {
    font-size: 14px;
    line-height: 20px;
    margin-bottom: 20px;
  }

  .setting-text-label {
    display: block;
    color: $inverted-text-color;
    font-size: 14px;
    font-weight: 500;
    margin-bottom: 10px;
  }

  .setting-text {
    width: 100%;
    resize: none;
    min-height: 100px;
    max-height: 50vh;
    border: 0;
  }

  .setting-toggle {
    margin-top: 20px;
    margin-bottom: 24px;

    &__label {
      color: $inverted-text-color;
      font-size: 14px;
    }
  }

  @media screen and (max-width: 480px) {
    padding: 10px;
    max-width: 100%;
    order: 2;

    .setting-toggle {
      margin-bottom: 4px;
    }
  }
}

.actions-modal {
  max-height: 80vh;
  max-width: 80vw;

  .status {
    overflow-y: auto;
    max-height: 300px;
  }

  .actions-modal__item-label {
    font-weight: 500;
  }

  ul {
    overflow-y: auto;
    flex-shrink: 0;
    max-height: 80vh;

    &.with-status {
      max-height: calc(80vh - 75px);
    }

    li:empty {
      margin: 0;
    }

    li:not(:empty) {
      a {
        color: $inverted-text-color;
        display: flex;
        padding: 12px 16px;
        font-size: 15px;
        align-items: center;
        text-decoration: none;

        &,
        button {
          transition: none;
        }

        &.active,
        &:hover,
        &:active,
        &:focus {
          &,
          button {
            background: $ui-highlight-color;
            color: $primary-text-color;
          }
        }

        button:first-child {
          margin-inline-end: 10px;
        }
      }
    }
  }
}

.confirmation-modal__action-bar,
.mute-modal__action-bar,
.block-modal__action-bar {
  .confirmation-modal__secondary-button {
    flex-shrink: 1;
  }
}

.confirmation-modal__secondary-button,
.confirmation-modal__cancel-button,
.mute-modal__cancel-button,
.block-modal__cancel-button {
  background-color: transparent;
  color: $lighter-text-color;
  font-size: 14px;
  font-weight: 500;

  &:hover,
  &:focus,
  &:active {
    color: darken($lighter-text-color, 4%);
    background-color: transparent;
  }
}

.confirmation-modal__container,
.mute-modal__container,
.block-modal__container,
.report-modal__target {
  padding: 30px;
  font-size: 16px;

  strong {
    font-weight: 500;

    @each $lang in $cjk-langs {
      &:lang(#{$lang}) {
        font-weight: 700;
      }
    }
  }

  select {
    appearance: none;
    box-sizing: border-box;
    font-size: 14px;
    color: $inverted-text-color;
    display: inline-block;
    width: auto;
    outline: 0;
    font-family: inherit;
    background: $simple-background-color
      url("data:image/svg+xml;utf8,<svg xmlns='http://www.w3.org/2000/svg' viewBox='0 0 14.933 18.467' height='19.698' width='15.929'><path d='M3.467 14.967l-3.393-3.5H14.86l-3.392 3.5c-1.866 1.925-3.666 3.5-4 3.5-.335 0-2.135-1.575-4-3.5zm.266-11.234L7.467 0 11.2 3.733l3.733 3.734H0l3.733-3.734z' fill='#{hex-color(darken($simple-background-color, 14%))}'/></svg>")
      no-repeat right 8px center / auto 16px;
    border: 1px solid darken($simple-background-color, 14%);
    border-radius: 4px;
    padding: 6px 10px;
    padding-inline-end: 30px;
  }
}

.confirmation-modal__container,
.report-modal__target {
  text-align: center;
}

.block-modal,
.mute-modal {
  &__explanation {
    margin-top: 20px;
  }

  .setting-toggle {
    margin-top: 20px;
    margin-bottom: 24px;
    display: flex;
    align-items: center;

    &__label {
      color: $inverted-text-color;
      margin: 0;
      margin-inline-start: 8px;
    }
  }
}

.report-modal__target {
  padding: 15px;

  .report-modal__close {
    position: absolute;
    top: 10px;
    inset-inline-end: 10px;
  }
}

.compare-history-modal {
  .report-modal__target {
    border-bottom: 1px solid $ui-secondary-color;
  }

  &__container {
    padding: 30px;
    pointer-events: all;
    overflow-y: auto;
  }

  .status__content {
    color: $inverted-text-color;
    font-size: 19px;
    line-height: 24px;

    .emojione {
      min-width: 24px;
      max-width: min(8em, 100%);
      height: 24px;
      margin: -1px 0 0;
    }

    a {
      color: $highlight-text-color;
    }

    hr {
      height: 0.25rem;
      padding: 0;
      background-color: $ui-secondary-color;
      border: 0;
      margin: 20px 0;
    }
  }

  .media-gallery,
  .audio-player,
  .video-player {
    margin-top: 15px;
  }
}

.loading-bar {
  background-color: $highlight-text-color;
  height: 3px;
  position: fixed;
  top: 0;
  inset-inline-start: 0;
  z-index: 9999;
}

.media-gallery__gifv__label {
  display: block;
  position: absolute;
  color: $primary-text-color;
  background: rgba($base-overlay-background, 0.5);
  bottom: 6px;
  inset-inline-start: 6px;
  padding: 2px 6px;
  border-radius: 2px;
  font-size: 11px;
  font-weight: 600;
  z-index: 1;
  pointer-events: none;
  opacity: 0.9;
  transition: opacity 0.1s ease;
  line-height: 18px;
}

.media-gallery__gifv {
  &:hover {
    .media-gallery__gifv__label {
      opacity: 1;
    }
  }
}

.attachment-list {
  display: flex;
  font-size: 14px;
  border: 1px solid lighten($ui-base-color, 8%);
  border-radius: 4px;
  margin-top: 16px;
  overflow: hidden;

  &__icon {
    flex: 0 0 auto;
    color: $dark-text-color;
    padding: 8px 18px;
    cursor: default;
    border-inline-end: 1px solid lighten($ui-base-color, 8%);
    display: flex;
    flex-direction: column;
    align-items: center;
    justify-content: center;
    font-size: 26px;

    .fa {
      display: block;
    }
  }

  &__list {
    list-style: none;
    padding: 4px 0;
    padding-inline-start: 8px;
    display: flex;
    flex-direction: column;
    justify-content: center;

    li {
      display: block;
      padding: 4px 0;
    }

    a {
      text-decoration: none;
      color: $dark-text-color;
      font-weight: 500;

      &:hover {
        text-decoration: underline;
      }
    }
  }

  &.compact {
    border: 0;

    .attachment-list__list {
      padding: 0;
      display: block;
    }

    .fa {
      color: $dark-text-color;
    }
  }
}

/* Media Gallery */
.media-gallery {
  box-sizing: border-box;
  margin-top: 8px;
  overflow: hidden;
  border-radius: 4px;
  position: relative;
  width: 100%;
  min-height: 64px;
}

.media-gallery__item {
  border: 0;
  box-sizing: border-box;
  display: block;
  float: left;
  position: relative;
  border-radius: 4px;
  overflow: hidden;

  &.standalone {
    .media-gallery__item-gifv-thumbnail {
      transform: none;
      top: 0;
    }
  }
}

.media-gallery__item-thumbnail {
  cursor: zoom-in;
  display: block;
  text-decoration: none;
  color: $secondary-text-color;
  position: relative;
  z-index: 1;

  &,
  img {
    height: 100%;
    width: 100%;
  }

  img {
    object-fit: cover;
  }
}

.media-gallery__preview {
  width: 100%;
  height: 100%;
  object-fit: cover;
  position: absolute;
  top: 0;
  inset-inline-start: 0;
  z-index: 0;
  background: $base-overlay-background;

  &--hidden {
    display: none;
  }
}

.media-gallery__gifv {
  height: 100%;
  overflow: hidden;
  position: relative;
  width: 100%;
}

.media-gallery__item-gifv-thumbnail {
  cursor: zoom-in;
  height: 100%;
  object-fit: cover;
  position: relative;
  top: 50%;
  transform: translateY(-50%);
  width: 100%;
  z-index: 1;
}

.media-gallery__item-thumbnail-label {
  clip: rect(1px 1px 1px 1px); /* IE6, IE7 */
  clip: rect(1px, 1px, 1px, 1px);
  overflow: hidden;
  position: absolute;
}

/* End Media Gallery */

.detailed,
.fullscreen {
  .video-player__volume__current,
  .video-player__volume::before {
    bottom: 27px;
  }

  .video-player__volume__handle {
    bottom: 23px;
  }
}

.audio-player {
  overflow: hidden;
  box-sizing: border-box;
  position: relative;
  background: darken($ui-base-color, 8%);
  border-radius: 4px;
  padding-bottom: 44px;
  direction: ltr;

  &.editable {
    border-radius: 0;
    height: 100%;
  }

  &.inactive {
    audio,
    .video-player__controls {
      visibility: hidden;
    }
  }

  .video-player__volume::before,
  .video-player__seek::before {
    background: currentColor;
    opacity: 0.15;
  }

  .video-player__seek__buffer {
    background: currentColor;
    opacity: 0.2;
  }

  .video-player__buttons button,
  .video-player__buttons a {
    color: currentColor;
    opacity: 0.75;

    &:active,
    &:hover,
    &:focus {
      color: currentColor;
      opacity: 1;
    }
  }

  .video-player__time-sep,
  .video-player__time-total,
  .video-player__time-current {
    color: currentColor;
  }

  .video-player__seek::before,
  .video-player__seek__buffer,
  .video-player__seek__progress {
    top: 0;
  }

  .video-player__seek__handle {
    top: -4px;
  }

  .video-player__controls {
    padding-top: 10px;
    background: transparent;
  }
}

.video-player {
  overflow: hidden;
  position: relative;
  background: $base-shadow-color;
  max-width: 100%;
  border-radius: 4px;
  box-sizing: border-box;
  direction: ltr;
  color: $white;

  &.editable {
    border-radius: 0;
    height: 100% !important;
  }

  &:focus {
    outline: 0;
  }

  video {
    display: block;
    max-width: 100vw;
    max-height: 80vh;
    z-index: 1;
  }

  &.fullscreen {
    width: 100% !important;
    height: 100% !important;
    margin: 0;

    video {
      max-width: 100% !important;
      max-height: 100% !important;
      width: 100% !important;
      height: 100% !important;
      outline: 0;
    }
  }

  &.inline {
    video {
      object-fit: contain;
      position: relative;
      top: 50%;
      transform: translateY(-50%);
    }
  }

  &__controls {
    position: absolute;
    z-index: 2;
    bottom: 0;
    inset-inline-start: 0;
    inset-inline-end: 0;
    box-sizing: border-box;
    background: linear-gradient(
      0deg,
      rgba($base-shadow-color, 0.85) 0,
      rgba($base-shadow-color, 0.45) 60%,
      transparent
    );
    padding: 0 15px;
    opacity: 0;
    transition: opacity 0.1s ease;

    &.active {
      opacity: 1;
    }
  }

  &.inactive {
    video,
    .video-player__controls {
      visibility: hidden;
    }
  }

  &__spoiler {
    display: none;
    position: absolute;
    top: 0;
    inset-inline-start: 0;
    width: 100%;
    height: 100%;
    z-index: 4;
    border: 0;
    background: $base-overlay-background;
    color: $darker-text-color;
    transition: none;
    pointer-events: none;

    &.active {
      display: block;
      pointer-events: auto;

      &:hover,
      &:active,
      &:focus {
        color: lighten($darker-text-color, 7%);
      }
    }

    &__title {
      display: block;
      font-size: 14px;
    }

    &__subtitle {
      display: block;
      font-size: 11px;
      font-weight: 500;
    }
  }

  &__buttons-bar {
    display: flex;
    justify-content: space-between;
    padding-bottom: 8px;
    margin: 0 -5px;

    .video-player__download__icon {
      color: inherit;
    }
  }

  &__buttons {
    display: flex;
    flex: 0 1 auto;
    min-width: 30px;
    align-items: center;
    font-size: 16px;
    white-space: nowrap;
    overflow: hidden;
    text-overflow: ellipsis;

    .player-button {
      display: inline-block;
      outline: 0;
      flex: 0 0 auto;
      background: transparent;
      padding: 5px;
      font-size: 16px;
      border: 0;
      color: rgba($white, 0.75);

      &:active,
      &:hover,
      &:focus {
        color: $white;
      }
    }
  }

  &__time {
    display: inline;
    flex: 0 1 auto;
    overflow: hidden;
    text-overflow: ellipsis;
    margin: 0 5px;
  }

  &__time-sep,
  &__time-total,
  &__time-current {
    font-size: 14px;
    font-weight: 500;
  }

  &__time-current {
    color: $white;
  }

  &__time-sep {
    display: inline-block;
    margin: 0 6px;
  }

  &__time-sep,
  &__time-total {
    color: $white;
  }

  &__volume {
    flex: 0 0 auto;
    display: inline-flex;
    cursor: pointer;
    height: 24px;
    position: relative;
    overflow: hidden;

    .no-reduce-motion & {
      transition: all 100ms linear;
    }

    &.active {
      overflow: visible;
      width: 50px;
      margin-inline-end: 16px;
    }

    &::before {
      content: '';
      width: 50px;
      background: rgba($white, 0.35);
      border-radius: 4px;
      display: block;
      position: absolute;
      height: 4px;
      inset-inline-start: 0;
      top: 50%;
      transform: translate(0, -50%);
    }

    &__current {
      display: block;
      position: absolute;
      height: 4px;
      border-radius: 4px;
      inset-inline-start: 0;
      top: 50%;
      transform: translate(0, -50%);
      background: lighten($ui-highlight-color, 8%);
    }

    &__handle {
      position: absolute;
      z-index: 3;
      border-radius: 50%;
      width: 12px;
      height: 12px;
      top: 50%;
      inset-inline-start: 0;
      margin-inline-start: -6px;
      transform: translate(0, -50%);
      background: lighten($ui-highlight-color, 8%);
      box-shadow: 1px 2px 6px rgba($base-shadow-color, 0.2);
      opacity: 0;

      .no-reduce-motion & {
        transition: opacity 100ms linear;
      }
    }

    &.active &__handle {
      opacity: 1;
    }
  }

  &__link {
    padding: 2px 10px;

    a {
      text-decoration: none;
      font-size: 14px;
      font-weight: 500;
      color: $white;

      &:hover,
      &:active,
      &:focus {
        text-decoration: underline;
      }
    }
  }

  &__seek {
    cursor: pointer;
    height: 24px;
    position: relative;

    &::before {
      content: '';
      width: 100%;
      background: rgba($white, 0.35);
      border-radius: 4px;
      display: block;
      position: absolute;
      height: 4px;
      top: 14px;
    }

    &__progress,
    &__buffer {
      display: block;
      position: absolute;
      height: 4px;
      border-radius: 4px;
      top: 14px;
      background: lighten($ui-highlight-color, 8%);
    }

    &__buffer {
      background: rgba($white, 0.2);
    }

    &__handle {
      position: absolute;
      z-index: 3;
      opacity: 0;
      border-radius: 50%;
      width: 12px;
      height: 12px;
      top: 10px;
      margin-inline-start: -6px;
      background: lighten($ui-highlight-color, 8%);
      box-shadow: 1px 2px 6px rgba($base-shadow-color, 0.2);

      .no-reduce-motion & {
        transition: opacity 0.1s ease;
      }

      &.active {
        opacity: 1;
      }
    }

    &:hover {
      .video-player__seek__handle {
        opacity: 1;
      }
    }
  }

  &.detailed,
  &.fullscreen {
    .video-player__buttons {
      .player-button {
        padding-top: 10px;
        padding-bottom: 10px;
      }
    }
  }
}

.gifv {
  video {
    max-width: 100vw;
    max-height: 80vh;
  }
}

.scrollable .account-card {
  margin: 10px;
  background: lighten($ui-base-color, 8%);
}

.scrollable .account-card__title__avatar {
  img,
  .account__avatar {
    border-color: lighten($ui-base-color, 8%);
  }
}

.scrollable .account-card__bio::after {
  background: linear-gradient(
    to left,
    lighten($ui-base-color, 8%),
    transparent
  );
}

.account-gallery__container {
  display: flex;
  flex-wrap: wrap;
  padding: 4px 2px;
}

.account-gallery__item {
  border: 0;
  box-sizing: border-box;
  display: block;
  position: relative;
  border-radius: 4px;
  overflow: hidden;
  margin: 2px;

  &__icons {
    position: absolute;
    top: 50%;
    inset-inline-start: 50%;
    transform: translate(-50%, -50%);
    font-size: 24px;
  }
}

.notification__filter-bar,
.account__section-headline {
  background: darken($ui-base-color, 4%);
  border-bottom: 1px solid lighten($ui-base-color, 8%);
  cursor: default;
  display: flex;
  flex-shrink: 0;

  button {
    background: darken($ui-base-color, 4%);
    border: 0;
    margin: 0;
  }

  button,
  a {
    display: block;
    flex: 1 1 auto;
    color: $darker-text-color;
    padding: 15px 0;
    font-size: 14px;
    font-weight: 500;
    text-align: center;
    text-decoration: none;
    position: relative;
    width: 100%;
    white-space: nowrap;

    &.active {
      color: $secondary-text-color;

      &::before,
      &::after {
        display: block;
        content: '';
        position: absolute;
        bottom: 0;
        left: 50%;
        width: 0;
        height: 0;
        transform: translateX(-50%);
        border-style: solid;
        border-width: 0 10px 10px;
        border-color: transparent transparent lighten($ui-base-color, 8%);
      }

      &::after {
        bottom: -1px;
        border-color: transparent transparent $ui-base-color;
      }
    }
  }

  &.directory__section-headline {
    background: darken($ui-base-color, 2%);
    border-bottom-color: transparent;

    a,
    button {
      &.active {
        &::before {
          display: none;
        }

        &::after {
          border-color: transparent transparent darken($ui-base-color, 7%);
        }
      }
    }
  }
}

.filter-form {
  background: $ui-base-color;

  &__column {
    padding: 10px 15px;
    padding-bottom: 0;
  }

  .radio-button {
    display: block;
  }
}

.column-settings__row .radio-button {
  display: block;
}

.radio-button {
  font-size: 14px;
  position: relative;
  display: inline-block;
  padding: 6px 0;
  line-height: 18px;
  white-space: nowrap;
  overflow: hidden;
  text-overflow: ellipsis;
  cursor: pointer;

  input[type='radio'],
  input[type='checkbox'] {
    display: none;
  }

  &__input {
    display: inline-block;
    position: relative;
    border: 1px solid $ui-primary-color;
    box-sizing: border-box;
    width: 18px;
    height: 18px;
    flex: 0 0 auto;
    margin-inline-end: 10px;
    top: -1px;
    border-radius: 50%;
    vertical-align: middle;

    &.checked {
      border-color: lighten($ui-highlight-color, 4%);
      background: lighten($ui-highlight-color, 4%);
    }
  }
}

::-webkit-scrollbar-thumb {
  border-radius: 0;
}

noscript {
  text-align: center;

  img {
    width: 200px;
    opacity: 0.5;
    animation: flicker 4s infinite;
  }

  div {
    font-size: 14px;
    margin: 30px auto;
    color: $secondary-text-color;
    max-width: 400px;

    a {
      color: $highlight-text-color;
      text-decoration: underline;

      &:hover {
        text-decoration: none;
      }
    }
  }
}

@keyframes flicker {
  0% {
    opacity: 1;
  }

  30% {
    opacity: 0.75;
  }

  100% {
    opacity: 1;
  }
}

@media screen and (max-width: 630px) and (max-height: 400px) {
  $duration: 400ms;
  $delay: 100ms;

  .tabs-bar,
  .search {
    will-change: margin-top;
    transition: margin-top $duration $delay;
  }

  .navigation-bar {
    will-change: padding-bottom;
    transition: padding-bottom $duration $delay;
  }

  .navigation-bar {
    & > a:first-child {
      will-change: margin-top, margin-inline-start, margin-inline-end, width;
      transition: margin-top $duration $delay,
        margin-inline-start $duration ($duration + $delay),
        margin-inline-end $duration ($duration + $delay);
    }

    & > .navigation-bar__profile-edit {
      will-change: margin-top;
      transition: margin-top $duration $delay;
    }

    .navigation-bar__actions {
      & > .icon-button.close {
        will-change: opacity transform;
        transition: opacity $duration * 0.5 $delay, transform $duration $delay;
      }

      & > .compose__action-bar .icon-button {
        will-change: opacity transform;
        transition: opacity $duration * 0.5 $delay + $duration * 0.5,
          transform $duration $delay;
      }
    }
  }

  .is-composing {
    .tabs-bar,
    .search {
      margin-top: -50px;
    }

    .navigation-bar {
      padding-bottom: 0;

      & > a:first-child {
        margin: -100px 10px 0 -50px;
      }

      .navigation-bar__profile {
        padding-top: 2px;
      }

      .navigation-bar__profile-edit {
        position: absolute;
        margin-top: -60px;
      }

      .navigation-bar__actions {
        .icon-button.close {
          pointer-events: auto;
          opacity: 1;
          transform: scale(1, 1) translate(0, 0);
          bottom: 5px;
        }

        .compose__action-bar .icon-button {
          pointer-events: none;
          opacity: 0;
          transform: scale(0, 1) translate(100%, 0);
        }
      }
    }
  }
}

.embed-modal {
  width: auto;
  max-width: 80vw;
  max-height: 80vh;

  h4 {
    padding: 30px;
    font-weight: 500;
    font-size: 16px;
    text-align: center;
  }

  .embed-modal__container {
    padding: 10px;

    .hint {
      margin-bottom: 15px;
    }

    .embed-modal__html {
      outline: 0;
      box-sizing: border-box;
      display: block;
      width: 100%;
      border: 0;
      padding: 10px;
      font-family: $font-monospace, monospace;
      background: $ui-base-color;
      color: $primary-text-color;
      font-size: 14px;
      margin: 0;
      margin-bottom: 15px;
      border-radius: 4px;

      &::-moz-focus-inner {
        border: 0;
      }

      &::-moz-focus-inner,
      &:focus,
      &:active {
        outline: 0 !important;
      }

      &:focus {
        background: lighten($ui-base-color, 4%);
      }

      @media screen and (max-width: 600px) {
        font-size: 16px;
      }
    }

    .embed-modal__iframe {
      width: 400px;
      max-width: 100%;
      overflow: hidden;
      border: 0;
      border-radius: 4px;
    }
  }
}

.moved-account-banner,
.follow-request-banner,
.account-memorial-banner {
  padding: 20px;
  background: lighten($ui-base-color, 4%);
  display: flex;
  align-items: center;
  flex-direction: column;

  &__message {
    color: $darker-text-color;
    padding: 8px 0;
    padding-top: 0;
    padding-bottom: 4px;
    font-size: 14px;
    font-weight: 500;
    text-align: center;
    margin-bottom: 16px;
  }

  &__action {
    display: flex;
    justify-content: space-between;
    align-items: center;
    gap: 15px;
    width: 100%;
  }

  .detailed-status__display-name {
    margin-bottom: 0;
  }
}

.follow-request-banner .button {
  width: 100%;
}

.account-memorial-banner__message {
  margin-bottom: 0;
}

.column-inline-form {
  padding: 15px;
  display: flex;
  justify-content: flex-start;
  gap: 15px;
  align-items: center;
  background: lighten($ui-base-color, 4%);

  label {
    flex: 1 1 auto;

    input {
      width: 100%;
    }
  }
}

.drawer__backdrop {
  cursor: pointer;
  position: absolute;
  top: 0;
  inset-inline-start: 0;
  width: 100%;
  height: 100%;
  background: rgba($base-overlay-background, 0.5);
}

.list-editor {
  background: $ui-base-color;
  flex-direction: column;
  border-radius: 8px;
  box-shadow: 2px 4px 15px rgba($base-shadow-color, 0.4);
  width: 380px;
  overflow: hidden;

  @media screen and (max-width: 420px) {
    width: 90%;
  }

  h4 {
    padding: 15px 0;
    background: lighten($ui-base-color, 13%);
    font-weight: 500;
    font-size: 16px;
    text-align: center;
    border-radius: 8px 8px 0 0;
  }

  .drawer__pager {
    height: 50vh;
    border-radius: 4px;
  }

  .drawer__inner {
    border-radius: 0 0 8px 8px;

    &.backdrop {
      width: calc(100% - 60px);
      box-shadow: 2px 4px 15px rgba($base-shadow-color, 0.4);
      border-radius: 0 0 0 8px;
    }
  }

  &__accounts {
    overflow-y: auto;
  }

  .account__display-name {
    &:hover strong {
      text-decoration: none;
    }
  }

  .account__avatar {
    cursor: default;
  }

  .search {
    margin-bottom: 0;
  }
}

.list-adder {
  background: $ui-base-color;
  flex-direction: column;
  border-radius: 8px;
  box-shadow: 2px 4px 15px rgba($base-shadow-color, 0.4);
  width: 380px;
  overflow: hidden;

  @media screen and (max-width: 420px) {
    width: 90%;
  }

  &__account {
    background: lighten($ui-base-color, 13%);
  }

  &__lists {
    background: lighten($ui-base-color, 13%);
    height: 50vh;
    border-radius: 0 0 8px 8px;
    overflow-y: auto;
  }

  .list {
    padding: 10px;
    border-bottom: 1px solid lighten($ui-base-color, 8%);
  }

  .list__wrapper {
    display: flex;
  }

  .list__display-name {
    flex: 1 1 auto;
    overflow: hidden;
    text-decoration: none;
    font-size: 16px;
    padding: 10px;
  }
}

.focal-point {
  position: relative;
  cursor: move;
  overflow: hidden;
  height: 100%;
  display: flex;
  justify-content: center;
  align-items: center;
  background: $base-shadow-color;

  img,
  video,
  canvas {
    display: block;
    max-height: 80vh;
    width: 100%;
    height: auto;
    margin: 0;
    object-fit: contain;
    background: $base-shadow-color;
  }

  &__reticle {
    position: absolute;
    width: 100px;
    height: 100px;
    transform: translate(-50%, -50%);
    background: url('../images/reticle.png') no-repeat 0 0;
    border-radius: 50%;
    box-shadow: 0 0 0 9999em rgba($base-shadow-color, 0.35);
  }

  &__overlay {
    position: absolute;
    width: 100%;
    height: 100%;
    top: 0;
    inset-inline-start: 0;
  }

  &__preview {
    position: absolute;
    bottom: 10px;
    inset-inline-end: 10px;
    z-index: 2;
    cursor: move;
    transition: opacity 0.1s ease;

    &:hover {
      opacity: 0.5;
    }

    strong {
      color: $primary-text-color;
      font-size: 14px;
      font-weight: 500;
      display: block;
      margin-bottom: 5px;
    }

    div {
      border-radius: 4px;
      box-shadow: 0 0 14px rgba($base-shadow-color, 0.2);
    }
  }

  @media screen and (max-width: 480px) {
    img,
    video {
      max-height: 100%;
    }

    &__preview {
      display: none;
    }
  }
}

.account__header__content {
  color: $darker-text-color;
  font-size: 14px;
  font-weight: 400;
  overflow: hidden;
  word-break: normal;
  word-wrap: break-word;

  p {
    margin-bottom: 20px;

    &:last-child {
      margin-bottom: 0;
    }
  }

  a {
    color: inherit;
    text-decoration: underline;

    &:hover {
      text-decoration: none;
    }
  }
}

.account__header {
  overflow: hidden;
  background: lighten($ui-base-color, 4%);

  &.inactive {
    opacity: 0.5;

    .account__header__image,
    .account__avatar {
      filter: grayscale(100%);
    }
  }

  &__info {
    position: absolute;
    top: 10px;
    inset-inline-start: 10px;
  }

  &__image {
    overflow: hidden;
    height: 145px;
    position: relative;
    background: darken($ui-base-color, 4%);

    img {
      object-fit: cover;
      display: block;
      width: 100%;
      height: 100%;
      margin: 0;
    }
  }

  &__bar {
    position: relative;
    padding: 0 20px;
    border-bottom: 1px solid lighten($ui-base-color, 12%);

    .avatar {
      display: block;
      flex: 0 0 auto;
      width: 94px;

      .account__avatar {
        background: darken($ui-base-color, 8%);
        border: 2px solid lighten($ui-base-color, 4%);
      }
    }
  }

  &__tabs {
    display: flex;
    align-items: flex-start;
    justify-content: space-between;
    margin-top: -55px;
    padding-top: 10px;
    gap: 8px;
    overflow: hidden;
    margin-inline-start: -2px; // aligns the pfp with content below

    &__buttons {
      display: flex;
      align-items: center;
      gap: 8px;
      padding-top: 55px;
      overflow: hidden;

      .button {
        flex-shrink: 1;
        white-space: nowrap;

        @media screen and (max-width: $no-gap-breakpoint) {
          min-width: 0;
        }
      }

      .icon-button {
        border: 1px solid lighten($ui-base-color, 12%);
        border-radius: 4px;
        box-sizing: content-box;
        padding: 2px;
      }
    }

    &__name {
      margin-top: 16px;
      margin-bottom: 16px;

      .account-role {
        vertical-align: top;
      }

      .emojione {
        min-width: 22px;
        max-width: min(8em, 100%);
        height: 22px;
      }

      h1 {
        font-size: 17px;
        line-height: 22px;
        color: $primary-text-color;
        font-weight: 700;
        overflow: hidden;
        white-space: nowrap;
        text-overflow: ellipsis;

        small {
          display: block;
          font-size: 15px;
          color: $darker-text-color;
          font-weight: 400;
          overflow: hidden;
          text-overflow: ellipsis;

          span {
            user-select: all;
          }
        }
      }
    }

    .spacer {
      flex: 1 1 auto;
    }
  }

  &__bio {
    .account__header__content {
      color: $primary-text-color;
    }

    .account__header__fields {
      margin: 0;
      margin-top: 16px;
      border-radius: 4px;
      background: darken($ui-base-color, 4%);
      border: 0;

      dl {
        display: block;
        padding: 11px 16px;
        border-bottom-color: lighten($ui-base-color, 4%);
      }

      dd,
      dt {
        font-size: 13px;
        line-height: 18px;
        padding: 0;
        text-align: initial;
      }

      dt {
        width: auto;
        background: transparent;
        text-transform: uppercase;
        color: $dark-text-color;
      }

      dd {
        color: $darker-text-color;
      }

      a {
        color: lighten($ui-highlight-color, 8%);
      }

      .verified {
        border: 1px solid rgba($valid-value-color, 0.5);
        margin-top: -1px;

        &:first-child {
          border-top-left-radius: 4px;
          border-top-right-radius: 4px;
          margin-top: 0;
        }

        &:last-child {
          border-bottom-left-radius: 4px;
          border-bottom-right-radius: 4px;
        }

        dt,
        dd {
          color: $valid-value-color;
        }

        a {
          color: $valid-value-color;
        }
      }
    }
  }

  &__extra {
    margin-top: 16px;

    &__links {
      font-size: 14px;
      color: $darker-text-color;
      margin: 0 -10px;
      padding-top: 16px;
      padding-bottom: 10px;

      a {
        display: inline-block;
        color: $darker-text-color;
        text-decoration: none;
        padding: 5px 10px;
        font-weight: 500;

        strong {
          font-weight: 700;
          color: $primary-text-color;
        }
      }
    }
  }

  &__account-note {
    color: $primary-text-color;
    font-size: 14px;
    font-weight: 400;
    margin-bottom: 10px;

    label {
      display: block;
      font-size: 12px;
      font-weight: 500;
      color: $darker-text-color;
      text-transform: uppercase;
      margin-bottom: 5px;
    }

    textarea {
      display: block;
      box-sizing: border-box;
      width: calc(100% + 20px);
      color: $secondary-text-color;
      background: transparent;
      padding: 10px;
      margin: 0 -10px;
      font-family: inherit;
      font-size: 14px;
      resize: none;
      border: 0;
      outline: 0;
      border-radius: 4px;

      &::placeholder {
        color: $dark-text-color;
        opacity: 1;
      }

      &:focus {
        background: $ui-base-color;
      }
    }
  }
}

.verified-badge {
  display: inline-flex;
  align-items: center;
  color: $valid-value-color;
  gap: 4px;

  a {
    color: inherit;
    font-weight: 500;
    text-decoration: none;
  }
}

.trends {
  &__header {
    color: $dark-text-color;
    background: lighten($ui-base-color, 2%);
    border-bottom: 1px solid darken($ui-base-color, 4%);
    font-weight: 500;
    padding: 15px;
    font-size: 16px;
    cursor: default;

    .fa {
      display: inline-block;
      margin-inline-end: 5px;
    }
  }

  &__item {
    display: flex;
    align-items: center;
    padding: 15px;
    border-bottom: 1px solid lighten($ui-base-color, 8%);
    gap: 15px;

    &:last-child {
      border-bottom: 0;
    }

    &__name {
      flex: 1 1 auto;
      color: $dark-text-color;
      overflow: hidden;
      text-overflow: ellipsis;
      white-space: nowrap;

      strong {
        font-weight: 500;
      }

      a {
        color: $darker-text-color;
        text-decoration: none;
        font-size: 14px;
        font-weight: 500;
        display: block;
        overflow: hidden;
        text-overflow: ellipsis;
        white-space: nowrap;

        &:hover,
        &:focus,
        &:active {
          span {
            text-decoration: underline;
          }
        }
      }
    }

    &__current {
      flex: 0 0 auto;
      font-size: 24px;
      font-weight: 500;
      text-align: end;
      color: $secondary-text-color;
      text-decoration: none;
    }

    &__sparkline {
      flex: 0 0 auto;
      width: 50px;

      path:first-child {
        fill: rgba($highlight-text-color, 0.25) !important;
        fill-opacity: 1 !important;
      }

      path:last-child {
        stroke: lighten($highlight-text-color, 6%) !important;
        fill: none !important;
      }
    }

    &--requires-review {
      .trends__item__name {
        color: $gold-star;

        a {
          color: $gold-star;
        }
      }

      .trends__item__current {
        color: $gold-star;
      }

      .trends__item__sparkline {
        path:first-child {
          fill: rgba($gold-star, 0.25) !important;
        }

        path:last-child {
          stroke: lighten($gold-star, 6%) !important;
        }
      }
    }

    &--disabled {
      .trends__item__name {
        color: lighten($ui-base-color, 12%);

        a {
          color: lighten($ui-base-color, 12%);
        }
      }

      .trends__item__current {
        color: lighten($ui-base-color, 12%);
      }

      .trends__item__sparkline {
        path:first-child {
          fill: rgba(lighten($ui-base-color, 12%), 0.25) !important;
        }

        path:last-child {
          stroke: lighten(lighten($ui-base-color, 12%), 6%) !important;
        }
      }
    }
  }

  &--compact &__item {
    padding: 10px;
  }
}

.conversation {
  display: flex;
  border-bottom: 1px solid lighten($ui-base-color, 8%);
  padding: 5px;
  padding-bottom: 0;

  &:focus {
    background: lighten($ui-base-color, 2%);
    outline: 0;
  }

  &__avatar {
    flex: 0 0 auto;
    padding: 10px;
    padding-top: 12px;
    position: relative;
    cursor: pointer;
  }

  &__unread {
    display: inline-block;
    background: $highlight-text-color;
    border-radius: 50%;
    width: 0.625rem;
    height: 0.625rem;
    margin: -0.1ex 0.15em 0.1ex;
  }

  &__content {
    flex: 1 1 auto;
    padding: 10px 5px;
    padding-inline-end: 15px;
    overflow: hidden;

    &__info {
      overflow: hidden;
      display: flex;
      flex-direction: row-reverse;
      justify-content: space-between;
    }

    &__relative-time {
      font-size: 15px;
      color: $darker-text-color;
      padding-inline-start: 15px;
    }

    &__names {
      color: $darker-text-color;
      font-size: 15px;
      white-space: nowrap;
      overflow: hidden;
      text-overflow: ellipsis;
      margin-bottom: 4px;
      flex-basis: 90px;
      flex-grow: 1;

      a {
        color: $primary-text-color;
        text-decoration: none;

        &:hover,
        &:focus,
        &:active {
          text-decoration: underline;
        }
      }
    }

    a {
      word-break: break-word;
    }
  }

  &--unread {
    background: lighten($ui-base-color, 2%);

    &:focus {
      background: lighten($ui-base-color, 4%);
    }

    .conversation__content__info {
      font-weight: 700;
    }

    .conversation__content__relative-time {
      color: $primary-text-color;
    }
  }
}

.announcements {
  background: lighten($ui-base-color, 8%);
  font-size: 13px;
  display: flex;
  align-items: flex-end;

  &__mastodon {
    width: 124px;
    flex: 0 0 auto;

    @media screen and (max-width: 124px + 300px) {
      display: none;
    }
  }

  &__container {
    width: calc(100% - 124px);
    flex: 0 0 auto;
    position: relative;

    @media screen and (max-width: 124px + 300px) {
      width: 100%;
    }
  }

  &__item {
    box-sizing: border-box;
    width: 100%;
    padding: 15px;
    position: relative;
    font-size: 15px;
    line-height: 20px;
    word-wrap: break-word;
    font-weight: 400;
    max-height: 50vh;
    overflow: hidden;
    display: flex;
    flex-direction: column;

    &__range {
      display: block;
      font-weight: 500;
      margin-bottom: 10px;
      padding-inline-end: 18px;
    }

    &__unread {
      position: absolute;
      top: 19px;
      inset-inline-end: 19px;
      display: block;
      background: $highlight-text-color;
      border-radius: 50%;
      width: 0.625rem;
      height: 0.625rem;
    }
  }

  &__pagination {
    padding: 15px;
    color: $darker-text-color;
    position: absolute;
    bottom: 3px;
    inset-inline-end: 0;
  }
}

.layout-multiple-columns .announcements__mastodon {
  display: none;
}

.layout-multiple-columns .announcements__container {
  width: 100%;
}

.reactions-bar {
  display: flex;
  flex-wrap: wrap;
  align-items: center;
  margin-top: 15px;
  margin-inline-start: -2px;
  width: calc(100% - (90px - 33px));

  &__item {
    flex-shrink: 0;
    background: lighten($ui-base-color, 12%);
    border: 0;
    border-radius: 3px;
    margin: 2px;
    cursor: pointer;
    user-select: none;
    padding: 0 6px;
    display: flex;
    align-items: center;
    transition: all 100ms ease-in;
    transition-property: background-color, color;

    &__emoji {
      display: block;
      margin: 3px 0;
      width: 16px;
      height: 16px;

      img {
        display: block;
        margin: 0;
        width: 100%;
        height: 100%;
        min-width: auto;
        min-height: auto;
        vertical-align: bottom;
        object-fit: contain;
      }
    }

    &__count {
      display: block;
      min-width: 9px;
      font-size: 13px;
      font-weight: 500;
      text-align: center;
      margin-inline-start: 6px;
      color: $darker-text-color;
    }

    &:hover,
    &:focus,
    &:active {
      background: lighten($ui-base-color, 16%);
      transition: all 200ms ease-out;
      transition-property: background-color, color;

      &__count {
        color: lighten($darker-text-color, 4%);
      }
    }

    &.active {
      transition: all 100ms ease-in;
      transition-property: background-color, color;
      background-color: mix(
        lighten($ui-base-color, 12%),
        $ui-highlight-color,
        80%
      );

      .reactions-bar__item__count {
        color: lighten($highlight-text-color, 8%);
      }
    }
  }

  .emoji-picker-dropdown {
    margin: 2px;
  }

  &:hover .emoji-button {
    opacity: 0.85;
  }

  .emoji-button {
    color: $darker-text-color;
    margin: 0;
    font-size: 16px;
    width: auto;
    flex-shrink: 0;
    padding: 0 6px;
    height: 22px;
    display: flex;
    align-items: center;
    opacity: 0.5;
    transition: all 100ms ease-in;
    transition-property: background-color, color;

    &:hover,
    &:active,
    &:focus {
      opacity: 1;
      color: lighten($darker-text-color, 4%);
      transition: all 200ms ease-out;
      transition-property: background-color, color;
    }
  }

  &--empty {
    .emoji-button {
      padding: 0;
    }
  }
}

.notification,
.status__wrapper {
  position: relative;

  &.unread {
    &::before {
      content: '';
      position: absolute;
      top: 0;
      inset-inline-start: 0;
      width: 100%;
      height: 100%;
      border-inline-start: 4px solid $highlight-text-color;
      pointer-events: none;
    }
  }
}

.picture-in-picture {
  position: fixed;
  bottom: 20px;
  inset-inline-end: 20px;
  width: 300px;

  &__footer {
    border-radius: 0 0 4px 4px;
    background: lighten($ui-base-color, 4%);
    padding: 10px;
    padding-top: 12px;
    display: flex;
    justify-content: space-between;
  }

  &__header {
    border-radius: 4px 4px 0 0;
    background: lighten($ui-base-color, 4%);
    padding: 10px;
    display: flex;
    justify-content: space-between;

    &__account {
      display: flex;
      text-decoration: none;
      overflow: hidden;
    }

    .account__avatar {
      margin-inline-end: 10px;
    }

    .display-name {
      color: $primary-text-color;
      text-decoration: none;

      strong,
      span {
        display: block;
        text-overflow: ellipsis;
        overflow: hidden;
      }

      span {
        color: $darker-text-color;
      }
    }
  }

  .video-player,
  .audio-player {
    border-radius: 0;
  }
}

.picture-in-picture-placeholder {
  box-sizing: border-box;
  border: 2px dashed lighten($ui-base-color, 8%);
  background: $base-shadow-color;
  display: flex;
  flex-direction: column;
  align-items: center;
  justify-content: center;
  margin-top: 10px;
  font-size: 16px;
  font-weight: 500;
  cursor: pointer;
  color: $darker-text-color;

  i {
    display: block;
    font-size: 24px;
    font-weight: 400;
    margin-bottom: 10px;
  }

  &:hover,
  &:focus,
  &:active {
    border-color: lighten($ui-base-color, 12%);
  }
}

.notifications-permission-banner {
  padding: 30px;
  border-bottom: 1px solid lighten($ui-base-color, 8%);
  display: flex;
  flex-direction: column;
  align-items: center;
  justify-content: center;
  position: relative;

  &__close {
    position: absolute;
    top: 10px;
    inset-inline-end: 10px;
  }

  h2 {
    font-size: 16px;
    font-weight: 500;
    margin-bottom: 15px;
    text-align: center;
  }

  p {
    color: $darker-text-color;
    margin-bottom: 15px;
    text-align: center;
  }
}

.explore__search-header {
  background: darken($ui-base-color, 4%);
  justify-content: center;
  align-items: center;
  padding: 15px;

  .search {
    width: 100%;
    margin-bottom: 0;
  }

  .search__input {
    border: 1px solid lighten($ui-base-color, 8%);
    padding: 10px;
  }

  .search__popout {
    border: 1px solid lighten($ui-base-color, 8%);
  }

  .search .fa {
    top: 10px;
    inset-inline-end: 10px;
    color: $dark-text-color;
  }

  .search .fa-times-circle {
    top: 12px;
  }
}

.explore__search-results {
  flex: 1 1 auto;
  display: flex;
  flex-direction: column;
}

.story {
  display: flex;
  align-items: center;
  color: $primary-text-color;
  text-decoration: none;
  padding: 15px 0;
  border-bottom: 1px solid lighten($ui-base-color, 8%);

  &:last-child {
    border-bottom: 0;
  }

  &:hover,
  &:active,
  &:focus {
    background-color: lighten($ui-base-color, 4%);
  }

  &__details {
    padding: 0 15px;
    flex: 1 1 auto;

    &__publisher {
      color: $darker-text-color;
      margin-bottom: 4px;
    }

    &__title {
      font-size: 19px;
      line-height: 24px;
      font-weight: 500;
      margin-bottom: 4px;
    }

    &__shared {
      color: $darker-text-color;
    }
  }

  &__thumbnail {
    flex: 0 0 auto;
    margin: 0 15px;
    position: relative;
    width: 120px;
    height: 120px;

    .skeleton {
      width: 100%;
      height: 100%;
    }

    img {
      border-radius: 4px;
      display: block;
      margin: 0;
      width: 100%;
      height: 100%;
      object-fit: cover;
    }

    &__preview {
      border-radius: 4px;
      display: block;
      margin: 0;
      width: 100%;
      height: 100%;
      object-fit: fill;
      position: absolute;
      top: 0;
      inset-inline-start: 0;
      z-index: 0;

      &--hidden {
        display: none;
      }
    }
  }
}

.server-banner {
  padding: 20px 0;

  &__introduction {
    color: $darker-text-color;
    margin-bottom: 20px;

    strong {
      font-weight: 600;
    }

    a {
      color: inherit;
      text-decoration: underline;

      &:hover,
      &:active,
      &:focus {
        text-decoration: none;
      }
    }
  }

  &__hero {
    display: block;
    border-radius: 4px;
    width: 100%;
    height: auto;
    margin-bottom: 20px;
    aspect-ratio: 1.9;
    border: 0;
    background: $ui-base-color;
    object-fit: cover;
  }

  &__description {
    margin-bottom: 20px;
  }

  &__meta {
    display: flex;
    gap: 10px;
    max-width: 100%;

    &__column {
      flex: 0 0 auto;
      width: calc(50% - 5px);
      overflow: hidden;
    }
  }

  &__number {
    font-weight: 600;
    color: $primary-text-color;
    font-size: 14px;
  }

  &__number-label {
    color: $darker-text-color;
    font-weight: 500;
    font-size: 14px;
  }

  h4 {
    text-transform: uppercase;
    color: $darker-text-color;
    margin-bottom: 10px;
    font-weight: 600;
  }

  .account {
    padding: 0;
    border: 0;
  }

  .account__avatar-wrapper {
    margin-inline-start: 0;
  }

  .spacer {
    margin: 10px 0;
  }
}

.interaction-modal {
  max-width: 90vw;
  width: 600px;
  background: $ui-base-color;
  border-radius: 8px;
  overflow-x: hidden;
  overflow-y: auto;
  position: relative;
  display: block;
  padding: 20px;

  h3 {
    font-size: 22px;
    line-height: 33px;
    font-weight: 700;
    text-align: center;
  }

  &__icon {
    color: $highlight-text-color;
    margin: 0 5px;
  }

  &__lead {
    padding: 20px;
    text-align: center;

    h3 {
      margin-bottom: 15px;
    }

    p {
      font-size: 17px;
      line-height: 22px;
      color: $darker-text-color;
    }
  }

  &__choices {
    display: flex;

    &__choice {
      flex: 0 0 auto;
      width: 50%;
      box-sizing: border-box;
      padding: 20px;

      h3 {
        margin-bottom: 20px;
      }

      p {
        color: $darker-text-color;
        margin-bottom: 20px;
      }

      .button {
        margin-bottom: 10px;

        &:last-child {
          margin-bottom: 0;
        }
      }
    }
  }

  @media screen and (max-width: $no-gap-breakpoint - 1px) {
    &__choices {
      display: block;

      &__choice {
        width: auto;
        margin-bottom: 20px;
      }
    }
  }
}

.copypaste {
  display: flex;
  align-items: center;
  gap: 10px;

  input {
    display: block;
    font-family: inherit;
    background: darken($ui-base-color, 8%);
    border: 1px solid $highlight-text-color;
    color: $darker-text-color;
    border-radius: 4px;
    padding: 6px 9px;
    line-height: 22px;
    font-size: 14px;
    transition: border-color 300ms linear;
    flex: 1 1 auto;
    overflow: hidden;

    &:focus {
      outline: 0;
      background: darken($ui-base-color, 4%);
    }
  }

  .button {
    flex: 0 0 auto;
    transition: background 300ms linear;
  }

  &.copied {
    input {
      border: 1px solid $valid-value-color;
      transition: none;
    }

    .button {
      background: $valid-value-color;
      transition: none;
    }
  }
}

.privacy-policy {
  background: $ui-base-color;
  padding: 20px;

  @media screen and (min-width: $no-gap-breakpoint) {
    border-radius: 4px;
  }

  &__body {
    margin-top: 20px;
  }
}

.prose {
  color: $secondary-text-color;
  font-size: 15px;
  line-height: 22px;

  p,
  ul,
  ol {
    margin-top: 1.25em;
    margin-bottom: 1.25em;
  }

  img {
    margin-top: 2em;
    margin-bottom: 2em;
    max-width: 100%;
  }

  video {
    margin-top: 2em;
    margin-bottom: 2em;
    max-width: 100%;
  }

  figure {
    margin-top: 2em;
    margin-bottom: 2em;

    figcaption {
      font-size: 0.875em;
      line-height: 1.4285714;
      margin-top: 0.8571429em;
    }
  }

  figure > * {
    margin-top: 0;
    margin-bottom: 0;
  }

  h1 {
    font-size: 1.5em;
    margin-top: 0;
    margin-bottom: 1em;
    line-height: 1.33;
  }

  h2 {
    font-size: 1.25em;
    margin-top: 1.6em;
    margin-bottom: 0.6em;
    line-height: 1.6;
  }

  h3,
  h4,
  h5,
  h6 {
    margin-top: 1.5em;
    margin-bottom: 0.5em;
    line-height: 1.5;
  }

  ol {
    counter-reset: list-counter;
  }

  li {
    margin-top: 0.5em;
    margin-bottom: 0.5em;
  }

  ol > li {
    counter-increment: list-counter;

    &::before {
      content: counter(list-counter) '.';
      position: absolute;
      inset-inline-start: 0;
    }
  }

  ul > li::before {
    content: '';
    position: absolute;
    background-color: $darker-text-color;
    border-radius: 50%;
    width: 0.375em;
    height: 0.375em;
    top: 0.5em;
    inset-inline-start: 0.25em;
  }

  ul > li,
  ol > li {
    position: relative;
    padding-inline-start: 1.75em;
  }

  & > ul > li p {
    margin-top: 0.75em;
    margin-bottom: 0.75em;
  }

  & > ul > li > *:first-child {
    margin-top: 1.25em;
  }

  & > ul > li > *:last-child {
    margin-bottom: 1.25em;
  }

  & > ol > li > *:first-child {
    margin-top: 1.25em;
  }

  & > ol > li > *:last-child {
    margin-bottom: 1.25em;
  }

  ul ul,
  ul ol,
  ol ul,
  ol ol {
    margin-top: 0.75em;
    margin-bottom: 0.75em;
  }

  h1,
  h2,
  h3,
  h4,
  h5,
  h6,
  strong,
  b {
    color: $primary-text-color;
    font-weight: 700;
  }

  em,
  i {
    font-style: italic;
  }

  a {
    color: $highlight-text-color;
    text-decoration: underline;

    &:focus,
    &:hover,
    &:active {
      text-decoration: none;
    }
  }

  code {
    font-size: 0.875em;
    background: darken($ui-base-color, 8%);
    border-radius: 4px;
    padding: 0.2em 0.3em;
  }

  hr {
    border: 0;
    border-top: 1px solid lighten($ui-base-color, 4%);
    margin-top: 3em;
    margin-bottom: 3em;
  }

  hr + * {
    margin-top: 0;
  }

  h2 + * {
    margin-top: 0;
  }

  h3 + * {
    margin-top: 0;
  }

  h4 + *,
  h5 + *,
  h6 + * {
    margin-top: 0;
  }

  & > :first-child {
    margin-top: 0;
  }

  & > :last-child {
    margin-bottom: 0;
  }
}

.dismissable-banner {
  background: $ui-base-color;
  border-bottom: 1px solid lighten($ui-base-color, 8%);
  display: flex;
  align-items: center;
  gap: 30px;

  &__message {
    flex: 1 1 auto;
    padding: 20px 15px;
    cursor: default;
    font-size: 14px;
    line-height: 18px;
    color: $primary-text-color;
  }

  &__action {
    padding: 15px;
    flex: 0 0 auto;
    display: flex;
    align-items: center;
    justify-content: center;
  }
}

.image {
  position: relative;
  overflow: hidden;

  &__preview {
    position: absolute;
    top: 0;
    inset-inline-start: 0;
    width: 100%;
    height: 100%;
    object-fit: cover;
  }

  &.loaded &__preview {
    display: none;
  }

  img {
    display: block;
    width: 100%;
    height: 100%;
    object-fit: cover;
    border: 0;
    background: transparent;
    opacity: 0;
  }

  &.loaded img {
    opacity: 1;
  }
}

.link-footer {
  flex: 0 0 auto;
  padding: 10px;
  padding-top: 20px;
  z-index: 1;
  font-size: 13px;

  p {
    color: $dark-text-color;
    margin-bottom: 20px;

    strong {
      font-weight: 500;
    }

    a {
      color: $dark-text-color;
      text-decoration: underline;

      &:hover,
      &:focus,
      &:active {
        text-decoration: none;
      }
    }
  }
}

.about {
  padding: 20px;

  @media screen and (min-width: $no-gap-breakpoint) {
    border-radius: 4px;
  }

  &__footer {
    color: $dark-text-color;
    text-align: center;
    font-size: 15px;
    line-height: 22px;
    margin-top: 20px;
  }

  &__header {
    margin-bottom: 30px;

    &__hero {
      width: 100%;
      height: auto;
      aspect-ratio: 1.9;
      background: lighten($ui-base-color, 4%);
      border-radius: 8px;
      margin-bottom: 30px;
    }

    h1,
    p {
      text-align: center;
    }

    h1 {
      font-size: 24px;
      line-height: 1.5;
      font-weight: 700;
      margin-bottom: 10px;
    }

    p {
      font-size: 16px;
      line-height: 24px;
      font-weight: 400;
      color: $darker-text-color;
    }
  }

  &__meta {
    background: lighten($ui-base-color, 4%);
    border-radius: 4px;
    display: flex;
    margin-bottom: 30px;
    font-size: 15px;

    &__column {
      box-sizing: border-box;
      width: 50%;
      padding: 20px;
    }

    &__divider {
      width: 0;
      border: 0;
      border-style: solid;
      border-color: lighten($ui-base-color, 8%);
      border-left-width: 1px;
      min-height: calc(100% - 60px);
      flex: 0 0 auto;
    }

    h4 {
      font-size: 15px;
      text-transform: uppercase;
      color: $darker-text-color;
      font-weight: 500;
      margin-bottom: 20px;
    }

    @media screen and (max-width: 600px) {
      display: block;

      h4 {
        text-align: center;
      }

      &__column {
        width: 100%;
        display: flex;
        flex-direction: column;
        align-items: center;
      }

      &__divider {
        min-height: 0;
        width: 100%;
        border-left-width: 0;
        border-top-width: 1px;
      }
    }

    .layout-multiple-columns & {
      display: block;

      h4 {
        text-align: center;
      }

      &__column {
        width: 100%;
        display: flex;
        flex-direction: column;
        align-items: center;
      }

      &__divider {
        min-height: 0;
        width: 100%;
        border-left-width: 0;
        border-top-width: 1px;
      }
    }
  }

  &__mail {
    color: $primary-text-color;
    text-decoration: none;
    font-weight: 500;

    &:hover,
    &:focus,
    &:active {
      text-decoration: underline;
    }
  }

  .link-footer {
    padding: 0;
    margin-top: 60px;
    text-align: center;
    font-size: 15px;
    line-height: 22px;

    @media screen and (min-width: $no-gap-breakpoint) {
      display: none;
    }
  }

  .account {
    padding: 0;
    border: 0;
  }

  .account__avatar-wrapper {
    margin-inline-start: 0;
  }

  .account__relationship {
    display: none;
  }

  &__section {
    margin-bottom: 10px;

    &__title {
      font-size: 17px;
      font-weight: 600;
      line-height: 22px;
      padding: 20px;
      border-radius: 4px;
      background: lighten($ui-base-color, 4%);
      color: $highlight-text-color;
      cursor: pointer;
    }

    &.active &__title {
      border-radius: 4px 4px 0 0;
    }

    &__body {
      border: 1px solid lighten($ui-base-color, 4%);
      border-top: 0;
      padding: 20px;
      font-size: 15px;
      line-height: 22px;
    }
  }

  &__domain-blocks {
    margin-top: 30px;
    background: darken($ui-base-color, 4%);
    border: 1px solid lighten($ui-base-color, 4%);
    border-radius: 4px;

    &__domain {
      border-bottom: 1px solid lighten($ui-base-color, 4%);
      padding: 10px;
      font-size: 15px;
      color: $darker-text-color;

      &:nth-child(2n) {
        background: darken($ui-base-color, 2%);
      }

      &:last-child {
        border-bottom: 0;
      }

      &__header {
        display: flex;
        gap: 10px;
        justify-content: space-between;
        font-weight: 500;
        margin-bottom: 4px;
      }

      h6 {
        color: $secondary-text-color;
        font-size: inherit;
        white-space: nowrap;
        overflow: hidden;
        text-overflow: ellipsis;
      }

      p {
        white-space: nowrap;
        overflow: hidden;
        text-overflow: ellipsis;
      }
    }
  }
}<|MERGE_RESOLUTION|>--- conflicted
+++ resolved
@@ -1305,13 +1305,8 @@
 
     > .emoji {
       display: block;
-<<<<<<< HEAD
-      height: 16px;
+      height: 20px;
       transition: transform 0.2s ease;
-=======
-      height: 20px;
-      transition: transform .2s ease;
->>>>>>> 8a412f0f
 
       &:hover {
         transform: scale(1.44);
@@ -1323,6 +1318,7 @@
         height: 20px;
       }
     }
+
     .count {
       display: block;
       margin: 0 2px;
