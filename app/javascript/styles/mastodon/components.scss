.app-body {
  -webkit-overflow-scrolling: touch;
  -ms-overflow-style: -ms-autohiding-scrollbar;
}

.animated-number {
  display: inline-flex;
  flex-direction: column;
  align-items: stretch;
  overflow: hidden;
  position: relative;
}

.inline-alert {
  color: $valid-value-color;
  font-weight: 400;

  .no-reduce-motion & {
    transition: opacity 200ms ease;
  }
}

.link-button {
  display: block;
  font-size: 15px;
  line-height: 20px;
  color: $highlight-text-color;
  border: 0;
  background: transparent;
  padding: 0;
  cursor: pointer;
  text-decoration: none;

  &--destructive {
    color: $error-value-color;
  }

  &:hover,
  &:active {
    text-decoration: underline;
  }

  &:disabled {
    color: $ui-primary-color;
    cursor: default;
  }
}

.button {
  background-color: darken($ui-highlight-color, 2%);
  border: 10px none;
  border-radius: 4px;
  box-sizing: border-box;
  color: $primary-text-color;
  cursor: pointer;
  display: inline-block;
  font-family: inherit;
  font-size: 15px;
  font-weight: 500;
  letter-spacing: 0;
  line-height: 22px;
  overflow: hidden;
  padding: 7px 18px;
  position: relative;
  text-align: center;
  text-decoration: none;
  text-overflow: ellipsis;
  white-space: nowrap;
  width: auto;

  &:active,
  &:focus,
  &:hover {
    background-color: $ui-highlight-color;
  }

  &--destructive {
    &:active,
    &:focus,
    &:hover {
      background-color: $error-red;
      transition: none;
    }
  }

  &:disabled,
  &.disabled {
    background-color: $ui-primary-color;
    cursor: default;
  }

  &.copyable {
    transition: background 300ms linear;
  }

  &.copied {
    background: $valid-value-color;
    transition: none;
  }

  &::-moz-focus-inner {
    border: 0;
  }

  &::-moz-focus-inner,
  &:focus,
  &:active {
    outline: 0 !important;
  }

  &.button-alternative {
    color: $inverted-text-color;
    background: $ui-primary-color;

    &:active,
    &:focus,
    &:hover {
      background-color: lighten($ui-primary-color, 4%);
    }
  }

  &.button-alternative-2 {
    background: $ui-base-lighter-color;

    &:active,
    &:focus,
    &:hover {
      background-color: lighten($ui-base-lighter-color, 4%);
    }
  }

  &.button-secondary {
    color: $darker-text-color;
    background: transparent;
    padding: 6px 17px;
    border: 1px solid $ui-primary-color;

    &:active,
    &:focus,
    &:hover {
      border-color: lighten($ui-primary-color, 4%);
      color: lighten($darker-text-color, 4%);
      text-decoration: none;
    }

    &:disabled {
      opacity: 0.5;
    }
  }

  &.button-tertiary {
    background: transparent;
    padding: 6px 17px;
    color: $highlight-text-color;
    border: 1px solid $highlight-text-color;

    &:active,
    &:focus,
    &:hover {
      background: $ui-highlight-color;
      color: $primary-text-color;
      border: 0;
      padding: 7px 18px;
    }

    &:disabled {
      opacity: 0.5;
    }

    &.button--confirmation {
      color: $valid-value-color;
      border-color: $valid-value-color;

      &:active,
      &:focus,
      &:hover {
        background: $valid-value-color;
        color: $primary-text-color;
      }
    }

    &.button--destructive {
      color: $error-value-color;
      border-color: $error-value-color;

      &:active,
      &:focus,
      &:hover {
        background: $error-value-color;
        color: $primary-text-color;
      }
    }
  }

  &.button--block {
    display: block;
    width: 100%;
  }

  .layout-multiple-columns &.button--with-bell {
    font-size: 12px;
    padding: 0 8px;
  }
}

.column__wrapper {
  display: flex;
  flex: 1 1 auto;
  position: relative;
}

.icon-button {
  display: inline-block;
  padding: 0;
  color: $action-button-color;
  border: 0;
  border-radius: 4px;
  background: transparent;
  cursor: pointer;
  transition: all 100ms ease-in;
  transition-property: background-color, color;
  text-decoration: none;

  a {
    color: inherit;
    text-decoration: none;
  }

  &:hover,
  &:active,
  &:focus {
    color: lighten($action-button-color, 7%);
    background-color: rgba($action-button-color, 0.15);
    transition: all 200ms ease-out;
    transition-property: background-color, color;
  }

  &:focus {
    background-color: rgba($action-button-color, 0.3);
  }

  &.disabled {
    color: darken($action-button-color, 13%);
    background-color: transparent;
    cursor: default;
  }

  &.active {
    color: $highlight-text-color;
  }

  &::-moz-focus-inner {
    border: 0;
  }

  &::-moz-focus-inner,
  &:focus,
  &:active {
    outline: 0 !important;
  }

  &.inverted {
    color: $lighter-text-color;

    &:hover,
    &:active,
    &:focus {
      color: darken($lighter-text-color, 7%);
      background-color: rgba($lighter-text-color, 0.15);
    }

    &:focus {
      background-color: rgba($lighter-text-color, 0.3);
    }

    &.disabled {
      color: lighten($lighter-text-color, 7%);
      background-color: transparent;
    }

    &.active {
      color: $highlight-text-color;

      &.disabled {
        color: lighten($highlight-text-color, 13%);
      }
    }
  }

  &.overlayed {
    box-sizing: content-box;
    background: rgba($base-overlay-background, 0.6);
    color: rgba($primary-text-color, 0.7);
    border-radius: 4px;
    padding: 2px;

    &:hover {
      background: rgba($base-overlay-background, 0.9);
    }
  }

  &--with-counter {
    display: inline-flex;
    align-items: center;
    width: auto !important;
    padding: 0 4px 0 2px;
  }

  &__counter {
    display: inline-block;
    width: auto;
    margin-inline-start: 4px;
    font-size: 12px;
    font-weight: 500;
  }
}

.text-icon-button {
  color: $lighter-text-color;
  border: 0;
  border-radius: 4px;
  background: transparent;
  cursor: pointer;
  font-weight: 600;
  font-size: 11px;
  padding: 0 3px;
  line-height: 27px;
  outline: 0;
  transition: all 100ms ease-in;
  transition-property: background-color, color;

  &:hover,
  &:active,
  &:focus {
    color: darken($lighter-text-color, 7%);
    background-color: rgba($lighter-text-color, 0.15);
    transition: all 200ms ease-out;
    transition-property: background-color, color;
  }

  &:focus {
    background-color: rgba($lighter-text-color, 0.3);
  }

  &.disabled {
    color: lighten($lighter-text-color, 20%);
    background-color: transparent;
    cursor: default;
  }

  &.active {
    color: $highlight-text-color;
  }

  &::-moz-focus-inner {
    border: 0;
  }

  &::-moz-focus-inner,
  &:focus,
  &:active {
    outline: 0 !important;
  }
}

body > [data-popper-placement] {
  z-index: 3;
}

.invisible {
  font-size: 0;
  line-height: 0;
  display: inline-block;
  width: 0;
  height: 0;
  position: absolute;

  img,
  svg {
    margin: 0 !important;
    border: 0 !important;
    padding: 0 !important;
    width: 0 !important;
    height: 0 !important;
  }
}

.ellipsis {
  &::after {
    content: '…';
  }
}

.compose-form {
  padding: 15px;

  &__sensitive-button {
    padding: 10px;
    padding-top: 0;
    font-size: 14px;
    font-weight: 500;

    &.active {
      color: $highlight-text-color;
    }

    input[type='checkbox'] {
      appearance: none;
      display: inline-block;
      position: relative;
      border: 1px solid $ui-primary-color;
      box-sizing: border-box;
      width: 18px;
      height: 18px;
      flex: 0 0 auto;
      margin-inline-end: 10px;
      top: -1px;
      border-radius: 4px;
      vertical-align: middle;
      cursor: inherit;

      &:checked {
        border-color: $highlight-text-color;
        background: $highlight-text-color
          url("data:image/svg+xml;utf8,<svg width='18' height='18' fill='none' xmlns='http://www.w3.org/2000/svg'><path d='M4.5 8.5L8 12l6-6' stroke='white' stroke-width='1.5'/></svg>")
          center center no-repeat;
      }
    }
  }

  .compose-form__warning {
    color: $inverted-text-color;
    margin-bottom: 10px;
    background: $ui-primary-color;
    box-shadow: 0 2px 6px rgba($base-shadow-color, 0.3);
    padding: 8px 10px;
    border-radius: 4px;
    font-size: 13px;
    font-weight: 400;

    strong {
      color: $inverted-text-color;
      font-weight: 500;

      @each $lang in $cjk-langs {
        &:lang(#{$lang}) {
          font-weight: 700;
        }
      }
    }

    a {
      color: $lighter-text-color;
      font-weight: 500;
      text-decoration: underline;

      &:hover,
      &:active,
      &:focus {
        text-decoration: none;
      }
    }
  }

  .emoji-picker-dropdown {
    position: absolute;
    top: 0;
    inset-inline-end: 0;
  }

  .compose-form__autosuggest-wrapper {
    position: relative;
  }

  .autosuggest-textarea,
  .autosuggest-input,
  .spoiler-input {
    position: relative;
    width: 100%;
  }

  .spoiler-input {
    height: 0;
    transform-origin: bottom;
    opacity: 0;

    &.spoiler-input--visible {
      height: 36px;
      margin-bottom: 11px;
      opacity: 1;
    }
  }

  .autosuggest-textarea__textarea,
  .spoiler-input__input {
    display: block;
    box-sizing: border-box;
    width: 100%;
    margin: 0;
    color: $inverted-text-color;
    background: $simple-background-color;
    padding: 10px;
    font-family: inherit;
    font-size: 14px;
    resize: vertical;
    border: 0;
    outline: 0;

    &::placeholder {
      color: $dark-text-color;
    }

    &:focus {
      outline: 0;
    }

    @media screen and (max-width: 600px) {
      font-size: 16px;
    }
  }

  .spoiler-input__input {
    border-radius: 4px;
  }

  .autosuggest-textarea__textarea {
    min-height: 100px;
    border-radius: 4px 4px 0 0;
    padding-bottom: 0;
    padding-right: 10px + 22px; // Cannot use inline-end because of dir=auto
    resize: none;
    scrollbar-color: initial;

    &::-webkit-scrollbar {
      all: unset;
    }

    @media screen and (max-width: 600px) {
      height: 100px !important; // Prevent auto-resize textarea
      resize: vertical;
    }
  }

  .autosuggest-textarea__suggestions-wrapper {
    position: relative;
    height: 0;
  }

  .autosuggest-textarea__suggestions {
    box-sizing: border-box;
    display: none;
    position: absolute;
    top: 100%;
    width: 100%;
    z-index: 99;
    box-shadow: 4px 4px 6px rgba($base-shadow-color, 0.4);
    background: $ui-secondary-color;
    border-radius: 0 0 4px 4px;
    color: $inverted-text-color;
    font-size: 14px;
    padding: 6px;

    &.autosuggest-textarea__suggestions--visible {
      display: block;
    }
  }

  .autosuggest-textarea__suggestions__item {
    padding: 10px;
    cursor: pointer;
    border-radius: 4px;

    &:hover,
    &:focus,
    &:active,
    &.selected {
      background: darken($ui-secondary-color, 10%);
    }
  }

  .autosuggest-account,
  .autosuggest-emoji,
  .autosuggest-hashtag {
    display: flex;
    flex-direction: row;
    align-items: center;
    justify-content: flex-start;
    line-height: 18px;
    font-size: 14px;
  }

  .autosuggest-hashtag {
    justify-content: space-between;

    &__name {
      flex: 1 1 auto;
      overflow: hidden;
      text-overflow: ellipsis;
      white-space: nowrap;
    }

    strong {
      font-weight: 500;
    }

    &__uses {
      flex: 0 0 auto;
      text-align: end;
      overflow: hidden;
      text-overflow: ellipsis;
      white-space: nowrap;
    }
  }

  .autosuggest-account-icon,
  .autosuggest-emoji img {
    display: block;
    margin-inline-end: 8px;
    width: 16px;
    height: 16px;
  }

  .autosuggest-account .display-name__account {
    color: $lighter-text-color;
  }

  .compose-form__modifiers {
    color: $inverted-text-color;
    font-family: inherit;
    font-size: 14px;
    background: $simple-background-color;

    .compose-form__upload-wrapper {
      overflow: hidden;
    }

    .compose-form__uploads-wrapper {
      display: flex;
      flex-direction: row;
      padding: 5px;
      flex-wrap: wrap;
    }

    .compose-form__upload {
      flex: 1 1 0;
      min-width: 40%;
      margin: 5px;

      &__actions {
        background: linear-gradient(
          180deg,
          rgba($base-shadow-color, 0.8) 0,
          rgba($base-shadow-color, 0.35) 80%,
          transparent
        );
        display: flex;
        align-items: flex-start;
        justify-content: space-between;
      }

      .icon-button {
        flex: 0 1 auto;
        color: $secondary-text-color;
        font-size: 14px;
        font-weight: 500;
        padding: 10px;
        font-family: inherit;

        &:hover,
        &:focus,
        &:active {
          color: lighten($secondary-text-color, 7%);
        }
      }

      &__warning {
        position: absolute;
        z-index: 2;
        bottom: 0;
        inset-inline-start: 0;
        inset-inline-end: 0;
        box-sizing: border-box;
        background: linear-gradient(
          0deg,
          rgba($base-shadow-color, 0.8) 0,
          rgba($base-shadow-color, 0.35) 80%,
          transparent
        );
      }
    }

    .compose-form__upload-thumbnail {
      border-radius: 4px;
      background-color: $base-shadow-color;
      background-position: center;
      background-size: cover;
      background-repeat: no-repeat;
      height: 140px;
      width: 100%;
      overflow: hidden;
    }
  }

  .compose-form__buttons-wrapper {
    padding: 10px;
    background: darken($simple-background-color, 8%);
    border-radius: 0 0 4px 4px;
    display: flex;
    justify-content: space-between;
    flex: 0 0 auto;

    .compose-form__buttons {
      display: flex;

      .compose-form__upload-button-icon {
        line-height: 27px;
      }

      .compose-form__sensitive-button {
        display: none;

        &.compose-form__sensitive-button--visible {
          display: block;
        }

        .compose-form__sensitive-button__icon {
          line-height: 27px;
        }
      }
    }

    .icon-button,
    .text-icon-button {
      box-sizing: content-box;
      padding: 0 3px;
    }

    .character-counter__wrapper {
      align-self: center;
      margin-inline-end: 4px;
    }
  }

  .compose-form__publish {
    display: flex;
    justify-content: flex-end;
    min-width: 0;
    flex: 0 0 auto;

    .compose-form__publish-button-wrapper {
      overflow: hidden;
      padding-top: 15px;
    }
  }
}

.character-counter {
  cursor: default;
  font-family: $font-sans-serif, sans-serif;
  font-size: 14px;
  font-weight: 600;
  color: $lighter-text-color;

  &.character-counter--over {
    color: $warning-red;
  }
}

.no-reduce-motion .spoiler-input {
  transition: height 0.4s ease, opacity 0.4s ease;
}

.sign-in-banner {
  padding: 10px;

  p {
    color: $darker-text-color;
    margin-bottom: 20px;

    a {
      color: $secondary-text-color;
      text-decoration: none;
      unicode-bidi: isolate;

      &:hover {
        text-decoration: underline;

        .fa {
          color: lighten($dark-text-color, 7%);
        }
      }
    }
  }

  .button {
    margin-bottom: 10px;
  }
}

.emojione {
  font-size: inherit;
  vertical-align: middle;
  object-fit: contain;
  margin: -0.2ex 0.15em 0.2ex;
  min-width: 16px;
  max-width: min(8em, 100%);
  height: 16px;

  img {
    width: auto;
  }
}

.reply-indicator {
  border-radius: 4px;
  margin-bottom: 10px;
  background: $ui-primary-color;
  padding: 10px;
  min-height: 23px;
  overflow-y: auto;
  flex: 0 2 auto;
}

.reply-indicator__header {
  margin-bottom: 5px;
  overflow: hidden;
}

.reply-indicator__cancel {
  float: inline-end;
  line-height: 24px;
}

.reply-indicator__display-name {
  color: $inverted-text-color;
  display: block;
  max-width: 100%;
  line-height: 24px;
  overflow: hidden;
  padding-inline-end: 25px;
  text-decoration: none;
}

.reply-indicator__display-avatar {
  float: inline-start;
  margin-inline-end: 5px;
}

.status__content--with-action {
  cursor: pointer;
}

.status__content {
  clear: both;
}

.status__content,
.reply-indicator__content {
  position: relative;
  font-size: 15px;
  line-height: 22px;
  word-wrap: break-word;
  font-weight: 400;
  overflow: hidden;
  text-overflow: ellipsis;
  padding-top: 2px;
  color: $primary-text-color;

  &:focus {
    outline: 0;
  }

  &.status__content--with-spoiler {
    white-space: normal;

    .status__content__text {
      white-space: pre-wrap;
    }
  }

  .emojione {
    min-width: 20px;
    max-width: min(8em, 100%);
    height: 20px;
    margin: -3px 0 0;
  }

  p {
    margin-bottom: 20px;
    white-space: pre-wrap;
    unicode-bidi: plaintext;

    &:last-child {
      margin-bottom: 0;
    }
  }

  a {
    color: $secondary-text-color;
    text-decoration: none;
    unicode-bidi: isolate;

    &:hover {
      text-decoration: underline;

      .fa {
        color: lighten($dark-text-color, 7%);
      }
    }

    &.mention {
      &:hover {
        text-decoration: none;

        span {
          text-decoration: underline;
        }
      }
    }

    .fa {
      color: $dark-text-color;
    }
  }

  a.unhandled-link {
    color: $highlight-text-color;
  }

  .status__content__spoiler-link {
    background: $action-button-color;

    &:hover,
    &:focus {
      background: lighten($action-button-color, 7%);
      text-decoration: none;
    }

    &::-moz-focus-inner {
      border: 0;
    }

    &::-moz-focus-inner,
    &:focus,
    &:active {
      outline: 0 !important;
    }
  }

  .status__content__text {
    display: none;

    &.status__content__text--visible {
      display: block;
    }
  }
}

.announcements__item__content {
  word-wrap: break-word;
  overflow-y: auto;

  .emojione {
    min-width: 20px;
    max-width: min(8em, 100%);
    height: 20px;
    margin: -3px 0 0;
  }

  p {
    margin-bottom: 10px;
    white-space: pre-wrap;

    &:last-child {
      margin-bottom: 0;
    }
  }

  a {
    color: $secondary-text-color;
    text-decoration: none;

    &:hover {
      text-decoration: underline;
    }

    &.mention {
      &:hover {
        text-decoration: none;

        span {
          text-decoration: underline;
        }
      }
    }

    &.unhandled-link {
      color: $highlight-text-color;
    }
  }
}

.status__content.status__content--collapsed {
  max-height: 22px * 15; // 15 lines is roughly above 500 characters
}

.status__content__read-more-button {
  display: block;
  font-size: 15px;
  line-height: 22px;
  color: $highlight-text-color;
  border: 0;
  background: transparent;
  padding: 0;
  padding-top: 16px;
  text-decoration: none;

  &:hover,
  &:active {
    text-decoration: underline;
  }
}

.translate-button {
  margin-top: 16px;
  font-size: 15px;
  line-height: 22px;
  display: flex;
  justify-content: space-between;
  color: $dark-text-color;
}

.status__content__spoiler-link {
  display: inline-block;
  border-radius: 2px;
  background: transparent;
  border: 0;
  color: $inverted-text-color;
  font-weight: 700;
  font-size: 11px;
  padding: 0 6px;
  text-transform: uppercase;
  line-height: 20px;
  cursor: pointer;
  vertical-align: top;
}

.status__wrapper--filtered {
  color: $dark-text-color;
  border: 0;
  font-size: inherit;
  text-align: center;
  line-height: inherit;
  margin: 0;
  padding: 15px;
  box-sizing: border-box;
  width: 100%;
  clear: both;
  border-bottom: 1px solid lighten($ui-base-color, 8%);

  &__button {
    display: inline;
    color: lighten($ui-highlight-color, 8%);
    border: 0;
    background: transparent;
    padding: 0;
    font-size: inherit;
    line-height: inherit;

    &:hover,
    &:active {
      text-decoration: underline;
    }
  }
}

.focusable {
  &:focus {
    outline: 0;
    background: lighten($ui-base-color, 4%);

    .detailed-status,
    .detailed-status__action-bar {
      background: lighten($ui-base-color, 8%);
    }
  }
}

.status {
  padding: 16px;
  min-height: 54px;
  border-bottom: 1px solid lighten($ui-base-color, 8%);
  cursor: auto;

  @keyframes fade {
    0% {
      opacity: 0;
    }

    100% {
      opacity: 1;
    }
  }

  opacity: 1;
  animation: fade 150ms linear;

  .media-gallery,
  .video-player,
  .audio-player,
  .attachment-list {
    margin-top: 16px;
  }

  &.light {
    .status__relative-time,
    .status__visibility-icon {
      color: $light-text-color;
    }

    .status__display-name {
      color: $inverted-text-color;
    }

    .display-name {
      color: $light-text-color;

      strong {
        color: $inverted-text-color;
      }
    }

    .status__content {
      color: $inverted-text-color;

      a {
        color: $highlight-text-color;
      }

      &__spoiler-link {
        color: $primary-text-color;
        background: $ui-primary-color;

        &:hover,
        &:focus {
          background: lighten($ui-primary-color, 8%);
        }
      }
    }
  }
}

.status__relative-time {
  display: block;
  font-size: 15px;
  line-height: 22px;
  height: 40px;
  order: 2;
  flex: 0 0 auto;
  color: $dark-text-color;
}

.notification__relative_time {
  color: $dark-text-color;
  float: inline-end;
  font-size: 14px;
  padding-bottom: 1px;
}

.status__visibility-icon {
  padding: 0 4px;
}

.status__display-name {
  color: $dark-text-color;
}

.status__info .status__display-name {
  max-width: 100%;
  display: flex;
  font-size: 15px;
  line-height: 22px;
  align-items: center;
  gap: 10px;
  overflow: hidden;

  .display-name {
    bdi {
      overflow: hidden;
      text-overflow: ellipsis;
    }

    &__account {
      white-space: nowrap;
      display: block;
      overflow: hidden;
      text-overflow: ellipsis;
    }
  }
}

.status__info {
  font-size: 15px;
  padding-bottom: 10px;
  display: flex;
  align-items: center;
  justify-content: space-between;
  gap: 10px;
  cursor: pointer;
}

.status-check-box__status {
  display: block;
  box-sizing: border-box;
  width: 100%;
  padding: 0 10px;

  .detailed-status__display-name {
    color: lighten($inverted-text-color, 16%);

    span {
      display: inline;
    }

    &:hover strong {
      text-decoration: none;
    }
  }

  .media-gallery,
  .audio-player,
  .video-player {
    margin-top: 15px;
    max-width: 250px;
  }

  .status__content {
    padding: 0;
    white-space: normal;
  }

  .media-gallery__item-thumbnail {
    cursor: default;
  }
}

.status__prepend {
  padding: 16px;
  padding-bottom: 0;
  display: inline-flex;
  gap: 10px;
  font-size: 15px;
  line-height: 22px;
  font-weight: 500;
  color: $dark-text-color;

  .status__display-name strong {
    color: $dark-text-color;
  }

  > span {
    display: block;
    overflow: hidden;
    text-overflow: ellipsis;
  }
}

<<<<<<< HEAD
.status__emoji-reactions-bar {
  display: flex;
  flex-wrap: wrap;
  gap: 4px 8px;
  margin: 8px 0 2px 4px;

  .emoji-reactions-bar__button {
    background: lighten($ui-base-color, 12%);
    border: 0;
    cursor: pointer;
    display: flex;
    justify-items: center;
    align-items: center;
    height: 20px;

    &.toggled {
      background: darken($ui-primary-color, 16%);
    }

    .emoji {
      display: block;
      height: 16px;
      transition: transform .2s ease;

      &:hover {
        transform: scale(1.2);
      }

      img {
        margin-top: 0;
        margin-bottom: 0;
      }
    }
    .count {
      display: block;
      margin: 0 2px;
      color: $ui-secondary-color;
    }
=======
.status__wrapper-direct {
  background: mix($ui-base-color, $ui-highlight-color, 95%);

  &:focus {
    background: mix(lighten($ui-base-color, 4%), $ui-highlight-color, 95%);
  }

  .status__prepend {
    color: $highlight-text-color;
>>>>>>> 2b113764
  }
}

.status__action-bar {
  display: flex;
  justify-content: space-between;
  align-items: center;
  gap: 18px;
  margin-top: 16px;
}

.detailed-status__action-bar-dropdown {
  flex: 1 1 auto;
  display: flex;
  align-items: center;
  justify-content: center;
  position: relative;
}

.detailed-status {
  background: lighten($ui-base-color, 4%);
  padding: 16px;

  &--flex {
    display: flex;
    flex-wrap: wrap;
    justify-content: space-between;
    align-items: flex-start;

    .status__content,
    .detailed-status__meta {
      flex: 100%;
    }
  }

  .status__content {
    font-size: 19px;
    line-height: 24px;

    .emojione {
      min-width: 24px;
      max-width: min(8em, 100%);
      height: 24px;
      margin: -1px 0 0;
    }

    .status__content__spoiler-link {
      line-height: 24px;
      margin: -1px 0 0;
    }
  }

  .media-gallery,
  .video-player,
  .audio-player {
    margin-top: 16px;
  }

  .status__prepend {
    padding: 0;
    margin-bottom: 16px;
  }
}

.detailed-status__meta {
  margin-top: 16px;
  color: $dark-text-color;
  font-size: 14px;
  line-height: 18px;
}

.detailed-status__action-bar {
  background: lighten($ui-base-color, 4%);
  border-top: 1px solid lighten($ui-base-color, 8%);
  border-bottom: 1px solid lighten($ui-base-color, 8%);
  display: flex;
  flex-direction: row;
  padding: 10px 0;
}

.detailed-status__wrapper-direct {
  .detailed-status,
  .detailed-status__action-bar {
    background: mix($ui-base-color, $ui-highlight-color, 95%);
  }

  &:focus {
    .detailed-status,
    .detailed-status__action-bar {
      background: mix(lighten($ui-base-color, 4%), $ui-highlight-color, 95%);
    }
  }

  .detailed-status__action-bar {
    border-top-color: mix(
      lighten($ui-base-color, 8%),
      $ui-highlight-color,
      95%
    );
  }

  .status__prepend {
    color: $highlight-text-color;
  }
}

.detailed-status__link {
  color: inherit;
  text-decoration: none;
}

.detailed-status__favorites,
.detailed-status__reblogs {
  display: inline-block;
  font-weight: 500;
  font-size: 12px;
  line-height: 17px;
  margin-inline-start: 6px;
}

.reply-indicator__content {
  color: $inverted-text-color;
  font-size: 14px;

  a {
    color: $lighter-text-color;
  }
}

.domain {
  padding: 10px;
  border-bottom: 1px solid lighten($ui-base-color, 8%);

  .domain__domain-name {
    flex: 1 1 auto;
    display: block;
    color: $primary-text-color;
    text-decoration: none;
    font-size: 14px;
    font-weight: 500;
  }
}

.domain__wrapper {
  display: flex;
}

.domain_buttons {
  height: 18px;
  padding: 10px;
  white-space: nowrap;
}

.account {
  padding: 16px;
  border-bottom: 1px solid lighten($ui-base-color, 8%);

  .account__display-name {
    flex: 1 1 auto;
    display: flex;
    align-items: center;
    gap: 10px;
    color: $darker-text-color;
    overflow: hidden;
    text-decoration: none;
    font-size: 14px;

    .display-name {
      margin-bottom: 4px;
    }

    .display-name strong {
      display: inline;
    }
  }

  &--minimal {
    .account__display-name {
      .display-name {
        margin-bottom: 0;
      }

      .display-name strong {
        display: block;
      }
    }
  }

  &__note {
    white-space: nowrap;
    overflow: hidden;
    text-overflow: ellipsis;
    color: $ui-secondary-color;
  }
}

.follow-recommendations-account {
  .icon-button {
    color: $ui-primary-color;

    &.active {
      color: $valid-value-color;
    }
  }
}

.account__wrapper {
  display: flex;
  gap: 10px;
}

.account__avatar {
  @include avatar-radius;

  display: block;
  position: relative;
  overflow: hidden;

  img {
    display: block;
    width: 100%;
    height: 100%;
    object-fit: cover;
  }

  &-inline {
    display: inline-block;
    vertical-align: middle;
    margin-inline-end: 5px;
  }

  &-composite {
    border-radius: 50%;
    overflow: hidden;
    position: relative;

    & > div {
      float: inline-start;
      position: relative;
      box-sizing: border-box;
    }

    .account__avatar {
      width: 100% !important;
      height: 100% !important;
    }

    &__label {
      display: block;
      position: absolute;
      top: 50%;
      inset-inline-start: 50%;
      transform: translate(-50%, -50%);
      color: $primary-text-color;
      text-shadow: 1px 1px 2px $base-shadow-color;
      font-weight: 700;
      font-size: 15px;
    }
  }
}

a .account__avatar {
  cursor: pointer;
}

.account__avatar-overlay {
  position: relative;

  &-overlay {
    position: absolute;
    bottom: 0;
    inset-inline-end: 0;
    z-index: 1;
  }
}

.account__relationship {
  height: 18px;
  padding: 10px;
  white-space: nowrap;
}

.account__disclaimer {
  padding: 10px;
  border-top: 1px solid lighten($ui-base-color, 8%);
  color: $dark-text-color;

  strong {
    font-weight: 500;

    @each $lang in $cjk-langs {
      &:lang(#{$lang}) {
        font-weight: 700;
      }
    }
  }

  a {
    font-weight: 500;
    color: inherit;
    text-decoration: underline;

    &:hover,
    &:focus,
    &:active {
      text-decoration: none;
    }
  }
}

.account__action-bar {
  border-top: 1px solid lighten($ui-base-color, 8%);
  border-bottom: 1px solid lighten($ui-base-color, 8%);
  line-height: 36px;
  overflow: hidden;
  flex: 0 0 auto;
  display: flex;
}

.account__action-bar-dropdown {
  padding: 10px;

  .icon-button {
    vertical-align: middle;
  }

  .dropdown--active {
    .dropdown__content.dropdown__right {
      inset-inline-start: 6px;
      inset-inline-end: initial;
    }

    &::after {
      bottom: initial;
      margin-inline-start: 11px;
      margin-top: -7px;
      inset-inline-end: initial;
    }
  }
}

.account__action-bar-links {
  display: flex;
  flex: 1 1 auto;
  line-height: 18px;
  text-align: center;
}

.account__action-bar__tab {
  text-decoration: none;
  overflow: hidden;
  flex: 0 1 100%;
  border-inset-inline-end: 1px solid lighten($ui-base-color, 8%);
  padding: 10px 0;
  border-bottom: 4px solid transparent;

  &.active {
    border-bottom: 4px solid $ui-highlight-color;
  }

  & > span {
    display: block;
    text-transform: uppercase;
    font-size: 11px;
    color: $darker-text-color;
  }

  strong {
    display: block;
    font-size: 15px;
    font-weight: 500;
    color: $primary-text-color;

    @each $lang in $cjk-langs {
      &:lang(#{$lang}) {
        font-weight: 700;
      }
    }
  }
}

.account-authorize {
  padding: 14px 10px;

  .detailed-status__display-name {
    display: block;
    margin-bottom: 15px;
    overflow: hidden;
  }
}

.account-authorize__avatar {
  float: inline-start;
  margin-inline-end: 10px;
}

.status__display-name,
.status__relative-time,
.detailed-status__display-name,
.detailed-status__datetime,
.detailed-status__application,
.account__display-name {
  text-decoration: none;
}

.status__display-name,
.account__display-name {
  .display-name strong {
    color: $primary-text-color;
  }
}

.muted {
  .emojione {
    opacity: 0.5;
  }
}

.status__display-name,
.reply-indicator__display-name,
.detailed-status__display-name,
a.account__display-name {
  &:hover .display-name strong {
    text-decoration: underline;
  }
}

.account__display-name .display-name strong {
  display: block;
  overflow: hidden;
  text-overflow: ellipsis;
}

.detailed-status__application,
.detailed-status__datetime {
  color: inherit;
}

.detailed-status .button.logo-button {
  margin-bottom: 15px;
}

.detailed-status__display-name {
  color: $darker-text-color;
  display: flex;
  align-items: center;
  gap: 10px;
  font-size: 15px;
  line-height: 22px;
  margin-bottom: 16px;
  overflow: hidden;

  strong,
  span {
    display: block;
    text-overflow: ellipsis;
    overflow: hidden;
  }

  strong {
    color: $primary-text-color;
  }
}

.status__avatar {
  width: 46px;
  height: 46px;
}

.muted {
  .status__content,
  .status__content p,
  .status__content a {
    color: $dark-text-color;
  }

  .status__display-name strong {
    color: $dark-text-color;
  }

  .status__avatar {
    opacity: 0.5;
  }

  a.status__content__spoiler-link {
    background: $ui-base-lighter-color;
    color: $inverted-text-color;

    &:hover,
    &:focus {
      background: lighten($ui-base-lighter-color, 7%);
      text-decoration: none;
    }
  }
}

.notification__report {
  padding: 16px;
  border-bottom: 1px solid lighten($ui-base-color, 8%);
  display: flex;
  gap: 10px;

  &__avatar {
    flex: 0 0 auto;
  }

  &__details {
    flex: 1 1 auto;
    display: flex;
    justify-content: space-between;
    align-items: center;
    color: $darker-text-color;
    gap: 10px;
    font-size: 15px;
    line-height: 22px;
    white-space: nowrap;
    overflow: hidden;

    & > div {
      overflow: hidden;
      text-overflow: ellipsis;
    }

    strong {
      font-weight: 500;
    }
  }

  &__actions {
    flex: 0 0 auto;
  }
}

.notification__message {
  padding: 16px;
  padding-bottom: 0;
  cursor: default;
  color: $darker-text-color;
  font-size: 15px;
  line-height: 22px;
  font-weight: 500;
  display: flex;
  gap: 10px;

  .fa {
    color: $highlight-text-color;
  }

  > span {
    display: inline;
    overflow: hidden;
    text-overflow: ellipsis;
  }
}

.notification__favourite-icon-wrapper {
  .star-icon {
    color: $gold-star;
  }
}

.icon-button.star-icon.active {
  color: $gold-star;
}

.icon-button.bookmark-icon.active {
  color: $red-bookmark;
}

.no-reduce-motion .icon-button.star-icon {
  &.activate {
    & > .fa-star {
      animation: spring-rotate-in 1s linear;
    }
  }

  &.deactivate {
    & > .fa-star {
      animation: spring-rotate-out 1s linear;
    }
  }
}

.notification__display-name {
  color: inherit;
  font-weight: 500;
  text-decoration: none;

  &:hover {
    text-decoration: underline;
  }
}

.display-name {
  display: block;
  max-width: 100%;
  overflow: hidden;
  text-overflow: ellipsis;
  white-space: nowrap;
}

.display-name__html {
  font-weight: 500;
}

.status__relative-time,
.detailed-status__datetime {
  &:hover {
    text-decoration: underline;
  }
}

.image-loader {
  position: relative;
  width: 100%;
  height: 100%;
  display: flex;
  align-items: center;
  justify-content: center;
  flex-direction: column;
  scrollbar-width: none; /* Firefox */
  -ms-overflow-style: none; /* IE 10+ */

  * {
    scrollbar-width: none; /* Firefox */
    -ms-overflow-style: none; /* IE 10+ */
  }

  &::-webkit-scrollbar,
  *::-webkit-scrollbar {
    width: 0;
    height: 0;
    background: transparent; /* Chrome/Safari/Webkit */
  }

  .image-loader__preview-canvas {
    max-width: $media-modal-media-max-width;
    max-height: $media-modal-media-max-height;
    background: url('../images/void.png') repeat;
    object-fit: contain;
  }

  .loading-bar__container {
    position: relative;
  }

  .loading-bar {
    position: absolute;
  }

  &.image-loader--amorphous .image-loader__preview-canvas {
    display: none;
  }
}

.zoomable-image {
  position: relative;
  width: 100%;
  height: 100%;
  display: flex;
  align-items: center;
  justify-content: center;

  img {
    max-width: $media-modal-media-max-width;
    max-height: $media-modal-media-max-height;
    width: auto;
    height: auto;
    object-fit: contain;
  }
}

.navigation-bar {
  padding: 15px;
  display: flex;
  align-items: center;
  flex-shrink: 0;
  cursor: default;
  gap: 10px;
  color: $darker-text-color;

  strong {
    color: $secondary-text-color;
  }

  a {
    color: inherit;
    text-decoration: none;
  }

  .navigation-bar__actions {
    position: relative;

    .icon-button.close {
      position: absolute;
      pointer-events: none;
      transform: scale(0, 1) translate(-100%, 0);
      opacity: 0;
    }

    .compose__action-bar .icon-button {
      pointer-events: auto;
      transform: scale(1, 1) translate(0, 0);
      opacity: 1;
    }
  }
}

.navigation-bar__profile {
  flex: 1 1 auto;
  line-height: 20px;
  overflow: hidden;
}

.navigation-bar__profile-account {
  display: block;
  font-weight: 500;
  overflow: hidden;
  text-overflow: ellipsis;
}

.navigation-bar__profile-edit {
  color: inherit;
  text-decoration: none;
}

.dropdown-animation {
  animation: dropdown 300ms cubic-bezier(0.1, 0.7, 0.1, 1);

  @keyframes dropdown {
    from {
      opacity: 0;
      transform: scaleX(0.85) scaleY(0.75);
    }

    to {
      opacity: 1;
      transform: scaleX(1) scaleY(1);
    }
  }

  &.top {
    transform-origin: bottom;
  }

  &.right {
    transform-origin: left;
  }

  &.bottom {
    transform-origin: top;
  }

  &.left {
    transform-origin: right;
  }

  .reduce-motion & {
    animation: none;
  }
}

.dropdown {
  display: inline-block;
}

.dropdown__content {
  display: none;
  position: absolute;
}

.dropdown-menu__separator {
  border-bottom: 1px solid darken($ui-secondary-color, 8%);
  margin: 5px 7px 6px;
  height: 0;
}

.dropdown-menu {
  background: $ui-secondary-color;
  padding: 4px 0;
  border-radius: 4px;
  box-shadow: 2px 4px 15px rgba($base-shadow-color, 0.4);
  z-index: 9999;

  &__text-button {
    display: inline;
    color: inherit;
    background: transparent;
    border: 0;
    margin: 0;
    padding: 0;
    font-family: inherit;
    font-size: inherit;
    line-height: inherit;

    &:focus {
      outline: 1px dotted;
    }
  }

  &__container {
    &__header {
      border-bottom: 1px solid darken($ui-secondary-color, 8%);
      padding: 4px 14px;
      padding-bottom: 8px;
      font-size: 13px;
      line-height: 18px;
      color: $inverted-text-color;
    }

    &__list {
      list-style: none;

      &--scrollable {
        max-height: 300px;
        overflow-y: scroll;
      }
    }

    &--loading {
      display: flex;
      align-items: center;
      justify-content: center;
      padding: 30px 45px;
    }
  }

  &.left {
    transform-origin: 100% 50%;
  }

  &.top {
    transform-origin: 50% 100%;
  }

  &.bottom {
    transform-origin: 50% 0;
  }

  &.right {
    transform-origin: 0 50%;
  }
}

.dropdown-menu__arrow {
  position: absolute;

  &::before {
    content: '';
    display: block;
    width: 14px;
    height: 5px;
    background-color: $ui-secondary-color;
    mask-image: url("data:image/svg+xml;utf8,<svg width='14' height='5' xmlns='http://www.w3.org/2000/svg'><path d='M7 0L0 5h14L7 0z' fill='white'/></svg>");
  }

  &.top {
    bottom: -5px;

    &::before {
      transform: rotate(180deg);
    }
  }

  &.right {
    inset-inline-start: -9px;

    &::before {
      transform: rotate(-90deg);
    }
  }

  &.bottom {
    top: -5px;
  }

  &.left {
    inset-inline-end: -9px;

    &::before {
      transform: rotate(90deg);
    }
  }
}

.dropdown-menu__item {
  font-size: 13px;
  line-height: 18px;
  display: block;
  color: $inverted-text-color;

  a,
  button {
    font-family: inherit;
    font-size: inherit;
    line-height: inherit;
    display: block;
    width: 100%;
    padding: 4px 14px;
    border: 0;
    margin: 0;
    box-sizing: border-box;
    text-decoration: none;
    background: $ui-secondary-color;
    color: inherit;
    overflow: hidden;
    text-overflow: ellipsis;
    white-space: nowrap;
    text-align: inherit;

    &:focus,
    &:hover,
    &:active {
      background: $ui-highlight-color;
      color: $secondary-text-color;
      outline: 0;
    }
  }
}

.dropdown-menu__item--text {
  overflow: hidden;
  text-overflow: ellipsis;
  white-space: nowrap;
  padding: 4px 14px;
}

.dropdown-menu__item.edited-timestamp__history__item {
  border-bottom: 1px solid darken($ui-secondary-color, 8%);

  &:last-child {
    border-bottom: 0;
  }

  &.dropdown-menu__item--text,
  a,
  button {
    padding: 8px 14px;
  }
}

.inline-account {
  display: inline-flex;
  align-items: center;
  vertical-align: top;

  .account__avatar {
    margin-inline-end: 5px;
    border-radius: 50%;
  }

  strong {
    font-weight: 600;
  }
}

.dropdown--active .dropdown__content {
  display: block;
  line-height: 18px;
  max-width: 311px;
  inset-inline-end: 0;
  text-align: start;
  z-index: 9999;

  & > ul {
    list-style: none;
    background: $ui-secondary-color;
    padding: 4px 0;
    border-radius: 4px;
    box-shadow: 0 0 15px rgba($base-shadow-color, 0.4);
    min-width: 140px;
    position: relative;
  }

  &.dropdown__right {
    inset-inline-end: 0;
  }

  &.dropdown__left {
    & > ul {
      inset-inline-start: -98px;
    }
  }

  & > ul > li > a {
    font-size: 13px;
    line-height: 18px;
    display: block;
    padding: 4px 14px;
    box-sizing: border-box;
    text-decoration: none;
    background: $ui-secondary-color;
    color: $inverted-text-color;
    overflow: hidden;
    text-overflow: ellipsis;
    white-space: nowrap;

    &:focus {
      outline: 0;
    }

    &:hover {
      background: $ui-highlight-color;
      color: $secondary-text-color;
    }
  }
}

.dropdown__icon {
  vertical-align: middle;
}

.columns-area {
  display: flex;
  flex: 1 1 auto;
  flex-direction: row;
  justify-content: flex-start;
  overflow-x: auto;
  position: relative;

  &.unscrollable {
    overflow-x: hidden;
  }

  &__panels {
    display: flex;
    justify-content: center;
    width: 100%;
    height: 100%;
    min-height: 100vh;

    &__pane {
      height: 100%;
      overflow: hidden;
      pointer-events: none;
      display: flex;
      justify-content: flex-end;
      min-width: 285px;

      &--start {
        justify-content: flex-start;
      }

      &__inner {
        position: fixed;
        width: 285px;
        pointer-events: auto;
        height: 100%;
      }
    }

    &__main {
      box-sizing: border-box;
      width: 100%;
      flex: 0 0 auto;
      display: flex;
      flex-direction: column;

      @media screen and (min-width: $no-gap-breakpoint) {
        padding: 0 10px;
        max-width: 600px;
      }
    }
  }
}

$ui-header-height: 55px;

.ui__header {
  display: none;
  box-sizing: border-box;
  height: $ui-header-height;
  position: sticky;
  top: 0;
  z-index: 2;
  justify-content: space-between;
  align-items: center;
  overflow: hidden;

  &__logo {
    display: inline-flex;
    padding: 15px;

    .logo {
      height: $ui-header-height - 30px;
      width: auto;
    }
  }

  &__links {
    display: flex;
    align-items: center;
    gap: 10px;
    padding: 0 10px;
    overflow: hidden;

    .button {
      flex: 0 0 auto;
    }

    .button-tertiary {
      flex-shrink: 1;
    }
  }
}

.tabs-bar__wrapper {
  background: darken($ui-base-color, 8%);
  position: sticky;
  top: $ui-header-height;
  z-index: 2;
  padding-top: 0;

  @media screen and (min-width: $no-gap-breakpoint) {
    padding-top: 10px;
    top: 0;
  }

  .tabs-bar {
    margin-bottom: 0;

    @media screen and (min-width: $no-gap-breakpoint) {
      margin-bottom: 10px;
    }
  }
}

.react-swipeable-view-container {
  &,
  .columns-area,
  .drawer,
  .column {
    height: 100%;
  }
}

.react-swipeable-view-container > * {
  display: flex;
  align-items: center;
  justify-content: center;
  height: 100%;
}

.column {
  width: 350px;
  position: relative;
  box-sizing: border-box;
  display: flex;
  flex-direction: column;

  > .scrollable {
    background: $ui-base-color;
    border-bottom-left-radius: 4px;
    border-bottom-right-radius: 4px;
  }
}

.ui {
  flex: 0 0 auto;
  display: flex;
  flex-direction: column;
  width: 100%;
  height: 100%;
}

.drawer {
  width: 300px;
  box-sizing: border-box;
  display: flex;
  flex-direction: column;
  overflow-y: hidden;
}

.drawer__tab {
  display: block;
  flex: 1 1 auto;
  padding: 15px 5px 13px;
  color: $darker-text-color;
  text-decoration: none;
  text-align: center;
  font-size: 16px;
  border-bottom: 2px solid transparent;
}

.column,
.drawer {
  flex: 1 1 100%;
  overflow: hidden;
}

@media screen and (min-width: 631px) {
  .columns-area {
    padding: 0;
  }

  .column,
  .drawer {
    flex: 0 0 auto;
    padding: 10px;
    padding-inline-start: 5px;
    padding-inline-end: 5px;

    &:first-child {
      padding-inline-start: 10px;
    }

    &:last-child {
      padding-inline-end: 10px;
    }
  }

  .columns-area > div {
    .column,
    .drawer {
      padding-inline-start: 5px;
      padding-inline-end: 5px;
    }
  }
}

.tabs-bar {
  box-sizing: border-box;
  display: flex;
  background: lighten($ui-base-color, 8%);
  flex: 0 0 auto;
  overflow-y: auto;
}

.tabs-bar__link {
  display: block;
  flex: 1 1 auto;
  padding: 15px 10px;
  padding-bottom: 13px;
  color: $primary-text-color;
  text-decoration: none;
  text-align: center;
  font-size: 14px;
  font-weight: 500;
  border-bottom: 2px solid lighten($ui-base-color, 8%);
  transition: all 50ms linear;
  transition-property: border-bottom, background, color;

  .fa {
    font-weight: 400;
    font-size: 16px;
  }

  &:hover,
  &:focus,
  &:active {
    @media screen and (min-width: 631px) {
      background: lighten($ui-base-color, 14%);
      border-bottom-color: lighten($ui-base-color, 14%);
    }
  }

  &.active {
    border-bottom: 2px solid $highlight-text-color;
    color: $highlight-text-color;
  }

  span {
    margin-inline-start: 5px;
    display: none;
  }
}

@media screen and (min-width: 600px) {
  .tabs-bar__link {
    span {
      display: inline;
    }
  }
}

.columns-area--mobile {
  flex-direction: column;
  width: 100%;
  height: 100%;
  margin: 0 auto;

  .column,
  .drawer {
    width: 100%;
    height: 100%;
    padding: 0;
  }

  .account-card {
    margin-bottom: 0;
  }

  .filter-form {
    display: flex;
  }

  .autosuggest-textarea__textarea {
    font-size: 16px;
  }

  .search__input {
    line-height: 18px;
    font-size: 16px;
    padding: 15px;
    padding-inline-end: 30px;
  }

  .search__icon .fa {
    top: 15px;
  }

  .scrollable {
    overflow: visible;

    @supports (display: grid) {
      contain: content;
    }
  }

  @media screen and (min-width: $no-gap-breakpoint) {
    padding: 10px 0;
    padding-top: 0;
  }
}

@media screen and (min-width: $no-gap-breakpoint) {
  .tabs-bar {
    width: 100%;
  }

  .react-swipeable-view-container .columns-area--mobile {
    height: calc(100% - 10px) !important;
  }

  .getting-started__wrapper {
    margin-bottom: 10px;
  }

  .tabs-bar__link.optional {
    display: none;
  }

  .search-page .search {
    display: none;
  }

  .navigation-panel__legal {
    display: none;
  }
}

@media screen and (max-width: $no-gap-breakpoint - 1px) {
  $sidebar-width: 285px;

  .columns-area__panels__main {
    width: calc(100% - $sidebar-width);
  }

  .columns-area__panels {
    min-height: calc(100vh - $ui-header-height);
  }

  .columns-area__panels__pane--navigational {
    min-width: $sidebar-width;

    .columns-area__panels__pane__inner {
      width: $sidebar-width;
    }

    .navigation-panel {
      margin: 0;
      background: $ui-base-color;
      border-inset-inline-start: 1px solid lighten($ui-base-color, 8%);
      height: 100vh;
    }

    .navigation-panel__sign-in-banner,
    .navigation-panel__logo,
    .getting-started__trends {
      display: none;
    }

    .column-link__icon {
      font-size: 18px;
    }
  }

  .layout-single-column .ui__header {
    display: flex;
    background: $ui-base-color;
    border-bottom: 1px solid lighten($ui-base-color, 8%);
  }

  .column-header,
  .column-back-button,
  .scrollable,
  .error-column {
    border-radius: 0 !important;
  }
}

@media screen and (max-width: $no-gap-breakpoint - 285px - 1px) {
  $sidebar-width: 55px;

  .columns-area__panels__main {
    width: calc(100% - $sidebar-width);
  }

  .columns-area__panels__pane--navigational {
    min-width: $sidebar-width;

    .columns-area__panels__pane__inner {
      width: $sidebar-width;
    }

    .column-link span {
      display: none;
    }

    .list-panel {
      display: none;
    }
  }
}

.explore__search-header {
  display: none;
}

@media screen and (max-width: $no-gap-breakpoint - 1px) {
  .columns-area__panels__pane--compositional {
    display: none;
  }

  .explore__search-header {
    display: flex;
  }
}

.icon-with-badge {
  position: relative;

  &__badge {
    position: absolute;
    inset-inline-start: 9px;
    top: -13px;
    background: $ui-highlight-color;
    border: 2px solid lighten($ui-base-color, 8%);
    padding: 1px 6px;
    border-radius: 6px;
    font-size: 10px;
    font-weight: 500;
    line-height: 14px;
    color: $primary-text-color;
  }

  &__issue-badge {
    position: absolute;
    inset-inline-start: 11px;
    bottom: 1px;
    display: block;
    background: $error-red;
    border-radius: 50%;
    width: 0.625rem;
    height: 0.625rem;
  }
}

.column-link--transparent .icon-with-badge__badge {
  border-color: darken($ui-base-color, 8%);
}

.column-title {
  text-align: center;
  padding: 40px;

  .logo {
    width: 50px;
    margin: 0 auto;
    margin-bottom: 40px;
  }

  h3 {
    font-size: 24px;
    line-height: 1.5;
    font-weight: 700;
    margin-bottom: 10px;
  }

  p {
    font-size: 16px;
    line-height: 24px;
    font-weight: 400;
    color: $darker-text-color;
  }
}

.follow-recommendations-container {
  display: flex;
  flex-direction: column;
}

.column-actions {
  display: flex;
  align-items: flex-start;
  justify-content: center;
  padding: 40px;
  padding-top: 40px;
  padding-bottom: 200px;
  flex-grow: 1;
  position: relative;

  &__background {
    position: absolute;
    inset-inline-start: 0;
    bottom: 0;
    height: 220px;
    width: auto;
  }
}

.column-list {
  margin: 0 20px;
  border: 1px solid lighten($ui-base-color, 8%);
  background: darken($ui-base-color, 2%);
  border-radius: 4px;

  &__empty-message {
    padding: 40px;
    text-align: center;
    font-size: 16px;
    line-height: 24px;
    font-weight: 400;
    color: $darker-text-color;
  }
}

.compose-panel {
  width: 285px;
  margin-top: 10px;
  display: flex;
  flex-direction: column;
  height: calc(100% - 10px);
  overflow-y: hidden;

  .hero-widget {
    box-shadow: none;

    &__text,
    &__img,
    &__img img {
      border-radius: 0;
    }

    &__text {
      padding: 15px;
      color: $secondary-text-color;

      strong {
        font-weight: 700;
        color: $primary-text-color;
      }
    }
  }

  .navigation-bar {
    flex: 0 1 48px;
  }

  .compose-form {
    flex: 1;
    overflow-y: hidden;
    display: flex;
    flex-direction: column;
    min-height: 310px;
    padding-bottom: 71px;
    margin-bottom: -71px;
  }

  .compose-form__autosuggest-wrapper {
    overflow-y: auto;
    background-color: $white;
    border-radius: 4px 4px 0 0;
    flex: 0 1 auto;
  }

  .autosuggest-textarea__textarea {
    overflow-y: hidden;
  }

  .compose-form__upload-thumbnail {
    height: 80px;
  }
}

.navigation-panel {
  margin-top: 10px;
  margin-bottom: 10px;
  height: calc(100% - 20px);
  overflow-y: auto;
  display: flex;
  flex-direction: column;

  & > a {
    flex: 0 0 auto;
  }

  .logo {
    height: 30px;
    width: auto;
  }
}

.navigation-panel,
.compose-panel {
  hr {
    flex: 0 0 auto;
    border: 0;
    background: transparent;
    border-top: 1px solid lighten($ui-base-color, 4%);
    margin: 10px 0;
  }

  .flex-spacer {
    background: transparent;
  }
}

.drawer__pager {
  box-sizing: border-box;
  padding: 0;
  flex-grow: 1;
  position: relative;
  overflow: hidden;
  display: flex;
}

.drawer__inner {
  position: absolute;
  top: 0;
  inset-inline-start: 0;
  background: lighten($ui-base-color, 13%);
  box-sizing: border-box;
  padding: 0;
  display: flex;
  flex-direction: column;
  overflow: hidden;
  overflow-y: auto;
  width: 100%;
  height: 100%;

  &.darker {
    background: $ui-base-color;
  }
}

.drawer__inner__mastodon {
  background: lighten($ui-base-color, 13%)
    url('data:image/svg+xml;utf8,<svg xmlns="http://www.w3.org/2000/svg" viewBox="0 0 234.80078 31.757813" width="234.80078" height="31.757812"><path d="M19.599609 0c-1.05 0-2.10039.375-2.90039 1.125L0 16.925781v14.832031h234.80078V17.025391l-16.5-15.900391c-1.6-1.5-4.20078-1.5-5.80078 0l-13.80078 13.099609c-1.6 1.5-4.19883 1.5-5.79883 0L179.09961 1.125c-1.6-1.5-4.19883-1.5-5.79883 0L159.5 14.224609c-1.6 1.5-4.20078 1.5-5.80078 0L139.90039 1.125c-1.6-1.5-4.20078-1.5-5.80078 0l-13.79883 13.099609c-1.6 1.5-4.20078 1.5-5.80078 0L100.69922 1.125c-1.600001-1.5-4.198829-1.5-5.798829 0l-13.59961 13.099609c-1.6 1.5-4.200781 1.5-5.800781 0L61.699219 1.125c-1.6-1.5-4.198828-1.5-5.798828 0L42.099609 14.224609c-1.6 1.5-4.198828 1.5-5.798828 0L22.5 1.125C21.7.375 20.649609 0 19.599609 0z" fill="#{hex-color($ui-base-color)}"/></svg>')
    no-repeat bottom / 100% auto;
  flex: 1;
  min-height: 47px;
  display: none;

  > img {
    display: block;
    object-fit: contain;
    object-position: bottom left;
    width: 85%;
    height: 100%;
    pointer-events: none;
    user-drag: none;
    user-select: none;
  }

  @media screen and (min-height: 640px) {
    display: block;
  }
}

.pseudo-drawer {
  background: lighten($ui-base-color, 13%);
  font-size: 13px;
  text-align: start;
}

.drawer__header {
  flex: 0 0 auto;
  font-size: 16px;
  background: lighten($ui-base-color, 8%);
  margin-bottom: 10px;
  display: flex;
  flex-direction: row;

  a {
    transition: background 100ms ease-in;

    &:hover {
      background: lighten($ui-base-color, 3%);
      transition: background 200ms ease-out;
    }
  }
}

.scrollable {
  overflow-y: scroll;
  overflow-x: hidden;
  flex: 1 1 auto;
  -webkit-overflow-scrolling: touch;

  &.optionally-scrollable {
    overflow-y: auto;
  }

  @supports (display: grid) {
    // hack to fix Chrome <57
    contain: strict;
  }

  &--flex {
    display: flex;
    flex-direction: column;
  }

  &__append {
    flex: 1 1 auto;
    position: relative;
    min-height: 120px;
  }

  .scrollable {
    flex: 1 1 auto;
  }
}

.scrollable.fullscreen {
  @supports (display: grid) {
    // hack to fix Chrome <57
    contain: none;
  }
}

.column-back-button {
  box-sizing: border-box;
  width: 100%;
  background: lighten($ui-base-color, 4%);
  border-radius: 4px 4px 0 0;
  color: $highlight-text-color;
  cursor: pointer;
  flex: 0 0 auto;
  font-size: 16px;
  line-height: inherit;
  border: 0;
  text-align: unset;
  padding: 15px;
  margin: 0;
  z-index: 3;
  outline: 0;

  &:hover {
    text-decoration: underline;
  }
}

.column-header__back-button {
  background: lighten($ui-base-color, 4%);
  border: 0;
  font-family: inherit;
  color: $highlight-text-color;
  cursor: pointer;
  white-space: nowrap;
  font-size: 16px;
  padding: 0 5px 0 0;
  z-index: 3;

  &:hover {
    text-decoration: underline;
  }

  &:last-child {
    padding: 0 15px 0 0;
  }
}

.column-back-button__icon {
  display: inline-block;
  margin-inline-end: 5px;
}

.column-back-button--slim {
  position: relative;
}

.column-back-button--slim-button {
  cursor: pointer;
  flex: 0 0 auto;
  font-size: 16px;
  padding: 15px;
  position: absolute;
  inset-inline-end: 0;
  top: -48px;
}

.react-toggle {
  display: inline-block;
  position: relative;
  cursor: pointer;
  background-color: transparent;
  border: 0;
  padding: 0;
  user-select: none;
  -webkit-tap-highlight-color: rgba($base-overlay-background, 0);
  -webkit-tap-highlight-color: transparent;
}

.react-toggle-screenreader-only {
  border: 0;
  clip: rect(0 0 0 0);
  height: 1px;
  margin: -1px;
  overflow: hidden;
  padding: 0;
  position: absolute;
  width: 1px;
}

.react-toggle--disabled {
  cursor: not-allowed;
  opacity: 0.5;
  transition: opacity 0.25s;
}

.react-toggle-track {
  width: 50px;
  height: 24px;
  padding: 0;
  border-radius: 30px;
  background-color: $ui-base-color;
  transition: background-color 0.2s ease;
}

.react-toggle:is(:hover, :focus-within):not(.react-toggle--disabled)
  .react-toggle-track {
  background-color: darken($ui-base-color, 10%);
}

.react-toggle--checked .react-toggle-track {
  background-color: darken($ui-highlight-color, 2%);
}

.react-toggle--checked:is(:hover, :focus-within):not(.react-toggle--disabled)
  .react-toggle-track {
  background-color: $ui-highlight-color;
}

.react-toggle-track-check {
  position: absolute;
  width: 14px;
  height: 10px;
  top: 0;
  bottom: 0;
  margin-top: auto;
  margin-bottom: auto;
  line-height: 0;
  inset-inline-start: 8px;
  opacity: 0;
  transition: opacity 0.25s ease;
}

.react-toggle--checked .react-toggle-track-check {
  opacity: 1;
  transition: opacity 0.25s ease;
}

.react-toggle-track-x {
  position: absolute;
  width: 10px;
  height: 10px;
  top: 0;
  bottom: 0;
  margin-top: auto;
  margin-bottom: auto;
  line-height: 0;
  inset-inline-end: 10px;
  opacity: 1;
  transition: opacity 0.25s ease;
}

.react-toggle--checked .react-toggle-track-x {
  opacity: 0;
}

.react-toggle-thumb {
  position: absolute;
  top: 1px;
  inset-inline-start: 1px;
  width: 22px;
  height: 22px;
  border: 1px solid $ui-base-color;
  border-radius: 50%;
  background-color: darken($simple-background-color, 2%);
  box-sizing: border-box;
  transition: all 0.25s ease;
  transition-property: border-color, left;
}

.react-toggle--checked .react-toggle-thumb {
  inset-inline-start: 27px;
  border-color: $ui-highlight-color;
}

.column-link {
  background: lighten($ui-base-color, 8%);
  color: $primary-text-color;
  display: block;
  font-size: 16px;
  padding: 15px;
  text-decoration: none;
  overflow: hidden;
  white-space: nowrap;

  &:hover,
  &:focus,
  &:active {
    background: lighten($ui-base-color, 11%);
  }

  &:focus {
    outline: 0;
  }

  &--transparent {
    background: transparent;
    color: $ui-secondary-color;

    &:hover,
    &:focus,
    &:active {
      background: transparent;
      color: $primary-text-color;
    }

    &.active {
      color: $highlight-text-color;
    }
  }

  &--logo {
    background: transparent;
    padding: 10px;

    &:hover,
    &:focus,
    &:active {
      background: transparent;
    }
  }
}

.column-link__icon {
  display: inline-block;
  margin-inline-end: 5px;
}

.column-link__badge {
  display: inline-block;
  border-radius: 4px;
  font-size: 12px;
  line-height: 19px;
  font-weight: 500;
  background: $ui-base-color;
  padding: 4px 8px;
  margin: -6px 10px;
}

.column-subheading {
  background: $ui-base-color;
  color: $dark-text-color;
  padding: 8px 20px;
  font-size: 12px;
  font-weight: 500;
  text-transform: uppercase;
  cursor: default;
}

.getting-started__wrapper,
.getting-started,
.flex-spacer {
  background: $ui-base-color;
}

.getting-started__wrapper {
  flex: 0 0 auto;
}

.flex-spacer {
  flex: 1 1 auto;
}

.getting-started {
  color: $dark-text-color;
  overflow: auto;

  &__trends {
    flex: 0 1 auto;
    opacity: 1;
    animation: fade 150ms linear;
    margin-top: 10px;

    h4 {
      border-bottom: 1px solid lighten($ui-base-color, 8%);
      padding: 10px;
      font-size: 12px;
      text-transform: uppercase;
      font-weight: 500;

      a {
        color: $darker-text-color;
        text-decoration: none;
      }
    }

    @media screen and (max-height: 810px) {
      .trends__item:nth-of-type(3) {
        display: none;
      }
    }

    @media screen and (max-height: 720px) {
      .trends__item:nth-of-type(2) {
        display: none;
      }
    }

    @media screen and (max-height: 670px) {
      display: none;
    }

    .trends__item {
      border-bottom: 0;
      padding: 10px;

      &__current {
        color: $darker-text-color;
      }
    }
  }
}

.keyboard-shortcuts {
  padding: 8px 0 0;
  overflow: hidden;

  thead {
    position: absolute;
    inset-inline-start: -9999px;
  }

  td {
    padding: 0 10px 8px;
  }

  kbd {
    display: inline-block;
    padding: 3px 5px;
    background-color: lighten($ui-base-color, 8%);
    border: 1px solid darken($ui-base-color, 4%);
  }
}

.setting-text {
  display: block;
  box-sizing: border-box;
  margin: 0;
  color: $inverted-text-color;
  background: $white;
  padding: 7px 10px;
  font-family: inherit;
  font-size: 14px;
  line-height: 22px;
  border-radius: 4px;
  border: 1px solid $white;

  &:focus {
    outline: 0;
    border-color: lighten($ui-highlight-color, 12%);
  }

  &__wrapper {
    background: $white;
    border: 1px solid $ui-secondary-color;
    margin-bottom: 10px;
    border-radius: 4px;

    .setting-text {
      border: 0;
      margin-bottom: 0;
      border-radius: 0;

      &:focus {
        border: 0;
      }
    }

    &__modifiers {
      color: $inverted-text-color;
      font-family: inherit;
      font-size: 14px;
      background: $white;
    }
  }

  &__toolbar {
    display: flex;
    justify-content: space-between;
    margin-bottom: 20px;
  }

  @media screen and (max-width: 600px) {
    font-size: 16px;
  }
}

button.icon-button i.fa-retweet {
  background-position: 0 0;
  height: 19px;
  transition: background-position 0.9s steps(10);
  transition-duration: 0s;
  vertical-align: middle;
  width: 22px;

  &::before {
    display: none !important;
  }
}

button.icon-button.active i.fa-retweet {
  transition-duration: 0.9s;
  background-position: 0 100%;
}

.reduce-motion button.icon-button i.fa-retweet,
.reduce-motion button.icon-button.active i.fa-retweet {
  transition: none;
}

.status-card {
  position: relative;
  display: flex;
  font-size: 14px;
  border: 1px solid lighten($ui-base-color, 8%);
  border-radius: 4px;
  color: $dark-text-color;
  margin-top: 14px;
  text-decoration: none;
  overflow: hidden;

  &__actions {
    bottom: 0;
    inset-inline-start: 0;
    position: absolute;
    inset-inline-end: 0;
    top: 0;
    display: flex;
    justify-content: center;
    align-items: center;

    & > div {
      background: rgba($base-shadow-color, 0.6);
      border-radius: 8px;
      padding: 12px 9px;
      flex: 0 0 auto;
      display: flex;
      justify-content: center;
      align-items: center;
    }

    button,
    a {
      display: inline;
      color: $secondary-text-color;
      background: transparent;
      border: 0;
      padding: 0 8px;
      text-decoration: none;
      font-size: 18px;
      line-height: 18px;

      &:hover,
      &:active,
      &:focus {
        color: $primary-text-color;
      }
    }

    a {
      font-size: 19px;
      position: relative;
      bottom: -1px;
    }
  }
}

a.status-card {
  cursor: pointer;

  &:hover {
    background: lighten($ui-base-color, 8%);
  }
}

.status-card-photo {
  cursor: zoom-in;
  display: block;
  text-decoration: none;
  width: 100%;
  height: auto;
  margin: 0;
}

.status-card-video {
  iframe {
    width: 100%;
    height: 100%;
  }
}

.status-card__title {
  display: block;
  font-weight: 500;
  margin-bottom: 5px;
  color: $darker-text-color;
  overflow: hidden;
  text-overflow: ellipsis;
  white-space: nowrap;
  text-decoration: none;
}

.status-card__content {
  flex: 1 1 auto;
  overflow: hidden;
  padding: 14px 14px 14px 8px;
}

.status-card__description {
  color: $darker-text-color;
}

.status-card__host {
  display: block;
  margin-top: 5px;
  font-size: 13px;
  overflow: hidden;
  text-overflow: ellipsis;
  white-space: nowrap;
}

.status-card__image {
  flex: 0 0 100px;
  background: lighten($ui-base-color, 8%);
  position: relative;

  & > .fa {
    font-size: 21px;
    position: absolute;
    transform-origin: 50% 50%;
    top: 50%;
    inset-inline-start: 50%;
    transform: translate(-50%, -50%);
  }
}

.status-card.horizontal {
  display: block;

  .status-card__image {
    width: 100%;
  }

  .status-card__image-image,
  .status-card__image-preview {
    border-radius: 4px 4px 0 0;
  }

  .status-card__title {
    white-space: inherit;
  }
}

.status-card.compact {
  border-color: lighten($ui-base-color, 4%);

  &.interactive {
    border: 0;
  }

  .status-card__content {
    padding: 8px;
    padding-top: 10px;
  }

  .status-card__title {
    white-space: nowrap;
  }

  .status-card__image {
    flex: 0 0 60px;
  }
}

a.status-card.compact:hover {
  background-color: lighten($ui-base-color, 4%);
}

.status-card__image-image {
  border-radius: 4px 0 0 4px;
  display: block;
  margin: 0;
  width: 100%;
  height: 100%;
  object-fit: cover;
  background-size: cover;
  background-position: center center;
}

.status-card__image-preview {
  border-radius: 4px 0 0 4px;
  display: block;
  margin: 0;
  width: 100%;
  height: 100%;
  object-fit: fill;
  position: absolute;
  top: 0;
  inset-inline-start: 0;
  z-index: 0;
  background: $base-overlay-background;

  &--hidden {
    display: none;
  }
}

.load-more {
  display: block;
  color: $dark-text-color;
  background-color: transparent;
  border: 0;
  font-size: inherit;
  text-align: center;
  line-height: inherit;
  margin: 0;
  padding: 15px;
  box-sizing: border-box;
  width: 100%;
  clear: both;
  text-decoration: none;

  &:hover {
    background: lighten($ui-base-color, 2%);
  }
}

.load-gap {
  border-bottom: 1px solid lighten($ui-base-color, 8%);
}

.timeline-hint {
  text-align: center;
  color: $darker-text-color;
  padding: 15px;
  box-sizing: border-box;
  width: 100%;
  cursor: default;

  strong {
    font-weight: 500;
  }

  a {
    color: $highlight-text-color;
    text-decoration: none;

    &:hover,
    &:focus,
    &:active {
      text-decoration: underline;
      color: lighten($highlight-text-color, 4%);
    }
  }
}

.regeneration-indicator {
  text-align: center;
  font-size: 16px;
  font-weight: 500;
  color: $dark-text-color;
  background: $ui-base-color;
  cursor: default;
  display: flex;
  flex: 1 1 auto;
  flex-direction: column;
  align-items: center;
  justify-content: center;
  padding: 20px;

  &__figure {
    &,
    img {
      display: block;
      width: auto;
      height: 160px;
      margin: 0;
    }
  }

  &--without-header {
    padding-top: 20px + 48px;
  }

  &__label {
    margin-top: 30px;

    strong {
      display: block;
      margin-bottom: 10px;
      color: $dark-text-color;
    }

    span {
      font-size: 15px;
      font-weight: 400;
    }
  }
}

.column-header__wrapper {
  position: relative;
  flex: 0 0 auto;
  z-index: 1;

  &.active {
    box-shadow: 0 1px 0 rgba($highlight-text-color, 0.3);

    &::before {
      display: block;
      content: '';
      position: absolute;
      bottom: -13px;
      inset-inline-start: 0;
      inset-inline-end: 0;
      margin: 0 auto;
      width: 60%;
      pointer-events: none;
      height: 28px;
      z-index: 1;
      background: radial-gradient(
        ellipse,
        rgba($ui-highlight-color, 0.23) 0%,
        rgba($ui-highlight-color, 0) 60%
      );
    }
  }

  .announcements {
    z-index: 1;
    position: relative;
  }
}

.column-header {
  display: flex;
  font-size: 16px;
  background: lighten($ui-base-color, 4%);
  border-radius: 4px 4px 0 0;
  flex: 0 0 auto;
  cursor: pointer;
  position: relative;
  z-index: 2;
  outline: 0;
  overflow: hidden;

  & > button {
    margin: 0;
    border: 0;
    padding: 15px;
    padding-inline-end: 0;
    color: inherit;
    background: transparent;
    font: inherit;
    text-align: start;
    text-overflow: ellipsis;
    overflow: hidden;
    white-space: nowrap;
    flex: 1;
  }

  & > .column-header__back-button {
    color: $highlight-text-color;
  }

  &.active {
    .column-header__icon {
      color: $highlight-text-color;
      text-shadow: 0 0 10px rgba($highlight-text-color, 0.4);
    }
  }

  &:focus,
  &:active {
    outline: 0;
  }
}

.column-header__buttons {
  height: 48px;
  display: flex;
}

.column-header__links {
  margin-bottom: 14px;
}

.column-header__links .text-btn {
  margin-inline-end: 10px;
}

.column-header__button {
  background: lighten($ui-base-color, 4%);
  border: 0;
  color: $darker-text-color;
  cursor: pointer;
  font-size: 16px;
  padding: 0 15px;

  &:hover {
    color: lighten($darker-text-color, 7%);
  }

  &.active {
    color: $primary-text-color;
    background: lighten($ui-base-color, 8%);

    &:hover {
      color: $primary-text-color;
      background: lighten($ui-base-color, 8%);
    }
  }

  &:disabled {
    color: $dark-text-color;
    cursor: default;
  }
}

.column-header__collapsible {
  max-height: 70vh;
  overflow: hidden;
  overflow-y: auto;
  color: $darker-text-color;
  transition: max-height 150ms ease-in-out, opacity 300ms linear;
  opacity: 1;
  z-index: 1;
  position: relative;

  &.collapsed {
    max-height: 0;
    opacity: 0.5;
  }

  &.animating {
    overflow-y: hidden;
  }

  hr {
    height: 0;
    background: transparent;
    border: 0;
    border-top: 1px solid lighten($ui-base-color, 12%);
    margin: 10px 0;
  }
}

.column-header__collapsible-inner {
  background: lighten($ui-base-color, 8%);
  padding: 15px;
}

.column-header__setting-btn {
  &:hover,
  &:focus {
    color: $darker-text-color;
    text-decoration: underline;
  }
}

.column-header__collapsible__extra + .column-header__setting-btn {
  padding-top: 5px;
}

.column-header__permission-btn {
  display: inline;
  font-weight: inherit;
  text-decoration: underline;
}

.column-header__setting-arrows {
  float: inline-end;

  .column-header__setting-btn {
    padding: 5px;

    &:first-child {
      padding-inline-end: 7px;
    }

    &:last-child {
      padding-inline-start: 7px;
      margin-inline-start: 5px;
    }
  }
}

.text-btn {
  display: inline-block;
  padding: 0;
  font-family: inherit;
  font-size: inherit;
  color: inherit;
  border: 0;
  background: transparent;
  cursor: pointer;
}

.column-header__issue-btn {
  color: $warning-red;

  &:hover {
    color: $error-red;
    text-decoration: underline;
  }
}

.column-header__icon {
  display: inline-block;
  margin-inline-end: 5px;
}

.loading-indicator {
  color: $dark-text-color;
  font-size: 12px;
  font-weight: 400;
  text-transform: uppercase;
  overflow: visible;
  position: absolute;
  top: 50%;
  inset-inline-start: 50%;
  transform: translate(-50%, -50%);
  display: flex;
  align-items: center;
  justify-content: center;
}

.circular-progress {
  color: lighten($ui-base-color, 26%);
  animation: 1.4s linear 0s infinite normal none running simple-rotate;

  circle {
    stroke: currentColor;
    stroke-dasharray: 80px, 200px;
    stroke-dashoffset: 0;
    animation: circular-progress 1.4s ease-in-out infinite;
  }
}

@keyframes circular-progress {
  0% {
    stroke-dasharray: 1px, 200px;
    stroke-dashoffset: 0;
  }

  50% {
    stroke-dasharray: 100px, 200px;
    stroke-dashoffset: -15px;
  }

  100% {
    stroke-dasharray: 100px, 200px;
    stroke-dashoffset: -125px;
  }
}

@keyframes simple-rotate {
  0% {
    transform: rotate(0deg);
  }

  100% {
    transform: rotate(360deg);
  }
}

@keyframes spring-rotate-in {
  0% {
    transform: rotate(0deg);
  }

  30% {
    transform: rotate(-484.8deg);
  }

  60% {
    transform: rotate(-316.7deg);
  }

  90% {
    transform: rotate(-375deg);
  }

  100% {
    transform: rotate(-360deg);
  }
}

@keyframes spring-rotate-out {
  0% {
    transform: rotate(-360deg);
  }

  30% {
    transform: rotate(124.8deg);
  }

  60% {
    transform: rotate(-43.27deg);
  }

  90% {
    transform: rotate(15deg);
  }

  100% {
    transform: rotate(0deg);
  }
}

.video-error-cover {
  align-items: center;
  background: $base-overlay-background;
  color: $primary-text-color;
  cursor: pointer;
  display: flex;
  flex-direction: column;
  height: 100%;
  justify-content: center;
  margin-top: 8px;
  position: relative;
  text-align: center;
  z-index: 100;
}

.media-spoiler {
  background: $base-overlay-background;
  color: $darker-text-color;
  border: 0;
  padding: 0;
  width: 100%;
  height: 100%;
  border-radius: 4px;
  appearance: none;

  &:hover,
  &:active,
  &:focus {
    padding: 0;
    color: lighten($darker-text-color, 8%);
  }
}

.media-spoiler__warning {
  display: block;
  font-size: 14px;
}

.media-spoiler__trigger {
  display: block;
  font-size: 11px;
  font-weight: 700;
}

.spoiler-button {
  top: 0;
  inset-inline-start: 0;
  width: 100%;
  height: 100%;
  position: absolute;
  z-index: 100;

  &--minified {
    display: block;
    inset-inline-start: 4px;
    top: 4px;
    width: auto;
    height: auto;
  }

  &--click-thru {
    pointer-events: none;
  }

  &--hidden {
    display: none;
  }

  &__overlay {
    display: block;
    background: transparent;
    width: 100%;
    height: 100%;
    border: 0;

    &__label {
      display: inline-block;
      background: rgba($base-overlay-background, 0.5);
      border-radius: 8px;
      padding: 8px 12px;
      color: $primary-text-color;
      font-weight: 500;
      font-size: 14px;
    }

    &:hover,
    &:focus,
    &:active {
      .spoiler-button__overlay__label {
        background: rgba($base-overlay-background, 0.8);
      }
    }

    &:disabled {
      .spoiler-button__overlay__label {
        background: rgba($base-overlay-background, 0.5);
      }
    }
  }
}

.modal-container--preloader {
  background: lighten($ui-base-color, 8%);
}

.account--panel {
  background: lighten($ui-base-color, 4%);
  border-top: 1px solid lighten($ui-base-color, 8%);
  border-bottom: 1px solid lighten($ui-base-color, 8%);
  display: flex;
  flex-direction: row;
  padding: 10px 0;
}

.account--panel__button,
.detailed-status__button {
  flex: 1 1 auto;
  text-align: center;
}

.detailed-status__button .emoji-button {
  padding: 0;
}

.column-settings__outer {
  background: lighten($ui-base-color, 8%);
  padding: 15px;
}

.column-settings__section {
  color: $darker-text-color;
  cursor: default;
  display: block;
  font-weight: 500;
  margin-bottom: 10px;
}

.column-settings__row--with-margin {
  margin-bottom: 15px;
}

.column-settings__hashtags {
  .column-settings__row {
    margin-bottom: 15px;
  }

  .column-select {
    &__control {
      @include search-input;

      &::placeholder {
        color: lighten($darker-text-color, 4%);
      }

      &::-moz-focus-inner {
        border: 0;
      }

      &::-moz-focus-inner,
      &:focus,
      &:active {
        outline: 0 !important;
      }

      &:focus {
        background: lighten($ui-base-color, 4%);
      }

      @media screen and (max-width: 600px) {
        font-size: 16px;
      }
    }

    &__placeholder {
      color: $dark-text-color;
      padding-inline-start: 2px;
      font-size: 12px;
    }

    &__value-container {
      padding-inline-start: 6px;
    }

    &__multi-value {
      background: lighten($ui-base-color, 8%);

      &__remove {
        cursor: pointer;

        &:hover,
        &:active,
        &:focus {
          background: lighten($ui-base-color, 12%);
          color: lighten($darker-text-color, 4%);
        }
      }
    }

    &__multi-value__label,
    &__input,
    &__input-container {
      color: $darker-text-color;
    }

    &__clear-indicator,
    &__dropdown-indicator {
      cursor: pointer;
      transition: none;
      color: $dark-text-color;

      &:hover,
      &:active,
      &:focus {
        color: lighten($dark-text-color, 4%);
      }
    }

    &__indicator-separator {
      background-color: lighten($ui-base-color, 8%);
    }

    &__menu {
      @include search-popout;

      padding: 0;
      background: $ui-secondary-color;
    }

    &__menu-list {
      padding: 6px;
    }

    &__option {
      color: $inverted-text-color;
      border-radius: 4px;
      font-size: 14px;

      &--is-focused,
      &--is-selected {
        background: darken($ui-secondary-color, 10%);
      }
    }
  }
}

.column-settings__row {
  .text-btn:not(.column-header__permission-btn) {
    margin-bottom: 15px;
  }
}

.relationship-tag {
  color: $primary-text-color;
  margin-bottom: 4px;
  display: block;
  background-color: $base-overlay-background;
  text-transform: uppercase;
  font-size: 11px;
  font-weight: 500;
  padding: 4px;
  border-radius: 4px;
  opacity: 0.7;

  &:hover {
    opacity: 1;
  }
}

.setting-toggle {
  display: block;
  line-height: 24px;
}

.setting-toggle__label {
  color: $darker-text-color;
  display: inline-block;
  margin-bottom: 14px;
  margin-inline-start: 8px;
  vertical-align: middle;
}

.limited-account-hint {
  p {
    color: $secondary-text-color;
    font-size: 15px;
    font-weight: 500;
    margin-bottom: 20px;
  }
}

.empty-column-indicator,
.follow_requests-unlocked_explanation {
  color: $dark-text-color;
  background: $ui-base-color;
  text-align: center;
  padding: 20px;
  font-size: 15px;
  font-weight: 400;
  cursor: default;
  display: flex;
  flex: 1 1 auto;
  align-items: center;
  justify-content: center;

  @supports (display: grid) {
    // hack to fix Chrome <57
    contain: strict;
  }

  & > span {
    max-width: 500px;
  }

  a {
    color: $highlight-text-color;
    text-decoration: none;

    &:hover {
      text-decoration: underline;
    }
  }
}

.follow_requests-unlocked_explanation {
  background: darken($ui-base-color, 4%);
  contain: initial;
}

.error-column {
  padding: 20px;
  background: $ui-base-color;
  border-radius: 4px;
  display: flex;
  flex: 1 1 auto;
  align-items: center;
  justify-content: center;
  flex-direction: column;
  cursor: default;

  &__image {
    width: 70%;
    max-width: 350px;
    margin-top: -50px;
  }

  &__message {
    text-align: center;
    color: $darker-text-color;
    font-size: 15px;
    line-height: 22px;

    h1 {
      font-size: 28px;
      line-height: 33px;
      font-weight: 700;
      margin-bottom: 15px;
      color: $primary-text-color;
    }

    p {
      max-width: 48ch;
    }

    &__actions {
      margin-top: 30px;
      display: flex;
      gap: 10px;
      align-items: center;
      justify-content: center;
    }
  }
}

@keyframes heartbeat {
  0% {
    transform: scale(1);
    animation-timing-function: ease-out;
  }

  10% {
    transform: scale(0.91);
    animation-timing-function: ease-in;
  }

  17% {
    transform: scale(0.98);
    animation-timing-function: ease-out;
  }

  33% {
    transform: scale(0.87);
    animation-timing-function: ease-in;
  }

  45% {
    transform: scale(1);
    animation-timing-function: ease-out;
  }
}

.no-reduce-motion .pulse-loading {
  transform-origin: center center;
  animation: heartbeat 1.5s ease-in-out infinite both;
}

@keyframes shake-bottom {
  0%,
  100% {
    transform: rotate(0deg);
    transform-origin: 50% 100%;
  }

  10% {
    transform: rotate(2deg);
  }

  20%,
  40%,
  60% {
    transform: rotate(-4deg);
  }

  30%,
  50%,
  70% {
    transform: rotate(4deg);
  }

  80% {
    transform: rotate(-2deg);
  }

  90% {
    transform: rotate(2deg);
  }
}

.no-reduce-motion .shake-bottom {
  transform-origin: 50% 100%;
  animation: shake-bottom 0.8s cubic-bezier(0.455, 0.03, 0.515, 0.955) 2s 2 both;
}

.emoji-picker-dropdown__menu {
  background: $simple-background-color;
  position: relative;
  box-shadow: 4px 4px 6px rgba($base-shadow-color, 0.4);
  border-radius: 4px;
  margin-top: 5px;
  z-index: 2;

  .emoji-mart-scroll {
    transition: opacity 200ms ease;
  }

  &.selecting .emoji-mart-scroll {
    opacity: 0.5;
  }
}

.emoji-picker-dropdown__modifiers {
  position: absolute;
  top: 60px;
  inset-inline-end: 11px;
  cursor: pointer;
}

.emoji-picker-dropdown__modifiers__menu {
  position: absolute;
  z-index: 4;
  top: -4px;
  inset-inline-start: -8px;
  background: $simple-background-color;
  border-radius: 4px;
  box-shadow: 1px 2px 6px rgba($base-shadow-color, 0.2);
  overflow: hidden;

  button {
    display: block;
    cursor: pointer;
    border: 0;
    padding: 4px 8px;
    background: transparent;

    &:hover,
    &:focus,
    &:active {
      background: rgba($ui-secondary-color, 0.4);
    }
  }

  .emoji-mart-emoji {
    height: 22px;
  }
}

.emoji-mart-emoji {
  span {
    background-repeat: no-repeat;
  }
}

.upload-area {
  align-items: center;
  background: rgba($base-overlay-background, 0.8);
  display: flex;
  height: 100vh;
  justify-content: center;
  inset-inline-start: 0;
  opacity: 0;
  position: fixed;
  top: 0;
  visibility: hidden;
  width: 100vw;
  z-index: 2000;

  * {
    pointer-events: none;
  }
}

.upload-area__drop {
  width: 320px;
  height: 160px;
  display: flex;
  box-sizing: border-box;
  position: relative;
  padding: 8px;
}

.upload-area__background {
  position: absolute;
  top: 0;
  inset-inline-end: 0;
  bottom: 0;
  inset-inline-start: 0;
  z-index: -1;
  border-radius: 4px;
  background: $ui-base-color;
  box-shadow: 0 0 5px rgba($base-shadow-color, 0.2);
}

.upload-area__content {
  flex: 1;
  display: flex;
  align-items: center;
  justify-content: center;
  text-align: center;
  color: $secondary-text-color;
  font-size: 18px;
  font-weight: 500;
  border: 2px dashed $ui-base-lighter-color;
  border-radius: 4px;
}

.upload-progress {
  padding: 10px;
  color: $lighter-text-color;
  overflow: hidden;
  display: flex;

  .fa {
    font-size: 34px;
    margin-inline-end: 10px;
  }

  span {
    font-size: 12px;
    text-transform: uppercase;
    font-weight: 500;
    display: block;
  }
}

.upload-progress__message {
  flex: 1 1 auto;
}

.upload-progress__backdrop {
  width: 100%;
  height: 6px;
  border-radius: 6px;
  background: darken($simple-background-color, 8%);
  position: relative;
  margin-top: 5px;
}

.upload-progress__tracker {
  position: absolute;
  inset-inline-start: 0;
  top: 0;
  height: 6px;
  background: $ui-highlight-color;
  border-radius: 6px;
}

.emoji-button {
  display: block;
  padding-top: 5px;
  padding-bottom: 2px;
  padding-inline-start: 2px;
  padding-inline-end: 5px;
  outline: 0;
  cursor: pointer;

  &:active,
  &:focus {
    outline: 0 !important;
  }

  img {
    filter: grayscale(100%);
    opacity: 0.8;
    display: block;
    margin: 0;
    width: 22px;
    height: 22px;
  }

  &:hover,
  &:active,
  &:focus {
    img {
      opacity: 1;
      filter: none;
    }
  }
}

.dropdown--active .emoji-button img {
  opacity: 1;
  filter: none;
}

.privacy-dropdown__dropdown {
  background: $simple-background-color;
  box-shadow: 2px 4px 15px rgba($base-shadow-color, 0.4);
  border-radius: 4px;
  overflow: hidden;
  z-index: 2;

  &.top {
    transform-origin: 50% 100%;
  }

  &.bottom {
    transform-origin: 50% 0;
  }
}

.modal-root__container .privacy-dropdown {
  flex-grow: 0;
}

.modal-root__container .privacy-dropdown__dropdown {
  pointer-events: auto;
  z-index: 9999;
}

.privacy-dropdown__option {
  color: $inverted-text-color;
  padding: 10px;
  cursor: pointer;
  display: flex;

  &:hover,
  &.active {
    background: $ui-highlight-color;
    color: $primary-text-color;
    outline: 0;

    .privacy-dropdown__option__content {
      color: $primary-text-color;

      strong {
        color: $primary-text-color;
      }
    }
  }

  &.active:hover {
    background: lighten($ui-highlight-color, 4%);
  }
}

.privacy-dropdown__option__icon {
  display: flex;
  align-items: center;
  justify-content: center;
  margin-inline-end: 10px;
}

.privacy-dropdown__option__content {
  flex: 1 1 auto;
  color: $lighter-text-color;

  strong {
    font-weight: 500;
    display: block;
    color: $inverted-text-color;

    @each $lang in $cjk-langs {
      &:lang(#{$lang}) {
        font-weight: 700;
      }
    }
  }
}

.privacy-dropdown.active {
  .privacy-dropdown__value {
    background: $simple-background-color;
    border-radius: 4px 4px 0 0;
    box-shadow: 0 -4px 4px rgba($base-shadow-color, 0.1);

    .icon-button {
      transition: none;
    }

    &.active {
      background: $ui-highlight-color;

      .icon-button {
        color: $primary-text-color;
      }
    }
  }

  &.top .privacy-dropdown__value {
    border-radius: 0 0 4px 4px;
  }

  .privacy-dropdown__dropdown {
    display: block;
    box-shadow: 2px 4px 6px rgba($base-shadow-color, 0.1);
  }
}

.language-dropdown {
  &__dropdown {
    background: $simple-background-color;
    box-shadow: 2px 4px 15px rgba($base-shadow-color, 0.4);
    border-radius: 4px;
    overflow: hidden;
    z-index: 2;

    &.top {
      transform-origin: 50% 100%;
    }

    &.bottom {
      transform-origin: 50% 0;
    }

    .emoji-mart-search {
      padding-inline-end: 10px;
    }

    .emoji-mart-search-icon {
      inset-inline-end: 10px + 5px;
    }

    .emoji-mart-scroll {
      padding: 0 10px 10px;
    }

    &__results {
      &__item {
        cursor: pointer;
        color: $inverted-text-color;
        font-weight: 500;
        padding: 10px;
        border-radius: 4px;

        &:focus,
        &:active,
        &:hover {
          background: $ui-secondary-color;
        }

        &__common-name {
          color: $darker-text-color;
        }

        &.active {
          background: $ui-highlight-color;
          color: $primary-text-color;
          outline: 0;

          .language-dropdown__dropdown__results__item__common-name {
            color: $secondary-text-color;
          }

          &:hover {
            background: lighten($ui-highlight-color, 4%);
          }
        }
      }
    }
  }
}

.search {
  margin-bottom: 10px;
  position: relative;

  &__popout {
    box-sizing: border-box;
    display: none;
    position: absolute;
    inset-inline-start: 0;
    margin-top: -2px;
    width: 100%;
    background: $ui-base-color;
    border-radius: 0 0 4px 4px;
    box-shadow: 4px 4px 6px rgba($base-shadow-color, 0.4);
    z-index: 2;
    font-size: 13px;
    padding: 15px 5px;

    h4 {
      text-transform: uppercase;
      color: $dark-text-color;
      font-weight: 500;
      padding: 0 10px;
      margin-bottom: 10px;
    }

    &__menu {
      &__message {
        color: $dark-text-color;
        padding: 0 10px;
      }

      &__item {
        display: block;
        box-sizing: border-box;
        width: 100%;
        border: 0;
        font: inherit;
        background: transparent;
        color: $darker-text-color;
        padding: 10px;
        cursor: pointer;
        border-radius: 4px;
        text-align: start;
        text-overflow: ellipsis;
        overflow: hidden;
        white-space: nowrap;

        &--flex {
          display: flex;
          justify-content: space-between;
        }

        .icon-button {
          transition: none;
        }

        &:hover,
        &:focus,
        &:active,
        &.selected {
          background: $ui-highlight-color;
          color: $primary-text-color;

          .icon-button {
            color: $primary-text-color;
          }
        }

        mark {
          background: transparent;
          font-weight: 700;
          color: $primary-text-color;
        }
      }
    }
  }

  &.active {
    .search__popout {
      display: block;
    }
  }
}

.search__input {
  @include search-input;

  display: block;
  padding: 15px;
  padding-inline-end: 30px;
  line-height: 18px;
  font-size: 16px;

  &::placeholder {
    color: lighten($darker-text-color, 4%);
  }

  &::-moz-focus-inner {
    border: 0;
  }

  &::-moz-focus-inner,
  &:focus,
  &:active {
    outline: 0 !important;
  }

  &:focus {
    background: lighten($ui-base-color, 4%);
  }
}

.search__icon {
  &::-moz-focus-inner {
    border: 0;
  }

  &::-moz-focus-inner,
  &:focus {
    outline: 0 !important;
  }

  .fa {
    position: absolute;
    top: 16px;
    inset-inline-end: 10px;
    z-index: 2;
    display: inline-block;
    opacity: 0;
    transition: all 100ms linear;
    transition-property: transform, opacity;
    font-size: 18px;
    width: 18px;
    height: 18px;
    color: $secondary-text-color;
    cursor: default;
    pointer-events: none;

    &.active {
      pointer-events: auto;
      opacity: 0.3;
    }
  }

  .fa-search {
    transform: rotate(90deg);

    &.active {
      pointer-events: none;
      transform: rotate(0deg);
    }
  }

  .fa-times-circle {
    top: 17px;
    transform: rotate(0deg);
    color: $action-button-color;
    cursor: pointer;

    &.active {
      transform: rotate(90deg);
    }

    &:hover {
      color: lighten($action-button-color, 7%);
    }
  }
}

.search-results__header {
  color: $dark-text-color;
  background: lighten($ui-base-color, 2%);
  padding: 15px;
  font-weight: 500;
  font-size: 16px;
  cursor: default;

  .fa {
    display: inline-block;
    margin-inline-end: 5px;
  }
}

.search-results__section {
  margin-bottom: 5px;

  h5 {
    background: darken($ui-base-color, 4%);
    border-bottom: 1px solid lighten($ui-base-color, 8%);
    cursor: default;
    display: flex;
    padding: 15px;
    font-weight: 500;
    font-size: 16px;
    color: $dark-text-color;

    .fa {
      display: inline-block;
      margin-inline-end: 5px;
    }
  }

  .account:last-child,
  & > div:last-child .status {
    border-bottom: 0;
  }
}

.search-results__hashtag {
  display: block;
  padding: 10px;
  color: $secondary-text-color;
  text-decoration: none;

  &:hover,
  &:active,
  &:focus {
    color: lighten($secondary-text-color, 4%);
    text-decoration: underline;
  }
}

.search-results__info {
  padding: 20px;
  color: $darker-text-color;
  text-align: center;
}

.modal-root {
  position: relative;
  z-index: 9999;
}

.modal-root__overlay {
  position: fixed;
  top: 0;
  inset-inline-start: 0;
  inset-inline-end: 0;
  bottom: 0;
  background: rgba($base-overlay-background, 0.7);
  transition: background 0.5s;
}

.modal-root__container {
  position: fixed;
  top: 0;
  inset-inline-start: 0;
  width: 100%;
  height: 100%;
  box-sizing: border-box;
  display: flex;
  flex-direction: column;
  align-items: center;
  justify-content: center;
  align-content: space-around;
  z-index: 9999;
  pointer-events: none;
  user-select: none;
}

.modal-root__modal {
  pointer-events: auto;
  display: flex;
}

.video-modal__container {
  max-width: 100vw;
  max-height: 100vh;
}

.audio-modal__container {
  width: 50vw;
}

.media-modal {
  width: 100%;
  height: 100%;
  position: relative;

  &__close,
  &__zoom-button {
    color: rgba($white, 0.7);

    &:hover,
    &:focus,
    &:active {
      color: $white;
      background-color: rgba($white, 0.15);
    }

    &:focus {
      background-color: rgba($white, 0.3);
    }
  }
}

.media-modal__closer {
  position: absolute;
  top: 0;
  inset-inline-start: 0;
  inset-inline-end: 0;
  bottom: 0;
}

.media-modal__navigation {
  position: absolute;
  top: 0;
  inset-inline-start: 0;
  inset-inline-end: 0;
  bottom: 0;
  pointer-events: none;
  transition: opacity 0.3s linear;
  will-change: opacity;

  * {
    pointer-events: auto;
  }

  &.media-modal__navigation--hidden {
    opacity: 0;

    * {
      pointer-events: none;
    }
  }
}

.media-modal__nav {
  background: transparent;
  box-sizing: border-box;
  border: 0;
  color: rgba($primary-text-color, 0.7);
  cursor: pointer;
  display: flex;
  align-items: center;
  font-size: 24px;
  height: 20vmax;
  margin: auto 0;
  padding: 30px 15px;
  position: absolute;
  top: 0;
  bottom: 0;

  &:hover,
  &:focus,
  &:active {
    color: $primary-text-color;
  }
}

.media-modal__nav--left {
  inset-inline-start: 0;
}

.media-modal__nav--right {
  inset-inline-end: 0;
}

.media-modal__overlay {
  max-width: 600px;
  position: absolute;
  inset-inline-start: 0;
  inset-inline-end: 0;
  bottom: 0;
  margin: 0 auto;

  .picture-in-picture__footer {
    border-radius: 0;
    background: transparent;
    padding: 20px 0;

    .icon-button {
      color: $white;

      &:hover,
      &:focus,
      &:active {
        color: $white;
        background-color: rgba($white, 0.15);
      }

      &:focus {
        background-color: rgba($white, 0.3);
      }

      &.active {
        color: $highlight-text-color;

        &:hover,
        &:focus,
        &:active {
          background: rgba($highlight-text-color, 0.15);
        }

        &:focus {
          background: rgba($highlight-text-color, 0.3);
        }
      }

      &.star-icon.active {
        color: $gold-star;

        &:hover,
        &:focus,
        &:active {
          background: rgba($gold-star, 0.15);
        }

        &:focus {
          background: rgba($gold-star, 0.3);
        }
      }

      &.disabled {
        color: $white;
        background-color: transparent;
        cursor: default;
        opacity: 0.4;
      }
    }
  }
}

.media-modal__pagination {
  display: flex;
  justify-content: center;
  margin-bottom: 20px;
}

.media-modal__page-dot {
  flex: 0 0 auto;
  background-color: $white;
  opacity: 0.4;
  height: 6px;
  width: 6px;
  border-radius: 50%;
  margin: 0 4px;
  padding: 0;
  border: 0;
  font-size: 0;
  transition: opacity 0.2s ease-in-out;

  &.active {
    opacity: 1;
  }
}

.media-modal__close {
  position: absolute;
  inset-inline-end: 8px;
  top: 8px;
  z-index: 100;
}

.media-modal__zoom-button {
  position: absolute;
  inset-inline-end: 64px;
  top: 8px;
  z-index: 100;
  pointer-events: auto;
  transition: opacity 0.3s linear;
  will-change: opacity;
}

.media-modal__zoom-button--hidden {
  pointer-events: none;
  opacity: 0;
}

.onboarding-modal,
.error-modal,
.embed-modal {
  background: $ui-secondary-color;
  color: $inverted-text-color;
  border-radius: 8px;
  overflow: hidden;
  display: flex;
  flex-direction: column;
}

.error-modal__body {
  height: 80vh;
  width: 80vw;
  max-width: 520px;
  max-height: 420px;
  position: relative;

  & > div {
    position: absolute;
    top: 0;
    inset-inline-start: 0;
    width: 100%;
    height: 100%;
    box-sizing: border-box;
    padding: 25px;
    flex-direction: column;
    align-items: center;
    justify-content: center;
    display: flex;
    opacity: 0;
    user-select: text;
  }
}

.error-modal__body {
  display: flex;
  flex-direction: column;
  justify-content: center;
  align-items: center;
  text-align: center;
}

.onboarding-modal__paginator,
.error-modal__footer {
  flex: 0 0 auto;
  background: darken($ui-secondary-color, 8%);
  display: flex;
  padding: 25px;

  & > div {
    min-width: 33px;
  }

  .onboarding-modal__nav,
  .error-modal__nav {
    color: $lighter-text-color;
    border: 0;
    font-size: 14px;
    font-weight: 500;
    padding: 10px 25px;
    line-height: inherit;
    height: auto;
    margin: -10px;
    border-radius: 4px;
    background-color: transparent;

    &:hover,
    &:focus,
    &:active {
      color: darken($lighter-text-color, 4%);
      background-color: darken($ui-secondary-color, 16%);
    }

    &.onboarding-modal__done,
    &.onboarding-modal__next {
      color: $inverted-text-color;

      &:hover,
      &:focus,
      &:active {
        color: lighten($inverted-text-color, 4%);
      }
    }
  }
}

.error-modal__footer {
  justify-content: center;
}

.display-case {
  text-align: center;
  font-size: 15px;
  margin-bottom: 15px;

  &__label {
    font-weight: 500;
    color: $inverted-text-color;
    margin-bottom: 5px;
    text-transform: uppercase;
    font-size: 12px;
  }

  &__case {
    background: $ui-base-color;
    color: $secondary-text-color;
    font-weight: 500;
    padding: 10px;
    border-radius: 4px;
  }
}

.onboard-sliders {
  display: inline-block;
  max-width: 30px;
  max-height: auto;
  margin-inline-start: 10px;
}

.boost-modal,
.confirmation-modal,
.report-modal,
.actions-modal,
.mute-modal,
.block-modal,
.compare-history-modal {
  background: lighten($ui-secondary-color, 8%);
  color: $inverted-text-color;
  border-radius: 8px;
  overflow: hidden;
  max-width: 90vw;
  width: 480px;
  position: relative;
  flex-direction: column;
}

.actions-modal {
  .status {
    background: $white;
    border-bottom-color: $ui-secondary-color;
    padding-top: 10px;
    padding-bottom: 10px;
  }

  .dropdown-menu__separator {
    border-bottom-color: $ui-secondary-color;
  }
}

.boost-modal__container {
  overflow-x: scroll;
  padding: 10px;

  .status {
    user-select: text;
    border-bottom: 0;
  }
}

.boost-modal__action-bar,
.confirmation-modal__action-bar,
.mute-modal__action-bar,
.block-modal__action-bar {
  display: flex;
  justify-content: space-between;
  align-items: center;
  background: $ui-secondary-color;
  padding: 15px;

  & > div {
    flex: 1 1 auto;
    text-align: end;
    color: $lighter-text-color;
    padding-inline-end: 10px;
  }

  .button {
    flex: 0 0 auto;
  }
}

.mute-modal,
.block-modal {
  line-height: 24px;
}

.mute-modal .react-toggle,
.block-modal .react-toggle {
  vertical-align: middle;
}

.report-modal {
  width: 90vw;
  max-width: 700px;
}

.report-dialog-modal {
  max-width: 90vw;
  width: 480px;
  height: 80vh;
  background: lighten($ui-secondary-color, 8%);
  color: $inverted-text-color;
  border-radius: 8px;
  overflow: hidden;
  position: relative;
  flex-direction: column;
  display: flex;

  &__container {
    box-sizing: border-box;
    border-top: 1px solid $ui-secondary-color;
    padding: 20px;
    flex-grow: 1;
    display: flex;
    flex-direction: column;
    min-height: 0;
    overflow: auto;
  }

  &__title {
    font-size: 28px;
    line-height: 33px;
    font-weight: 700;
    margin-bottom: 15px;

    @media screen and (max-height: 800px) {
      font-size: 22px;
    }
  }

  &__subtitle {
    font-size: 17px;
    font-weight: 600;
    line-height: 22px;
    margin-bottom: 4px;
  }

  &__lead {
    font-size: 17px;
    line-height: 22px;
    color: lighten($inverted-text-color, 16%);
    margin-bottom: 30px;

    a {
      text-decoration: none;
      color: $inverted-text-color;
      font-weight: 500;

      &:hover {
        text-decoration: underline;
      }
    }
  }

  &__actions {
    margin-top: 30px;
    display: flex;

    .button {
      flex: 1 1 auto;
    }
  }

  &__statuses {
    flex-grow: 1;
    min-height: 0;
    overflow: auto;
  }

  .status__content a {
    color: $highlight-text-color;
  }

  .status__content,
  .status__content p {
    color: $inverted-text-color;
  }

  .status__content__spoiler-link {
    color: $primary-text-color;
    background: $ui-primary-color;

    &:hover {
      background: lighten($ui-primary-color, 8%);
    }
  }

  .dialog-option .poll__input {
    border-color: $inverted-text-color;
    color: $ui-secondary-color;
    display: inline-flex;
    align-items: center;
    justify-content: center;

    svg {
      width: 8px;
      height: auto;
    }

    &:active,
    &:focus,
    &:hover {
      border-color: lighten($inverted-text-color, 15%);
      border-width: 4px;
    }

    &.active {
      border-color: $inverted-text-color;
      background: $inverted-text-color;
    }
  }

  .poll__option.dialog-option {
    padding: 15px 0;
    flex: 0 0 auto;
    border-bottom: 1px solid $ui-secondary-color;

    &:last-child {
      border-bottom: 0;
    }

    & > .poll__option__text {
      font-size: 13px;
      color: lighten($inverted-text-color, 16%);

      strong {
        font-size: 17px;
        font-weight: 500;
        line-height: 22px;
        color: $inverted-text-color;
        display: block;
        margin-bottom: 4px;

        &:last-child {
          margin-bottom: 0;
        }
      }
    }
  }

  .flex-spacer {
    background: transparent;
  }

  &__textarea {
    display: block;
    box-sizing: border-box;
    width: 100%;
    color: $inverted-text-color;
    background: $simple-background-color;
    padding: 10px;
    font-family: inherit;
    font-size: 17px;
    line-height: 22px;
    resize: vertical;
    border: 0;
    outline: 0;
    border-radius: 4px;
    margin: 20px 0;

    &::placeholder {
      color: $dark-text-color;
    }

    &:focus {
      outline: 0;
    }
  }

  &__toggle {
    display: flex;
    align-items: center;

    & > span {
      font-size: 17px;
      font-weight: 500;
      margin-inline-start: 10px;
    }
  }

  .button.button-secondary {
    border-color: $inverted-text-color;
    color: $inverted-text-color;
    flex: 0 0 auto;

    &:hover,
    &:focus,
    &:active {
      border-color: lighten($inverted-text-color, 15%);
      color: lighten($inverted-text-color, 15%);
    }
  }

  hr {
    border: 0;
    background: transparent;
    margin: 15px 0;
  }

  .emoji-mart-search {
    padding-inline-end: 10px;
  }

  .emoji-mart-search-icon {
    inset-inline-end: 10px + 5px;
  }
}

.report-modal__container {
  display: flex;
  border-top: 1px solid $ui-secondary-color;

  @media screen and (max-width: 480px) {
    flex-wrap: wrap;
    overflow-y: auto;
  }
}

.report-modal__statuses,
.report-modal__comment {
  box-sizing: border-box;
  width: 50%;

  @media screen and (max-width: 480px) {
    width: 100%;
  }
}

.report-modal__statuses,
.focal-point-modal__content {
  flex: 1 1 auto;
  min-height: 20vh;
  max-height: 80vh;
  overflow-y: auto;
  overflow-x: hidden;

  .status__content a {
    color: $highlight-text-color;
  }

  .status__content,
  .status__content p {
    color: $inverted-text-color;
  }

  @media screen and (max-width: 480px) {
    max-height: 10vh;
  }
}

.focal-point-modal__content {
  @media screen and (max-width: 480px) {
    max-height: 40vh;
  }
}

.setting-divider {
  background: transparent;
  border: 0;
  margin: 0;
  width: 100%;
  height: 1px;
  margin-bottom: 29px;
}

.report-modal__comment {
  padding: 20px;
  border-inset-inline-end: 1px solid $ui-secondary-color;
  max-width: 320px;

  p {
    font-size: 14px;
    line-height: 20px;
    margin-bottom: 20px;
  }

  .setting-text-label {
    display: block;
    color: $inverted-text-color;
    font-size: 14px;
    font-weight: 500;
    margin-bottom: 10px;
  }

  .setting-text {
    width: 100%;
    resize: none;
    min-height: 100px;
    max-height: 50vh;
    border: 0;
  }

  .setting-toggle {
    margin-top: 20px;
    margin-bottom: 24px;

    &__label {
      color: $inverted-text-color;
      font-size: 14px;
    }
  }

  @media screen and (max-width: 480px) {
    padding: 10px;
    max-width: 100%;
    order: 2;

    .setting-toggle {
      margin-bottom: 4px;
    }
  }
}

.actions-modal {
  max-height: 80vh;
  max-width: 80vw;

  .status {
    overflow-y: auto;
    max-height: 300px;
  }

  .actions-modal__item-label {
    font-weight: 500;
  }

  ul {
    overflow-y: auto;
    flex-shrink: 0;
    max-height: 80vh;

    &.with-status {
      max-height: calc(80vh - 75px);
    }

    li:empty {
      margin: 0;
    }

    li:not(:empty) {
      a {
        color: $inverted-text-color;
        display: flex;
        padding: 12px 16px;
        font-size: 15px;
        align-items: center;
        text-decoration: none;

        &,
        button {
          transition: none;
        }

        &.active,
        &:hover,
        &:active,
        &:focus {
          &,
          button {
            background: $ui-highlight-color;
            color: $primary-text-color;
          }
        }

        button:first-child {
          margin-inline-end: 10px;
        }
      }
    }
  }
}

.confirmation-modal__action-bar,
.mute-modal__action-bar,
.block-modal__action-bar {
  .confirmation-modal__secondary-button {
    flex-shrink: 1;
  }
}

.confirmation-modal__secondary-button,
.confirmation-modal__cancel-button,
.mute-modal__cancel-button,
.block-modal__cancel-button {
  background-color: transparent;
  color: $lighter-text-color;
  font-size: 14px;
  font-weight: 500;

  &:hover,
  &:focus,
  &:active {
    color: darken($lighter-text-color, 4%);
    background-color: transparent;
  }
}

.confirmation-modal__container,
.mute-modal__container,
.block-modal__container,
.report-modal__target {
  padding: 30px;
  font-size: 16px;

  strong {
    font-weight: 500;

    @each $lang in $cjk-langs {
      &:lang(#{$lang}) {
        font-weight: 700;
      }
    }
  }

  select {
    appearance: none;
    box-sizing: border-box;
    font-size: 14px;
    color: $inverted-text-color;
    display: inline-block;
    width: auto;
    outline: 0;
    font-family: inherit;
    background: $simple-background-color
      url("data:image/svg+xml;utf8,<svg xmlns='http://www.w3.org/2000/svg' viewBox='0 0 14.933 18.467' height='19.698' width='15.929'><path d='M3.467 14.967l-3.393-3.5H14.86l-3.392 3.5c-1.866 1.925-3.666 3.5-4 3.5-.335 0-2.135-1.575-4-3.5zm.266-11.234L7.467 0 11.2 3.733l3.733 3.734H0l3.733-3.734z' fill='#{hex-color(darken($simple-background-color, 14%))}'/></svg>")
      no-repeat right 8px center / auto 16px;
    border: 1px solid darken($simple-background-color, 14%);
    border-radius: 4px;
    padding: 6px 10px;
    padding-inline-end: 30px;
  }
}

.confirmation-modal__container,
.report-modal__target {
  text-align: center;
}

.block-modal,
.mute-modal {
  &__explanation {
    margin-top: 20px;
  }

  .setting-toggle {
    margin-top: 20px;
    margin-bottom: 24px;
    display: flex;
    align-items: center;

    &__label {
      color: $inverted-text-color;
      margin: 0;
      margin-inline-start: 8px;
    }
  }
}

.report-modal__target {
  padding: 15px;

  .report-modal__close {
    position: absolute;
    top: 10px;
    inset-inline-end: 10px;
  }
}

.compare-history-modal {
  .report-modal__target {
    border-bottom: 1px solid $ui-secondary-color;
  }

  &__container {
    padding: 30px;
    pointer-events: all;
    overflow-y: auto;
  }

  .status__content {
    color: $inverted-text-color;
    font-size: 19px;
    line-height: 24px;

    .emojione {
      min-width: 24px;
      max-width: min(8em, 100%);
      height: 24px;
      margin: -1px 0 0;
    }

    a {
      color: $highlight-text-color;
    }

    hr {
      height: 0.25rem;
      padding: 0;
      background-color: $ui-secondary-color;
      border: 0;
      margin: 20px 0;
    }
  }

  .media-gallery,
  .audio-player,
  .video-player {
    margin-top: 15px;
  }
}

.loading-bar {
  background-color: $highlight-text-color;
  height: 3px;
  position: fixed;
  top: 0;
  inset-inline-start: 0;
  z-index: 9999;
}

.media-gallery__gifv__label {
  display: block;
  position: absolute;
  color: $primary-text-color;
  background: rgba($base-overlay-background, 0.5);
  bottom: 6px;
  inset-inline-start: 6px;
  padding: 2px 6px;
  border-radius: 2px;
  font-size: 11px;
  font-weight: 600;
  z-index: 1;
  pointer-events: none;
  opacity: 0.9;
  transition: opacity 0.1s ease;
  line-height: 18px;
}

.media-gallery__gifv {
  &:hover {
    .media-gallery__gifv__label {
      opacity: 1;
    }
  }
}

.attachment-list {
  display: flex;
  font-size: 14px;
  border: 1px solid lighten($ui-base-color, 8%);
  border-radius: 4px;
  margin-top: 16px;
  overflow: hidden;

  &__icon {
    flex: 0 0 auto;
    color: $dark-text-color;
    padding: 8px 18px;
    cursor: default;
    border-inset-inline-end: 1px solid lighten($ui-base-color, 8%);
    display: flex;
    flex-direction: column;
    align-items: center;
    justify-content: center;
    font-size: 26px;

    .fa {
      display: block;
    }
  }

  &__list {
    list-style: none;
    padding: 4px 0;
    padding-inline-start: 8px;
    display: flex;
    flex-direction: column;
    justify-content: center;

    li {
      display: block;
      padding: 4px 0;
    }

    a {
      text-decoration: none;
      color: $dark-text-color;
      font-weight: 500;

      &:hover {
        text-decoration: underline;
      }
    }
  }

  &.compact {
    border: 0;

    .attachment-list__list {
      padding: 0;
      display: block;
    }

    .fa {
      color: $dark-text-color;
    }
  }
}

/* Media Gallery */
.media-gallery {
  box-sizing: border-box;
  margin-top: 8px;
  overflow: hidden;
  border-radius: 4px;
  position: relative;
  width: 100%;
  min-height: 64px;
}

.media-gallery__item {
  border: 0;
  box-sizing: border-box;
  display: block;
  float: inline-start;
  position: relative;
  border-radius: 4px;
  overflow: hidden;

  &.standalone {
    .media-gallery__item-gifv-thumbnail {
      transform: none;
      top: 0;
    }
  }
}

.media-gallery__item-thumbnail {
  cursor: zoom-in;
  display: block;
  text-decoration: none;
  color: $secondary-text-color;
  position: relative;
  z-index: 1;

  &,
  img {
    height: 100%;
    width: 100%;
  }

  img {
    object-fit: cover;
  }
}

.media-gallery__preview {
  width: 100%;
  height: 100%;
  object-fit: cover;
  position: absolute;
  top: 0;
  inset-inline-start: 0;
  z-index: 0;
  background: $base-overlay-background;

  &--hidden {
    display: none;
  }
}

.media-gallery__gifv {
  height: 100%;
  overflow: hidden;
  position: relative;
  width: 100%;
}

.media-gallery__item-gifv-thumbnail {
  cursor: zoom-in;
  height: 100%;
  object-fit: cover;
  position: relative;
  top: 50%;
  transform: translateY(-50%);
  width: 100%;
  z-index: 1;
}

.media-gallery__item-thumbnail-label {
  clip: rect(1px 1px 1px 1px); /* IE6, IE7 */
  clip: rect(1px, 1px, 1px, 1px);
  overflow: hidden;
  position: absolute;
}

/* End Media Gallery */

.detailed,
.fullscreen {
  .video-player__volume__current,
  .video-player__volume::before {
    bottom: 27px;
  }

  .video-player__volume__handle {
    bottom: 23px;
  }
}

.audio-player {
  overflow: hidden;
  box-sizing: border-box;
  position: relative;
  background: darken($ui-base-color, 8%);
  border-radius: 4px;
  padding-bottom: 44px;
  direction: ltr;

  &.editable {
    border-radius: 0;
    height: 100%;
  }

  &.inactive {
    audio,
    .video-player__controls {
      visibility: hidden;
    }
  }

  .video-player__volume::before,
  .video-player__seek::before {
    background: currentColor;
    opacity: 0.15;
  }

  .video-player__seek__buffer {
    background: currentColor;
    opacity: 0.2;
  }

  .video-player__buttons button,
  .video-player__buttons a {
    color: currentColor;
    opacity: 0.75;

    &:active,
    &:hover,
    &:focus {
      color: currentColor;
      opacity: 1;
    }
  }

  .video-player__time-sep,
  .video-player__time-total,
  .video-player__time-current {
    color: currentColor;
  }

  .video-player__seek::before,
  .video-player__seek__buffer,
  .video-player__seek__progress {
    top: 0;
  }

  .video-player__seek__handle {
    top: -4px;
  }

  .video-player__controls {
    padding-top: 10px;
    background: transparent;
  }
}

.video-player {
  overflow: hidden;
  position: relative;
  background: $base-shadow-color;
  max-width: 100%;
  border-radius: 4px;
  box-sizing: border-box;
  direction: ltr;
  color: $white;

  &.editable {
    border-radius: 0;
    height: 100% !important;
  }

  &:focus {
    outline: 0;
  }

  video {
    display: block;
    max-width: 100vw;
    max-height: 80vh;
    z-index: 1;
  }

  &.fullscreen {
    width: 100% !important;
    height: 100% !important;
    margin: 0;

    video {
      max-width: 100% !important;
      max-height: 100% !important;
      width: 100% !important;
      height: 100% !important;
      outline: 0;
    }
  }

  &.inline {
    video {
      object-fit: contain;
      position: relative;
      top: 50%;
      transform: translateY(-50%);
    }
  }

  &__controls {
    position: absolute;
    z-index: 2;
    bottom: 0;
    inset-inline-start: 0;
    inset-inline-end: 0;
    box-sizing: border-box;
    background: linear-gradient(
      0deg,
      rgba($base-shadow-color, 0.85) 0,
      rgba($base-shadow-color, 0.45) 60%,
      transparent
    );
    padding: 0 15px;
    opacity: 0;
    transition: opacity 0.1s ease;

    &.active {
      opacity: 1;
    }
  }

  &.inactive {
    video,
    .video-player__controls {
      visibility: hidden;
    }
  }

  &__spoiler {
    display: none;
    position: absolute;
    top: 0;
    inset-inline-start: 0;
    width: 100%;
    height: 100%;
    z-index: 4;
    border: 0;
    background: $base-overlay-background;
    color: $darker-text-color;
    transition: none;
    pointer-events: none;

    &.active {
      display: block;
      pointer-events: auto;

      &:hover,
      &:active,
      &:focus {
        color: lighten($darker-text-color, 7%);
      }
    }

    &__title {
      display: block;
      font-size: 14px;
    }

    &__subtitle {
      display: block;
      font-size: 11px;
      font-weight: 500;
    }
  }

  &__buttons-bar {
    display: flex;
    justify-content: space-between;
    padding-bottom: 8px;
    margin: 0 -5px;

    .video-player__download__icon {
      color: inherit;
    }
  }

  &__buttons {
    display: flex;
    flex: 0 1 auto;
    min-width: 30px;
    align-items: center;
    font-size: 16px;
    white-space: nowrap;
    overflow: hidden;
    text-overflow: ellipsis;

    .player-button {
      display: inline-block;
      outline: 0;
      flex: 0 0 auto;
      background: transparent;
      padding: 5px;
      font-size: 16px;
      border: 0;
      color: rgba($white, 0.75);

      &:active,
      &:hover,
      &:focus {
        color: $white;
      }
    }
  }

  &__time {
    display: inline;
    flex: 0 1 auto;
    overflow: hidden;
    text-overflow: ellipsis;
    margin: 0 5px;
  }

  &__time-sep,
  &__time-total,
  &__time-current {
    font-size: 14px;
    font-weight: 500;
  }

  &__time-current {
    color: $white;
  }

  &__time-sep {
    display: inline-block;
    margin: 0 6px;
  }

  &__time-sep,
  &__time-total {
    color: $white;
  }

  &__volume {
    flex: 0 0 auto;
    display: inline-flex;
    cursor: pointer;
    height: 24px;
    position: relative;
    overflow: hidden;

    .no-reduce-motion & {
      transition: all 100ms linear;
    }

    &.active {
      overflow: visible;
      width: 50px;
      margin-inline-end: 16px;
    }

    &::before {
      content: '';
      width: 50px;
      background: rgba($white, 0.35);
      border-radius: 4px;
      display: block;
      position: absolute;
      height: 4px;
      inset-inline-start: 0;
      top: 50%;
      transform: translate(0, -50%);
    }

    &__current {
      display: block;
      position: absolute;
      height: 4px;
      border-radius: 4px;
      inset-inline-start: 0;
      top: 50%;
      transform: translate(0, -50%);
      background: lighten($ui-highlight-color, 8%);
    }

    &__handle {
      position: absolute;
      z-index: 3;
      border-radius: 50%;
      width: 12px;
      height: 12px;
      top: 50%;
      inset-inline-start: 0;
      margin-inline-start: -6px;
      transform: translate(0, -50%);
      background: lighten($ui-highlight-color, 8%);
      box-shadow: 1px 2px 6px rgba($base-shadow-color, 0.2);
      opacity: 0;

      .no-reduce-motion & {
        transition: opacity 100ms linear;
      }
    }

    &.active &__handle {
      opacity: 1;
    }
  }

  &__link {
    padding: 2px 10px;

    a {
      text-decoration: none;
      font-size: 14px;
      font-weight: 500;
      color: $white;

      &:hover,
      &:active,
      &:focus {
        text-decoration: underline;
      }
    }
  }

  &__seek {
    cursor: pointer;
    height: 24px;
    position: relative;

    &::before {
      content: '';
      width: 100%;
      background: rgba($white, 0.35);
      border-radius: 4px;
      display: block;
      position: absolute;
      height: 4px;
      top: 14px;
    }

    &__progress,
    &__buffer {
      display: block;
      position: absolute;
      height: 4px;
      border-radius: 4px;
      top: 14px;
      background: lighten($ui-highlight-color, 8%);
    }

    &__buffer {
      background: rgba($white, 0.2);
    }

    &__handle {
      position: absolute;
      z-index: 3;
      opacity: 0;
      border-radius: 50%;
      width: 12px;
      height: 12px;
      top: 10px;
      margin-inline-start: -6px;
      background: lighten($ui-highlight-color, 8%);
      box-shadow: 1px 2px 6px rgba($base-shadow-color, 0.2);

      .no-reduce-motion & {
        transition: opacity 0.1s ease;
      }

      &.active {
        opacity: 1;
      }
    }

    &:hover {
      .video-player__seek__handle {
        opacity: 1;
      }
    }
  }

  &.detailed,
  &.fullscreen {
    .video-player__buttons {
      .player-button {
        padding-top: 10px;
        padding-bottom: 10px;
      }
    }
  }
}

.gifv {
  video {
    max-width: 100vw;
    max-height: 80vh;
  }
}

.scrollable .account-card {
  margin: 10px;
  background: lighten($ui-base-color, 8%);
}

.scrollable .account-card__title__avatar {
  img,
  .account__avatar {
    border-color: lighten($ui-base-color, 8%);
  }
}

.scrollable .account-card__bio::after {
  background: linear-gradient(
    to left,
    lighten($ui-base-color, 8%),
    transparent
  );
}

.account-gallery__container {
  display: flex;
  flex-wrap: wrap;
  padding: 4px 2px;
}

.account-gallery__item {
  border: 0;
  box-sizing: border-box;
  display: block;
  position: relative;
  border-radius: 4px;
  overflow: hidden;
  margin: 2px;

  &__icons {
    position: absolute;
    top: 50%;
    inset-inline-start: 50%;
    transform: translate(-50%, -50%);
    font-size: 24px;
  }
}

.notification__filter-bar,
.account__section-headline {
  background: darken($ui-base-color, 4%);
  border-bottom: 1px solid lighten($ui-base-color, 8%);
  cursor: default;
  display: flex;
  flex-shrink: 0;

  button {
    background: darken($ui-base-color, 4%);
    border: 0;
    margin: 0;
  }

  button,
  a {
    display: block;
    flex: 1 1 auto;
    color: $darker-text-color;
    padding: 15px 0;
    font-size: 14px;
    font-weight: 500;
    text-align: center;
    text-decoration: none;
    position: relative;
    width: 100%;
    white-space: nowrap;

    &.active {
      color: $secondary-text-color;

      &::before,
      &::after {
        display: block;
        content: '';
        position: absolute;
        bottom: 0;
        inset-inline-start: 50%;
        width: 0;
        height: 0;
        transform: translateX(-50%);
        border-style: solid;
        border-width: 0 10px 10px;
        border-color: transparent transparent lighten($ui-base-color, 8%);
      }

      &::after {
        bottom: -1px;
        border-color: transparent transparent $ui-base-color;
      }
    }
  }

  &.directory__section-headline {
    background: darken($ui-base-color, 2%);
    border-bottom-color: transparent;

    a,
    button {
      &.active {
        &::before {
          display: none;
        }

        &::after {
          border-color: transparent transparent darken($ui-base-color, 7%);
        }
      }
    }
  }
}

.filter-form {
  background: $ui-base-color;

  &__column {
    padding: 10px 15px;
    padding-bottom: 0;
  }

  .radio-button {
    display: block;
  }
}

.column-settings__row .radio-button {
  display: block;
}

.radio-button {
  font-size: 14px;
  position: relative;
  display: inline-block;
  padding: 6px 0;
  line-height: 18px;
  white-space: nowrap;
  overflow: hidden;
  text-overflow: ellipsis;
  cursor: pointer;

  input[type='radio'],
  input[type='checkbox'] {
    display: none;
  }

  &__input {
    display: inline-block;
    position: relative;
    border: 1px solid $ui-primary-color;
    box-sizing: border-box;
    width: 18px;
    height: 18px;
    flex: 0 0 auto;
    margin-inline-end: 10px;
    top: -1px;
    border-radius: 50%;
    vertical-align: middle;

    &.checked {
      border-color: lighten($ui-highlight-color, 4%);
      background: lighten($ui-highlight-color, 4%);
    }
  }
}

::-webkit-scrollbar-thumb {
  border-radius: 0;
}

noscript {
  text-align: center;

  img {
    width: 200px;
    opacity: 0.5;
    animation: flicker 4s infinite;
  }

  div {
    font-size: 14px;
    margin: 30px auto;
    color: $secondary-text-color;
    max-width: 400px;

    a {
      color: $highlight-text-color;
      text-decoration: underline;

      &:hover {
        text-decoration: none;
      }
    }
  }
}

@keyframes flicker {
  0% {
    opacity: 1;
  }

  30% {
    opacity: 0.75;
  }

  100% {
    opacity: 1;
  }
}

@media screen and (max-width: 630px) and (max-height: 400px) {
  $duration: 400ms;
  $delay: 100ms;

  .tabs-bar,
  .search {
    will-change: margin-top;
    transition: margin-top $duration $delay;
  }

  .navigation-bar {
    will-change: padding-bottom;
    transition: padding-bottom $duration $delay;
  }

  .navigation-bar {
    & > a:first-child {
      will-change: margin-top, margin-inline-start, margin-inline-end, width;
      transition: margin-top $duration $delay,
        margin-inline-start $duration ($duration + $delay),
        margin-inline-end $duration ($duration + $delay);
    }

    & > .navigation-bar__profile-edit {
      will-change: margin-top;
      transition: margin-top $duration $delay;
    }

    .navigation-bar__actions {
      & > .icon-button.close {
        will-change: opacity transform;
        transition: opacity $duration * 0.5 $delay, transform $duration $delay;
      }

      & > .compose__action-bar .icon-button {
        will-change: opacity transform;
        transition: opacity $duration * 0.5 $delay + $duration * 0.5,
          transform $duration $delay;
      }
    }
  }

  .is-composing {
    .tabs-bar,
    .search {
      margin-top: -50px;
    }

    .navigation-bar {
      padding-bottom: 0;

      & > a:first-child {
        margin: -100px 10px 0 -50px;
      }

      .navigation-bar__profile {
        padding-top: 2px;
      }

      .navigation-bar__profile-edit {
        position: absolute;
        margin-top: -60px;
      }

      .navigation-bar__actions {
        .icon-button.close {
          pointer-events: auto;
          opacity: 1;
          transform: scale(1, 1) translate(0, 0);
          bottom: 5px;
        }

        .compose__action-bar .icon-button {
          pointer-events: none;
          opacity: 0;
          transform: scale(0, 1) translate(100%, 0);
        }
      }
    }
  }
}

.embed-modal {
  width: auto;
  max-width: 80vw;
  max-height: 80vh;

  h4 {
    padding: 30px;
    font-weight: 500;
    font-size: 16px;
    text-align: center;
  }

  .embed-modal__container {
    padding: 10px;

    .hint {
      margin-bottom: 15px;
    }

    .embed-modal__html {
      outline: 0;
      box-sizing: border-box;
      display: block;
      width: 100%;
      border: 0;
      padding: 10px;
      font-family: $font-monospace, monospace;
      background: $ui-base-color;
      color: $primary-text-color;
      font-size: 14px;
      margin: 0;
      margin-bottom: 15px;
      border-radius: 4px;

      &::-moz-focus-inner {
        border: 0;
      }

      &::-moz-focus-inner,
      &:focus,
      &:active {
        outline: 0 !important;
      }

      &:focus {
        background: lighten($ui-base-color, 4%);
      }

      @media screen and (max-width: 600px) {
        font-size: 16px;
      }
    }

    .embed-modal__iframe {
      width: 400px;
      max-width: 100%;
      overflow: hidden;
      border: 0;
      border-radius: 4px;
    }
  }
}

.moved-account-banner,
.follow-request-banner {
  padding: 20px;
  background: lighten($ui-base-color, 4%);
  display: flex;
  align-items: center;
  flex-direction: column;

  &__message {
    color: $darker-text-color;
    padding: 8px 0;
    padding-top: 0;
    padding-bottom: 4px;
    font-size: 14px;
    font-weight: 500;
    text-align: center;
    margin-bottom: 16px;
  }

  &__action {
    display: flex;
    justify-content: space-between;
    align-items: center;
    gap: 15px;
    width: 100%;
  }

  .detailed-status__display-name {
    margin-bottom: 0;
  }
}

.follow-request-banner .button {
  width: 100%;
}

.column-inline-form {
  padding: 15px;
  display: flex;
  justify-content: flex-start;
  gap: 15px;
  align-items: center;
  background: lighten($ui-base-color, 4%);

  label {
    flex: 1 1 auto;

    input {
      width: 100%;
    }
  }
}

.drawer__backdrop {
  cursor: pointer;
  position: absolute;
  top: 0;
  inset-inline-start: 0;
  width: 100%;
  height: 100%;
  background: rgba($base-overlay-background, 0.5);
}

.list-editor {
  background: $ui-base-color;
  flex-direction: column;
  border-radius: 8px;
  box-shadow: 2px 4px 15px rgba($base-shadow-color, 0.4);
  width: 380px;
  overflow: hidden;

  @media screen and (max-width: 420px) {
    width: 90%;
  }

  h4 {
    padding: 15px 0;
    background: lighten($ui-base-color, 13%);
    font-weight: 500;
    font-size: 16px;
    text-align: center;
    border-radius: 8px 8px 0 0;
  }

  .drawer__pager {
    height: 50vh;
  }

  .drawer__inner {
    border-radius: 0 0 8px 8px;

    &.backdrop {
      width: calc(100% - 60px);
      box-shadow: 2px 4px 15px rgba($base-shadow-color, 0.4);
      border-radius: 0 0 0 8px;
    }
  }

  &__accounts {
    overflow-y: auto;
  }

  .account__display-name {
    &:hover strong {
      text-decoration: none;
    }
  }

  .account__avatar {
    cursor: default;
  }

  .search {
    margin-bottom: 0;
  }
}

.list-adder {
  background: $ui-base-color;
  flex-direction: column;
  border-radius: 8px;
  box-shadow: 2px 4px 15px rgba($base-shadow-color, 0.4);
  width: 380px;
  overflow: hidden;

  @media screen and (max-width: 420px) {
    width: 90%;
  }

  &__account {
    background: lighten($ui-base-color, 13%);
  }

  &__lists {
    background: lighten($ui-base-color, 13%);
    height: 50vh;
    border-radius: 0 0 8px 8px;
    overflow-y: auto;
  }

  .list {
    padding: 10px;
    border-bottom: 1px solid lighten($ui-base-color, 8%);
  }

  .list__wrapper {
    display: flex;
  }

  .list__display-name {
    flex: 1 1 auto;
    overflow: hidden;
    text-decoration: none;
    font-size: 16px;
    padding: 10px;
  }
}

.focal-point {
  position: relative;
  cursor: move;
  overflow: hidden;
  height: 100%;
  display: flex;
  justify-content: center;
  align-items: center;
  background: $base-shadow-color;

  img,
  video,
  canvas {
    display: block;
    max-height: 80vh;
    width: 100%;
    height: auto;
    margin: 0;
    object-fit: contain;
    background: $base-shadow-color;
  }

  &__reticle {
    position: absolute;
    width: 100px;
    height: 100px;
    transform: translate(-50%, -50%);
    background: url('../images/reticle.png') no-repeat 0 0;
    border-radius: 50%;
    box-shadow: 0 0 0 9999em rgba($base-shadow-color, 0.35);
  }

  &__overlay {
    position: absolute;
    width: 100%;
    height: 100%;
    top: 0;
    inset-inline-start: 0;
  }

  &__preview {
    position: absolute;
    bottom: 10px;
    inset-inline-end: 10px;
    z-index: 2;
    cursor: move;
    transition: opacity 0.1s ease;

    &:hover {
      opacity: 0.5;
    }

    strong {
      color: $primary-text-color;
      font-size: 14px;
      font-weight: 500;
      display: block;
      margin-bottom: 5px;
    }

    div {
      border-radius: 4px;
      box-shadow: 0 0 14px rgba($base-shadow-color, 0.2);
    }
  }

  @media screen and (max-width: 480px) {
    img,
    video {
      max-height: 100%;
    }

    &__preview {
      display: none;
    }
  }
}

.account__header__content {
  color: $darker-text-color;
  font-size: 14px;
  font-weight: 400;
  overflow: hidden;
  word-break: normal;
  word-wrap: break-word;

  p {
    margin-bottom: 20px;

    &:last-child {
      margin-bottom: 0;
    }
  }

  a {
    color: inherit;
    text-decoration: underline;

    &:hover {
      text-decoration: none;
    }
  }
}

.account__header {
  overflow: hidden;
  background: lighten($ui-base-color, 4%);

  &.inactive {
    opacity: 0.5;

    .account__header__image,
    .account__avatar {
      filter: grayscale(100%);
    }
  }

  &__info {
    position: absolute;
    top: 10px;
    inset-inline-start: 10px;
  }

  &__image {
    overflow: hidden;
    height: 145px;
    position: relative;
    background: darken($ui-base-color, 4%);

    img {
      object-fit: cover;
      display: block;
      width: 100%;
      height: 100%;
      margin: 0;
    }
  }

  &__bar {
    position: relative;
    padding: 0 20px;
    border-bottom: 1px solid lighten($ui-base-color, 12%);

    .avatar {
      display: block;
      flex: 0 0 auto;
      width: 94px;

      .account__avatar {
        background: darken($ui-base-color, 8%);
        border: 2px solid lighten($ui-base-color, 4%);
      }
    }
  }

  &__tabs {
    display: flex;
    align-items: flex-start;
    justify-content: space-between;
    margin-top: -55px;
    padding-top: 10px;
    gap: 8px;
    overflow: hidden;
    margin-inline-start: -2px; // aligns the pfp with content below

    &__buttons {
      display: flex;
      align-items: center;
      gap: 8px;
      padding-top: 55px;
      overflow: hidden;

      .button {
        flex-shrink: 1;
        white-space: nowrap;

        @media screen and (max-width: $no-gap-breakpoint) {
          min-width: 0;
        }
      }

      .icon-button {
        border: 1px solid lighten($ui-base-color, 12%);
        border-radius: 4px;
        box-sizing: content-box;
        padding: 2px;
      }
    }

    &__name {
      margin-top: 16px;
      margin-bottom: 16px;

      .account-role {
        vertical-align: top;
      }

      .emojione {
        min-width: 22px;
        max-width: min(8em, 100%);
        height: 22px;
      }

      h1 {
        font-size: 17px;
        line-height: 22px;
        color: $primary-text-color;
        font-weight: 700;
        overflow: hidden;
        white-space: nowrap;
        text-overflow: ellipsis;

        small {
          display: block;
          font-size: 15px;
          color: $darker-text-color;
          font-weight: 400;
          overflow: hidden;
          text-overflow: ellipsis;

          span {
            user-select: all;
          }
        }
      }
    }

    .spacer {
      flex: 1 1 auto;
    }
  }

  &__bio {
    .account__header__content {
      color: $primary-text-color;
    }

    .account__header__fields {
      margin: 0;
      margin-top: 16px;
      border-radius: 4px;
      background: darken($ui-base-color, 4%);
      border: 0;

      dl {
        display: block;
        padding: 11px 16px;
        border-bottom-color: lighten($ui-base-color, 4%);
      }

      dd,
      dt {
        font-size: 13px;
        line-height: 18px;
        padding: 0;
        text-align: initial;
      }

      dt {
        width: auto;
        background: transparent;
        text-transform: uppercase;
        color: $dark-text-color;
      }

      dd {
        color: $darker-text-color;
      }

      a {
        color: lighten($ui-highlight-color, 8%);
      }

      .verified {
        border: 1px solid rgba($valid-value-color, 0.5);
        margin-top: -1px;

        &:first-child {
          border-top-left-radius: 4px;
          border-top-right-radius: 4px;
          margin-top: 0;
        }

        &:last-child {
          border-bottom-left-radius: 4px;
          border-bottom-right-radius: 4px;
        }

        dt,
        dd {
          color: $valid-value-color;
        }

        a {
          color: $valid-value-color;
        }
      }
    }
  }

  &__extra {
    margin-top: 16px;

    &__links {
      font-size: 14px;
      color: $darker-text-color;
      margin: 0 -10px;
      padding-top: 16px;
      padding-bottom: 10px;

      a {
        display: inline-block;
        color: $darker-text-color;
        text-decoration: none;
        padding: 5px 10px;
        font-weight: 500;

        strong {
          font-weight: 700;
          color: $primary-text-color;
        }
      }
    }
  }

  &__account-note {
    color: $primary-text-color;
    font-size: 14px;
    font-weight: 400;
    margin-bottom: 10px;

    label {
      display: block;
      font-size: 12px;
      font-weight: 500;
      color: $darker-text-color;
      text-transform: uppercase;
      margin-bottom: 5px;
    }

    textarea {
      display: block;
      box-sizing: border-box;
      width: calc(100% + 20px);
      color: $secondary-text-color;
      background: transparent;
      padding: 10px;
      margin: 0 -10px;
      font-family: inherit;
      font-size: 14px;
      resize: none;
      border: 0;
      outline: 0;
      border-radius: 4px;

      &::placeholder {
        color: $dark-text-color;
        opacity: 1;
      }

      &:focus {
        background: $ui-base-color;
      }
    }
  }
}

.verified-badge {
  display: inline-flex;
  align-items: center;
  color: $valid-value-color;
  gap: 4px;

  a {
    color: inherit;
    font-weight: 500;
    text-decoration: none;
  }
}

.trends {
  &__header {
    color: $dark-text-color;
    background: lighten($ui-base-color, 2%);
    border-bottom: 1px solid darken($ui-base-color, 4%);
    font-weight: 500;
    padding: 15px;
    font-size: 16px;
    cursor: default;

    .fa {
      display: inline-block;
      margin-inline-end: 5px;
    }
  }

  &__item {
    display: flex;
    align-items: center;
    padding: 15px;
    border-bottom: 1px solid lighten($ui-base-color, 8%);
    gap: 15px;

    &:last-child {
      border-bottom: 0;
    }

    &__name {
      flex: 1 1 auto;
      color: $dark-text-color;
      overflow: hidden;
      text-overflow: ellipsis;
      white-space: nowrap;

      strong {
        font-weight: 500;
      }

      a {
        color: $darker-text-color;
        text-decoration: none;
        font-size: 14px;
        font-weight: 500;
        display: block;
        overflow: hidden;
        text-overflow: ellipsis;
        white-space: nowrap;

        &:hover,
        &:focus,
        &:active {
          span {
            text-decoration: underline;
          }
        }
      }
    }

    &__current {
      flex: 0 0 auto;
      font-size: 24px;
      font-weight: 500;
      text-align: end;
      color: $secondary-text-color;
      text-decoration: none;
    }

    &__sparkline {
      flex: 0 0 auto;
      width: 50px;

      path:first-child {
        fill: rgba($highlight-text-color, 0.25) !important;
        fill-opacity: 1 !important;
      }

      path:last-child {
        stroke: lighten($highlight-text-color, 6%) !important;
        fill: none !important;
      }
    }

    &--requires-review {
      .trends__item__name {
        color: $gold-star;

        a {
          color: $gold-star;
        }
      }

      .trends__item__current {
        color: $gold-star;
      }

      .trends__item__sparkline {
        path:first-child {
          fill: rgba($gold-star, 0.25) !important;
        }

        path:last-child {
          stroke: lighten($gold-star, 6%) !important;
        }
      }
    }

    &--disabled {
      .trends__item__name {
        color: lighten($ui-base-color, 12%);

        a {
          color: lighten($ui-base-color, 12%);
        }
      }

      .trends__item__current {
        color: lighten($ui-base-color, 12%);
      }

      .trends__item__sparkline {
        path:first-child {
          fill: rgba(lighten($ui-base-color, 12%), 0.25) !important;
        }

        path:last-child {
          stroke: lighten(lighten($ui-base-color, 12%), 6%) !important;
        }
      }
    }
  }

  &--compact &__item {
    padding: 10px;
  }
}

.conversation {
  display: flex;
  border-bottom: 1px solid lighten($ui-base-color, 8%);
  padding: 5px;
  padding-bottom: 0;

  &:focus {
    background: lighten($ui-base-color, 2%);
    outline: 0;
  }

  &__avatar {
    flex: 0 0 auto;
    padding: 10px;
    padding-top: 12px;
    position: relative;
    cursor: pointer;
  }

  &__unread {
    display: inline-block;
    background: $highlight-text-color;
    border-radius: 50%;
    width: 0.625rem;
    height: 0.625rem;
    margin: -0.1ex 0.15em 0.1ex;
  }

  &__content {
    flex: 1 1 auto;
    padding: 10px 5px;
    padding-inline-end: 15px;
    overflow: hidden;

    &__info {
      overflow: hidden;
      display: flex;
      flex-direction: row-reverse;
      justify-content: space-between;
    }

    &__relative-time {
      font-size: 15px;
      color: $darker-text-color;
      padding-inline-start: 15px;
    }

    &__names {
      color: $darker-text-color;
      font-size: 15px;
      white-space: nowrap;
      overflow: hidden;
      text-overflow: ellipsis;
      margin-bottom: 4px;
      flex-basis: 90px;
      flex-grow: 1;

      a {
        color: $primary-text-color;
        text-decoration: none;

        &:hover,
        &:focus,
        &:active {
          text-decoration: underline;
        }
      }
    }

    a {
      word-break: break-word;
    }
  }

  &--unread {
    background: lighten($ui-base-color, 2%);

    &:focus {
      background: lighten($ui-base-color, 4%);
    }

    .conversation__content__info {
      font-weight: 700;
    }

    .conversation__content__relative-time {
      color: $primary-text-color;
    }
  }
}

.announcements {
  background: lighten($ui-base-color, 8%);
  font-size: 13px;
  display: flex;
  align-items: flex-end;

  &__mastodon {
    width: 124px;
    flex: 0 0 auto;

    @media screen and (max-width: 124px + 300px) {
      display: none;
    }
  }

  &__container {
    width: calc(100% - 124px);
    flex: 0 0 auto;
    position: relative;

    @media screen and (max-width: 124px + 300px) {
      width: 100%;
    }
  }

  &__item {
    box-sizing: border-box;
    width: 100%;
    padding: 15px;
    position: relative;
    font-size: 15px;
    line-height: 20px;
    word-wrap: break-word;
    font-weight: 400;
    max-height: 50vh;
    overflow: hidden;
    display: flex;
    flex-direction: column;

    &__range {
      display: block;
      font-weight: 500;
      margin-bottom: 10px;
      padding-inline-end: 18px;
    }

    &__unread {
      position: absolute;
      top: 19px;
      inset-inline-end: 19px;
      display: block;
      background: $highlight-text-color;
      border-radius: 50%;
      width: 0.625rem;
      height: 0.625rem;
    }
  }

  &__pagination {
    padding: 15px;
    color: $darker-text-color;
    position: absolute;
    bottom: 3px;
    inset-inline-end: 0;
  }
}

.layout-multiple-columns .announcements__mastodon {
  display: none;
}

.layout-multiple-columns .announcements__container {
  width: 100%;
}

.reactions-bar {
  display: flex;
  flex-wrap: wrap;
  align-items: center;
  margin-top: 15px;
  margin-inline-start: -2px;
  width: calc(100% - (90px - 33px));

  &__item {
    flex-shrink: 0;
    background: lighten($ui-base-color, 12%);
    border: 0;
    border-radius: 3px;
    margin: 2px;
    cursor: pointer;
    user-select: none;
    padding: 0 6px;
    display: flex;
    align-items: center;
    transition: all 100ms ease-in;
    transition-property: background-color, color;

    &__emoji {
      display: block;
      margin: 3px 0;
      width: 16px;
      height: 16px;

      img {
        display: block;
        margin: 0;
        width: 100%;
        height: 100%;
        min-width: auto;
        min-height: auto;
        vertical-align: bottom;
        object-fit: contain;
      }
    }

    &__count {
      display: block;
      min-width: 9px;
      font-size: 13px;
      font-weight: 500;
      text-align: center;
      margin-inline-start: 6px;
      color: $darker-text-color;
    }

    &:hover,
    &:focus,
    &:active {
      background: lighten($ui-base-color, 16%);
      transition: all 200ms ease-out;
      transition-property: background-color, color;

      &__count {
        color: lighten($darker-text-color, 4%);
      }
    }

    &.active {
      transition: all 100ms ease-in;
      transition-property: background-color, color;
      background-color: mix(
        lighten($ui-base-color, 12%),
        $ui-highlight-color,
        80%
      );

      .reactions-bar__item__count {
        color: lighten($highlight-text-color, 8%);
      }
    }
  }

  .emoji-picker-dropdown {
    margin: 2px;
  }

  &:hover .emoji-button {
    opacity: 0.85;
  }

  .emoji-button {
    color: $darker-text-color;
    margin: 0;
    font-size: 16px;
    width: auto;
    flex-shrink: 0;
    padding: 0 6px;
    height: 22px;
    display: flex;
    align-items: center;
    opacity: 0.5;
    transition: all 100ms ease-in;
    transition-property: background-color, color;

    &:hover,
    &:active,
    &:focus {
      opacity: 1;
      color: lighten($darker-text-color, 4%);
      transition: all 200ms ease-out;
      transition-property: background-color, color;
    }
  }

  &--empty {
    .emoji-button {
      padding: 0;
    }
  }
}

.notification,
.status__wrapper {
  position: relative;

  &.unread {
    &::before {
      content: '';
      position: absolute;
      top: 0;
      inset-inline-start: 0;
      width: 100%;
      height: 100%;
      border-inset-inline-start: 4px solid $highlight-text-color;
      pointer-events: none;
    }
  }
}

.picture-in-picture {
  position: fixed;
  bottom: 20px;
  inset-inline-end: 20px;
  width: 300px;

  &__footer {
    border-radius: 0 0 4px 4px;
    background: lighten($ui-base-color, 4%);
    padding: 10px;
    padding-top: 12px;
    display: flex;
    justify-content: space-between;
  }

  &__header {
    border-radius: 4px 4px 0 0;
    background: lighten($ui-base-color, 4%);
    padding: 10px;
    display: flex;
    justify-content: space-between;

    &__account {
      display: flex;
      text-decoration: none;
      overflow: hidden;
    }

    .account__avatar {
      margin-inline-end: 10px;
    }

    .display-name {
      color: $primary-text-color;
      text-decoration: none;

      strong,
      span {
        display: block;
        text-overflow: ellipsis;
        overflow: hidden;
      }

      span {
        color: $darker-text-color;
      }
    }
  }

  .video-player,
  .audio-player {
    border-radius: 0;
  }
}

.picture-in-picture-placeholder {
  box-sizing: border-box;
  border: 2px dashed lighten($ui-base-color, 8%);
  background: $base-shadow-color;
  display: flex;
  flex-direction: column;
  align-items: center;
  justify-content: center;
  margin-top: 10px;
  font-size: 16px;
  font-weight: 500;
  cursor: pointer;
  color: $darker-text-color;

  i {
    display: block;
    font-size: 24px;
    font-weight: 400;
    margin-bottom: 10px;
  }

  &:hover,
  &:focus,
  &:active {
    border-color: lighten($ui-base-color, 12%);
  }
}

.notifications-permission-banner {
  padding: 30px;
  border-bottom: 1px solid lighten($ui-base-color, 8%);
  display: flex;
  flex-direction: column;
  align-items: center;
  justify-content: center;
  position: relative;

  &__close {
    position: absolute;
    top: 10px;
    inset-inline-end: 10px;
  }

  h2 {
    font-size: 16px;
    font-weight: 500;
    margin-bottom: 15px;
    text-align: center;
  }

  p {
    color: $darker-text-color;
    margin-bottom: 15px;
    text-align: center;
  }
}

.explore__search-header {
  background: darken($ui-base-color, 4%);
  justify-content: center;
  align-items: center;
  padding: 15px;

  .search {
    width: 100%;
    margin-bottom: 0;
  }

  .search__input {
    border: 1px solid lighten($ui-base-color, 8%);
    padding: 10px;
  }

  .search__popout {
    border: 1px solid lighten($ui-base-color, 8%);
  }

  .search .fa {
    top: 10px;
    inset-inline-end: 10px;
    color: $dark-text-color;
  }

  .search .fa-times-circle {
    top: 12px;
  }
}

.explore__search-results {
  flex: 1 1 auto;
  display: flex;
  flex-direction: column;
}

.story {
  display: flex;
  align-items: center;
  color: $primary-text-color;
  text-decoration: none;
  padding: 15px 0;
  border-bottom: 1px solid lighten($ui-base-color, 8%);

  &:last-child {
    border-bottom: 0;
  }

  &:hover,
  &:active,
  &:focus {
    background-color: lighten($ui-base-color, 4%);
  }

  &__details {
    padding: 0 15px;
    flex: 1 1 auto;

    &__publisher {
      color: $darker-text-color;
      margin-bottom: 4px;
    }

    &__title {
      font-size: 19px;
      line-height: 24px;
      font-weight: 500;
      margin-bottom: 4px;
    }

    &__shared {
      color: $darker-text-color;
    }
  }

  &__thumbnail {
    flex: 0 0 auto;
    margin: 0 15px;
    position: relative;
    width: 120px;
    height: 120px;

    .skeleton {
      width: 100%;
      height: 100%;
    }

    img {
      border-radius: 4px;
      display: block;
      margin: 0;
      width: 100%;
      height: 100%;
      object-fit: cover;
    }

    &__preview {
      border-radius: 4px;
      display: block;
      margin: 0;
      width: 100%;
      height: 100%;
      object-fit: fill;
      position: absolute;
      top: 0;
      inset-inline-start: 0;
      z-index: 0;

      &--hidden {
        display: none;
      }
    }
  }
}

.server-banner {
  padding: 20px 0;

  &__introduction {
    color: $darker-text-color;
    margin-bottom: 20px;

    strong {
      font-weight: 600;
    }

    a {
      color: inherit;
      text-decoration: underline;

      &:hover,
      &:active,
      &:focus {
        text-decoration: none;
      }
    }
  }

  &__hero {
    display: block;
    border-radius: 4px;
    width: 100%;
    height: auto;
    margin-bottom: 20px;
    aspect-ratio: 1.9;
    border: 0;
    background: $ui-base-color;
    object-fit: cover;
  }

  &__description {
    margin-bottom: 20px;
  }

  &__meta {
    display: flex;
    gap: 10px;
    max-width: 100%;

    &__column {
      flex: 0 0 auto;
      width: calc(50% - 5px);
      overflow: hidden;
    }
  }

  &__number {
    font-weight: 600;
    color: $primary-text-color;
    font-size: 14px;
  }

  &__number-label {
    color: $darker-text-color;
    font-weight: 500;
    font-size: 14px;
  }

  h4 {
    text-transform: uppercase;
    color: $darker-text-color;
    margin-bottom: 10px;
    font-weight: 600;
  }

  .account {
    padding: 0;
    border: 0;
  }

  .account__avatar-wrapper {
    margin-inline-start: 0;
  }

  .spacer {
    margin: 10px 0;
  }
}

.interaction-modal {
  max-width: 90vw;
  width: 600px;
  background: $ui-base-color;
  border-radius: 8px;
  overflow-x: hidden;
  overflow-y: auto;
  position: relative;
  display: block;
  padding: 20px;

  h3 {
    font-size: 22px;
    line-height: 33px;
    font-weight: 700;
    text-align: center;
  }

  &__icon {
    color: $highlight-text-color;
    margin: 0 5px;
  }

  &__lead {
    padding: 20px;
    text-align: center;

    h3 {
      margin-bottom: 15px;
    }

    p {
      font-size: 17px;
      line-height: 22px;
      color: $darker-text-color;
    }
  }

  &__choices {
    display: flex;

    &__choice {
      flex: 0 0 auto;
      width: 50%;
      box-sizing: border-box;
      padding: 20px;

      h3 {
        margin-bottom: 20px;
      }

      p {
        color: $darker-text-color;
        margin-bottom: 20px;
      }

      .button {
        margin-bottom: 10px;

        &:last-child {
          margin-bottom: 0;
        }
      }
    }
  }

  @media screen and (max-width: $no-gap-breakpoint - 1px) {
    &__choices {
      display: block;

      &__choice {
        width: auto;
        margin-bottom: 20px;
      }
    }
  }
}

.copypaste {
  display: flex;
  align-items: center;
  gap: 10px;

  input {
    display: block;
    font-family: inherit;
    background: darken($ui-base-color, 8%);
    border: 1px solid $highlight-text-color;
    color: $darker-text-color;
    border-radius: 4px;
    padding: 6px 9px;
    line-height: 22px;
    font-size: 14px;
    transition: border-color 300ms linear;
    flex: 1 1 auto;
    overflow: hidden;

    &:focus {
      outline: 0;
      background: darken($ui-base-color, 4%);
    }
  }

  .button {
    flex: 0 0 auto;
    transition: background 300ms linear;
  }

  &.copied {
    input {
      border: 1px solid $valid-value-color;
      transition: none;
    }

    .button {
      background: $valid-value-color;
      transition: none;
    }
  }
}

.privacy-policy {
  background: $ui-base-color;
  padding: 20px;

  @media screen and (min-width: $no-gap-breakpoint) {
    border-radius: 4px;
  }

  &__body {
    margin-top: 20px;
  }
}

.prose {
  color: $secondary-text-color;
  font-size: 15px;
  line-height: 22px;

  p,
  ul,
  ol {
    margin-top: 1.25em;
    margin-bottom: 1.25em;
  }

  img {
    margin-top: 2em;
    margin-bottom: 2em;
    max-width: 100%;
  }

  video {
    margin-top: 2em;
    margin-bottom: 2em;
    max-width: 100%;
  }

  figure {
    margin-top: 2em;
    margin-bottom: 2em;

    figcaption {
      font-size: 0.875em;
      line-height: 1.4285714;
      margin-top: 0.8571429em;
    }
  }

  figure > * {
    margin-top: 0;
    margin-bottom: 0;
  }

  h1 {
    font-size: 1.5em;
    margin-top: 0;
    margin-bottom: 1em;
    line-height: 1.33;
  }

  h2 {
    font-size: 1.25em;
    margin-top: 1.6em;
    margin-bottom: 0.6em;
    line-height: 1.6;
  }

  h3,
  h4,
  h5,
  h6 {
    margin-top: 1.5em;
    margin-bottom: 0.5em;
    line-height: 1.5;
  }

  ol {
    counter-reset: list-counter;
  }

  li {
    margin-top: 0.5em;
    margin-bottom: 0.5em;
  }

  ol > li {
    counter-increment: list-counter;

    &::before {
      content: counter(list-counter) '.';
      position: absolute;
      inset-inline-start: 0;
    }
  }

  ul > li::before {
    content: '';
    position: absolute;
    background-color: $darker-text-color;
    border-radius: 50%;
    width: 0.375em;
    height: 0.375em;
    top: 0.5em;
    inset-inline-start: 0.25em;
  }

  ul > li,
  ol > li {
    position: relative;
    padding-inline-start: 1.75em;
  }

  & > ul > li p {
    margin-top: 0.75em;
    margin-bottom: 0.75em;
  }

  & > ul > li > *:first-child {
    margin-top: 1.25em;
  }

  & > ul > li > *:last-child {
    margin-bottom: 1.25em;
  }

  & > ol > li > *:first-child {
    margin-top: 1.25em;
  }

  & > ol > li > *:last-child {
    margin-bottom: 1.25em;
  }

  ul ul,
  ul ol,
  ol ul,
  ol ol {
    margin-top: 0.75em;
    margin-bottom: 0.75em;
  }

  h1,
  h2,
  h3,
  h4,
  h5,
  h6,
  strong,
  b {
    color: $primary-text-color;
    font-weight: 700;
  }

  em,
  i {
    font-style: italic;
  }

  a {
    color: $highlight-text-color;
    text-decoration: underline;

    &:focus,
    &:hover,
    &:active {
      text-decoration: none;
    }
  }

  code {
    font-size: 0.875em;
    background: darken($ui-base-color, 8%);
    border-radius: 4px;
    padding: 0.2em 0.3em;
  }

  hr {
    border: 0;
    border-top: 1px solid lighten($ui-base-color, 4%);
    margin-top: 3em;
    margin-bottom: 3em;
  }

  hr + * {
    margin-top: 0;
  }

  h2 + * {
    margin-top: 0;
  }

  h3 + * {
    margin-top: 0;
  }

  h4 + *,
  h5 + *,
  h6 + * {
    margin-top: 0;
  }

  & > :first-child {
    margin-top: 0;
  }

  & > :last-child {
    margin-bottom: 0;
  }
}

.dismissable-banner {
  background: $ui-base-color;
  border-bottom: 1px solid lighten($ui-base-color, 8%);
  display: flex;
  align-items: center;
  gap: 30px;

  &__message {
    flex: 1 1 auto;
    padding: 20px 15px;
    cursor: default;
    font-size: 14px;
    line-height: 18px;
    color: $primary-text-color;
  }

  &__action {
    padding: 15px;
    flex: 0 0 auto;
    display: flex;
    align-items: center;
    justify-content: center;
  }
}

.image {
  position: relative;
  overflow: hidden;

  &__preview {
    position: absolute;
    top: 0;
    inset-inline-start: 0;
    width: 100%;
    height: 100%;
    object-fit: cover;
  }

  &.loaded &__preview {
    display: none;
  }

  img {
    display: block;
    width: 100%;
    height: 100%;
    object-fit: cover;
    border: 0;
    background: transparent;
    opacity: 0;
  }

  &.loaded img {
    opacity: 1;
  }
}

.link-footer {
  flex: 0 0 auto;
  padding: 10px;
  padding-top: 20px;
  z-index: 1;
  font-size: 13px;

  p {
    color: $dark-text-color;
    margin-bottom: 20px;

    strong {
      font-weight: 500;
    }

    a {
      color: $dark-text-color;
      text-decoration: underline;

      &:hover,
      &:focus,
      &:active {
        text-decoration: none;
      }
    }
  }
}

.about {
  padding: 20px;

  @media screen and (min-width: $no-gap-breakpoint) {
    border-radius: 4px;
  }

  &__footer {
    color: $dark-text-color;
    text-align: center;
    font-size: 15px;
    line-height: 22px;
    margin-top: 20px;
  }

  &__header {
    margin-bottom: 30px;

    &__hero {
      width: 100%;
      height: auto;
      aspect-ratio: 1.9;
      background: lighten($ui-base-color, 4%);
      border-radius: 8px;
      margin-bottom: 30px;
    }

    h1,
    p {
      text-align: center;
    }

    h1 {
      font-size: 24px;
      line-height: 1.5;
      font-weight: 700;
      margin-bottom: 10px;
    }

    p {
      font-size: 16px;
      line-height: 24px;
      font-weight: 400;
      color: $darker-text-color;
    }
  }

  &__meta {
    background: lighten($ui-base-color, 4%);
    border-radius: 4px;
    display: flex;
    margin-bottom: 30px;
    font-size: 15px;

    &__column {
      box-sizing: border-box;
      width: 50%;
      padding: 20px;
    }

    &__divider {
      width: 0;
      border: 0;
      border-style: solid;
      border-color: lighten($ui-base-color, 8%);
      border-left-width: 1px;
      min-height: calc(100% - 60px);
      flex: 0 0 auto;
    }

    h4 {
      font-size: 15px;
      text-transform: uppercase;
      color: $darker-text-color;
      font-weight: 500;
      margin-bottom: 20px;
    }

    @media screen and (max-width: 600px) {
      display: block;

      h4 {
        text-align: center;
      }

      &__column {
        width: 100%;
        display: flex;
        flex-direction: column;
        align-items: center;
      }

      &__divider {
        min-height: 0;
        width: 100%;
        border-left-width: 0;
        border-top-width: 1px;
      }
    }

    .layout-multiple-columns & {
      display: block;

      h4 {
        text-align: center;
      }

      &__column {
        width: 100%;
        display: flex;
        flex-direction: column;
        align-items: center;
      }

      &__divider {
        min-height: 0;
        width: 100%;
        border-left-width: 0;
        border-top-width: 1px;
      }
    }
  }

  &__mail {
    color: $primary-text-color;
    text-decoration: none;
    font-weight: 500;

    &:hover,
    &:focus,
    &:active {
      text-decoration: underline;
    }
  }

  .link-footer {
    padding: 0;
    margin-top: 60px;
    text-align: center;
    font-size: 15px;
    line-height: 22px;

    @media screen and (min-width: $no-gap-breakpoint) {
      display: none;
    }
  }

  .account {
    padding: 0;
    border: 0;
  }

  .account__avatar-wrapper {
    margin-inline-start: 0;
  }

  .account__relationship {
    display: none;
  }

  &__section {
    margin-bottom: 10px;

    &__title {
      font-size: 17px;
      font-weight: 600;
      line-height: 22px;
      padding: 20px;
      border-radius: 4px;
      background: lighten($ui-base-color, 4%);
      color: $highlight-text-color;
      cursor: pointer;
    }

    &.active &__title {
      border-radius: 4px 4px 0 0;
    }

    &__body {
      border: 1px solid lighten($ui-base-color, 4%);
      border-top: 0;
      padding: 20px;
      font-size: 15px;
      line-height: 22px;
    }
  }

  &__domain-blocks {
    margin-top: 30px;
    background: darken($ui-base-color, 4%);
    border: 1px solid lighten($ui-base-color, 4%);
    border-radius: 4px;

    &__domain {
      border-bottom: 1px solid lighten($ui-base-color, 4%);
      padding: 10px;
      font-size: 15px;
      color: $darker-text-color;

      &:nth-child(2n) {
        background: darken($ui-base-color, 2%);
      }

      &:last-child {
        border-bottom: 0;
      }

      &__header {
        display: flex;
        gap: 10px;
        justify-content: space-between;
        font-weight: 500;
        margin-bottom: 4px;
      }

      h6 {
        color: $secondary-text-color;
        font-size: inherit;
        white-space: nowrap;
        overflow: hidden;
        text-overflow: ellipsis;
      }

      p {
        white-space: nowrap;
        overflow: hidden;
        text-overflow: ellipsis;
      }
    }
  }
}<|MERGE_RESOLUTION|>--- conflicted
+++ resolved
@@ -1265,7 +1265,18 @@
   }
 }
 
-<<<<<<< HEAD
+.status__wrapper-direct {
+  background: mix($ui-base-color, $ui-highlight-color, 95%);
+
+  &:focus {
+    background: mix(lighten($ui-base-color, 4%), $ui-highlight-color, 95%);
+  }
+
+  .status__prepend {
+    color: $highlight-text-color;
+  }
+}
+
 .status__emoji-reactions-bar {
   display: flex;
   flex-wrap: wrap;
@@ -1288,7 +1299,7 @@
     .emoji {
       display: block;
       height: 16px;
-      transition: transform .2s ease;
+      transition: transform 0.2s ease;
 
       &:hover {
         transform: scale(1.2);
@@ -1304,17 +1315,6 @@
       margin: 0 2px;
       color: $ui-secondary-color;
     }
-=======
-.status__wrapper-direct {
-  background: mix($ui-base-color, $ui-highlight-color, 95%);
-
-  &:focus {
-    background: mix(lighten($ui-base-color, 4%), $ui-highlight-color, 95%);
-  }
-
-  .status__prepend {
-    color: $highlight-text-color;
->>>>>>> 2b113764
   }
 }
 
