.app-body {
  -webkit-overflow-scrolling: touch;
  -ms-overflow-style: -ms-autohiding-scrollbar;
}

.animated-number {
  display: inline-flex;
  flex-direction: column;
  align-items: stretch;
  overflow: hidden;
  position: relative;
}

.inline-alert {
  color: $valid-value-color;
  font-weight: 400;

  .no-reduce-motion & {
    transition: opacity 200ms ease;
  }
}

.link-button {
  display: block;
  font-size: 15px;
  line-height: 20px;
  color: $highlight-text-color;
  border: 0;
  background: transparent;
  padding: 0;
  cursor: pointer;
  text-decoration: none;

  &--destructive {
    color: $error-value-color;
  }

  &:hover,
  &:active {
    text-decoration: underline;
  }

  &:disabled {
    color: $ui-primary-color;
    cursor: default;
  }
}

.button {
  background-color: $ui-button-background-color;
  border: 10px none;
  border-radius: 4px;
  box-sizing: border-box;
  color: $ui-button-color;
  cursor: pointer;
  display: inline-flex;
  align-items: center;
  justify-content: center;
  gap: 6px;
  font-family: inherit;
  font-size: 15px;
  font-weight: 500;
  letter-spacing: 0;
  line-height: 22px;
  overflow: hidden;
  padding: 7px 18px;
  position: relative;
  text-align: center;
  text-decoration: none;
  text-overflow: ellipsis;
  white-space: nowrap;
  width: auto;

  &:active,
  &:focus,
  &:hover {
    background-color: $ui-button-focus-background-color;
  }

  &:focus-visible {
    outline: $ui-button-icon-focus-outline;
  }

  &--destructive {
    &:active,
    &:focus,
    &:hover {
      background-color: $ui-button-destructive-focus-background-color;
      transition: none;
    }
  }

  &:disabled,
  &.disabled {
    background-color: $ui-primary-color;
    cursor: default;
  }

  &.copyable {
    transition: background 300ms linear;
  }

  &.copied {
    background: $valid-value-color;
    transition: none;
  }

  &.button-secondary {
    color: $highlight-text-color;
    background: transparent;
    padding: 6px 17px;
    border: 1px solid $highlight-text-color;

    &:active,
    &:focus,
    &:hover {
      border-color: lighten($highlight-text-color, 4%);
      color: lighten($highlight-text-color, 4%);
      background-color: transparent;
      text-decoration: none;
    }

    &.button--destructive {
      &:active,
      &:focus,
      &:hover {
        border-color: $ui-button-destructive-focus-background-color;
        color: $ui-button-destructive-focus-background-color;
      }
    }

    &:disabled,
    &.disabled {
      opacity: 0.7;
      border-color: $ui-primary-color;
      color: $ui-primary-color;

      &:active,
      &:focus,
      &:hover {
        border-color: $ui-primary-color;
        color: $ui-primary-color;
      }
    }
  }

  &.button-tertiary {
    background: transparent;
    padding: 6px 17px;
    color: $ui-button-tertiary-color;
    border: 1px solid $ui-button-tertiary-border-color;

    &:active,
    &:focus,
    &:hover {
      background-color: $ui-button-tertiary-focus-background-color;
      color: $ui-button-tertiary-focus-color;
      border: 0;
      padding: 7px 18px;
    }

    &:disabled {
      opacity: 0.5;
    }

    &.button--confirmation {
      color: $valid-value-color;
      border-color: $valid-value-color;

      &:active,
      &:focus,
      &:hover {
        background: $valid-value-color;
        color: $primary-text-color;
      }
    }

    &.button--destructive {
      color: $error-value-color;
      border-color: $error-value-color;

      &:active,
      &:focus,
      &:hover {
        background: $error-value-color;
        color: $primary-text-color;
      }
    }
  }

  &.button--block {
    width: 100%;
  }

  .icon {
    width: 18px;
    height: 18px;
  }
}

.column__wrapper {
  display: flex;
  flex: 1 1 auto;
  position: relative;
}

.icon {
  flex: 0 0 auto;
  width: 24px;
  height: 24px;
  aspect-ratio: 1;

  path {
    fill: currentColor;
  }
}

.icon-button {
  display: inline-flex;
  color: $action-button-color;
  border: 0;
  padding: 0;
  border-radius: 4px;
  background: transparent;
  cursor: pointer;
  align-items: center;
  justify-content: center;
  text-decoration: none;
  gap: 4px;
  flex: 0 0 auto;

  a {
    color: inherit;
    text-decoration: none;
  }

  &:hover,
  &:active,
  &:focus {
    color: lighten($action-button-color, 7%);
    background-color: rgba($action-button-color, 0.15);
  }

  &:focus-visible {
    outline: $ui-button-icon-focus-outline;
  }

  &.disabled {
    color: darken($action-button-color, 13%);
    background-color: transparent;
    cursor: default;
  }

  &.inverted {
    color: $lighter-text-color;

    &:hover,
    &:active,
    &:focus {
      color: darken($lighter-text-color, 7%);
      background-color: rgba($lighter-text-color, 0.15);
    }

    &:focus-visible {
      outline: $ui-button-icon-focus-outline;
    }

    &.disabled {
      color: lighten($lighter-text-color, 7%);
      background-color: transparent;
    }
  }

  &.active {
    color: $highlight-text-color;

    &:hover,
    &:active,
    &:focus {
      color: $highlight-text-color;
      background-color: transparent;
    }

    &.disabled {
      color: lighten($highlight-text-color, 13%);
    }
  }

  &.overlayed {
    box-sizing: content-box;
    background: rgba($black, 0.65);
    backdrop-filter: blur(10px) saturate(180%) contrast(75%) brightness(70%);
    color: rgba($white, 0.7);
    border-radius: 4px;
    padding: 2px;

    &:hover {
      background: rgba($black, 0.9);
    }
  }

  &__counter {
    display: block;
    width: auto;
    font-size: 12px;
    font-weight: 500;
  }

  &.copyable {
    transition: all 300ms linear;
  }

  &.copied {
    border-color: $valid-value-color;
    color: $valid-value-color;
    transition: none;
    background-color: rgba($valid-value-color, 0.15);
  }
}

.text-icon-button {
  color: $lighter-text-color;
  border: 0;
  border-radius: 4px;
  background: transparent;
  cursor: pointer;
  font-weight: 600;
  font-size: 11px;
  padding: 0 3px;
  line-height: 27px;
  white-space: nowrap;

  &:hover,
  &:active,
  &:focus {
    color: darken($lighter-text-color, 7%);
    background-color: rgba($lighter-text-color, 0.15);
  }

  &:focus-visible {
    outline: $ui-button-icon-focus-outline;
  }

  &.disabled {
    color: lighten($lighter-text-color, 20%);
    background-color: transparent;
    cursor: default;
  }

  &.active {
    color: $highlight-text-color;

    &:hover,
    &:active,
    &:focus {
      color: $highlight-text-color;
      background-color: transparent;
    }
  }
}

body > [data-popper-placement] {
  z-index: 3;
}

.invisible {
  font-size: 0;
  line-height: 0;
  display: inline-block;
  width: 0;
  height: 0;
  position: absolute;

  img,
  svg {
    margin: 0 !important;
    border: 0 !important;
    padding: 0 !important;
    width: 0 !important;
    height: 0 !important;
  }
}

.ellipsis {
  &::after {
    content: '…';
  }
}

.autosuggest-textarea {
  &__textarea {
    background: transparent;
    min-height: 100px;
    padding-bottom: 0;
    resize: none;
    scrollbar-color: initial;

    &::-webkit-scrollbar {
      all: unset;
    }
  }

  &__suggestions {
    box-shadow: var(--dropdown-shadow);
    background: $ui-base-color;
    border: 1px solid var(--background-border-color);
    border-radius: 0 0 4px 4px;
    color: $secondary-text-color;
    font-size: 14px;
    padding: 0;

    &__item {
      box-sizing: border-box;
      display: flex;
      align-items: center;
      height: 48px;
      cursor: pointer;
      font-size: 14px;
      line-height: 20px;
      letter-spacing: 0.25px;
      color: $secondary-text-color;

      &:last-child {
        border-radius: 0 0 4px 4px;
      }

      &:hover,
      &:focus,
      &:active {
        background: var(--dropdown-border-color);

        .autosuggest-account .display-name__account {
          color: inherit;
        }
      }

      &.selected {
        background: $ui-highlight-color;
        color: $ui-button-color;

        .autosuggest-account .display-name__account {
          color: inherit;
        }
      }
    }
  }
}

.autosuggest-account,
.autosuggest-emoji,
.autosuggest-hashtag {
  flex: 1 0 0;
  display: flex;
  flex-direction: row;
  align-items: center;
  justify-content: flex-start;
  gap: 12px;
  padding: 8px 12px;
  overflow: hidden;
  text-overflow: ellipsis;
}

.autosuggest-account {
  .display-name {
    font-weight: 400;
    display: flex;
    flex-direction: column;
    flex: 1 0 0;
  }

  .display-name__account {
    display: block;
    line-height: 16px;
    font-size: 12px;
    color: $ui-primary-color;
  }
}

.autosuggest-hashtag {
  justify-content: space-between;

  &__name {
    flex: 1 1 auto;
    overflow: hidden;
    text-overflow: ellipsis;
    white-space: nowrap;
  }

  &__uses {
    flex: 0 0 auto;
    text-align: end;
    overflow: hidden;
    text-overflow: ellipsis;
    white-space: nowrap;
  }
}

.autosuggest-emoji {
  &__name {
    flex: 1 0 0;
    overflow: hidden;
    text-overflow: ellipsis;
    white-space: nowrap;
  }
}

.autosuggest-account .account__avatar,
.autosuggest-emoji img {
  display: block;
  width: 24px;
  height: 24px;
  flex: 0 0 auto;
}

.compose-form {
  display: flex;
  flex-direction: column;
  gap: 32px;

  .layout-multiple-columns &,
  .column & {
    padding: 15px;
  }

  &__highlightable {
    display: flex;
    flex-direction: column;
    gap: 16px;
    flex: 0 1 auto;
    border-radius: 4px;
    border: 1px solid var(--background-border-color);
    transition: border-color 300ms linear;
    min-height: 0;
    position: relative;
    background: $ui-base-color;
    overflow-y: auto;

    &.active {
      transition: none;
      border-color: $ui-highlight-color;
    }
  }

  &__warning {
    color: $inverted-text-color;
    background: $ui-primary-color;
    box-shadow: 0 2px 6px rgba($base-shadow-color, 0.3);
    padding: 8px 10px;
    border-radius: 4px;
    font-size: 13px;
    font-weight: 400;

    strong {
      color: $inverted-text-color;
      font-weight: 500;

      @each $lang in $cjk-langs {
        &:lang(#{$lang}) {
          font-weight: 700;
        }
      }
    }

    a {
      color: $lighter-text-color;
      font-weight: 500;
      text-decoration: underline;

      &:hover,
      &:active,
      &:focus {
        text-decoration: none;
      }
    }
  }

  .compose-form__autosuggest-wrapper {
    position: relative;
  }

  .spoiler-input {
    display: flex;
    align-items: stretch;

    &__border {
      background: url('../images/warning-stripes.svg') repeat-y;
      width: 5px;
      flex: 0 0 auto;

      &:first-child {
        border-start-start-radius: 4px;
      }

      &:last-child {
        border-start-end-radius: 4px;
      }
    }

    .autosuggest-input {
      flex: 1 1 auto;
      border-bottom: 1px solid var(--background-border-color);
    }
  }

  .autosuggest-textarea__textarea,
  .spoiler-input__input {
    display: block;
    box-sizing: border-box;
    width: 100%;
    margin: 0;
    color: $secondary-text-color;
    background: $ui-base-color;
    font-family: inherit;
    font-size: 14px;
    padding: 12px;
    line-height: normal;
    border: 0;
    outline: 0;

    &:focus {
      outline: 0;
    }
  }

  .spoiler-input__input {
    padding: 12px 12px - 5px;
    background: rgba($ui-highlight-color, 0.05);
    color: $highlight-text-color;
  }

  &__dropdowns {
    display: flex;
    align-items: center;
    gap: 8px;

    &__second {
      margin-top: -8px;
    }

    & > div {
      overflow: hidden;
      display: flex;
    }
  }

  &__uploads {
    display: flex;
    gap: 8px;
    padding: 0 12px;
    flex-wrap: wrap;
    align-self: stretch;
    align-items: flex-start;
    align-content: flex-start;
    justify-content: center;
  }

  &__upload {
    flex: 1 1 0;
    min-width: calc(50% - 8px);

    &__actions {
      display: flex;
      align-items: flex-start;
      justify-content: space-between;
      padding: 8px;
    }

    &__preview {
      position: absolute;
      width: 100%;
      height: 100%;
      border-radius: 6px;
      z-index: -1;
      top: 0;
      inset-inline-start: 0;
    }

    &__thumbnail {
      width: 100%;
      height: 144px;
      border-radius: 6px;
      background-position: center;
      background-size: cover;
      background-repeat: no-repeat;
      overflow: hidden;
    }

    .icon-button {
      flex: 0 0 auto;
      color: $white;
      background: rgba(0, 0, 0, 75%);
      border-radius: 6px;
      font-size: 12px;
      line-height: 16px;
      font-weight: 500;
      padding: 4px 8px;
      font-family: inherit;

      .icon {
        width: 15px;
        height: 15px;
      }
    }

    .icon-button.compose-form__upload__delete {
      padding: 2px;
      border-radius: 50%;

      .icon {
        width: 20px;
        height: 20px;
      }
    }

    &__warning {
      position: absolute;
      z-index: 2;
      bottom: 0;
      inset-inline-start: 0;
      inset-inline-end: 0;
      padding: 8px;

      .icon-button.active {
        color: #ffbe2e;
        background: rgba(0, 0, 0, 75%);
      }
    }
  }

  &__footer {
    display: flex;
    flex-direction: column;
    gap: 12px;
    padding: 12px;
    padding-top: 0;
  }

  &__submit {
    display: flex;
    align-items: center;
    flex: 1 1 auto;
    max-width: 100%;
    overflow: hidden;
  }

  &__buttons {
    display: flex;
    gap: 8px;
    align-items: center;
    flex: 1 1 auto;

    & > div {
      display: flex;

      .searchability .icon-button {
        height: 27px;
      }
    }

    .icon-button {
      padding: 2px;
    }

    .icon-button .icon {
      width: 20px;
      height: 20px;
    }
  }

  &__actions {
    display: flex;
    align-items: center;
    flex: 0 0 auto;
    gap: 12px;
    flex-wrap: wrap;

    .icon-button {
      box-sizing: content-box;
      color: $highlight-text-color;

      &:hover,
      &:focus,
      &:active {
        color: $highlight-text-color;
      }

      &.disabled {
        color: $highlight-text-color;
        opacity: 0.5;
      }

      &.active {
        background: $ui-highlight-color;
        color: $primary-text-color;
      }
    }
  }

  &__poll {
    display: flex;
    flex-direction: column;
    align-self: stretch;
    gap: 8px;

    .poll__option {
      padding: 0 12px;
      gap: 8px;

      &.empty:not(:focus-within) {
        opacity: 0.5;
      }
    }

    .poll__input {
      width: 17px;
      height: 17px;
      border-color: $darker-text-color;
    }

    &__footer {
      display: flex;
      align-items: center;
      gap: 16px;
      padding-inline-start: 37px;
      padding-inline-end: 40px;

      &__sep {
        width: 1px;
        height: 22px;
        background: lighten($ui-base-color, 8%);
        flex: 0 0 auto;
      }
    }

    &__select {
      display: flex;
      flex-direction: column;
      gap: 2px;
      flex: 1 1 auto;
      min-width: 0;

      &__label {
        flex: 0 0 auto;
        font-size: 11px;
        font-weight: 500;
        line-height: 16px;
        letter-spacing: 0.5px;
        color: $darker-text-color;
        white-space: nowrap;
        text-overflow: ellipsis;
        overflow: hidden;
      }

      &__value {
        flex: 0 0 auto;
        appearance: none;
        background: transparent;
        border: none;
        padding: 0;
        font-size: 14px;
        font-weight: 500;
        line-height: 20px;
        letter-spacing: 0.1px;
        color: $highlight-text-color;
        white-space: nowrap;
        text-overflow: ellipsis;
        overflow: hidden;
      }
    }
  }
}

.dropdown-button {
  display: flex;
  align-items: center;
  gap: 4px;
  background: transparent;
  color: $highlight-text-color;
  border-radius: 6px;
  border: 1px solid $highlight-text-color;
  padding: 4px 8px;
  font-size: 13px;
  line-height: normal;
  font-weight: 400;
  overflow: hidden;
  text-overflow: ellipsis;
  white-space: nowrap;

  &[disabled] {
    cursor: default;
    color: $highlight-text-color;
    border-color: $highlight-text-color;
    opacity: 0.5;
  }

  .icon {
    width: 15px;
    height: 15px;
    flex: 0 0 auto;
  }

  &__label {
    overflow: hidden;
    text-overflow: ellipsis;
    white-space: nowrap;
    flex: 1 1 auto;
  }

  &.active {
    background: $ui-highlight-color;
    border-color: $ui-highlight-color;
    color: $primary-text-color;
  }
}

.character-counter {
  cursor: default;
  font-family: $font-sans-serif, sans-serif;
  font-size: 14px;
  font-weight: 400;
  line-height: normal;
  color: $darker-text-color;
  flex: 1 0 auto;
  text-align: end;

  &.character-counter--over {
    color: $error-red;
  }
}

.no-reduce-motion .spoiler-input {
  transition:
    height 0.4s ease,
    opacity 0.4s ease;
}

.sign-in-banner {
  padding: 10px;

  p {
    font-size: 15px;
    line-height: 22px;
    color: $darker-text-color;
    margin-bottom: 20px;

    strong {
      font-weight: 700;
    }

    a {
      color: $secondary-text-color;
      text-decoration: none;
      unicode-bidi: isolate;

      &:hover {
        text-decoration: underline;
      }
    }
  }

  .button {
    margin-bottom: 10px;
  }
}

.emojione {
  font-size: inherit;
  vertical-align: middle;
  object-fit: contain;
  margin: -0.2ex 0.15em 0.2ex;
  min-width: 20px;
  max-width: min(10em, 100%);
  height: 20px;

  img {
    width: auto;
  }
}

.status__content--with-action {
  cursor: pointer;
}

.status__content {
  clear: both;
}

.status__content,
.edit-indicator__content,
.reply-indicator__content {
  position: relative;
  word-wrap: break-word;
  font-weight: 400;
  overflow: hidden;
  text-overflow: ellipsis;
  font-size: var(--content-font-size);
  line-height: var(--content-line-height);
  padding-top: 2px;
  color: $primary-text-color;

  &:focus {
    outline: 0;
  }

  &.status__content--with-spoiler {
    white-space: normal;

    .status__content__text {
      white-space: pre-wrap;
    }
  }

  .emojione {
    min-width: var(--content-emoji-size);
    max-width: min(10em, 100%);
    height: var(--content-emoji-size);
    margin: -3px 0 0;
  }

  p {
    margin-bottom: 22px;
    white-space: pre-wrap;
    unicode-bidi: plaintext;

    &:last-child {
      margin-bottom: 0;
    }
  }

  a {
    color: $secondary-text-color;
    text-decoration: none;
    unicode-bidi: isolate;

    &:hover {
      text-decoration: underline;
    }

    &.mention {
      &:hover {
        text-decoration: none;

        span {
          text-decoration: underline;
        }
      }
    }
  }

  a.unhandled-link {
    color: $highlight-text-color;
  }

  .status__content__spoiler-link {
    background: $action-button-color;

    &:hover,
    &:focus {
      background: lighten($action-button-color, 7%);
      text-decoration: none;
    }

    &::-moz-focus-inner {
      border: 0;
    }

    &::-moz-focus-inner,
    &:focus,
    &:active {
      outline: 0 !important;
    }
  }

  .status__content__text {
    display: none;

    &.status__content__text--visible {
      display: block;
    }
  }
}

.reply-indicator {
  display: grid;
  grid-template-columns: 46px minmax(0, 1fr);
  grid-template-rows: 46px max-content;
  gap: 0 10px;

  .detailed-status__display-name {
    margin-bottom: 4px;
  }

  .detailed-status__display-avatar {
    grid-column-start: 1;
    grid-row-start: 1;
    grid-row-end: span 1;
  }

  &__main {
    grid-column-start: 2;
    grid-row-start: 1;
    grid-row-end: span 2;
  }

  .display-name {
    font-size: 14px;
    line-height: 16px;

    &__account {
      display: none;
    }
  }

  &__line {
    grid-column-start: 1;
    grid-row-start: 2;
    grid-row-end: span 1;
    position: relative;

    &::before {
      display: block;
      content: '';
      position: absolute;
      inset-inline-start: 50%;
      top: 4px;
      transform: translateX(-50%);
      background: lighten($ui-base-color, 8%);
      width: 2px;
      height: calc(100% + 32px - 8px); // Account for gap to next element
    }
  }

  &__content {
    font-size: 14px;
    line-height: 20px;
    letter-spacing: 0.25px;
    display: -webkit-box;
    -webkit-line-clamp: 4;
    -webkit-box-orient: vertical;
    padding: 0;
    max-height: 4 * 20px;
    overflow: hidden;
    color: $darker-text-color;
  }

  &__attachments {
    margin-top: 4px;
    color: $darker-text-color;
    font-size: 12px;
    line-height: 16px;
    display: flex;
    align-items: center;
    gap: 4px;

    .icon {
      width: 18px;
      height: 18px;
    }
  }
}

.edit-indicator {
  border-radius: 4px 4px 0 0;
  background: lighten($ui-base-color, 4%);
  padding: 12px;
  overflow-y: auto;
  flex: 0 0 auto;
  border-bottom: 0.5px solid lighten($ui-base-color, 8%);
  display: flex;
  flex-direction: column;
  gap: 4px;

  &__header {
    display: flex;
    justify-content: space-between;
    align-items: center;
    color: $darker-text-color;
    font-size: 12px;
    line-height: 16px;
    overflow: hidden;
    text-overflow: ellipsis;
  }

  &__cancel {
    display: flex;

    .icon {
      width: 18px;
      height: 18px;
    }
  }

  &__display-name {
    display: flex;
    gap: 4px;

    a {
      color: inherit;
      text-decoration: none;

      &:hover,
      &:focus,
      &:active {
        text-decoration: underline;
      }
    }
  }

  &__content {
    color: $secondary-text-color;
    font-size: 14px;
    line-height: 20px;
    letter-spacing: 0.25px;
    padding-top: 0 !important;
    display: -webkit-box;
    -webkit-line-clamp: 4;
    -webkit-box-orient: vertical;
    max-height: 4 * 20px;
    overflow: hidden;

    a {
      color: $highlight-text-color;
    }
  }

  &__attachments {
    color: $darker-text-color;
    font-size: 12px;
    line-height: 16px;
    opacity: 0.75;
    display: flex;
    align-items: center;
    gap: 4px;

    .icon {
      width: 18px;
      height: 18px;
    }
  }
}

.edit-indicator__content,
.reply-indicator__content {
  .emojione {
    width: 18px;
    height: 18px;
    margin: -3px 0 0;
  }
}

.announcements__item__content {
  word-wrap: break-word;
  overflow-y: auto;

  .emojione {
    min-width: 20px;
    max-width: min(10em, 100%);
    height: 20px;
    margin: -3px 0 0;
  }

  p {
    margin-bottom: 10px;
    white-space: pre-wrap;

    &:last-child {
      margin-bottom: 0;
    }
  }

  a {
    color: $secondary-text-color;
    text-decoration: none;

    &:hover {
      text-decoration: underline;
    }

    &.mention {
      &:hover {
        text-decoration: none;

        span {
          text-decoration: underline;
        }
      }
    }

    &.unhandled-link {
      color: $highlight-text-color;
    }
  }
}

.status__content.status__content--collapsed {
  max-height: 22px * 15; // 15 lines is roughly above 500 characters
}

.status__content__read-more-button,
.status__content__translate-button {
  display: flex;
  align-items: center;
  font-size: 15px;
  line-height: 22px;
  color: $highlight-text-color;
  border: 0;
  background: transparent;
  padding: 0;
  padding-top: 16px;
  text-decoration: none;

  &:hover,
  &:active {
    text-decoration: underline;
  }

  .icon {
    width: 15px;
    height: 15px;
  }
}

.translate-button {
  margin-top: 16px;
  font-size: 15px;
  line-height: 22px;
  display: flex;
  justify-content: space-between;
  color: $dark-text-color;
}

.status__content__spoiler-link {
  display: inline-block;
  border-radius: 2px;
  background: transparent;
  border: 0;
  color: $inverted-text-color;
  font-weight: 700;
  font-size: 11px;
  padding: 0 6px;
  text-transform: uppercase;
  line-height: 20px;
  cursor: pointer;
  vertical-align: top;
}

.status__wrapper--filtered {
  color: $dark-text-color;
  border: 0;
  font-size: inherit;
  text-align: center;
  line-height: inherit;
  margin: 0;
  padding: 15px;
  box-sizing: border-box;
  width: 100%;
  clear: both;
  border-bottom: 1px solid var(--background-border-color);

  &__button {
    display: inline;
    color: lighten($ui-highlight-color, 8%);
    border: 0;
    background: transparent;
    padding: 0;
    font-size: inherit;
    line-height: inherit;

    &:hover,
    &:active {
      text-decoration: underline;
    }
  }
}

.focusable {
  &:focus {
    outline: 0;
    background: rgba($ui-highlight-color, 0.05);
  }
}

.status {
  padding: 16px;
  min-height: 54px;
  border-bottom: 1px solid var(--background-border-color);
  cursor: auto;
  opacity: 1;
  animation: fade 150ms linear;

  @keyframes fade {
    0% {
      opacity: 0;
    }

    100% {
      opacity: 1;
    }
  }

  .content-warning {
    margin-bottom: 10px;

    &:last-child {
      margin-bottom: 0;
    }
  }

  .media-gallery,
  .video-player,
  .audio-player,
  .attachment-list {
    margin-top: 16px;
  }

  &.light {
    .status__relative-time,
    .status__visibility-icon {
      color: $light-text-color;
    }

    .status__display-name {
      color: $inverted-text-color;
    }

    .display-name {
      color: $light-text-color;

      strong {
        color: $inverted-text-color;
      }
    }

    .status__content {
      color: $inverted-text-color;

      a {
        color: $highlight-text-color;
      }

      &__spoiler-link {
        color: $primary-text-color;
        background: $ui-primary-color;

        &:hover,
        &:focus {
          background: lighten($ui-primary-color, 8%);
        }
      }
    }
  }

  &--in-thread {
    $thread-margin: 46px + 10px;

    border-bottom: 0;

    .status__content,
    .status__action-bar,
    .status__emoji-reactions-bar,
    .media-gallery,
    .video-player,
    .audio-player,
    .attachment-list,
    .picture-in-picture-placeholder,
    .more-from-author,
    .status-card,
    .hashtag-bar,
    .content-warning,
    .filter-warning {
      margin-inline-start: $thread-margin;
      width: calc(100% - $thread-margin);
    }

    .more-from-author {
      width: calc(100% - $thread-margin + 2px);
    }

    .status__content__read-more-button {
      margin-inline-start: $thread-margin;
    }
  }

  &--first-in-thread {
    border-top: 1px solid var(--background-border-color);
  }

  &__line {
    height: 16px - 4px;
    border-inline-start: 2px solid lighten($ui-base-color, 8%);
    width: 0;
    position: absolute;
    top: 0;
    inset-inline-start: 16px + ((46px - 2px) * 0.5);

    &--full {
      top: 0;
      height: 100%;

      &::before {
        content: '';
        display: block;
        position: absolute;
        top: 16px - 4px;
        height: 46px + 4px + 4px;
        width: 2px;
        background: $ui-base-color;
        inset-inline-start: -2px;
      }
    }

    &--first {
      top: 16px + 46px + 4px;
      height: calc(100% - (16px + 46px + 4px));

      &::before {
        display: none;
      }
    }
  }
}

.status__relative-time {
  display: block;
  font-size: 15px;
  line-height: 22px;
  height: 40px;
  order: 2;
  flex: 0 0 auto;
  color: $dark-text-color;
}

.notification__relative_time {
  color: $dark-text-color;
  float: right;
  font-size: 14px;
  padding-bottom: 1px;
}

.status__visibility-icon {
  padding: 0 4px;

  .icon {
    width: 1em;
    height: 1em;
    margin-bottom: -2px;
  }
}

.status__display-name {
  color: $dark-text-color;
}

.status__info .status__display-name {
  max-width: 100%;
  display: flex;
  font-size: 15px;
  line-height: 22px;
  align-items: center;
  gap: 10px;
  overflow: hidden;

  .display-name {
    bdi {
      overflow: hidden;
      text-overflow: ellipsis;
    }

    &__account {
      white-space: nowrap;
      display: block;
      overflow: hidden;
      text-overflow: ellipsis;
    }
  }
}

.status__info {
  font-size: 15px;
  padding-bottom: 10px;
  display: flex;
  align-items: center;
  justify-content: space-between;
  gap: 10px;
  cursor: pointer;
}

.status-check-box__status {
  display: block;
  box-sizing: border-box;
  width: 100%;
  padding: 0 10px;

  .detailed-status__display-name {
    color: lighten($inverted-text-color, 16%);

    span {
      display: inline;
    }

    &:hover strong {
      text-decoration: none;
    }
  }

  .media-gallery,
  .audio-player,
  .video-player {
    margin-top: 15px;
    max-width: 250px;
  }

  .status__content {
    padding: 0;
    white-space: normal;
  }

  .media-gallery__item-thumbnail {
    cursor: default;
  }
}

.status__prepend {
  padding: 16px;
  padding-bottom: 0;
  display: flex;
  align-items: center;
  gap: 8px;
  font-size: 15px;
  line-height: 22px;
  font-weight: 500;
  color: $dark-text-color;

  &__icon {
    display: flex;
    align-items: center;
    justify-content: center;
    flex: 0 0 auto;

    .icon {
      width: 16px;
      height: 16px;
    }
  }

  a {
    color: inherit;
    text-decoration: none;
  }

  > span {
    display: block;
    overflow: hidden;
    text-overflow: ellipsis;
  }
}

.status__wrapper-direct,
.notification-ungrouped--direct,
.notification-group--direct {
  background: rgba($ui-highlight-color, 0.05);

  &:focus {
    background: rgba($ui-highlight-color, 0.1);
  }
}

.status__wrapper-direct,
.notification-ungrouped--direct {
  .status__prepend,
  .notification-ungrouped__header {
    color: $highlight-text-color;
  }
}

.status__emoji-reactions-bar {
  display: flex;
  flex-wrap: wrap;
  gap: 4px 8px;
  margin: 12px 0 2px 4px;

  .emoji-reactions-bar__button {
    background: $emoji-reaction-color;
    border: 0;
    cursor: pointer;
    display: flex;
    justify-items: center;
    align-items: center;
    height: 28px;

    &.toggled {
      background: $emoji-reaction-selected-color;
    }

    > .emoji {
      display: block;
      height: 24px;
      transition: transform 0.2s ease;

      &:hover {
        transform: scale(1.44);
      }

      img {
        margin-top: 0;
        margin-bottom: 0;
        height: 24px;
      }
    }

    .count {
      display: block;
      margin: 0 2px;
      color: $ui-secondary-color;
    }
  }
}

.status__action-bar {
  display: flex;
  justify-content: space-between;
  align-items: center;
  gap: 18px;
  margin-top: 16px;

  &__button__blank {
    width: 24px;
  }
}

.detailed-status__action-bar-dropdown {
  flex: 1 1 auto;
  display: flex;
  align-items: center;
  justify-content: center;
  position: relative;
}

.detailed-status {
  padding: 16px;
  border-top: 1px solid var(--background-border-color);

  .status__content {
    font-size: var(--detail-content-font-size);
    line-height: var(--detail-content-line-height);

    .emojione {
      min-width: var(--detail-content-emoji-size);
      max-width: min(10em, 100%);
      height: var(--detail-content-emoji-size);
      margin: -1px 0 0;
    }

    .status__content__spoiler-link {
      line-height: 24px;
      margin: -1px 0 0;
    }
  }

  .media-gallery,
  .video-player,
  .audio-player {
    margin-top: 16px;
  }

  .status__prepend {
    padding: 0;
    margin-bottom: 16px;
  }

  .content-warning {
    margin-bottom: 16px;

    &:last-child {
      margin-bottom: 0;
    }
  }

<<<<<<< HEAD
  &__button__blank {
    width: 24px;
    flex: 1 1 auto;
=======
  .logo {
    width: 40px;
    height: 40px;
    color: $dark-text-color;
  }
}

.embed {
  position: relative;

  &__overlay {
    display: block;
    position: absolute;
    top: 0;
    left: 0;
    width: 100%;
    height: 100%;
  }

  .detailed-status {
    border-top: 0;
>>>>>>> 20207751
  }
}

.scrollable > div:first-child .detailed-status {
  border-top: 0;
}

.detailed-status__meta {
  margin-top: 24px;
  color: $dark-text-color;
  font-size: 14px;
  line-height: 18px;

  &__line {
    border-bottom: 1px solid var(--background-border-color);
    padding: 8px 0;
    display: flex;
    flex-wrap: wrap;
    align-items: center;
    gap: 8px;

    &:first-child {
      padding-top: 0;
    }

    &:last-child {
      padding-bottom: 0;
      border-bottom: 0;
    }
  }

  .icon {
    width: 18px;
    height: 18px;
  }

  .animated-number {
    color: $secondary-text-color;
    font-weight: 500;
  }
}

.detailed-status__action-bar {
  border-top: 1px solid var(--background-border-color);
  border-bottom: 1px solid var(--background-border-color);
  display: flex;
  flex-direction: row;
  padding: 10px 0;
}

.detailed-status__wrapper-direct {
  .detailed-status,
  .detailed-status__action-bar {
    background: mix($ui-base-color, $ui-highlight-color, 95%);
  }

  &:focus {
    .detailed-status,
    .detailed-status__action-bar {
      background: mix(lighten($ui-base-color, 4%), $ui-highlight-color, 95%);
    }
  }

  .detailed-status__action-bar {
    border-top-color: mix(
      lighten($ui-base-color, 8%),
      $ui-highlight-color,
      95%
    );
  }

  .status__prepend {
    color: $highlight-text-color;
  }
}

.detailed-status__link {
  display: inline-flex;
  align-items: center;
  color: inherit;
  text-decoration: none;
  gap: 6px;
}

.domain {
  padding: 10px;
  border-bottom: 1px solid var(--background-border-color);

  .domain__domain-name {
    flex: 1 1 auto;
    display: block;
    color: $primary-text-color;
    text-decoration: none;
    font-size: 14px;
    font-weight: 500;
  }
}

.domain__wrapper {
  display: flex;
}

.domain_buttons {
  height: 18px;
  padding: 10px;
  white-space: nowrap;
}

.account {
  padding: 16px;
  border-bottom: 1px solid var(--background-border-color);

  .account__display-name {
    flex: 1 1 auto;
    display: flex;
    align-items: center;
    gap: 10px;
    color: $darker-text-color;
    overflow: hidden;
    text-decoration: none;
    font-size: 14px;

    .display-name {
      margin-bottom: 4px;
    }

    .display-name strong {
      display: inline;
    }
  }

  &--minimal {
    .account__display-name {
      .display-name {
        margin-bottom: 0;
      }

      .display-name strong {
        display: block;
      }
    }
  }

  &__domain-pill {
    display: inline-flex;
    background: rgba($highlight-text-color, 0.2);
    border-radius: 4px;
    border: 0;
    color: $highlight-text-color;
    font-weight: 500;
    font-size: 12px;
    line-height: 16px;
    padding: 4px 8px;

    &.active {
      color: $white;
      background: $ui-highlight-color;
    }

    &__popout {
      background: var(--dropdown-background-color);
      backdrop-filter: var(--background-filter);
      border: 1px solid var(--dropdown-border-color);
      box-shadow: var(--dropdown-shadow);
      max-width: 320px;
      padding: 16px;
      border-radius: 8px;
      display: flex;
      flex-direction: column;
      gap: 24px;
      font-size: 14px;
      line-height: 20px;
      color: $darker-text-color;

      .link-button {
        display: inline;
        font-size: inherit;
        line-height: inherit;
      }

      &__header {
        display: flex;
        align-items: center;
        gap: 12px;

        &__icon {
          width: 40px;
          height: 40px;
          background: $ui-highlight-color;
          color: $white;
          display: flex;
          align-items: center;
          justify-content: center;
          border-radius: 50%;
          flex-shrink: 0;
        }

        h3 {
          font-size: 17px;
          line-height: 22px;
          color: $primary-text-color;
        }
      }

      &__handle {
        border: 2px dashed $highlight-text-color;
        background: rgba($highlight-text-color, 0.1);
        padding: 12px 8px;
        color: $highlight-text-color;
        border-radius: 4px;

        &__label {
          font-size: 11px;
          line-height: 16px;
          font-weight: 500;
        }

        &__handle {
          user-select: all;
        }
      }

      &__parts {
        display: flex;
        flex-direction: column;
        gap: 8px;
        font-size: 12px;
        line-height: 16px;

        & > div {
          display: flex;
          align-items: flex-start;
          gap: 12px;
        }

        &__icon {
          width: 40px;
          height: 40px;
          display: flex;
          align-items: center;
          justify-content: center;
          flex-shrink: 0;
          color: $highlight-text-color;
        }

        h6 {
          font-size: 14px;
          line-height: 20px;
          font-weight: 500;
          color: $primary-text-color;
        }
      }
    }
  }

  &__note {
    font-size: 14px;
    font-weight: 400;
    overflow: hidden;
    text-overflow: ellipsis;
    display: -webkit-box;
    -webkit-line-clamp: 1;
    -webkit-box-orient: vertical;
    margin-top: 10px;
    color: $darker-text-color;

    &--missing {
      color: $dark-text-color;
    }

    p {
      margin-bottom: 10px;

      &:last-child {
        margin-bottom: 0;
      }
    }

    a {
      color: inherit;

      &:hover,
      &:focus,
      &:active {
        text-decoration: none;
      }
    }
  }
}

.account__wrapper {
  display: flex;
  gap: 10px;
  align-items: center;
}

.account__avatar {
  display: block;
  position: relative;
  border-radius: var(--avatar-border-radius);

  img {
    display: block;
    width: 100%;
    height: 100%;
    object-fit: cover;
    border-radius: var(--avatar-border-radius);
  }

  &-inline {
    display: inline-block;
    vertical-align: middle;
    margin-inline-end: 5px;
  }

  &-composite {
    border-radius: 50%;
    overflow: hidden;
    position: relative;

    & > div {
      float: left;
      position: relative;
      box-sizing: border-box;
    }

    .account__avatar {
      width: 100% !important;
      height: 100% !important;
    }

    &__label {
      display: block;
      position: absolute;
      top: 50%;
      inset-inline-start: 50%;
      transform: translate(-50%, -50%);
      color: $primary-text-color;
      text-shadow: 1px 1px 2px $base-shadow-color;
      font-weight: 700;
      font-size: 15px;
    }
  }

  &__counter {
    $height: 16px;
    $h-padding: 5px;

    position: absolute;
    bottom: -3px;
    inset-inline-end: -3px;
    padding-left: $h-padding;
    padding-right: $h-padding;
    height: $height;
    border-radius: $height;
    min-width: $height - 2 * $h-padding; // to ensure that it is never narrower than a circle
    line-height: $height + 1px; // to visually center the numbers
    background-color: $ui-button-background-color;
    color: $white;
    border-width: 1px;
    border-style: solid;
    border-color: var(--background-color);
    font-size: 11px;
    font-weight: 500;
    text-align: center;
  }
}

a .account__avatar {
  cursor: pointer;
}

.account__avatar-overlay {
  position: relative;

  &-overlay {
    position: absolute;
    bottom: 0;
    inset-inline-end: 0;
    z-index: 1;
  }
}

.account__relationship {
  white-space: nowrap;
  display: flex;
  align-items: center;
  gap: 8px;
}

.account__relationship,
.explore__suggestions__card {
  .icon-button {
    border: 1px solid var(--background-border-color);
    border-radius: 4px;
    box-sizing: content-box;
    padding: 5px;

    .icon {
      width: 24px;
      height: 24px;
    }
  }
}

.account-authorize {
  padding: 14px 10px;

  .detailed-status__display-name {
    display: block;
    margin-bottom: 15px;
    overflow: hidden;
  }
}

.account-authorize__avatar {
  float: left;
  margin-inline-end: 10px;
}

.status__display-name,
.status__relative-time,
.detailed-status__display-name,
.detailed-status__datetime,
.detailed-status__application,
.account__display-name {
  text-decoration: none;
}

.status__display-name,
.account__display-name {
  .display-name strong {
    color: $primary-text-color;
  }
}

.muted {
  .emojione {
    opacity: 0.5;
  }
}

.status__display-name,
.detailed-status__display-name,
a.account__display-name {
  &:hover .display-name strong {
    text-decoration: underline;
  }
}

.account__display-name .display-name strong {
  display: block;
  overflow: hidden;
  text-overflow: ellipsis;
}

.detailed-status__application,
.detailed-status__datetime {
  color: inherit;
}

.detailed-status__display-name {
  color: $darker-text-color;
  display: flex;
  align-items: center;
  gap: 10px;
  font-size: 15px;
  line-height: 22px;
  margin-bottom: 16px;
  overflow: hidden;

  strong,
  span {
    display: block;
    text-overflow: ellipsis;
    overflow: hidden;
  }

  strong {
    color: $primary-text-color;
  }
}

.status__avatar {
  width: 46px;
  height: 46px;

  &.status__avatar__compact {
    width: 24px;
    height: 24px;
  }
}

.muted {
  .status__content,
  .status__content p,
  .status__content a {
    color: $dark-text-color;
  }

  .status__display-name strong {
    color: $dark-text-color;
  }

  .status__avatar {
    opacity: 0.5;
  }

  a.status__content__spoiler-link {
    background: $ui-base-lighter-color;
    color: $inverted-text-color;

    &:hover,
    &:focus {
      background: lighten($ui-base-lighter-color, 7%);
      text-decoration: none;
    }
  }
}

.notification__report {
  padding: 16px;
  border-bottom: 1px solid var(--background-border-color);
  display: flex;
  gap: 10px;

  &__avatar {
    flex: 0 0 auto;
  }

  &__details {
    flex: 1 1 auto;
    display: flex;
    justify-content: space-between;
    align-items: center;
    color: $darker-text-color;
    gap: 10px;
    font-size: 15px;
    line-height: 22px;
    white-space: nowrap;
    overflow: hidden;

    & > div {
      overflow: hidden;
      text-overflow: ellipsis;
    }

    strong {
      font-weight: 500;
    }
  }

  &__actions {
    flex: 0 0 auto;
  }
}

.notification-group--link {
  color: $secondary-text-color;
  text-decoration: none;

  .notification-group__main {
    display: flex;
    flex-direction: column;
    align-items: flex-start;
    gap: 8px;
    flex-grow: 1;
    font-size: 15px;
    line-height: 22px;

    strong,
    bdi {
      font-weight: 700;
    }

    .link-button {
      font-size: inherit;
      line-height: inherit;
      font-weight: inherit;
    }
  }
}

.notification__message {
  padding: 16px;
  padding-bottom: 0;
  cursor: default;
  color: $darker-text-color;
  font-size: 15px;
  line-height: 22px;
  font-weight: 500;
  display: flex;
  align-items: center;
  gap: 10px;

  .icon {
    color: $highlight-text-color;
    width: 18px;
    height: 18px;
  }

  .icon-star {
    color: $gold-star;
  }

  > span {
    display: inline;
    overflow: hidden;
    text-overflow: ellipsis;
  }
}

.icon-button.star-icon.active {
  color: $gold-star;
}

.icon-button.bookmark-icon.active {
  color: $red-bookmark;
}

.no-reduce-motion .icon-button.star-icon {
  &.activate {
    & > .icon {
      animation: spring-rotate-in 1s linear;
      transform-origin: 50% 52%;
    }
  }

  &.deactivate {
    & > .icon {
      animation: spring-rotate-out 1s linear;
      transform-origin: 50% 52%;
    }
  }
}

.notification__warning-text {
  padding: 16px 16px 16px 48px;
  color: $darker-text-color;
}

.notification__display-name {
  color: inherit;
  font-weight: 500;
  text-decoration: none;

  &:hover {
    text-decoration: underline;
  }
}

.display-name {
  display: block;
  max-width: 100%;
  overflow: hidden;
  text-overflow: ellipsis;
  white-space: nowrap;

  &__account {
    text-overflow: ellipsis;
    overflow: hidden;
  }
}

.display-name__html {
  font-weight: 500;
}

.status__relative-time,
.detailed-status__datetime {
  &:hover {
    text-decoration: underline;
  }
}

.image-loader {
  position: relative;
  width: 100%;
  height: 100%;
  display: flex;
  align-items: center;
  justify-content: center;
  flex-direction: column;
  scrollbar-width: none; /* Firefox */
  -ms-overflow-style: none; /* IE 10+ */

  * {
    scrollbar-width: none; /* Firefox */
    -ms-overflow-style: none; /* IE 10+ */
  }

  &::-webkit-scrollbar,
  *::-webkit-scrollbar {
    width: 0;
    height: 0;
    background: transparent; /* Chrome/Safari/Webkit */
  }

  .image-loader__preview-canvas {
    max-width: $media-modal-media-max-width;
    max-height: $media-modal-media-max-height;
    background: url('../images/void.png') repeat;
    object-fit: contain;
  }

  .loading-bar__container {
    position: relative;
  }

  .loading-bar {
    position: absolute;
  }

  &.image-loader--amorphous .image-loader__preview-canvas {
    display: none;
  }
}

.zoomable-image {
  position: relative;
  width: 100%;
  height: 100%;
  display: flex;
  align-items: center;
  justify-content: center;

  img {
    max-width: $media-modal-media-max-width;
    max-height: $media-modal-media-max-height;
    width: auto;
    height: auto;
    object-fit: contain;
  }
}

.navigation-bar {
  display: flex;
  align-items: center;
  flex-shrink: 0;
  cursor: default;
  gap: 10px;

  .column > & {
    padding: 15px;
  }

  .account {
    border-bottom: 0;
    padding: 0;
    flex: 1 1 auto;
    min-width: 0;

    &__display-name {
      font-size: 16px;
      line-height: 24px;
      letter-spacing: 0.15px;
      font-weight: 500;

      .display-name__account {
        font-size: 14px;
        line-height: 20px;
        letter-spacing: 0.1px;
      }
    }
  }

  .icon-button {
    padding: 8px;
    color: $secondary-text-color;
  }

  .icon-button .icon {
    width: 24px;
    height: 24px;
  }
}

.dropdown-animation {
  animation: dropdown 250ms cubic-bezier(0.1, 0.7, 0.1, 1);

  @keyframes dropdown {
    from {
      opacity: 0;
    }

    to {
      opacity: 1;
    }
  }

  .reduce-motion & {
    animation: none;
  }
}

.dropdown {
  display: inline-block;
}

.dropdown__content {
  display: none;
  position: absolute;
}

.dropdown-menu__separator {
  border-bottom: 1px solid var(--dropdown-border-color);
  margin: 5px 0;
  height: 0;
}

.dropdown-menu {
  background: var(--dropdown-background-color);
  backdrop-filter: var(--background-filter);
  border: 1px solid var(--dropdown-border-color);
  padding: 4px;
  border-radius: 4px;
  box-shadow: var(--dropdown-shadow);
  z-index: 9999;

  &__text-button {
    display: inline-flex;
    align-items: center;
    color: inherit;
    background: transparent;
    border: 0;
    margin: 0;
    padding: 0;
    font-family: inherit;
    font-size: inherit;
    line-height: inherit;

    &:focus-visible {
      outline: 1px dotted;
    }

    &:hover {
      text-decoration: underline;
    }

    .icon {
      width: 15px;
      height: 15px;
    }
  }

  &__container {
    &__header {
      border-bottom: 1px solid var(--dropdown-border-color);
      padding: 10px 14px;
      padding-bottom: 14px;
      margin-bottom: 4px;
      font-size: 13px;
      line-height: 18px;
      color: $darker-text-color;
    }

    &__list {
      list-style: none;

      &--scrollable {
        max-height: 300px;
        overflow-y: scroll;
      }
    }

    &--loading {
      display: flex;
      align-items: center;
      justify-content: center;
      padding: 30px 45px;
    }
  }

  &.left {
    transform-origin: 100% 50%;
  }

  &.top {
    transform-origin: 50% 100%;
  }

  &.bottom {
    transform-origin: 50% 0;
  }

  &.right {
    transform-origin: 0 50%;
  }
}

.dropdown-menu__item {
  font-size: 13px;
  line-height: 18px;
  font-weight: 500;
  display: block;

  &--dangerous {
    color: $error-value-color;
  }

  a,
  button {
    font: inherit;
    display: block;
    width: 100%;
    padding: 8px 10px;
    border: 0;
    margin: 0;
    background: transparent;
    box-sizing: border-box;
    text-decoration: none;
    color: inherit;
    overflow: hidden;
    text-overflow: ellipsis;
    white-space: nowrap;
    text-align: inherit;
    border-radius: 4px;

    &:focus,
    &:hover,
    &:active {
      background: var(--dropdown-border-color);
      outline: 0;
    }
  }
}

.inline-account {
  display: inline-flex;
  align-items: center;
  vertical-align: top;

  .account__avatar {
    margin-inline-end: 5px;
    border-radius: 50%;
  }

  strong {
    font-weight: 600;
  }
}

.columns-area {
  display: flex;
  flex: 1 1 auto;
  flex-direction: row;
  justify-content: flex-start;
  overflow-x: auto;
  position: relative;

  &.unscrollable {
    overflow-x: hidden;
  }

  &__panels {
    display: flex;
    justify-content: center;
    gap: 16px;
    width: 100%;
    height: 100%;
    min-height: 100vh;

    &__pane {
      height: 100%;
      overflow: hidden;
      pointer-events: none;
      display: flex;
      justify-content: flex-end;
      min-width: 285px;

      &--start {
        justify-content: flex-start;
      }

      &__inner {
        position: fixed;
        width: 285px;
        pointer-events: auto;
        height: 100%;
      }
    }

    &__main {
      box-sizing: border-box;
      width: 100%;
      flex: 0 0 auto;
      display: flex;
      flex-direction: column;

      @media screen and (min-width: $no-gap-breakpoint) {
        max-width: 600px;
      }
    }
  }
}

$ui-header-height: 55px;
$ui-header-logo-wordmark-width: 99px;

.ui__header {
  display: none;
  box-sizing: border-box;
  height: $ui-header-height;
  position: sticky;
  top: 0;
  z-index: 3;
  justify-content: space-between;
  align-items: center;
  backdrop-filter: var(--background-filter);

  &__logo {
    display: inline-flex;
    padding: 15px;
    flex-grow: 1;
    flex-shrink: 1;
    overflow: hidden;
    container: header-logo / inline-size;

    .logo {
      height: $ui-header-height - 30px;
      width: auto;
    }

    .logo--wordmark {
      display: none;
    }

    @container header-logo (min-width: #{$ui-header-logo-wordmark-width}) {
      .logo--wordmark {
        display: block;
      }

      .logo--icon {
        display: none;
      }
    }

    @media screen and (width < 330px) {
      .logo--wordmark {
        display: none;
      }

      .logo--icon {
        display: none;
      }
    }
  }

  &__links {
    display: flex;
    align-items: center;
    gap: 8px;
    padding: 0 9px;
    overflow: hidden;
    flex-shrink: 0;

    .button {
      flex: 0 0 auto;
    }

    .button-tertiary {
      flex-shrink: 1;
    }

    .icon {
      width: 22px;
      height: 22px;
    }
  }
}

.tabs-bar__wrapper {
  background: var(--background-color);
  backdrop-filter: var(--background-filter);
  position: sticky;
  top: $ui-header-height;
  z-index: 2;
  padding-top: 0;

  @media screen and (min-width: $no-gap-breakpoint) {
    padding-top: 10px;
    top: 0;
  }
}

.react-swipeable-view-container {
  &,
  .columns-area,
  .drawer,
  .column {
    height: 100%;
  }
}

.react-swipeable-view-container > * {
  display: flex;
  align-items: center;
  justify-content: center;
  height: 100%;
}

.column {
  width: 400px;
  position: relative;
  box-sizing: border-box;
  display: flex;
  flex-direction: column;

  > .scrollable {
    border: 1px solid var(--background-border-color);
    border-top: 0;
    border-radius: 0 0 4px 4px;

    &.about,
    &.privacy-policy {
      border-top: 1px solid var(--background-border-color);
      border-radius: 4px;

      @media screen and (max-width: $no-gap-breakpoint) {
        border-top: 0;
        border-bottom: 0;
      }
    }
  }
}

.ui {
  flex: 0 0 auto;
  display: flex;
  flex-direction: column;
  width: 100%;
  height: 100%;
}

.drawer {
  width: 350px;
  box-sizing: border-box;
  display: flex;
  flex-direction: column;
  overflow-y: hidden;
}

.drawer__tab {
  display: flex;
  flex: 1 1 auto;
  padding: 13px 3px 11px;
  color: $darker-text-color;
  text-decoration: none;
  text-align: center;
  font-size: 16px;
  align-items: center;
  justify-content: center;
}

.column,
.drawer {
  flex: 1 1 100%;
  overflow: hidden;
}

@media screen and (width > $mobile-breakpoint) {
  .columns-area {
    padding: 0;
  }

  .column,
  .drawer {
    flex: 0 0 auto;
    padding: 10px;
    padding-inline-start: 5px;
    padding-inline-end: 5px;

    &:first-child {
      padding-inline-start: 10px;
    }

    &:last-child {
      padding-inline-end: 10px;
    }
  }

  .columns-area > div {
    .column,
    .drawer {
      padding-inline-start: 5px;
      padding-inline-end: 5px;
    }
  }
}

.columns-area--mobile {
  flex-direction: column;
  width: 100%;
  height: 100%;
  margin: 0 auto;

  .column,
  .drawer {
    width: 100%;
    height: 100%;
    padding: 0;
  }

  .account-card {
    margin-bottom: 0;
  }

  .filter-form {
    display: flex;
    flex-wrap: wrap;
  }

  .autosuggest-textarea__textarea {
    font-size: 16px;
  }

  .search__input {
    line-height: 18px;
    font-size: 16px;
    padding: 15px;
    padding-inline-end: 30px;
  }

  .scrollable {
    overflow: visible;

    @supports (display: grid) {
      contain: content;
    }
  }

  @media screen and (min-width: $no-gap-breakpoint) {
    padding: 10px 0;
    padding-top: 0;
  }
}

@media screen and (min-width: $no-gap-breakpoint) {
  .react-swipeable-view-container .columns-area--mobile {
    height: calc(100% - 10px) !important;
  }

  .getting-started__wrapper {
    margin-bottom: 10px;
  }

  .search-page .search {
    display: none;
  }

  .navigation-panel__legal {
    display: none;
  }
}

@media screen and (max-width: $no-gap-breakpoint - 1px) {
  $sidebar-width: 285px;

  .columns-area__panels__main {
    width: calc(100% - $sidebar-width);
  }

  .columns-area__panels {
    min-height: calc(100vh - $ui-header-height);
    gap: 0;
  }

  .columns-area__panels__pane--navigational {
    min-width: $sidebar-width;

    .columns-area__panels__pane__inner {
      width: $sidebar-width;
    }

    .navigation-panel {
      margin: 0;
      border-inline-start: 1px solid var(--background-border-color);
      height: 100vh;
    }

    .navigation-panel__sign-in-banner,
    .navigation-panel__logo,
    .navigation-panel__banner,
    .getting-started__trends {
      display: none;
    }

    .navigation-panel__legal {
      margin-bottom: 100px;
    }

    .column-link__icon {
      font-size: 18px;
    }
  }

  .layout-single-column {
    .ui__header {
      display: flex;
      background: var(--background-color);
      border-bottom: 1px solid var(--background-border-color);
    }

    .column > .scrollable,
    .tabs-bar__wrapper .column-header,
    .tabs-bar__wrapper .column-back-button {
      border-left: 0;
      border-right: 0;
    }

    .column-header,
    .column-back-button,
    .scrollable,
    .error-column {
      border-radius: 0 !important;
    }

    .column-header,
    .column-back-button {
      border-top: 0;
    }
  }
}

@media screen and (max-width: $no-gap-breakpoint - 285px - 1px) {
  $sidebar-width: 55px;

  .columns-area__panels__main {
    width: calc(100% - $sidebar-width);
  }

  .columns-area__panels__pane--navigational {
    min-width: $sidebar-width;

    .columns-area__panels__pane__inner {
      width: $sidebar-width;
    }

    .column-link span {
      display: none;
    }

    .list-panel {
      display: none;
    }
  }
}

.explore__search-header {
  display: none;
}

.explore__suggestions__card {
  padding: 12px 16px;
  gap: 8px;
  display: flex;
  flex-direction: column;
  border-bottom: 1px solid var(--background-border-color);

  &:last-child {
    border-bottom: 0;
  }

  &__source {
    padding-inline-start: 60px;
    font-size: 13px;
    line-height: 16px;
    color: $dark-text-color;
    text-overflow: ellipsis;
    overflow: hidden;
    white-space: nowrap;
  }

  &__body {
    display: flex;
    gap: 12px;
    align-items: center;

    &__main {
      flex: 1 1 auto;
      display: flex;
      flex-direction: column;
      gap: 8px;
      min-width: 0;

      &__name-button {
        display: flex;
        align-items: center;
        gap: 8px;

        &__name {
          display: block;
          color: inherit;
          text-decoration: none;
          flex: 1 1 auto;
          min-width: 0;
        }

        .button {
          min-width: 80px;
        }

        .display-name {
          font-size: 15px;
          line-height: 20px;
          color: $secondary-text-color;

          strong {
            font-weight: 700;
          }

          &__account {
            color: $darker-text-color;
            display: block;
          }
        }
      }
    }
  }
}

@media screen and (max-width: $no-gap-breakpoint - 1px) {
  .columns-area__panels__pane--compositional {
    display: none;
  }

  .explore__search-header {
    display: flex;
  }
}

.icon-with-badge {
  display: inline-flex;
  position: relative;

  &__badge {
    position: absolute;
    inset-inline-start: 9px;
    top: -13px;
    background: $ui-highlight-color;
    border: 2px solid var(--background-color);
    padding: 1px 6px;
    border-radius: 6px;
    font-size: 10px;
    font-weight: 500;
    line-height: 14px;
    color: $primary-text-color;
  }

  &__issue-badge {
    position: absolute;
    inset-inline-start: 11px;
    bottom: 1px;
    display: block;
    background: $error-red;
    border-radius: 50%;
    width: 0.625rem;
    height: 0.625rem;
  }
}

.column-link--transparent .icon-with-badge__badge {
  border-color: var(--background-color);
}

.column-title {
  text-align: center;
  padding-bottom: 32px;

  h3 {
    font-size: 24px;
    line-height: 1.5;
    font-weight: 700;
    margin-bottom: 10px;
  }

  p {
    font-size: 16px;
    line-height: 24px;
    font-weight: 400;
    color: $darker-text-color;
  }

  @media screen and (width >= 600px) {
    padding: 40px;
  }
}

.onboarding__footer {
  margin-top: 30px;
  color: $dark-text-color;
  text-align: center;
  font-size: 14px;

  .link-button {
    display: inline-block;
    color: inherit;
    font-size: inherit;
  }
}

.onboarding__link {
  display: flex;
  align-items: center;
  justify-content: space-between;
  gap: 10px;
  color: $highlight-text-color;
  background: lighten($ui-base-color, 4%);
  border-radius: 8px;
  padding: 10px 15px;
  box-sizing: border-box;
  font-size: 14px;
  font-weight: 500;
  height: 56px;
  text-decoration: none;

  svg {
    height: 1.5em;
  }

  &:hover,
  &:focus,
  &:active {
    background: lighten($ui-base-color, 8%);
  }
}

.onboarding__illustration {
  display: block;
  margin: 0 auto;
  margin-bottom: 10px;
  max-height: 200px;
  width: auto;
}

.onboarding__lead {
  font-size: 16px;
  line-height: 24px;
  font-weight: 400;
  color: $darker-text-color;
  text-align: center;
  margin-bottom: 30px;

  strong {
    font-weight: 700;
    color: $secondary-text-color;
  }
}

.onboarding__links {
  margin-bottom: 30px;

  & > * {
    margin-bottom: 2px;

    &:last-child {
      margin-bottom: 0;
    }
  }
}

.onboarding__steps {
  margin-bottom: 30px;

  &__item {
    background: lighten($ui-base-color, 4%);
    border: 0;
    border-radius: 8px;
    display: flex;
    width: 100%;
    box-sizing: border-box;
    align-items: center;
    gap: 10px;
    padding: 10px;
    padding-inline-end: 15px;
    margin-bottom: 2px;
    text-decoration: none;
    text-align: start;

    &:hover,
    &:focus,
    &:active {
      background: lighten($ui-base-color, 8%);
    }

    &__icon {
      flex: 0 0 auto;
      border-radius: 50%;
      display: none;
      align-items: center;
      justify-content: center;
      width: 36px;
      height: 36px;
      color: $highlight-text-color;
      font-size: 1.2rem;

      @media screen and (width >= 600px) {
        display: flex;
      }
    }

    &__progress {
      flex: 0 0 auto;
      background: $valid-value-color;
      border-radius: 50%;
      display: flex;
      align-items: center;
      justify-content: center;
      width: 21px;
      height: 21px;
      color: $primary-text-color;

      svg {
        height: 14px;
        width: auto;
      }
    }

    &__go {
      flex: 0 0 auto;
      display: flex;
      align-items: center;
      justify-content: center;
      width: 21px;
      height: 21px;
      color: $highlight-text-color;
      font-size: 17px;

      svg {
        height: 1.5em;
        width: auto;
      }
    }

    &__description {
      flex: 1 1 auto;
      line-height: 20px;

      h6 {
        color: $highlight-text-color;
        font-weight: 500;
        font-size: 14px;
      }

      p {
        color: $darker-text-color;
        overflow: hidden;
      }
    }
  }
}

.follow-recommendations {
  background: darken($ui-base-color, 4%);
  border-radius: 8px;
  margin-bottom: 30px;

  .account:last-child {
    border-bottom: 0;
  }

  &__empty {
    text-align: center;
    color: $darker-text-color;
    font-weight: 500;
    padding: 40px;
  }
}

.tip-carousel {
  border: 1px solid transparent;
  border-radius: 8px;
  padding: 16px;
  margin-bottom: 30px;

  &:focus {
    outline: 0;
    border-color: $highlight-text-color;
  }

  .media-modal__pagination {
    margin-bottom: 0;
  }
}

.copy-paste-text {
  background: lighten($ui-base-color, 4%);
  border-radius: 8px;
  border: 1px solid var(--background-border-color);
  padding: 16px;
  color: $primary-text-color;
  font-size: 15px;
  line-height: 22px;
  display: flex;
  flex-direction: column;
  align-items: flex-end;
  transition: border-color 300ms linear;
  margin-bottom: 30px;

  &:focus,
  &.focused {
    transition: none;
    outline: 0;
    border-color: $highlight-text-color;
  }

  &.copied {
    border-color: $valid-value-color;
    transition: none;
  }

  textarea {
    width: 100%;
    height: auto;
    background: transparent;
    color: inherit;
    font: inherit;
    border: 0;
    padding: 0;
    margin-bottom: 30px;
    resize: none;

    &:focus {
      outline: 0;
    }
  }
}

.onboarding__profile {
  position: relative;
  margin-bottom: 40px + 20px;

  .app-form__avatar-input {
    border: 2px solid $ui-base-color;
    position: absolute;
    inset-inline-start: -2px;
    bottom: -40px;
    z-index: 2;
  }

  .app-form__header-input {
    margin: 0 -20px;
    border-radius: 0;

    img {
      border-radius: 0;
    }
  }
}

.compose-panel {
  width: 285px;
  margin-top: 10px;
  display: flex;
  flex-direction: column;
  height: calc(100% - 10px);
  overflow-y: hidden;

  .compose-form {
    flex: 1 1 auto;
    min-height: 0;
  }
}

.navigation-panel {
  margin-top: 10px;
  margin-bottom: 10px;
  height: calc(100% - 20px);
  overflow-y: auto;
  display: flex;
  flex-direction: column;

  & > a {
    flex: 0 0 auto;
  }

  .logo {
    height: 30px;
    width: auto;
  }

  &__logo {
    margin-bottom: 12px;
  }
}

.navigation-panel,
.compose-panel {
  hr {
    flex: 0 0 auto;
    border: 0;
    background: transparent;
    border-top: 1px solid var(--background-border-color);
    margin: 10px 0;
  }

  .flex-spacer {
    background: transparent;
  }
}

.drawer__pager {
  box-sizing: border-box;
  padding: 0;
  flex-grow: 1;
  position: relative;
  overflow: hidden;
  display: flex;
  border-radius: 4px;
  border: 1px solid var(--background-border-color);
}

.drawer__inner {
  position: absolute;
  top: 0;
  inset-inline-start: 0;
  background: var(--background-color);
  box-sizing: border-box;
  padding: 0;
  display: flex;
  flex-direction: column;
  overflow: hidden;
  overflow-y: auto;
  width: 100%;
  height: 100%;
}

.drawer__inner__mastodon {
  background: var(--background-color)
    url('data:image/svg+xml;utf8,<svg xmlns="http://www.w3.org/2000/svg" viewBox="0 0 234.80078 31.757813" width="234.80078" height="31.757812"><path d="M19.599609 0c-1.05 0-2.10039.375-2.90039 1.125L0 16.925781v14.832031h234.80078V17.025391l-16.5-15.900391c-1.6-1.5-4.20078-1.5-5.80078 0l-13.80078 13.099609c-1.6 1.5-4.19883 1.5-5.79883 0L179.09961 1.125c-1.6-1.5-4.19883-1.5-5.79883 0L159.5 14.224609c-1.6 1.5-4.20078 1.5-5.80078 0L139.90039 1.125c-1.6-1.5-4.20078-1.5-5.80078 0l-13.79883 13.099609c-1.6 1.5-4.20078 1.5-5.80078 0L100.69922 1.125c-1.600001-1.5-4.198829-1.5-5.798829 0l-13.59961 13.099609c-1.6 1.5-4.200781 1.5-5.800781 0L61.699219 1.125c-1.6-1.5-4.198828-1.5-5.798828 0L42.099609 14.224609c-1.6 1.5-4.198828 1.5-5.798828 0L22.5 1.125C21.7.375 20.649609 0 19.599609 0z" fill="#{hex-color(darken($ui-base-color, 4%))}"/></svg>')
    no-repeat bottom / 100% auto;
  flex: 1;
  min-height: 47px;
  display: none;

  > img {
    display: block;
    object-fit: contain;
    object-position: bottom left;
    width: 85%;
    height: 100%;
    pointer-events: none;
    user-select: none;
  }

  @media screen and (height >= 640px) {
    display: block;
  }
}

.drawer__header {
  flex: 0 0 auto;
  font-size: 16px;
  border: 1px solid var(--background-border-color);
  margin-bottom: 10px;
  display: flex;
  flex-direction: row;
  border-radius: 4px;
  overflow: hidden;

  a:hover,
  a:focus,
  a:active {
    color: $primary-text-color;
  }
}

.scrollable {
  overflow-y: scroll;
  overflow-x: hidden;
  flex: 1 1 auto;
  -webkit-overflow-scrolling: touch;

  &.optionally-scrollable {
    overflow-y: auto;
  }

  @supports (display: grid) {
    // hack to fix Chrome <57
    contain: strict;
  }

  &--flex {
    display: flex;
    flex-direction: column;
  }

  &__append {
    flex: 1 1 auto;
    position: relative;
    min-height: 120px;
  }

  .scrollable {
    flex: 1 1 auto;
  }
}

.scrollable.fullscreen {
  @supports (display: grid) {
    // hack to fix Chrome <57
    contain: none;
  }
}

.column-back-button {
  box-sizing: border-box;
  width: 100%;
  background: transparent;
  border: 1px solid var(--background-border-color);
  border-radius: 4px 4px 0 0;
  color: $highlight-text-color;
  cursor: pointer;
  flex: 0 0 auto;
  font-size: 16px;
  line-height: inherit;
  text-align: unset;
  padding: 13px;
  margin: 0;
  z-index: 3;
  outline: 0;
  display: flex;
  align-items: center;
  gap: 5px;

  &:hover {
    text-decoration: underline;
  }
}

.column-header__back-button {
  display: flex;
  align-items: center;
  gap: 5px;
  background: transparent;
  border: 0;
  font-family: inherit;
  color: $highlight-text-color;
  cursor: pointer;
  white-space: nowrap;
  font-size: 16px;
  padding: 13px;
  z-index: 3;

  &:hover {
    text-decoration: underline;
  }

  &.compact {
    padding-inline-end: 5px;
    flex: 0 0 auto;
  }
}

.react-toggle {
  display: inline-block;
  position: relative;
  cursor: pointer;
  background-color: transparent;
  border: 0;
  border-radius: 10px;
  padding: 0;
  user-select: none;
  -webkit-tap-highlight-color: rgba($base-overlay-background, 0);
  -webkit-tap-highlight-color: transparent;
}

.react-toggle-screenreader-only {
  border: 0;
  clip: rect(0 0 0 0);
  height: 1px;
  margin: -1px;
  overflow: hidden;
  padding: 0;
  position: absolute;
  width: 1px;
}

.react-toggle--disabled {
  cursor: not-allowed;
  opacity: 0.5;
  transition: opacity 0.25s;
}

.react-toggle-track {
  width: 32px;
  height: 20px;
  padding: 0;
  border-radius: 10px;
  background-color: $ui-primary-color;
}

.react-toggle--focus {
  outline: $ui-button-focus-outline;
}

.react-toggle--checked .react-toggle-track {
  background-color: $ui-highlight-color;
}

.react-toggle-track-check,
.react-toggle-track-x {
  display: none;
}

.react-toggle-thumb {
  position: absolute;
  top: 2px;
  inset-inline-start: 2px;
  width: 16px;
  height: 16px;
  border-radius: 50%;
  background-color: $ui-button-color;
  box-sizing: border-box;
  transition: all 0.25s ease;
  transition-property: border-color, left;
}

.react-toggle--checked .react-toggle-thumb {
  inset-inline-start: 32px - 16px - 2px;
  border-color: $ui-highlight-color;
}

.react-toggle:hover:not(.react-toggle--disabled) .react-toggle-track {
  background: darken($ui-primary-color, 5%);
}

.react-toggle.react-toggle--checked:hover:not(.react-toggle--disabled)
  .react-toggle-track {
  background: lighten($ui-highlight-color, 5%);
}

.switch-to-advanced {
  color: $light-text-color;
  background-color: $ui-base-color;
  padding: 15px;
  border-radius: 4px;
  margin-top: 4px;
  margin-bottom: 12px;
  font-size: 13px;
  line-height: 18px;

  .switch-to-advanced__toggle {
    color: $ui-button-tertiary-color;
    font-weight: bold;
  }
}

.column-link {
  display: flex;
  align-items: center;
  gap: 5px;
  font-size: 16px;
  padding: 13px;
  text-decoration: none;
  overflow: hidden;
  white-space: nowrap;
  border: 0;
  background: transparent;
  color: $secondary-text-color;
  border-left: 4px solid transparent;
  position: relative;
  z-index: 0;

  &:hover,
  &:focus,
  &:active {
    color: $primary-text-color;
  }

  &.active {
    color: $highlight-text-color;
  }

  &:focus {
    outline: 0;
  }

  &:focus-visible {
    border-color: $ui-button-focus-outline-color;
    border-radius: 0;
  }

  &--logo {
    background: transparent;
    padding: 10px;

    &:hover,
    &:focus,
    &:active {
      background: transparent;
    }
  }
}

.column-link__icon {
  display: inline-block;
  margin-inline-end: 5px;
}

.column-link__badge,
.column-link__command {
  display: inline-block;
  border-radius: 4px;
  font-size: 12px;
  line-height: 19px;
  font-weight: 500;
  background: $ui-base-color;
  padding: 4px 8px;
  margin: -6px 10px;
}

.column-link__command {
  position: absolute;
  right: 0;
  z-index: 1;
}

.column-subheading {
  background: var(--surface-background-color);
  color: $darker-text-color;
  padding: 8px 20px;
  font-size: 12px;
  font-weight: 500;
  text-transform: uppercase;
  cursor: default;
}

.getting-started__wrapper {
  flex: 0 0 auto;
}

.flex-spacer {
  flex: 1 1 auto;
}

.getting-started {
  color: $dark-text-color;
  overflow: auto;
  border: 1px solid var(--background-border-color);
  border-top: 0;

  &__trends {
    flex: 0 1 auto;
    opacity: 1;
    animation: fade 150ms linear;
    margin-top: 10px;

    h4 {
      border-bottom: 1px solid var(--background-border-color);
      padding: 10px;
      font-size: 12px;
      text-transform: uppercase;
      font-weight: 500;

      a {
        color: $darker-text-color;
        text-decoration: none;
      }
    }

    @media screen and (height <= 810px) {
      .trends__item:nth-of-type(3) {
        display: none;
      }
    }

    @media screen and (height <= 720px) {
      .trends__item:nth-of-type(2) {
        display: none;
      }
    }

    @media screen and (height <= 670px) {
      display: none;
    }

    .trends__item {
      border-bottom: 0;
      padding: 10px;

      &__current {
        color: $darker-text-color;
      }
    }
  }
}

.keyboard-shortcuts {
  padding: 8px 0 0;
  overflow: hidden;

  thead {
    position: absolute;
    inset-inline-start: -9999px;
  }

  td {
    padding: 0 10px 8px;
  }

  kbd {
    display: inline-block;
    padding: 3px 5px;
    background-color: lighten($ui-base-color, 8%);
    border: 1px solid darken($ui-base-color, 4%);
  }
}

.setting-text {
  display: block;
  box-sizing: border-box;
  margin: 0;
  color: $primary-text-color;
  background: $ui-base-color;
  padding: 7px 10px;
  font-family: inherit;
  font-size: 14px;
  line-height: 22px;
  border-radius: 4px;
  border: 1px solid var(--background-border-color);

  &:focus {
    outline: 0;
  }

  &__wrapper {
    background: $white;
    border: 1px solid var(--background-border-color);
    margin-bottom: 10px;
    border-radius: 4px;

    .setting-text {
      border: 0;
      margin-bottom: 0;
      border-radius: 0;

      &:focus {
        border: 0;
      }
    }

    &__modifiers {
      color: $inverted-text-color;
      font-family: inherit;
      font-size: 14px;
      background: $white;
    }
  }

  &__toolbar {
    display: flex;
    justify-content: space-between;
    margin-bottom: 20px;
  }

  @media screen and (width <= 600px) {
    font-size: 16px;
  }
}

.circle-item {
  display: flex;

  .column-link {
    flex: 1;
  }

  .icon-button {
    align-self: center;
    margin: 0 8px;
  }
}

button.icon-button i.fa-retweet {
  background-position: 0 0;
  height: 19px;
  transition: background-position 0.9s steps(10);
  transition-duration: 0s;
  vertical-align: middle;
  width: 22px;

  &::before {
    display: none !important;
  }
}

button.icon-button.active i.fa-retweet {
  transition-duration: 0.9s;
  background-position: 0 100%;
}

.reduce-motion button.icon-button i.fa-retweet,
.reduce-motion button.icon-button.active i.fa-retweet {
  transition: none;
}

.status-card {
  display: flex;
  align-items: center;
  position: relative;
  font-size: 14px;
  color: $darker-text-color;
  margin-top: 14px;
  text-decoration: none;
  overflow: hidden;
  border: 1px solid var(--background-border-color);
  border-radius: 8px;

  &.bottomless {
    border-radius: 8px 8px 0 0;
  }

  &__actions {
    bottom: 0;
    inset-inline-start: 0;
    position: absolute;
    inset-inline-end: 0;
    top: 0;
    display: flex;
    justify-content: center;
    align-items: center;
    cursor: pointer;

    & > div {
      background: rgba($base-shadow-color, 0.6);
      border-radius: 8px;
      padding: 12px 9px;
      backdrop-filter: blur(10px) saturate(180%) contrast(75%) brightness(70%);
      flex: 0 0 auto;
      display: flex;
      justify-content: center;
      align-items: center;
    }

    button,
    a {
      display: inline;
      color: $secondary-text-color;
      background: transparent;
      border: 0;
      padding: 0 8px;
      text-decoration: none;
      font-size: 18px;
      line-height: 18px;

      &:hover,
      &:active,
      &:focus {
        color: $primary-text-color;
      }
    }

    a {
      font-size: 19px;
      position: relative;
      bottom: -1px;
    }
  }
}

a.status-card {
  cursor: pointer;

  &:hover,
  &:focus,
  &:active {
    .status-card__title,
    .status-card__host,
    .status-card__author,
    .status-card__description {
      color: $highlight-text-color;
    }
  }
}

.status-card a {
  color: inherit;
  text-decoration: none;

  &:hover,
  &:focus,
  &:active {
    .status-card__title,
    .status-card__host,
    .status-card__author,
    .status-card__description {
      color: $highlight-text-color;
    }
  }
}

.status-card-photo {
  cursor: zoom-in;
  display: block;
  text-decoration: none;
  width: 100%;
  height: auto;
  margin: 0;
}

.status-card-video {
  // Firefox has a bug where frameborder=0 iframes add some extra blank space
  // see https://bugzilla.mozilla.org/show_bug.cgi?id=155174
  overflow: hidden;

  iframe {
    width: 100%;
    height: 100%;
  }
}

.status-card__title {
  display: block;
  font-weight: 700;
  font-size: 19px;
  line-height: 24px;
  color: $primary-text-color;
  overflow: hidden;
  white-space: nowrap;
  text-overflow: ellipsis;
}

.status-card.expanded .status-card__title {
  white-space: normal;
  display: -webkit-box;
  -webkit-line-clamp: 2;
  -webkit-box-orient: vertical;
}

.status-card__content {
  flex: 1 1 auto;
  overflow: hidden;
  padding: 15px;
  box-sizing: border-box;
  max-width: 100%;
}

.status-card__host {
  display: block;
  font-size: 14px;
  margin-bottom: 8px;
  white-space: nowrap;
  overflow: hidden;
  text-overflow: ellipsis;
}

.status-card__author {
  display: block;
  margin-top: 8px;
  font-size: 14px;
  color: $primary-text-color;
  white-space: nowrap;
  overflow: hidden;
  text-overflow: ellipsis;

  strong {
    font-weight: 500;
  }
}

.status-card__description {
  display: block;
  margin-top: 8px;
  font-size: 14px;
  white-space: nowrap;
  overflow: hidden;
  text-overflow: ellipsis;
}

.status-card__image {
  flex: 0 0 auto;
  width: 120px;
  aspect-ratio: 1;
  background: lighten($ui-base-color, 8%);
  position: relative;

  & > .icon {
    width: 18px;
    height: 18px;
    position: absolute;
    transform-origin: 50% 50%;
    top: 50%;
    inset-inline-start: 50%;
    transform: translate(-50%, -50%);
  }
}

.status-card__image-image {
  display: block;
  margin: 0;
  width: 100%;
  height: 100%;
  max-height: 286px;
  object-fit: cover;
  background-size: cover;
  background-position: center center;
}

.status-card__image-preview {
  display: block;
  margin: 0;
  width: 100%;
  height: 100%;
  object-fit: fill;
  position: absolute;
  top: 0;
  inset-inline-start: 0;
  z-index: 0;
  background: $base-overlay-background;

  &--hidden {
    display: none;
  }
}

.status-card.expanded {
  flex-direction: column;
  align-items: flex-start;
}

.status-card.expanded .status-card__image {
  width: 100%;
  aspect-ratio: auto;
}

.status-card__image,
.status-card__image-image,
.status-card__image-preview {
  border-start-start-radius: 8px;
  border-start-end-radius: 0;
  border-end-end-radius: 0;
  border-end-start-radius: 8px;
}

.status-card.expanded .status-card__image,
.status-card.expanded .status-card__image-image,
.status-card.expanded .status-card__image-preview {
  border-start-end-radius: 8px;
  border-end-end-radius: 0;
  border-end-start-radius: 0;
}

.status-card.bottomless .status-card__image,
.status-card.bottomless .status-card__image-image,
.status-card.bottomless .status-card__image-preview {
  border-end-end-radius: 0;
  border-end-start-radius: 0;
}

.status-card.expanded > a {
  width: 100%;
}

.load-more {
  display: block;
  color: $dark-text-color;
  background-color: transparent;
  border: 0;
  font-size: inherit;
  text-align: center;
  line-height: inherit;
  margin: 0;
  padding: 15px;
  box-sizing: border-box;
  width: 100%;
  clear: both;
  text-decoration: none;

  &:hover {
    background: var(--on-surface-color);
  }
}

.load-gap {
  border-bottom: 1px solid var(--background-border-color);
}

.timeline-hint {
  text-align: center;
  color: $dark-text-color;
  padding: 16px;
  box-sizing: border-box;
  width: 100%;
  font-size: 14px;
  line-height: 21px;

  strong {
    font-weight: 500;
  }

  a {
    color: $highlight-text-color;
    text-decoration: none;

    &:hover,
    &:focus,
    &:active {
      text-decoration: underline;
      color: lighten($highlight-text-color, 4%);
    }
  }

  &--with-descendants {
    border-top: 1px solid var(--background-border-color);
  }
}

.regeneration-indicator {
  text-align: center;
  font-size: 16px;
  font-weight: 500;
  color: $dark-text-color;
  border: 1px solid var(--background-border-color);
  border-top: 0;
  cursor: default;
  display: flex;
  flex: 1 1 auto;
  flex-direction: column;
  align-items: center;
  justify-content: center;
  padding: 20px;

  &__figure {
    &,
    img {
      display: block;
      width: auto;
      height: 160px;
      margin: 0;
    }
  }

  &--without-header {
    padding-top: 20px + 48px;
  }

  &__label {
    margin-top: 30px;

    strong {
      display: block;
      margin-bottom: 10px;
      color: $dark-text-color;
    }

    span {
      font-size: 15px;
      font-weight: 400;
    }
  }
}

.column-header__wrapper {
  position: relative;
  flex: 0 0 auto;
  z-index: 1;

  &.active {
    box-shadow: 0 1px 0 rgba($highlight-text-color, 0.3);

    &::before {
      display: block;
      content: '';
      position: absolute;
      bottom: -13px;
      inset-inline-start: 0;
      inset-inline-end: 0;
      margin: 0 auto;
      width: 60%;
      pointer-events: none;
      height: 28px;
      z-index: 1;
      background: radial-gradient(
        ellipse,
        rgba($ui-highlight-color, 0.23) 0%,
        rgba($ui-highlight-color, 0) 60%
      );
    }
  }

  .announcements {
    z-index: 1;
    position: relative;

    .announcements__pagination > * {
      vertical-align: middle;
    }
  }
}

.column-header__select-row {
  border-width: 0 1px 1px;
  border-style: solid;
  border-color: var(--background-border-color);
  padding: 15px;
  display: flex;
  align-items: center;
  gap: 8px;

  &__checkbox .check-box {
    display: flex;
  }

  &__select-menu:disabled {
    visibility: hidden;
  }

  &__mode-button {
    margin-left: auto;
    color: $highlight-text-color;
    font-weight: bold;
    font-size: 14px;

    &:hover {
      color: lighten($highlight-text-color, 6%);
    }
  }
}

.column-header {
  display: flex;
  font-size: 16px;
  border: 1px solid var(--background-border-color);
  border-radius: 4px 4px 0 0;
  flex: 0 0 auto;
  cursor: pointer;
  position: relative;
  z-index: 2;
  outline: 0;

  &__title {
    display: flex;
    align-items: center;
    gap: 5px;
    margin: 0;
    border: 0;
    padding: 13px;
    padding-inline-end: 0;
    color: inherit;
    background: transparent;
    font: inherit;
    text-align: start;
    text-overflow: ellipsis;
    overflow: hidden;
    white-space: nowrap;
    flex: 1;

    &:focus-visible {
      outline: $ui-button-icon-focus-outline;
    }
  }

  .column-header__back-button + &__title {
    padding-inline-start: 0;
  }

  .column-header__back-button {
    flex: 1;
    color: $highlight-text-color;

    &.compact {
      flex: 0 0 auto;
      color: $primary-text-color;
    }
  }

  &.active {
    .column-header__icon {
      color: $highlight-text-color;
      text-shadow: 0 0 10px rgba($highlight-text-color, 0.4);
    }
  }

  &:focus,
  &:active {
    outline: 0;
  }

  &__advanced-buttons {
    display: flex;
    justify-content: space-between;
    align-items: center;
    padding: 16px;
    padding-top: 0;

    &:first-child {
      padding-top: 16px;
    }
  }
}

.column-header__buttons {
  height: 48px;
  display: flex;
}

.column-header__links {
  margin-bottom: 14px;
}

.column-header__links .text-btn {
  margin-inline-end: 10px;
}

.column-header__button {
  display: flex;
  justify-content: center;
  align-items: center;
  border: 0;
  color: $darker-text-color;
  background: transparent;
  cursor: pointer;
  font-size: 16px;
  padding: 0 15px;

  &:last-child {
    border-start-end-radius: 4px;
  }

  &:hover {
    color: lighten($darker-text-color, 4%);
  }

  &:focus-visible {
    outline: $ui-button-focus-outline;
  }

  &.active {
    color: $primary-text-color;

    &:hover {
      color: $primary-text-color;
    }

    .icon-sliders {
      transform: rotate(60deg);
    }
  }

  &:disabled {
    color: $dark-text-color;
    cursor: default;
  }
}

.no-reduce-motion .column-header__button .icon-sliders {
  transition: transform 150ms ease-in-out;
}

.column-header__collapsible {
  max-height: 70vh;
  overflow: hidden;
  overflow-y: auto;
  color: $darker-text-color;
  transition:
    max-height 150ms ease-in-out,
    opacity 300ms linear;
  opacity: 1;
  z-index: 1;
  position: relative;
  border-left: 1px solid var(--background-border-color);
  border-right: 1px solid var(--background-border-color);
  border-bottom: 1px solid var(--background-border-color);

  @media screen and (max-width: $no-gap-breakpoint) {
    border-left: 0;
    border-right: 0;
  }

  &.collapsed {
    max-height: 0;
    opacity: 0.5;
    border-bottom: 0;
  }

  &.animating {
    overflow-y: hidden;
  }

  hr {
    height: 0;
    background: transparent;
    border: 0;
    border-top: 1px solid var(--background-border-color);
    margin: 10px 0;
  }
}

.column-header__collapsible-inner {
  border-top: 0;
}

.column-header__setting-btn {
  &:hover,
  &:focus {
    color: $darker-text-color;
    text-decoration: underline;
  }
}

.column-header__collapsible__extra + .column-header__setting-btn {
  padding-top: 5px;
}

.column-header__permission-btn {
  display: inline;
  font-weight: inherit;
  text-decoration: underline;
}

.column-header__setting-arrows {
  display: flex;
  align-items: center;
}

.text-btn {
  display: inline-flex;
  align-items: center;
  gap: 4px;
  padding: 0;
  font-family: inherit;
  font-size: inherit;
  font-weight: inherit;
  color: inherit;
  border: 0;
  background: transparent;
  cursor: pointer;

  .icon {
    width: 13px;
    height: 13px;
  }
}

.column-header__issue-btn {
  color: $warning-red;

  &:hover {
    color: $error-red;
    text-decoration: underline;
  }
}

.loading-indicator {
  color: $dark-text-color;
  font-size: 12px;
  font-weight: 400;
  text-transform: uppercase;
  overflow: visible;
  position: absolute;
  top: 50%;
  inset-inline-start: 50%;
  transform: translate(-50%, -50%);
  display: flex;
  align-items: center;
  justify-content: center;
}

.button .loading-indicator {
  position: static;
  transform: none;

  .circular-progress {
    color: $primary-text-color;
    width: 22px;
    height: 22px;
  }
}

.circular-progress {
  color: lighten($ui-base-color, 26%);
  animation: 1.4s linear 0s infinite normal none running simple-rotate;

  circle {
    stroke: currentColor;
    stroke-dasharray: 80px, 200px;
    stroke-dashoffset: 0;
    animation: circular-progress 1.4s ease-in-out infinite;
  }
}

@keyframes circular-progress {
  0% {
    stroke-dasharray: 1px, 200px;
    stroke-dashoffset: 0;
  }

  50% {
    stroke-dasharray: 100px, 200px;
    stroke-dashoffset: -15px;
  }

  100% {
    stroke-dasharray: 100px, 200px;
    stroke-dashoffset: -125px;
  }
}

@keyframes simple-rotate {
  0% {
    transform: rotate(0deg);
  }

  100% {
    transform: rotate(360deg);
  }
}

@keyframes spring-rotate-in {
  0% {
    transform: rotate(0deg);
  }

  30% {
    transform: rotate(-484.8deg);
  }

  60% {
    transform: rotate(-316.7deg);
  }

  90% {
    transform: rotate(-375deg);
  }

  100% {
    transform: rotate(-360deg);
  }
}

@keyframes spring-rotate-out {
  0% {
    transform: rotate(-360deg);
  }

  30% {
    transform: rotate(124.8deg);
  }

  60% {
    transform: rotate(-43.27deg);
  }

  90% {
    transform: rotate(15deg);
  }

  100% {
    transform: rotate(0deg);
  }
}

.video-error-cover {
  align-items: center;
  background: $base-overlay-background;
  color: $primary-text-color;
  cursor: pointer;
  display: flex;
  flex-direction: column;
  height: 100%;
  justify-content: center;
  margin-top: 8px;
  position: relative;
  text-align: center;
  z-index: 100;
}

.spoiler-button {
  top: 0;
  inset-inline-start: 0;
  width: 100%;
  height: 100%;
  position: absolute;
  z-index: 100;

  &--hidden {
    display: none;
  }

  &--click-thru {
    pointer-events: none;
  }

  &__overlay {
    display: flex;
    align-items: center;
    justify-content: center;
    background: transparent;
    width: 100%;
    height: 100%;
    padding: 0;
    margin: 0;
    border: 0;
    color: $white;
    line-height: 20px;
    font-size: 14px;

    &__label {
      background-color: rgba($black, 0.45);
      backdrop-filter: blur(10px) saturate(180%) contrast(75%) brightness(70%);
      border-radius: 8px;
      padding: 12px 16px;
      display: flex;
      align-items: center;
      justify-content: center;
      gap: 4px;
      flex-direction: column;
      font-weight: 600;
    }

    &__action {
      font-weight: 400;
      font-size: 13px;
    }

    &:hover,
    &:focus {
      .spoiler-button__overlay__label {
        background-color: rgba($black, 0.9);
      }
    }
  }
}

.modal-container--preloader {
  background: lighten($ui-base-color, 8%);
}

.account--panel {
  border-top: 1px solid var(--background-border-color);
  border-bottom: 1px solid var(--background-border-color);
  display: flex;
  flex-direction: row;
  padding: 10px 0;
}

.account--panel__button,
.detailed-status__button {
  flex: 1 1 auto;
  text-align: center;
}

.detailed-status__button .emoji-button {
  padding: 0;
}

.column-settings {
  display: flex;
  flex-direction: column;

  &__section {
    // FIXME: Legacy
    color: $darker-text-color;
    cursor: default;
    display: block;
    font-weight: 500;
  }

  .column-header__links {
    margin: 0;
  }

  section {
    padding: 16px;
    border-bottom: 1px solid var(--background-border-color);

    &:last-child {
      border-bottom: 0;
    }

    &.similar-row {
      padding-top: 0;
    }
  }

  h3 {
    font-size: 16px;
    line-height: 24px;
    letter-spacing: 0.5px;
    font-weight: 500;
    color: $primary-text-color;
    margin-bottom: 16px;
  }

  &__row {
    display: flex;
    flex-direction: column;
    gap: 12px;
  }

  .app-form__toggle {
    &__toggle > div {
      border: 0;
    }
  }
}

.column-settings__hashtags {
  margin-top: 15px;

  .column-settings__row {
    margin-bottom: 15px;
  }

  .column-select {
    &__control {
      @include search-input;

      &::placeholder {
        color: lighten($darker-text-color, 4%);
      }

      &::-moz-focus-inner {
        border: 0;
      }

      &::-moz-focus-inner,
      &:focus,
      &:active {
        outline: 0 !important;
      }

      &:focus {
        background: lighten($ui-base-color, 4%);
      }

      @media screen and (width <= 600px) {
        font-size: 16px;
      }
    }

    &__placeholder {
      color: $dark-text-color;
      padding-inline-start: 2px;
      font-size: 12px;
    }

    &__value-container {
      padding-inline-start: 6px;
    }

    &__multi-value {
      background: lighten($ui-base-color, 8%);

      &__remove {
        cursor: pointer;

        &:hover,
        &:active,
        &:focus {
          background: lighten($ui-base-color, 12%);
          color: lighten($darker-text-color, 4%);
        }
      }
    }

    &__multi-value__label,
    &__input,
    &__input-container {
      color: $darker-text-color;
    }

    &__clear-indicator,
    &__dropdown-indicator {
      cursor: pointer;
      transition: none;
      color: $dark-text-color;

      &:hover,
      &:active,
      &:focus {
        color: lighten($dark-text-color, 4%);
      }
    }

    &__indicator-separator {
      background-color: lighten($ui-base-color, 8%);
    }

    &__menu {
      @include search-popout;

      & {
        padding: 0;
        background: $ui-secondary-color;
      }
    }

    &__menu-list {
      padding: 6px;
    }

    &__option {
      color: $inverted-text-color;
      border-radius: 4px;
      font-size: 14px;

      &--is-focused,
      &--is-selected {
        background: darken($ui-secondary-color, 10%);
      }
    }
  }
}

.column-settings__row {
  .text-btn:not(.column-header__permission-btn) {
    margin-bottom: 15px;
  }

  &__antenna {
    margin-left: 12px;
  }
}

.column-content-select {
  &__control {
    @include search-input;

    &::placeholder {
      color: lighten($darker-text-color, 4%);
    }

    &::-moz-focus-inner {
      border: 0;
    }

    &::-moz-focus-inner,
    &:focus,
    &:active {
      outline: 0 !important;
    }

    &:focus {
      background: lighten($ui-base-color, 4%);
    }

    @media screen and (width <= 600px) {
      font-size: 16px;
    }
  }

  &__placeholder {
    color: $dark-text-color;
    padding-inline-start: 2px;
    font-size: 12px;
  }

  &__value-container {
    padding-inline-start: 6px;
  }

  &__multi-value {
    background: lighten($ui-base-color, 8%);

    &__remove {
      cursor: pointer;

      &:hover,
      &:active,
      &:focus {
        background: lighten($ui-base-color, 12%);
        color: lighten($darker-text-color, 4%);
      }
    }
  }

  &__multi-value__label,
  &__input,
  &__input-container {
    color: $darker-text-color;
  }

  &__clear-indicator,
  &__dropdown-indicator {
    cursor: pointer;
    transition: none;
    color: $dark-text-color;

    &:hover,
    &:active,
    &:focus {
      color: lighten($dark-text-color, 4%);
    }
  }

  &__indicator-separator {
    background-color: lighten($ui-base-color, 8%);
  }

  &__menu {
    @include search-popout;

    & {
      padding: 0;
      background: $ui-secondary-color;
    }
  }

  &__menu-list {
    padding: 6px;
  }

  &__option {
    color: $inverted-text-color;
    border-radius: 4px;
    font-size: 14px;

    &--is-focused,
    &--is-selected {
      background: darken($ui-secondary-color, 10%);
    }
  }
}

.relationship-tag {
  color: $white;
  margin-bottom: 4px;
  display: block;
  background-color: rgba($black, 0.45);
  backdrop-filter: blur(10px) saturate(180%) contrast(75%) brightness(70%);
  font-size: 11px;
  text-transform: uppercase;
  font-weight: 700;
  padding: 2px 6px;
  border-radius: 4px;
}

.setting-toggle {
  display: flex;
  align-items: center;
  gap: 8px;
}

.setting-toggle__label {
  color: $darker-text-color;
}

.limited-account-hint {
  p {
    color: $secondary-text-color;
    font-size: 15px;
    font-weight: 500;
    margin-bottom: 20px;
  }
}

.empty-column-indicator,
.follow_requests-unlocked_explanation {
  color: $dark-text-color;
  text-align: center;
  padding: 20px;
  font-size: 15px;
  font-weight: 400;
  cursor: default;
  display: flex;
  flex: 1 1 auto;
  align-items: center;
  justify-content: center;

  & > span {
    max-width: 500px;
  }

  a {
    color: $highlight-text-color;
    text-decoration: none;

    &:hover {
      text-decoration: underline;
    }
  }
}

.follow_requests-unlocked_explanation {
  background: var(--surface-background-color);
  border-bottom: 1px solid var(--background-border-color);
  contain: initial;
  flex-grow: 0;
}

.error-column {
  padding: 20px;
  border: 1px solid var(--background-border-color);
  border-radius: 4px;
  display: flex;
  flex: 1 1 auto;
  align-items: center;
  justify-content: center;
  flex-direction: column;
  cursor: default;

  &__image {
    width: 70%;
    max-width: 350px;
    margin-top: -50px;
  }

  &__message {
    text-align: center;
    color: $darker-text-color;
    font-size: 15px;
    line-height: 22px;

    h1 {
      font-size: 28px;
      line-height: 33px;
      font-weight: 700;
      margin-bottom: 15px;
      color: $primary-text-color;
    }

    p {
      max-width: 48ch;
    }

    &__actions {
      margin-top: 30px;
      display: flex;
      gap: 10px;
      align-items: center;
      justify-content: center;
    }
  }
}

@keyframes heartbeat {
  0% {
    transform: scale(1);
    animation-timing-function: ease-out;
  }

  10% {
    transform: scale(0.91);
    animation-timing-function: ease-in;
  }

  17% {
    transform: scale(0.98);
    animation-timing-function: ease-out;
  }

  33% {
    transform: scale(0.87);
    animation-timing-function: ease-in;
  }

  45% {
    transform: scale(1);
    animation-timing-function: ease-out;
  }
}

.no-reduce-motion .pulse-loading {
  transform-origin: center center;
  animation: heartbeat 1.5s ease-in-out infinite both;
}

.emoji-picker-dropdown__menu {
  position: relative;
  margin-top: 5px;
  z-index: 2;
  background: var(--dropdown-background-color);
  backdrop-filter: var(--background-filter);
  border: 1px solid var(--dropdown-border-color);
  box-shadow: var(--dropdown-shadow);
  border-radius: 5px;

  .emoji-mart-scroll {
    transition: opacity 200ms ease;
  }

  &.selecting .emoji-mart-scroll {
    opacity: 0.5;
  }
}

.emoji-picker-dropdown__modifiers {
  position: absolute;
  top: 60px;
  inset-inline-end: 11px;
  cursor: pointer;
}

.emoji-picker-dropdown__modifiers__menu {
  position: absolute;
  z-index: 4;
  top: -5px;
  inset-inline-start: -9px;
  background: var(--dropdown-background-color);
  border: 1px solid var(--dropdown-border-color);
  border-radius: 4px;
  box-shadow: var(--dropdown-shadow);
  overflow: hidden;

  button {
    display: block;
    cursor: pointer;
    border: 0;
    padding: 4px 8px;
    background: transparent;

    &:hover,
    &:focus,
    &:active {
      background: var(--dropdown-border-color);
    }
  }

  .emoji-mart-emoji {
    height: 22px;
  }
}

.emoji-mart-emoji {
  span {
    background-repeat: no-repeat;
  }
}

.upload-area {
  align-items: center;
  background: rgba($base-overlay-background, 0.8);
  display: flex;
  height: 100vh;
  justify-content: center;
  inset-inline-start: 0;
  opacity: 0;
  position: fixed;
  top: 0;
  visibility: hidden;
  width: 100vw;
  z-index: 2000;

  * {
    pointer-events: none;
  }
}

.upload-area__drop {
  width: 320px;
  height: 160px;
  display: flex;
  box-sizing: border-box;
  position: relative;
  padding: 8px;
}

.upload-area__background {
  position: absolute;
  top: 0;
  inset-inline-end: 0;
  bottom: 0;
  inset-inline-start: 0;
  z-index: -1;
  border-radius: 4px;
  background: $ui-base-color;
  box-shadow: 0 0 5px rgba($base-shadow-color, 0.2);
}

.upload-area__content {
  flex: 1;
  display: flex;
  align-items: center;
  justify-content: center;
  text-align: center;
  color: $secondary-text-color;
  font-size: 18px;
  font-weight: 500;
  border: 2px dashed $ui-base-lighter-color;
  border-radius: 4px;
}

.upload-progress {
  color: $darker-text-color;
  overflow: hidden;
  display: flex;
  gap: 8px;
  align-items: center;
  padding: 0 12px;

  .icon {
    width: 24px;
    height: 24px;
    color: $ui-highlight-color;
  }

  span {
    font-size: 12px;
    text-transform: uppercase;
    font-weight: 500;
    display: block;
  }
}

.upload-progress__message {
  flex: 1 1 auto;
}

.upload-progress__backdrop {
  width: 100%;
  height: 6px;
  border-radius: 6px;
  background: var(--background-color);
  position: relative;
  margin-top: 5px;
}

.upload-progress__tracker {
  position: absolute;
  inset-inline-start: 0;
  top: 0;
  height: 6px;
  background: $ui-highlight-color;
  border-radius: 6px;
}

.emoji-button {
  display: block;
  padding-top: 5px;
  padding-bottom: 2px;
  padding-inline-start: 2px;
  padding-inline-end: 5px;
  outline: 0;
  cursor: pointer;

  img {
    filter: grayscale(100%);
    opacity: 0.8;
    display: block;
    margin: 0;
    width: 22px;
    height: 22px;
  }

  &:hover,
  &:active,
  &:focus {
    img {
      opacity: 1;
      filter: none;
      border-radius: 100%;
    }
  }

  &:focus-visible {
    img {
      outline: $ui-button-icon-focus-outline;
    }
  }
}

.dropdown--active .emoji-button img {
  opacity: 1;
  filter: none;
}

.privacy-dropdown__dropdown,
.language-dropdown__dropdown {
  box-shadow: var(--dropdown-shadow);
  background: var(--dropdown-background-color);
  backdrop-filter: var(--background-filter);
  border: 1px solid var(--dropdown-border-color);
  padding: 4px;
  border-radius: 4px;
  overflow: hidden;
  z-index: 2;
  width: 300px;

  &.top {
    transform-origin: 50% 100%;
  }

  &.bottom {
    transform-origin: 50% 0;
  }
}

.modal-root__container .privacy-dropdown {
  flex-grow: 0;
}

.modal-root__container .privacy-dropdown__dropdown,
.modal-root__container .ezpiration-dropdown__dropdown {
  pointer-events: auto;
  z-index: 9999;
}

.privacy-dropdown__option {
  font-size: 14px;
  line-height: 20px;
  letter-spacing: 0.25px;
  padding: 8px 12px;
  cursor: pointer;
  display: flex;
  align-items: center;
  gap: 12px;
  border-radius: 4px;
  color: $primary-text-color;

  &:hover,
  &:active {
    background: var(--dropdown-border-color);
  }

  &:focus,
  &.active {
    background: $ui-highlight-color;
    color: $primary-text-color;
    outline: 0;

    .privacy-dropdown__option__content,
    .privacy-dropdown__option__content strong,
    .privacy-dropdown__option__additional {
      color: $primary-text-color;
    }
  }

  &__additional {
    display: flex;
    align-items: center;
    justify-content: center;
    color: $darker-text-color;
    cursor: help;
  }
}

.privacy-dropdown__option__icon {
  display: flex;
  align-items: center;
  justify-content: center;
}

.privacy-dropdown__option__content {
  flex: 1 1 auto;
  color: $darker-text-color;

  strong {
    color: $primary-text-color;
    font-weight: 500;
    display: block;

    @each $lang in $cjk-langs {
      &:lang(#{$lang}) {
        font-weight: 700;
      }
    }
  }
}

.privacy-dropdown.active {
  .privacy-dropdown__value {
    background: $simple-background-color;
    border-radius: 4px 4px 0 0;
  }

  &.top .privacy-dropdown__value {
    border-radius: 0 0 4px 4px;
  }

  .privacy-dropdown__dropdown {
    display: block;
    box-shadow: var(--dropdown-shadow);
  }
}

.privacy-dropdown .privacy-dropdown__value.searchability {
  position: relative;
}

.language-dropdown {
  &__dropdown {
    padding: 0;

    .emoji-mart-search {
      padding: 10px;
      background: var(--dropdown-background-color);

      input {
        padding: 8px 12px;
        background: $ui-base-color;
        border: 1px solid var(--background-border-color);
        color: $darker-text-color;

        @media screen and (width <= 600px) {
          font-size: 16px;
          line-height: 24px;
          letter-spacing: 0.5px;
        }
      }
    }

    .emoji-mart-search-icon {
      inset-inline-end: 15px;
      opacity: 1;
      color: $darker-text-color;

      .icon {
        width: 18px;
        height: 18px;
      }

      &:disabled {
        opacity: 0.38;
      }
    }

    .emoji-mart-scroll {
      padding: 0 10px 10px;
      background: var(--dropdown-background-color);
    }

    &__results {
      &__item {
        cursor: pointer;
        color: $primary-text-color;
        font-size: 14px;
        line-height: 20px;
        letter-spacing: 0.25px;
        font-weight: 500;
        padding: 8px 12px;
        border-radius: 4px;
        overflow: hidden;
        white-space: nowrap;
        text-overflow: ellipsis;

        &__common-name {
          color: $darker-text-color;
          font-weight: 400;
        }

        &:active,
        &:hover {
          background: var(--dropdown-border-color);
        }

        &:focus,
        &.active {
          background: $ui-highlight-color;
          color: $primary-text-color;
          outline: 0;

          .language-dropdown__dropdown__results__item__common-name {
            color: $primary-text-color;
          }
        }
      }
    }
  }
}

.search {
  margin-bottom: 32px;
  position: relative;

  .layout-multiple-columns & {
    margin-bottom: 10px;
  }

  &__popout {
    box-sizing: border-box;
    display: none;
    position: absolute;
    inset-inline-start: 0;
    margin-top: -2px;
    width: 100%;
    background: $ui-base-color;
    border: 1px solid var(--background-border-color);
    border-radius: 0 0 4px 4px;
    box-shadow: var(--dropdown-shadow);
    z-index: 99;
    font-size: 13px;
    padding: 15px 5px;

    h4 {
      text-transform: uppercase;
      color: $darker-text-color;
      font-weight: 500;
      padding: 0 10px;
      margin-bottom: 10px;
    }

    .icon-button {
      padding: 0;
      color: $darker-text-color;
    }

    .icon {
      width: 18px;
      height: 18px;
    }

    &__menu {
      margin-bottom: 20px;

      &:last-child {
        margin-bottom: 0;
      }

      &__message {
        color: $darker-text-color;
        padding: 0 10px;
      }

      &__item {
        display: block;
        box-sizing: border-box;
        width: 100%;
        border: 0;
        font: inherit;
        background: transparent;
        color: $darker-text-color;
        padding: 10px;
        cursor: pointer;
        border-radius: 4px;
        text-align: start;
        text-overflow: ellipsis;
        overflow: hidden;
        white-space: nowrap;

        &--flex {
          display: flex;
          justify-content: space-between;
        }

        .icon-button {
          transition: none;
        }

        &:hover,
        &:focus,
        &:active,
        &.selected {
          background: $ui-highlight-color;
          color: $primary-text-color;

          .icon-button {
            color: $primary-text-color;
          }
        }

        mark {
          background: transparent;
          font-weight: 700;
          color: $primary-text-color;
        }

        span {
          overflow: inherit;
          text-overflow: inherit;
        }
      }
    }
  }

  &.active {
    .search__input {
      border-radius: 4px 4px 0 0;
    }

    .search__popout {
      display: block;
    }
  }
}

.search__input {
  @include search-input;

  display: block;
  padding: 12px 16px;
  padding-inline-start: 16px + 15px + 8px;
  line-height: normal;

  &::-moz-focus-inner {
    border: 0;
  }

  &::-moz-focus-inner,
  &:focus,
  &:active {
    outline: 0 !important;
  }
}

.search__icon {
  &::-moz-focus-inner {
    border: 0;
  }

  &::-moz-focus-inner,
  &:focus {
    outline: 0 !important;
  }

  .icon {
    position: absolute;
    top: 12px + 2px;
    display: inline-block;
    opacity: 0;
    transition: all 100ms linear;
    transition-property: transform, opacity;
    width: 20px;
    height: 20px;
    color: $darker-text-color;
    cursor: default;
    pointer-events: none;
    margin-inline-start: 16px - 2px;

    &.active {
      pointer-events: auto;
      opacity: 1;
    }
  }

  .icon-search {
    transform: rotate(90deg);

    &.active {
      pointer-events: none;
      transform: rotate(0deg);
    }
  }

  .icon-times-circle {
    transform: rotate(0deg);
    cursor: pointer;

    &.active {
      transform: rotate(90deg);
    }
  }
}

.search-results__section {
  border-bottom: 1px solid var(--background-border-color);

  &:last-child {
    border-bottom: 0;
  }

  &__header {
    border-bottom: 1px solid var(--background-border-color);
    background: var(--surface-background-color);
    padding: 15px;
    font-weight: 500;
    font-size: 14px;
    color: $darker-text-color;
    display: flex;
    justify-content: space-between;

    h3 {
      display: flex;
      align-items: center;
      gap: 5px;
    }

    button {
      color: $highlight-text-color;
      padding: 0;
      border: 0;
      background: 0;
      font: inherit;

      &:hover,
      &:active,
      &:focus {
        text-decoration: underline;
      }
    }
  }

  .account:last-child,
  & > div:last-child .status {
    border-bottom: 0;
  }
}

.search-results__info {
  padding: 20px;
  color: $darker-text-color;
  text-align: center;
}

.modal-root {
  position: relative;
  z-index: 9999;
}

.modal-root__overlay {
  position: fixed;
  top: 0;
  inset-inline-start: 0;
  inset-inline-end: 0;
  bottom: 0;
  background: rgba($base-overlay-background, 0.7);
  transition: background 0.5s;
}

.modal-root__container {
  position: fixed;
  top: 0;
  inset-inline-start: 0;
  width: 100%;
  height: 100%;
  max-width: 100vw;
  max-height: 100vh;
  box-sizing: border-box;
  display: flex;
  flex-direction: column;
  align-items: center;
  justify-content: center;
  align-content: space-around;
  z-index: 9999;
  pointer-events: none;
  user-select: none;
}

.modal-root__modal {
  pointer-events: auto;
  user-select: text;
  display: flex;

  @media screen and (width <= $mobile-breakpoint) {
    margin-top: auto;
  }
}

.video-modal .video-player {
  max-height: 80vh;
  max-width: 100vw;
}

.audio-modal__container {
  width: 50vw;
}

.media-modal {
  width: 100%;
  height: 100%;
  position: relative;

  &__close,
  &__zoom-button {
    color: rgba($white, 0.7);

    &:hover,
    &:focus,
    &:active {
      color: $white;
      background-color: rgba($white, 0.15);
    }

    &:focus {
      background-color: rgba($white, 0.3);
    }
  }
}

.media-modal__closer {
  position: absolute;
  top: 0;
  inset-inline-start: 0;
  inset-inline-end: 0;
  bottom: 0;
}

.media-modal__navigation {
  position: absolute;
  top: 0;
  inset-inline-start: 0;
  inset-inline-end: 0;
  bottom: 0;
  pointer-events: none;
  transition: opacity 0.3s linear;
  will-change: opacity;

  * {
    pointer-events: auto;
  }

  &.media-modal__navigation--hidden {
    opacity: 0;

    * {
      pointer-events: none;
    }
  }
}

.media-modal__nav {
  background: transparent;
  box-sizing: border-box;
  border: 0;
  color: rgba($white, 0.7);
  cursor: pointer;
  display: flex;
  align-items: center;
  font-size: 24px;
  height: 20vmax;
  margin: auto 0;
  padding: 30px 15px;
  position: absolute;
  top: 0;
  bottom: 0;

  &:hover,
  &:focus,
  &:active {
    color: $white;
  }
}

.media-modal__nav--left {
  inset-inline-start: 0;
}

.media-modal__nav--right {
  inset-inline-end: 0;
}

.media-modal__overlay {
  max-width: 600px;
  position: absolute;
  inset-inline-start: 0;
  inset-inline-end: 0;
  bottom: 0;
  margin: 0 auto;

  .picture-in-picture__footer {
    border-radius: 0;
    background: transparent;
    padding: 20px 0;

    .icon-button {
      color: $white;

      &:hover,
      &:focus,
      &:active {
        color: $white;
        background-color: rgba($white, 0.15);
      }

      &:focus {
        background-color: rgba($white, 0.3);
      }

      &.active {
        color: $highlight-text-color;

        &:hover,
        &:focus,
        &:active {
          background: rgba($highlight-text-color, 0.15);
        }

        &:focus {
          background: rgba($highlight-text-color, 0.3);
        }
      }

      &.star-icon.active {
        color: $gold-star;

        &:hover,
        &:focus,
        &:active {
          background: rgba($gold-star, 0.15);
        }

        &:focus {
          background: rgba($gold-star, 0.3);
        }
      }

      &.disabled {
        color: $white;
        background-color: transparent;
        cursor: default;
        opacity: 0.4;
      }
    }
  }
}

.media-modal__pagination {
  display: flex;
  justify-content: center;
  margin-bottom: 20px;
}

.media-modal__page-dot {
  flex: 0 0 auto;
  background-color: $white;
  opacity: 0.4;
  height: 6px;
  width: 6px;
  border-radius: 50%;
  margin: 0 4px;
  padding: 0;
  border: 0;
  font-size: 0;
  transition: opacity 0.2s ease-in-out;

  &.active {
    opacity: 1;
  }

  &:focus {
    outline: 0;
    background-color: $highlight-text-color;
  }
}

.media-modal__close {
  position: absolute;
  inset-inline-end: 8px;
  top: 8px;
  z-index: 100;
}

.media-modal__zoom-button {
  position: absolute;
  inset-inline-end: 64px;
  top: 8px;
  z-index: 100;
  pointer-events: auto;
  transition: opacity 0.3s linear;
  will-change: opacity;
}

.media-modal__zoom-button--hidden {
  pointer-events: none;
  opacity: 0;
}

.onboarding-modal,
.error-modal,
.embed-modal {
  background: $ui-secondary-color;
  color: $inverted-text-color;
  border-radius: 8px;
  overflow: hidden;
  display: flex;
  flex-direction: column;
}

.error-modal__body {
  height: 80vh;
  width: 80vw;
  max-width: 520px;
  max-height: 420px;
  position: relative;

  & > div {
    position: absolute;
    top: 0;
    inset-inline-start: 0;
    width: 100%;
    height: 100%;
    box-sizing: border-box;
    padding: 25px;
    flex-direction: column;
    align-items: center;
    justify-content: center;
    display: flex;
    opacity: 0;
    user-select: text;
  }
}

.error-modal__body {
  display: flex;
  flex-direction: column;
  justify-content: center;
  align-items: center;
  text-align: center;
}

.onboarding-modal__paginator,
.error-modal__footer {
  flex: 0 0 auto;
  background: darken($ui-secondary-color, 8%);
  display: flex;
  padding: 25px;

  & > div {
    min-width: 33px;
  }

  .onboarding-modal__nav,
  .error-modal__nav {
    color: $lighter-text-color;
    border: 0;
    font-size: 14px;
    font-weight: 500;
    padding: 10px 25px;
    line-height: inherit;
    height: auto;
    margin: -10px;
    border-radius: 4px;
    background-color: transparent;

    &:hover,
    &:focus,
    &:active {
      color: darken($lighter-text-color, 4%);
      background-color: darken($ui-secondary-color, 16%);
    }

    &.onboarding-modal__done,
    &.onboarding-modal__next {
      color: $inverted-text-color;

      &:hover,
      &:focus,
      &:active {
        color: lighten($inverted-text-color, 4%);
      }
    }
  }
}

.error-modal__footer {
  justify-content: center;
}

.display-case {
  text-align: center;
  font-size: 15px;
  margin-bottom: 15px;

  &__label {
    font-weight: 500;
    color: $inverted-text-color;
    margin-bottom: 5px;
    text-transform: uppercase;
    font-size: 12px;
  }

  &__case {
    background: $ui-base-color;
    color: $secondary-text-color;
    font-weight: 500;
    padding: 10px;
    border-radius: 4px;
  }
}

.onboard-sliders {
  display: inline-block;
  max-width: 30px;
  max-height: auto;
  margin-inline-start: 10px;
}

.safety-action-modal {
  width: 600px;
  flex-direction: column;

  &__top,
  &__bottom {
    display: flex;
    gap: 8px;
    padding: 24px;
    flex-direction: column;
    background: var(--modal-background-color);
    backdrop-filter: var(--background-filter);
    border: 1px solid var(--modal-border-color);
  }

  &__top {
    border-radius: 16px 16px 0 0;
    border-bottom: 0;
    gap: 16px;
  }

  &__bottom {
    border-radius: 0 0 16px 16px;
    border-top: 0;

    @media screen and (max-width: $mobile-breakpoint) {
      border-radius: 0;
      border-bottom: 0;
      padding-bottom: 32px;
    }
  }

  &__header {
    display: flex;
    gap: 16px;
    align-items: center;
    font-size: 14px;
    line-height: 20px;
    color: $darker-text-color;

    &__icon {
      border-radius: 64px;
      background: $ui-highlight-color;
      color: $white;
      display: flex;
      align-items: center;
      justify-content: center;
      width: 40px;
      height: 40px;
      flex-shrink: 0;

      .icon {
        width: 24px;
        height: 24px;
      }
    }

    h1 {
      font-size: 22px;
      line-height: 28px;
      color: $primary-text-color;
    }
  }

  &__confirmation {
    font-size: 14px;
    line-height: 20px;
    color: $darker-text-color;

    h1 {
      font-size: 16px;
      line-height: 24px;
      color: $primary-text-color;
      font-weight: 500;
      margin-bottom: 8px;
    }

    strong {
      font-weight: 700;
      color: $primary-text-color;
    }
  }

  &__status {
    border: 1px solid var(--modal-border-color);
    border-radius: 8px;
    padding: 8px;
    cursor: pointer;

    &__account {
      display: flex;
      align-items: center;
      gap: 4px;
      margin-bottom: 8px;
      color: $dark-text-color;

      bdi {
        color: inherit;
      }
    }

    &__content {
      display: -webkit-box;
      font-size: 15px;
      line-height: 22px;
      color: $dark-text-color;
      -webkit-line-clamp: 4;
      -webkit-box-orient: vertical;
      max-height: 4 * 22px;
      overflow: hidden;

      p,
      a {
        color: inherit;
      }
    }

    .reply-indicator__attachments {
      margin-top: 0;
      font-size: 15px;
      line-height: 22px;
      color: $dark-text-color;
    }
  }

  &__bullet-points {
    display: flex;
    flex-direction: column;
    gap: 8px;
    font-size: 16px;
    line-height: 24px;

    & > div {
      display: flex;
      gap: 16px;
      align-items: center;
    }

    &__icon {
      width: 40px;
      height: 40px;
      display: flex;
      align-items: center;
      justify-content: center;
      flex-shrink: 0;

      .icon {
        width: 24px;
        height: 24px;
      }
    }
  }

  &__field-group {
    display: flex;
    flex-direction: column;

    label {
      display: flex;
      gap: 16px;
      align-items: center;
      font-size: 16px;
      line-height: 24px;
      height: 32px;
      padding: 0 12px;
    }
  }

  &__caveats {
    font-size: 14px;
    padding: 0 12px;

    strong {
      font-weight: 500;
    }
  }

  &__bottom {
    padding-top: 0;

    &__collapsible {
      display: none;
      flex-direction: column;
      gap: 16px;
    }

    &.active {
      background: var(--modal-background-variant-color);
      padding-top: 24px;

      .safety-action-modal__bottom__collapsible {
        display: flex;
      }
    }
  }

  &__actions {
    display: flex;
    align-items: center;
    gap: 8px;
    justify-content: flex-end;

    &__hint {
      font-size: 14px;
      line-height: 20px;
      color: $dark-text-color;
    }

    .link-button {
      padding: 10px 12px;
      font-weight: 600;
    }
  }
}

.dialog-modal {
  width: 588px;
  max-height: 80vh;
  flex-direction: column;
  background: var(--modal-background-color);
  backdrop-filter: var(--background-filter);
  border: 1px solid var(--modal-border-color);
  border-radius: 16px;

  &__header {
    border-bottom: 1px solid var(--modal-border-color);
    display: flex;
    align-items: center;
    justify-content: space-between;
    flex-direction: row-reverse;
    padding: 12px 24px;

    &__title {
      font-size: 16px;
      line-height: 24px;
      font-weight: 500;
      letter-spacing: 0.15px;
    }
  }

  &__content {
    font-size: 14px;
    line-height: 20px;
    letter-spacing: 0.25px;
    overflow-y: auto;

    &__form {
      display: flex;
      flex-direction: column;
      gap: 16px;
      padding: 24px;
    }
  }

  .copy-paste-text {
    margin-bottom: 0;
  }
}

.hotkey-combination {
  display: inline-flex;
  align-items: center;
  gap: 4px;

  kbd {
    padding: 3px 5px;
    border: 1px solid var(--background-border-color);
    border-radius: 4px;
  }
}

.boost-modal,
.report-modal,
.actions-modal,
.compare-history-modal {
  background: var(--background-color);
  color: $primary-text-color;
  border-radius: 4px;
  border: 1px solid var(--background-border-color);
  overflow: hidden;
  max-width: 90vw;
  width: 480px;
  position: relative;
  flex-direction: column;

  @media screen and (max-width: $no-columns-breakpoint) {
    border-bottom: 0;
    border-radius: 4px 4px 0 0;
  }
}

.boost-modal__container {
  overflow-y: auto;
  padding: 10px;

  .status {
    user-select: text;
    border-bottom: 0;
  }
}

.boost-modal__action-bar {
  display: flex;
  justify-content: space-between;
  align-items: center;
  background: $ui-secondary-color;
  padding: 15px;

  & > div {
    flex: 1 1 auto;
    text-align: end;
    color: $lighter-text-color;
    padding-inline-end: 10px;
  }

  .icon {
    vertical-align: middle;
  }

  .button {
    flex: 0 0 auto;
  }
}

.report-modal {
  width: 90vw;
  max-width: 700px;
  border: 1px solid var(--background-border-color);
}

.report-dialog-modal {
  max-width: 90vw;
  width: 480px;
  height: 80vh;
  background: var(--background-color);
  color: $primary-text-color;
  border-radius: 4px;
  border: 1px solid var(--background-border-color);
  overflow: hidden;
  position: relative;
  flex-direction: column;
  display: flex;

  &__container {
    box-sizing: border-box;
    border-top: 1px solid var(--background-border-color);
    padding: 20px;
    flex-grow: 1;
    display: flex;
    flex-direction: column;
    min-height: 0;
    overflow: auto;
  }

  &__title {
    font-size: 28px;
    line-height: 33px;
    font-weight: 700;
    margin-bottom: 15px;

    @media screen and (height <= 800px) {
      font-size: 22px;
    }
  }

  &__subtitle {
    font-size: 17px;
    font-weight: 600;
    line-height: 22px;
    margin-bottom: 4px;
  }

  &__lead {
    font-size: 17px;
    line-height: 22px;
    color: $secondary-text-color;
    margin-bottom: 30px;

    a {
      text-decoration: none;
      color: $inverted-text-color;
      font-weight: 500;

      &:hover {
        text-decoration: underline;
      }
    }
  }

  &__actions {
    margin-top: 30px;
    display: flex;

    .button {
      flex: 1 1 auto;
    }
  }

  &__statuses {
    flex-grow: 1;
    min-height: 0;
    overflow: auto;
  }

  .status__content a {
    color: $highlight-text-color;
  }

  .status__content,
  .status__content p {
    color: $primary-text-color;
  }

  .status__content__spoiler-link {
    color: $primary-text-color;
    background: $ui-primary-color;

    &:hover {
      background: lighten($ui-primary-color, 8%);
    }
  }

  .dialog-option {
    align-items: center;
    gap: 12px;
  }

  .dialog-option .poll__input {
    border-color: $darker-text-color;
    color: $ui-secondary-color;
    display: inline-flex;
    align-items: center;
    justify-content: center;

    svg {
      width: 15px;
      height: 15px;
    }

    &:active,
    &:focus,
    &:hover {
      border-color: $valid-value-color;
      border-width: 4px;
    }

    &.active {
      border-color: $valid-value-color;
      background: $valid-value-color;
    }
  }

  .poll__option.dialog-option {
    padding: 15px 0;
    flex: 0 0 auto;
    border-bottom: 1px solid var(--background-border-color);

    &:last-child {
      border-bottom: 0;
    }

    & > .poll__option__text {
      font-size: 13px;
      color: $secondary-text-color;

      strong {
        font-size: 17px;
        font-weight: 500;
        line-height: 22px;
        color: $primary-text-color;
        display: block;
        margin-bottom: 4px;

        &:last-child {
          margin-bottom: 0;
        }
      }
    }
  }

  .flex-spacer {
    background: transparent;
  }

  &__textarea {
    display: block;
    box-sizing: border-box;
    width: 100%;
    color: $primary-text-color;
    background: $ui-base-color;
    padding: 10px;
    font-family: inherit;
    font-size: 17px;
    line-height: 22px;
    resize: vertical;
    border: 0;
    border: 1px solid var(--background-border-color);
    outline: 0;
    border-radius: 4px;
    margin: 20px 0;

    &:focus {
      outline: 0;
    }
  }

  &__toggle {
    display: flex;
    align-items: center;
    margin-bottom: 16px;
    gap: 8px;

    & > span {
      display: block;
      font-size: 14px;
      font-weight: 500;
      line-height: 20px;
    }
  }

  .button.button-secondary {
    border-color: $ui-button-destructive-background-color;
    color: $ui-button-destructive-background-color;
    flex: 0 0 auto;

    &:hover,
    &:focus,
    &:active {
      background: $ui-button-destructive-background-color;
      border-color: $ui-button-destructive-background-color;
      color: $white;
    }
  }

  hr {
    border: 0;
    background: transparent;
    margin: 15px 0;
  }

  .emoji-mart-search {
    padding-inline-end: 10px;
  }

  .emoji-mart-search-icon {
    inset-inline-end: 10px + 5px;
  }
}

.report-modal__container {
  display: flex;
  border-top: 1px solid var(--background-border-color);

  @media screen and (width <= 480px) {
    flex-wrap: wrap;
    overflow-y: auto;
  }
}

.report-modal__statuses,
.report-modal__comment {
  box-sizing: border-box;
  width: 50%;
  min-width: 50%;

  @media screen and (width <= 480px) {
    width: 100%;
  }
}

.report-modal__statuses,
.focal-point-modal__content {
  flex: 1 1 auto;
  min-height: 20vh;
  max-height: 80vh;
  overflow-y: auto;
  overflow-x: hidden;

  .status__content a {
    color: $highlight-text-color;
  }

  .status__content,
  .status__content p {
    color: $inverted-text-color;
  }

  @media screen and (width <= 480px) {
    max-height: 10vh;
  }
}

.focal-point-modal__content {
  @media screen and (width <= 480px) {
    max-height: 40vh;
  }
}

.setting-divider {
  background: transparent;
  border: 0;
  margin: 0;
  width: 100%;
  height: 1px;
  margin-bottom: 29px;
}

.report-modal__comment {
  padding: 20px;
  border-inline-end: 1px solid var(--background-border-color);
  max-width: 320px;

  p {
    font-size: 14px;
    line-height: 20px;
    margin-bottom: 20px;
  }

  .setting-text-label {
    display: block;
    color: $secondary-text-color;
    font-size: 14px;
    font-weight: 500;
    margin-bottom: 10px;
  }

  .setting-text {
    width: 100%;
    resize: none;
    min-height: 100px;
    max-height: 50vh;
    border: 0;

    @media screen and (height <= 600px) {
      max-height: 20vh;
    }

    @media screen and (max-width: $no-columns-breakpoint) {
      max-height: 20vh;
    }
  }

  .setting-toggle {
    margin-top: 20px;
    margin-bottom: 24px;

    &__label {
      color: $inverted-text-color;
      font-size: 14px;
    }
  }

  @media screen and (width <= 480px) {
    padding: 10px;
    max-width: 100%;
    order: 2;

    .setting-toggle {
      margin-bottom: 4px;
    }
  }
}

.actions-modal {
  max-height: 80vh;
  max-width: 80vw;

  .actions-modal__item-label {
    font-weight: 500;
  }

  ul {
    overflow-y: auto;
    flex-shrink: 0;
    max-height: 80vh;

    &.with-status {
      max-height: calc(80vh - 75px);
    }

    li:empty {
      margin: 0;
    }

    li:not(:empty) {
      a {
        color: $primary-text-color;
        display: flex;
        padding: 12px 16px;
        font-size: 15px;
        align-items: center;
        text-decoration: none;

        &,
        button {
          transition: none;
        }

        &.active,
        &:hover,
        &:active,
        &:focus {
          &,
          button {
            background: $ui-highlight-color;
            color: $primary-text-color;
          }
        }

        button:first-child {
          margin-inline-end: 10px;
        }
      }
    }
  }
}

.report-modal__target {
  padding: 30px;
  font-size: 16px;

  strong {
    font-weight: 500;

    @each $lang in $cjk-langs {
      &:lang(#{$lang}) {
        font-weight: 700;
      }
    }
  }

  select {
    appearance: none;
    box-sizing: border-box;
    font-size: 14px;
    color: $inverted-text-color;
    display: inline-block;
    width: auto;
    outline: 0;
    font-family: inherit;
    background: $simple-background-color
      url("data:image/svg+xml;utf8,<svg xmlns='http://www.w3.org/2000/svg' viewBox='0 0 14.933 18.467' height='19.698' width='15.929'><path d='M3.467 14.967l-3.393-3.5H14.86l-3.392 3.5c-1.866 1.925-3.666 3.5-4 3.5-.335 0-2.135-1.575-4-3.5zm.266-11.234L7.467 0 11.2 3.733l3.733 3.734H0l3.733-3.734z' fill='#{hex-color(darken($simple-background-color, 14%))}'/></svg>")
      no-repeat right 8px center / auto 16px;
    border: 1px solid darken($simple-background-color, 14%);
    border-radius: 4px;
    padding: 6px 10px;
    padding-inline-end: 30px;
  }
}

.report-modal__target {
  text-align: center;
}

.report-modal__target {
  padding: 15px;

  .report-modal__close {
    position: absolute;
    top: 10px;
    inset-inline-end: 10px;
  }
}

.compare-history-modal {
  .report-modal__target {
    border-bottom: 1px solid var(--background-border-color);
  }

  &__container {
    padding: 30px;
    pointer-events: all;
    overflow-y: auto;
  }

  .status__content {
    color: $secondary-text-color;
    font-size: 19px;
    line-height: 24px;

    .emojione {
      min-width: 24px;
      max-width: min(10em, 100%);
      height: 24px;
      margin: -1px 0 0;
    }

    a {
      color: $highlight-text-color;
    }

    hr {
      height: 0.25rem;
      padding: 0;
      background-color: $ui-secondary-color;
      border: 0;
      margin: 20px 0;
    }
  }

  .media-gallery,
  .audio-player,
  .video-player {
    margin-top: 15px;
  }
}

.loading-bar {
  background-color: $highlight-text-color;
  height: 3px;
  position: fixed;
  top: 0;
  inset-inline-start: 0;
  z-index: 9999;
}

.media-gallery__actions {
  position: absolute;
  bottom: 6px;
  inset-inline-end: 6px;
  display: flex;
  gap: 2px;
  z-index: 2;

  &__pill {
    display: block;
    color: $white;
    border: 0;
    background: rgba($black, 0.65);
    backdrop-filter: blur(10px) saturate(180%) contrast(75%) brightness(70%);
    padding: 3px 12px;
    border-radius: 99px;
    font-size: 14px;
    font-weight: 700;
    line-height: 20px;
  }
}

.media-gallery__item__badges {
  position: absolute;
  bottom: 8px;
  inset-inline-start: 8px;
  display: flex;
  gap: 2px;
}

.media-gallery__alt__label,
.media-gallery__gifv__label {
  display: flex;
  align-items: center;
  justify-content: center;
  color: $white;
  background: rgba($black, 0.65);
  backdrop-filter: blur(10px) saturate(180%) contrast(75%) brightness(70%);
  padding: 3px 8px;
  border-radius: 4px;
  font-size: 12px;
  font-weight: 700;
  z-index: 1;
  pointer-events: none;
  line-height: 20px;
}

.attachment-list {
  display: flex;
  font-size: 14px;
  border: 1px solid var(--background-border-color);
  border-radius: 4px;
  margin-top: 16px;
  overflow: hidden;

  &__icon {
    flex: 0 0 auto;
    color: $dark-text-color;
    padding: 8px 18px;
    cursor: default;
    border-inline-end: 1px solid var(--background-border-color);
    display: flex;
    flex-direction: column;
    align-items: center;
    justify-content: center;
    font-size: 26px;
  }

  &__list {
    list-style: none;
    padding: 4px 0;
    padding-inline-start: 8px;
    display: flex;
    flex-direction: column;
    justify-content: center;

    li {
      display: block;
      padding: 4px 0;
    }

    a {
      text-decoration: none;
      color: $dark-text-color;
      font-weight: 500;

      &:hover {
        text-decoration: underline;
      }
    }
  }

  &.compact {
    border: 0;

    .attachment-list__list {
      padding: 0;
      display: block;
    }

    .icon {
      color: $dark-text-color;
      vertical-align: middle;
    }
  }
}

/* Media Gallery */
.media-gallery {
  box-sizing: border-box;
  margin-top: 8px;
  overflow: hidden;
  border-radius: 8px;
  position: relative;
  width: 100%;
  min-height: 64px;
  max-height: 60vh;
  display: grid;
  grid-template-columns: 50% 50%;
  grid-template-rows: 50% 50%;
  gap: 2px;

<<<<<<< HEAD
  &--row3 {
    grid-template-rows: 34% 33% 33%;
  }

  &--row4 {
    grid-template-rows: 25% 25% 25% 25%;
  }

  &--column3 {
    grid-template-columns: 33% 34% 33%;
  }

  &--column4 {
    grid-template-columns: 25% 25% 25% 25%;
  }

  &__compact {
    max-height: 24vh;
=======
  &--layout-2 {
    .media-gallery__item:nth-child(1) {
      border-end-end-radius: 0;
      border-start-end-radius: 0;
    }

    .media-gallery__item:nth-child(2) {
      border-start-start-radius: 0;
      border-end-start-radius: 0;
    }
  }

  &--layout-3 {
    .media-gallery__item:nth-child(1) {
      border-end-end-radius: 0;
      border-start-end-radius: 0;
    }

    .media-gallery__item:nth-child(2) {
      border-start-start-radius: 0;
      border-end-start-radius: 0;
      border-end-end-radius: 0;
    }

    .media-gallery__item:nth-child(3) {
      border-start-start-radius: 0;
      border-end-start-radius: 0;
      border-start-end-radius: 0;
    }
  }

  &--layout-4 {
    .media-gallery__item:nth-child(1) {
      border-end-end-radius: 0;
      border-start-end-radius: 0;
      border-end-start-radius: 0;
    }

    .media-gallery__item:nth-child(2) {
      border-start-start-radius: 0;
      border-end-start-radius: 0;
      border-end-end-radius: 0;
    }

    .media-gallery__item:nth-child(3) {
      border-start-start-radius: 0;
      border-start-end-radius: 0;
      border-end-start-radius: 0;
      border-end-end-radius: 0;
    }

    .media-gallery__item:nth-child(4) {
      border-start-start-radius: 0;
      border-end-start-radius: 0;
      border-start-end-radius: 0;
    }
>>>>>>> 20207751
  }
}

.media-gallery__item {
  border: 0;
  box-sizing: border-box;
  display: block;
  position: relative;
  border-radius: 8px;
  overflow: hidden;

  &--tall {
    grid-row: span 2;
  }

  &--wide {
    grid-column: span 2;
  }
}

.media-gallery__item-thumbnail {
  cursor: zoom-in;
  display: block;
  text-decoration: none;
  color: $secondary-text-color;
  position: relative;
  z-index: 1;

  &,
  img {
    height: 100%;
    width: 100%;
  }

  img {
    object-fit: cover;
  }
}

.media-gallery__preview {
  width: 100%;
  height: 100%;
  object-fit: cover;
  position: absolute;
  top: 0;
  inset-inline-start: 0;
  z-index: 0;
  background: $base-overlay-background;

  &--hidden {
    display: none;
  }
}

.media-gallery__gifv {
  height: 100%;
  overflow: hidden;
  position: relative;
  width: 100%;
}

.media-gallery__item-gifv-thumbnail {
  cursor: zoom-in;
  height: 100%;
  object-fit: cover;
  width: 100%;
}

.media-gallery__item-thumbnail-label {
  clip: rect(1px 1px 1px 1px); /* IE6, IE7 */
  clip: rect(1px, 1px, 1px, 1px);
  overflow: hidden;
  position: absolute;
}

/* End Media Gallery */

.detailed,
.fullscreen {
  .video-player__volume__current,
  .video-player__volume::before {
    bottom: 27px;
  }

  .video-player__volume__handle {
    bottom: 23px;
  }
}

.audio-player {
  overflow: hidden;
  box-sizing: border-box;
  position: relative;
  background: var(--background-color);
  border-radius: 8px;
  padding-bottom: 44px;
  width: 100%;

  &.editable {
    border-radius: 0;
    height: 100%;
  }

  &.inactive {
    audio,
    .video-player__controls {
      visibility: hidden;
    }
  }

  .video-player__volume::before,
  .video-player__seek::before {
    background: currentColor;
    opacity: 0.15;
  }

  .video-player__seek__buffer {
    background: currentColor;
    opacity: 0.2;
  }

  .video-player__buttons button,
  .video-player__buttons a {
    color: currentColor;
    opacity: 0.75;

    &:active,
    &:hover,
    &:focus {
      color: currentColor;
      opacity: 1;
    }
  }

  .video-player__time-sep,
  .video-player__time-total,
  .video-player__time-current {
    color: currentColor;
  }

  .video-player__seek::before,
  .video-player__seek__buffer,
  .video-player__seek__progress {
    top: 0;
  }

  .video-player__seek__handle {
    top: -4px;
  }

  .video-player__controls {
    padding-top: 10px;
    background: transparent;
  }
}

.video-player {
  overflow: hidden;
  position: relative;
  background: $base-shadow-color;
  max-width: 100%;
  border-radius: 8px;
  box-sizing: border-box;
  color: $white;
  display: flex;
  align-items: center;

  &.editable {
    border-radius: 0;
    height: 100% !important;
  }

  &:focus {
    outline: 0;
  }

  video {
    display: block;
    z-index: 1;
  }

  &.fullscreen {
    width: 100% !important;
    height: 100% !important;
    margin: 0;
    aspect-ratio: auto !important;

    video {
      width: 100% !important;
      height: 100% !important;
      outline: 0;
    }
  }

  &__controls {
    position: absolute;
    direction: ltr;
    z-index: 2;
    bottom: 0;
    inset-inline-start: 0;
    inset-inline-end: 0;
    box-sizing: border-box;
    background: linear-gradient(
      0deg,
      rgba($base-shadow-color, 0.85) 0,
      rgba($base-shadow-color, 0.45) 60%,
      transparent
    );
    padding: 0 15px;
    opacity: 0;
    transition: opacity 0.1s ease;

    &.active {
      opacity: 1;
    }
  }

  &.inactive {
    video,
    .video-player__controls {
      visibility: hidden;
    }
  }

  &__spoiler {
    display: none;
    position: absolute;
    top: 0;
    inset-inline-start: 0;
    width: 100%;
    height: 100%;
    z-index: 4;
    border: 0;
    background: $base-overlay-background;
    color: $darker-text-color;
    transition: none;
    pointer-events: none;

    &.active {
      display: block;
      pointer-events: auto;

      &:hover,
      &:active,
      &:focus {
        color: lighten($darker-text-color, 7%);
      }
    }

    &__title {
      display: block;
      font-size: 14px;
    }

    &__subtitle {
      display: block;
      font-size: 11px;
      font-weight: 500;
    }
  }

  &__buttons-bar {
    display: flex;
    justify-content: space-between;
    padding-bottom: 8px;
    margin: 0 -5px;

    .video-player__download__icon {
      color: inherit;
    }
  }

  &__buttons {
    display: flex;
    flex: 0 1 auto;
    min-width: 30px;
    align-items: center;
    white-space: nowrap;
    overflow: hidden;
    text-overflow: ellipsis;
    gap: 5px;

    .player-button {
      display: inline-block;
      outline: 0;
      padding: 5px;
      flex: 0 0 auto;
      background: transparent;
      border: 0;
      color: rgba($white, 0.75);

      &:active,
      &:hover,
      &:focus {
        color: $white;
      }
    }
  }

  &__time {
    display: inline;
    flex: 0 1 auto;
    overflow: hidden;
    text-overflow: ellipsis;
    margin: 0 5px;
  }

  &__time-sep,
  &__time-total,
  &__time-current {
    font-size: 14px;
    font-weight: 500;
  }

  &__time-current {
    color: $white;
  }

  &__time-sep {
    display: inline-block;
    margin: 0 6px;
  }

  &__time-sep,
  &__time-total {
    color: $white;
  }

  &__volume {
    flex: 0 0 auto;
    display: inline-flex;
    cursor: pointer;
    height: 24px;
    position: relative;
    overflow: hidden;

    .no-reduce-motion & {
      transition: all 100ms linear;
    }

    &.active {
      overflow: visible;
      width: 50px;
      margin-inline-end: 16px;
    }

    &::before {
      content: '';
      width: 50px;
      background: rgba($white, 0.35);
      border-radius: 4px;
      display: block;
      position: absolute;
      height: 4px;
      inset-inline-start: 0;
      top: 50%;
      transform: translate(0, -50%);
    }

    &__current {
      display: block;
      position: absolute;
      height: 4px;
      border-radius: 4px;
      inset-inline-start: 0;
      top: 50%;
      transform: translate(0, -50%);
      background: lighten($ui-highlight-color, 8%);
    }

    &__handle {
      position: absolute;
      z-index: 3;
      border-radius: 50%;
      width: 12px;
      height: 12px;
      top: 50%;
      inset-inline-start: 0;
      margin-inline-start: -6px;
      transform: translate(0, -50%);
      background: lighten($ui-highlight-color, 8%);
      box-shadow: 1px 2px 6px rgba($base-shadow-color, 0.2);
      opacity: 0;

      .no-reduce-motion & {
        transition: opacity 100ms linear;
      }
    }

    &.active &__handle {
      opacity: 1;
    }
  }

  &__link {
    padding: 2px 10px;

    a {
      text-decoration: none;
      font-size: 14px;
      font-weight: 500;
      color: $white;

      &:hover,
      &:active,
      &:focus {
        text-decoration: underline;
      }
    }
  }

  &__seek {
    cursor: pointer;
    height: 24px;
    position: relative;

    &::before {
      content: '';
      width: 100%;
      background: rgba($white, 0.35);
      border-radius: 4px;
      display: block;
      position: absolute;
      height: 4px;
      top: 14px;
    }

    &__progress,
    &__buffer {
      display: block;
      position: absolute;
      height: 4px;
      border-radius: 4px;
      top: 14px;
      background: lighten($ui-highlight-color, 8%);
    }

    &__buffer {
      background: rgba($white, 0.2);
    }

    &__handle {
      position: absolute;
      z-index: 3;
      opacity: 0;
      border-radius: 50%;
      width: 12px;
      height: 12px;
      top: 10px;
      margin-inline-start: -6px;
      background: lighten($ui-highlight-color, 8%);
      box-shadow: 1px 2px 6px rgba($base-shadow-color, 0.2);

      .no-reduce-motion & {
        transition: opacity 0.1s ease;
      }

      &.active {
        opacity: 1;
      }
    }

    &:hover {
      .video-player__seek__handle {
        opacity: 1;
      }
    }
  }

  &.detailed,
  &.fullscreen {
    .video-player__buttons {
      .player-button {
        padding-top: 10px;
        padding-bottom: 10px;
      }
    }
  }
}

.gifv {
  video {
    max-width: 100vw;
    max-height: 80vh;
  }
}

.scrollable .account-card {
  margin: 10px;
}

.scrollable .account-card__title__avatar {
  img {
    border: 2px solid var(--background-color);
  }

  .account__avatar {
    border: none;
  }
}

.scrollable .account-card__header {
  img {
    border-radius: 4px;
  }
}

.scrollable .account-card__bio::after {
  background: linear-gradient(to left, var(--background-color), transparent);
}

.account-gallery__container {
  display: flex;
  flex-wrap: wrap;
  padding: 4px 2px;
}

.account-gallery__item {
  border: 0;
  box-sizing: border-box;
  display: block;
  position: relative;
  border-radius: 4px;
  overflow: hidden;
  margin: 2px;

  &__icons {
    position: absolute;
    top: 50%;
    inset-inline-start: 50%;
    transform: translate(-50%, -50%);
    font-size: 24px;
  }
}

.notification__filter-bar,
.account__section-headline {
  border: 1px solid var(--background-border-color);
  border-top: 0;
  cursor: default;
  display: flex;
  flex-shrink: 0;

  @media screen and (max-width: $no-gap-breakpoint - 1px) {
    border-right: 0;
    border-left: 0;
  }

  button {
    background: transparent;
    border: 0;
    margin: 0;
  }

  button,
  a {
    display: block;
    flex: 1 1 auto;
    color: $darker-text-color;
    padding: 15px 0;
    font-size: 14px;
    font-weight: 500;
    text-align: center;
    text-decoration: none;
    position: relative;
    width: 100%;
    white-space: nowrap;

    &.active {
      color: $primary-text-color;

      &::before {
        display: block;
        content: '';
        position: absolute;
        bottom: -1px;
        left: 50%;
        transform: translateX(-50%);
        width: 40px;
        height: 3px;
        border-radius: 4px 4px 0 0;
        background: $highlight-text-color;
      }
    }
  }

  .scrollable & {
    border-left: 0;
    border-right: 0;
  }
}

.filter-form {
  border-bottom: 1px solid var(--background-border-color);

  &__column {
    display: flex;
    flex-direction: column;
    gap: 15px;
    padding: 15px;
  }

  .radio-button {
    display: flex;
  }
}

.column-settings__row .radio-button {
  display: flex;
}

.radio-button,
.check-box {
  font-size: 14px;
  position: relative;
  display: inline-flex;
  align-items: center;
  line-height: 18px;
  white-space: nowrap;
  overflow: hidden;
  text-overflow: ellipsis;
  cursor: pointer;
  gap: 10px;
  color: $secondary-text-color;

  input[type='radio'],
  input[type='checkbox'] {
    display: none;
  }

  &__input {
    display: flex;
    align-items: center;
    justify-content: center;
    position: relative;
    border: 2px solid $secondary-text-color;
    box-sizing: border-box;
    width: 20px;
    height: 20px;
    flex: 0 0 auto;
    border-radius: 50%;

    &.checked,
    &.indeterminate {
      border-color: $ui-highlight-color;
    }

    .icon {
      width: 18px;
      height: 18px;
    }
  }
}

.radio-button__input.checked::before {
  position: absolute;
  left: 2px;
  top: 2px;
  content: '';
  display: block;
  border-radius: 50%;
  width: 12px;
  height: 12px;
  background: $ui-highlight-color;
}

.check-box {
  &__input {
    width: 18px;
    height: 18px;
    border-radius: 2px;

    &.checked,
    &.indeterminate {
      background: $ui-highlight-color;
      color: $white;
    }
  }
}

noscript {
  text-align: center;

  img {
    width: 200px;
    opacity: 0.5;
    animation: flicker 4s infinite;
  }

  div {
    font-size: 14px;
    margin: 30px auto;
    color: $secondary-text-color;
    max-width: 400px;

    a {
      color: $highlight-text-color;
      text-decoration: underline;

      &:hover {
        text-decoration: none;
      }
    }
  }
}

@keyframes flicker {
  0% {
    opacity: 1;
  }

  30% {
    opacity: 0.75;
  }

  100% {
    opacity: 1;
  }
}

.moved-account-banner,
.follow-request-banner,
.account-memorial-banner {
  padding: 20px;
  background: var(--surface-background-color);
  display: flex;
  align-items: center;
  flex-direction: column;

  &__message {
    color: $darker-text-color;
    padding: 8px 0;
    padding-top: 0;
    padding-bottom: 4px;
    font-size: 14px;
    font-weight: 500;
    text-align: center;
    margin-bottom: 16px;
  }

  &__action {
    display: flex;
    justify-content: space-between;
    align-items: center;
    gap: 15px;
    width: 100%;
  }

  .detailed-status__display-name {
    margin-bottom: 0;
  }
}

.follow-request-banner .button {
  width: 100%;
}

.account-memorial-banner__message {
  margin-bottom: 0;
}

.column-inline-form {
  padding: 15px;
  display: flex;
  justify-content: flex-start;
  gap: 15px;
  align-items: center;
  border: 1px solid var(--background-border-color);
  border-top: 0;

  label {
    flex: 1 1 auto;

    input {
      width: 100%;
    }
  }

  @media screen and (max-width: $no-gap-breakpoint) {
    border-left: 0;
    border-right: 0;
  }
}

.drawer__backdrop {
  cursor: pointer;
  position: absolute;
  top: 0;
  inset-inline-start: 0;
  width: 100%;
  height: 100%;
  background: rgba($base-overlay-background, 0.5);
}

.list-editor {
  background: $ui-base-color;
  flex-direction: column;
  border-radius: 8px;
  box-shadow: 2px 4px 15px rgba($base-shadow-color, 0.4);
  width: 380px;
  overflow: hidden;

  @media screen and (width <= 420px) {
    width: 90%;
  }

  h4 {
    padding: 15px 0;
    background: lighten($ui-base-color, 13%);
    font-weight: 500;
    font-size: 16px;
    text-align: center;
    border-radius: 8px 8px 0 0;
  }

  .drawer__pager {
    height: 50vh;
    border-radius: 4px;
  }

  .drawer__inner {
    border-radius: 0 0 8px 8px;

    &.backdrop {
      width: calc(100% - 60px);
      box-shadow: 2px 4px 15px rgba($base-shadow-color, 0.4);
      border-radius: 0 0 0 8px;
    }
  }

  &__accounts {
    overflow-y: auto;
  }

  .account__display-name {
    &:hover strong {
      text-decoration: none;
    }
  }

  .account__avatar {
    cursor: default;
  }

  .search {
    margin-bottom: 0;
  }
}

.list-adder {
  background: $ui-base-color;
  flex-direction: column;
  border-radius: 8px;
  box-shadow: 2px 4px 15px rgba($base-shadow-color, 0.4);
  width: 380px;
  overflow: hidden;

  @media screen and (width <= 420px) {
    width: 90%;
  }

  &__account {
    background: lighten($ui-base-color, 13%);
  }

  &__lists {
    background: lighten($ui-base-color, 13%);
    height: 50vh;
    border-radius: 0 0 8px 8px;
    overflow-y: auto;
  }

  .list {
    padding: 10px;
    border-bottom: 1px solid var(--background-border-color);
  }

  .list__wrapper {
    display: flex;
  }

  .list__display-name {
    flex: 1 1 auto;
    overflow: hidden;
    text-decoration: none;
    font-size: 16px;
    padding: 10px;
  }
}

.antenna-list-detail {
  font-size: 12px;
  margin-left: 24px;

  .group {
    margin-right: 16px;

    i.fa {
      color: $light-text-color;
      margin-right: 4px;
      font-size: 10px;
    }
  }
}

.antenna-setting {
  margin: 8px 16px 32px;

  h2 {
    font-size: 20px;
    margin: 40px 0 16px;
    font-weight: bold;
  }

  h3 {
    font-size: 16px;
    margin: 40px 0 16px;
    font-weight: bold;
  }

  .alert {
    color: $warning-red;
    margin: 16px 0;
    font-size: 14px;
  }
}

.setting-radio-panel {
  display: flex;
  margin-top: 24px;

  .setting-radio-panel__item {
    font-size: 16px;
    text-align: center;
    flex: 1;
    height: 40px;
    line-height: 40px;
    margin: 16px 0;
    background: lighten($ui-base-color, 4%);
    color: $darker-text-color;
    border: 0;

    &__active {
      color: $primary-text-color;
      background: $ui-primary-color;
    }
  }
}

.setting-text-list {
  .add-text-form {
    display: flex;
    gap: 8px;

    label {
      flex: 1 1 auto;

      input {
        width: 100%;
      }
    }
  }
}

.setting-text-list-item {
  display: flex;
  font-size: 14px;
  margin: 8px 0;

  i.fa {
    color: $darker-text-color;
  }

  .label {
    flex: 1;
    margin: 0 8px;
  }
}

.reaction_deck_container {
  &__row {
    display: flex;
    height: 32px;
    margin: 8px 16px 12px 4px;

    .handle {
      font-size: 24px;
    }

    .reaction_deck__emoji {
      flex: 1;
    }
  }
}

.reaction_deck__emoji {
  &__wrapper {
    display: flex;

    .emojione {
      min-width: 24px;
      height: 24px;
    }

    .emoji-button {
      margin-left: 20px;
      margin-right: 24px;
      padding: 0;
    }

    &__content {
      display: flex;
      flex: 1;
    }
  }
}

.focal-point {
  position: relative;
  cursor: move;
  overflow: hidden;
  height: 100%;
  display: flex;
  justify-content: center;
  align-items: center;
  background: $base-shadow-color;

  img,
  video,
  canvas {
    display: block;
    max-height: 80vh;
    width: 100%;
    height: auto;
    margin: 0;
    object-fit: contain;
    background: $base-shadow-color;
  }

  &__reticle {
    position: absolute;
    width: 100px;
    height: 100px;
    transform: translate(-50%, -50%);
    background: url('../images/reticle.png') no-repeat 0 0;
    border-radius: 50%;
    box-shadow: 0 0 0 9999em rgba($base-shadow-color, 0.35);
  }

  &__overlay {
    position: absolute;
    width: 100%;
    height: 100%;
    top: 0;
    inset-inline-start: 0;
  }

  &__preview {
    position: absolute;
    bottom: 10px;
    inset-inline-end: 10px;
    z-index: 2;
    cursor: move;
    transition: opacity 0.1s ease;

    &:hover {
      opacity: 0.5;
    }

    strong {
      color: $primary-text-color;
      font-size: 14px;
      font-weight: 500;
      display: block;
      margin-bottom: 5px;
    }

    div {
      border-radius: 4px;
      box-shadow: 0 0 14px rgba($base-shadow-color, 0.2);
    }
  }

  @media screen and (width <= 480px) {
    img,
    video {
      max-height: 100%;
    }

    &__preview {
      display: none;
    }
  }
}

.account__header__content {
  color: $darker-text-color;
  font-size: 14px;
  font-weight: 400;
  overflow: hidden;
  word-break: normal;
  word-wrap: break-word;

  p {
    margin-bottom: 20px;

    &:last-child {
      margin-bottom: 0;
    }
  }

  a {
    color: inherit;
    text-decoration: underline;

    &:hover {
      text-decoration: none;
    }
  }
}

.account__header {
  overflow: hidden;
  container: account-header / inline-size;

  &.inactive {
    opacity: 0.5;

    .account__header__image,
    .account__avatar {
      filter: grayscale(100%);
    }
  }

  &__info {
    position: absolute;
    top: 10px;
    inset-inline-start: 10px;
  }

  &__image {
    overflow: hidden;
    height: 145px;
    position: relative;
    background: darken($ui-base-color, 4%);
    border-bottom: 1px solid var(--background-border-color);

    img {
      object-fit: cover;
      display: block;
      width: 100%;
      height: 100%;
      margin: 0;
    }
  }

  &__bar {
    position: relative;
    padding: 0 20px;
    border-bottom: 1px solid var(--background-border-color);

    .avatar {
      display: block;
      flex: 0 0 auto;
      width: 94px;

      .account__avatar {
        background: var(--background-color);
        border: 1px solid var(--background-border-color);
        border-radius: var(--avatar-border-radius);
      }
    }
  }

  &__badges {
    display: flex;
    flex-wrap: wrap;
    gap: 8px;

    .account-role {
      line-height: unset;
    }
  }

  &__tabs {
    display: flex;
    align-items: flex-start;
    justify-content: space-between;
    margin-top: -55px;
    padding-top: 10px;
    gap: 8px;
    overflow: hidden;
    margin-inline-start: -2px; // aligns the pfp with content below

    &__buttons {
      display: flex;
      align-items: center;
      gap: 8px;
      padding-top: 55px;
      overflow: hidden;

      .button {
        flex-shrink: 1;
        white-space: nowrap;
        min-width: 80px;
      }

      .icon-button {
        border: 1px solid lighten($ui-base-color, 12%);
        border-radius: 4px;
        box-sizing: content-box;
        padding: 5px;

        .icon {
          width: 24px;
          height: 24px;
        }

        &.copied {
          border-color: $valid-value-color;
        }
      }

      .optional {
        @container account-header (max-width: 372px) {
          display: none;
        }

        // Fallback for older browsers with no container queries support
        @media screen and (max-width: 372px + 55px) {
          display: none;
        }
      }
    }

    &__name {
      margin-top: 16px;
      margin-bottom: 16px;

      .emojione {
        min-width: 22px;
        max-width: min(10em, 100%);
        height: 22px;
      }

      h1 {
        font-size: 17px;
        line-height: 22px;
        color: $primary-text-color;
        font-weight: 600;
        overflow: hidden;
        white-space: nowrap;
        text-overflow: ellipsis;

        small {
          display: flex;
          align-items: center;
          gap: 4px;
          font-size: 14px;
          line-height: 20px;
          color: $darker-text-color;
          font-weight: 400;
          overflow: hidden;
          text-overflow: ellipsis;

          span {
            user-select: all;
          }

          .icon-lock {
            height: 18px;
            width: 18px;
          }
        }
      }
    }

    .spacer {
      flex: 1 1 auto;
    }
  }

  &__bio {
    .account__header__content {
      color: $primary-text-color;
    }

    .account__header__fields {
      margin: 0;
      margin-top: 16px;
      border-radius: 4px;
      border: 1px solid var(--background-border-color);

      dl {
        display: block;
        padding: 11px 16px;
        border-bottom-color: var(--background-border-color);
      }

      dd,
      dt {
        font-size: 13px;
        line-height: 18px;
        padding: 0;
        text-align: initial;
      }

      dt {
        width: auto;
        background: transparent;
        text-transform: uppercase;
        color: $dark-text-color;
      }

      dd {
        color: $darker-text-color;
      }

      a {
        color: lighten($ui-highlight-color, 8%);
      }

      .icon {
        width: 18px;
        height: 18px;
      }

      .verified {
        border: 1px solid rgba($valid-value-color, 0.5);
        margin-top: -1px;
        margin-inline: -1px;

        &:first-child {
          border-top-left-radius: 4px;
          border-top-right-radius: 4px;
        }

        &:last-child {
          border-bottom-left-radius: 4px;
          border-bottom-right-radius: 4px;
          margin-bottom: -1px;
        }

        dt,
        dd {
          color: $valid-value-color;
        }

        dd {
          display: flex;
          align-items: center;
          gap: 4px;

          span {
            display: flex;
          }
        }

        a {
          color: $valid-value-color;
        }
      }
    }
  }

  &__extra {
    margin-top: 16px;

    &__links {
      font-size: 14px;
      color: $darker-text-color;
      margin: 0 -10px;
      padding-top: 16px;
      padding-bottom: 10px;

      a {
        display: inline-block;
        color: $darker-text-color;
        text-decoration: none;
        padding: 5px 10px;
        font-weight: 500;

        strong {
          font-weight: 700;
          color: $primary-text-color;
        }
      }
    }
  }

  &__account-note {
    color: $primary-text-color;
    font-size: 14px;
    font-weight: 400;
    margin-bottom: 10px;

    label {
      display: block;
      font-size: 12px;
      font-weight: 500;
      color: $darker-text-color;
      text-transform: uppercase;
      margin-bottom: 5px;
    }

    textarea {
      display: block;
      box-sizing: border-box;
      width: calc(100% + 20px);
      color: $secondary-text-color;
      background: transparent;
      padding: 10px;
      margin: 0 -10px;
      font-family: inherit;
      font-size: 14px;
      resize: none;
      border: 0;
      outline: 0;
      border-radius: 4px;

      &::placeholder {
        color: $dark-text-color;
        opacity: 1;
      }

      &:focus {
        background: $ui-base-color;
      }
    }
  }
}

.account__contents {
  overflow: hidden;
}

.account__details {
  display: flex;
  flex-wrap: wrap;
  column-gap: 1em;
}

.verified-badge {
  display: inline-flex;
  align-items: center;
  color: $valid-value-color;
  gap: 4px;
  overflow: hidden;
  white-space: nowrap;

  > span {
    overflow: hidden;
    text-overflow: ellipsis;
  }

  a {
    color: inherit;
    font-weight: 500;
    text-decoration: none;
  }

  .icon {
    width: 16px;
    height: 16px;
  }
}

.trends {
  &__item {
    display: flex;
    align-items: center;
    padding: 15px;
    border-bottom: 1px solid var(--background-border-color);
    gap: 15px;

    &:last-child {
      border-bottom: 0;
    }

    &__name {
      flex: 1 1 auto;
      color: $dark-text-color;
      overflow: hidden;
      text-overflow: ellipsis;
      white-space: nowrap;

      strong {
        font-weight: 500;
      }

      a {
        color: $darker-text-color;
        text-decoration: none;
        font-size: 14px;
        font-weight: 500;
        display: block;
        overflow: hidden;
        text-overflow: ellipsis;
        white-space: nowrap;

        &:hover,
        &:focus,
        &:active {
          span {
            text-decoration: underline;
          }
        }
      }
    }

    &__current {
      flex: 0 0 auto;
      font-size: 24px;
      font-weight: 500;
      text-align: end;
      color: $secondary-text-color;
      text-decoration: none;
    }

    &__sparkline {
      flex: 0 0 auto;
      width: 50px;

      path:first-child {
        fill: rgba($highlight-text-color, 0.25) !important;
        fill-opacity: 1 !important;
      }

      path:last-child {
        stroke: lighten($highlight-text-color, 6%) !important;
        fill: none !important;
      }
    }

    &--requires-review {
      .trends__item__name {
        color: $gold-star;

        a {
          color: $gold-star;
        }
      }

      .trends__item__current {
        color: $gold-star;
      }

      .trends__item__sparkline {
        path:first-child {
          fill: rgba($gold-star, 0.25) !important;
        }

        path:last-child {
          stroke: lighten($gold-star, 6%) !important;
        }
      }
    }

    &--disabled {
      .trends__item__name {
        color: lighten($ui-base-color, 12%);

        a {
          color: lighten($ui-base-color, 12%);
        }
      }

      .trends__item__current {
        color: lighten($ui-base-color, 12%);
      }

      .trends__item__sparkline {
        path:first-child {
          fill: rgba(lighten($ui-base-color, 12%), 0.25) !important;
        }

        path:last-child {
          stroke: lighten(lighten($ui-base-color, 12%), 6%) !important;
        }
      }
    }
  }

  &--compact &__item {
    padding: 10px;
  }
}

.conversation {
  display: flex;
  border-bottom: 1px solid var(--background-border-color);
  padding: 5px;
  padding-bottom: 0;

  &:focus {
    background: lighten($ui-base-color, 2%);
    outline: 0;
  }

  &__avatar {
    flex: 0 0 auto;
    padding: 10px;
    padding-top: 12px;
    position: relative;
    cursor: pointer;
  }

  &__unread {
    display: inline-block;
    background: $highlight-text-color;
    border-radius: 50%;
    width: 0.625rem;
    height: 0.625rem;
    margin: -0.1ex 0.15em 0.1ex;
  }

  &__content {
    flex: 1 1 auto;
    padding: 10px 5px;
    padding-inline-end: 15px;
    overflow: hidden;

    &__info {
      overflow: hidden;
      display: flex;
      flex-direction: row-reverse;
      justify-content: space-between;
    }

    &__relative-time {
      font-size: 15px;
      color: $darker-text-color;
      padding-inline-start: 15px;
    }

    &__names {
      color: $darker-text-color;
      font-size: 15px;
      white-space: nowrap;
      overflow: hidden;
      text-overflow: ellipsis;
      margin-bottom: 4px;
      flex-basis: 90px;
      flex-grow: 1;

      a {
        color: $primary-text-color;
        text-decoration: none;

        &:hover,
        &:focus,
        &:active {
          text-decoration: underline;
        }
      }
    }

    a {
      word-break: break-word;
    }
  }
}

.announcements {
  background: lighten($ui-base-color, 8%);
  font-size: 13px;
  display: flex;
  align-items: flex-end;

  &__mastodon {
    width: 124px;
    flex: 0 0 auto;

    @media screen and (max-width: 124px + 300px) {
      display: none;
    }
  }

  &__container {
    width: calc(100% - 124px);
    flex: 0 0 auto;
    position: relative;

    @media screen and (max-width: 124px + 300px) {
      width: 100%;
    }
  }

  &__item {
    box-sizing: border-box;
    width: 100%;
    padding: 15px;
    position: relative;
    font-size: 15px;
    line-height: 20px;
    word-wrap: break-word;
    font-weight: 400;
    max-height: 50vh;
    overflow: hidden;
    display: flex;
    flex-direction: column;

    &__range {
      display: block;
      font-weight: 500;
      margin-bottom: 10px;
      padding-inline-end: 18px;
    }

    &__unread {
      position: absolute;
      top: 19px;
      inset-inline-end: 19px;
      display: block;
      background: $highlight-text-color;
      border-radius: 50%;
      width: 0.625rem;
      height: 0.625rem;
    }
  }

  &__pagination {
    padding: 15px;
    color: $darker-text-color;
    position: absolute;
    bottom: 3px;
    inset-inline-end: 0;
  }
}

.layout-multiple-columns .announcements__mastodon {
  display: none;
}

.layout-multiple-columns .announcements__container {
  width: 100%;
}

.reactions-bar {
  display: flex;
  flex-wrap: wrap;
  align-items: center;
  margin-top: 15px;
  margin-inline-start: -2px;
  width: calc(100% - (90px - 33px));

  &__item {
    flex-shrink: 0;
    background: lighten($ui-base-color, 12%);
    border: 0;
    border-radius: 3px;
    margin: 2px;
    cursor: pointer;
    user-select: none;
    padding: 0 6px;
    display: flex;
    align-items: center;
    transition: all 100ms ease-in;
    transition-property: background-color, color;

    &__emoji {
      display: block;
      margin: 3px 0;
      width: 16px;
      height: 16px;

      img {
        display: block;
        margin: 0;
        width: 100%;
        height: 100%;
        min-width: auto;
        min-height: auto;
        vertical-align: bottom;
        object-fit: contain;
      }
    }

    &__count {
      display: block;
      min-width: 9px;
      font-size: 13px;
      font-weight: 500;
      text-align: center;
      margin-inline-start: 6px;
      color: $darker-text-color;
    }

    &:hover,
    &:focus,
    &:active {
      background: lighten($ui-base-color, 16%);
      transition: all 200ms ease-out;
      transition-property: background-color, color;

      &__count {
        color: lighten($darker-text-color, 4%);
      }
    }

    &.active {
      transition: all 100ms ease-in;
      transition-property: background-color, color;
      background-color: mix(
        lighten($ui-base-color, 12%),
        $ui-highlight-color,
        80%
      );

      .reactions-bar__item__count {
        color: lighten($highlight-text-color, 8%);
      }
    }
  }

  .emoji-picker-dropdown {
    margin: 2px;
  }

  &:hover .emoji-button {
    opacity: 0.85;
  }

  .emoji-button {
    color: $darker-text-color;
    margin: 0;
    font-size: 16px;
    width: auto;
    flex-shrink: 0;
    padding: 0 6px;
    height: 22px;
    display: flex;
    align-items: center;
    opacity: 0.5;
    transition: all 100ms ease-in;
    transition-property: background-color, color;

    &:hover,
    &:active,
    &:focus {
      opacity: 1;
      color: lighten($darker-text-color, 4%);
      transition: all 200ms ease-out;
      transition-property: background-color, color;
    }
  }

  &--empty {
    .emoji-button {
      padding: 0;
    }
  }
}

.notification,
.status__wrapper,
.conversation {
  position: relative;

  &.status__wrapper__compact {
    border-radius: 4px;
    border: 1px solid $ui-primary-color;
    margin-block-start: 16px;
    cursor: pointer;
  }

  &.unread {
    &::before {
      content: '';
      position: absolute;
      top: 0;
      inset-inline-start: 0;
      width: 100%;
      height: 100%;
      border-inline-start: 4px solid $highlight-text-color;
      pointer-events: none;
    }
  }
}

.picture-in-picture {
  position: fixed;
  bottom: 20px;
  inset-inline-end: 20px;
  width: 300px;

  &__footer {
    border-radius: 0 0 4px 4px;
    background: lighten($ui-base-color, 4%);
    padding: 10px;
    padding-top: 12px;
    display: flex;
    justify-content: space-between;
  }

  &__header {
    border-radius: 4px 4px 0 0;
    background: lighten($ui-base-color, 4%);
    padding: 10px;
    display: flex;
    justify-content: space-between;

    &__account {
      display: flex;
      text-decoration: none;
      overflow: hidden;
    }

    .account__avatar {
      margin-inline-end: 10px;
    }

    .display-name {
      color: $primary-text-color;
      text-decoration: none;

      strong,
      span {
        display: block;
        text-overflow: ellipsis;
        overflow: hidden;
      }

      span {
        color: $darker-text-color;
      }
    }
  }

  .video-player,
  .audio-player {
    border-radius: 0;
  }
}

.picture-in-picture-placeholder {
  box-sizing: border-box;
  border: 2px dashed var(--background-border-color);
  background: $base-shadow-color;
  display: flex;
  flex-direction: column;
  align-items: center;
  justify-content: center;
  margin-top: 10px;
  font-size: 16px;
  font-weight: 500;
  cursor: pointer;
  color: $darker-text-color;
  aspect-ratio: 16 / 9;

  .icon {
    width: 24px;
    height: 24px;
    margin-bottom: 10px;
  }

  &:hover,
  &:focus,
  &:active {
    border-color: lighten($ui-base-color, 12%);
  }
}

.notifications-permission-banner {
  padding: 30px;
  border-bottom: 1px solid var(--background-border-color);
  display: flex;
  flex-direction: column;
  align-items: center;
  justify-content: center;
  position: relative;

  &__close {
    position: absolute;
    top: 10px;
    inset-inline-end: 10px;
  }

  h2 {
    font-size: 16px;
    font-weight: 500;
    margin-bottom: 15px;
    text-align: center;
  }

  p {
    color: $darker-text-color;
    margin-bottom: 15px;
    text-align: center;

    .icon {
      width: 20px;
      height: 20px;
      vertical-align: middle;
    }
  }
}

.explore__search-header {
  background: darken($ui-base-color, 4%);
  justify-content: center;
  align-items: center;
  padding: 15px;

  .search {
    width: 100%;
    margin-bottom: 0;
  }

  .search__input {
    border: 1px solid var(--background-border-color);
    padding: 10px;
    padding-inline-end: 30px;
  }

  .search__popout {
    border: 1px solid var(--background-border-color);
  }

  .search .icon {
    top: 9px;
    inset-inline-end: 10px;
    color: $dark-text-color;
  }
}

.explore__search-results {
  flex: 1 1 auto;
  display: flex;
  flex-direction: column;

  @media screen and (min-width: $no-gap-breakpoint) {
    border: 1px solid var(--background-border-color);
    border-top: 0;
    border-bottom-left-radius: 4px;
    border-bottom-right-radius: 4px;
  }
}

.story {
  display: flex;
  align-items: center;
  color: $primary-text-color;
  padding: 16px;
  border-bottom: 1px solid var(--background-border-color);
  gap: 16px;

  &:last-child {
    border-bottom: 0;
  }

  &__details {
    flex: 1 1 auto;

    &__publisher {
      color: $darker-text-color;
      margin-bottom: 8px;
      font-size: 14px;
      line-height: 20px;
    }

    &__title {
      display: block;
      font-size: 19px;
      line-height: 24px;
      font-weight: 500;
      margin-bottom: 8px;
      text-decoration: none;
      color: $primary-text-color;

      &:hover,
      &:active,
      &:focus {
        color: $highlight-text-color;
      }
    }

    &__shared {
      display: flex;
      align-items: center;
      color: $darker-text-color;
      gap: 8px;
      justify-content: space-between;
      font-size: 14px;
      line-height: 20px;

      & > span {
        display: flex;
        align-items: center;
        gap: 4px;
      }

      &__pill {
        background: var(--surface-variant-background-color);
        border-radius: 4px;
        color: inherit;
        text-decoration: none;
        padding: 4px 12px;
        font-size: 12px;
        font-weight: 500;
        line-height: 16px;
      }

      &__author-link {
        display: inline-flex;
        align-items: center;
        gap: 4px;
        color: $primary-text-color;
        font-weight: 500;
        text-decoration: none;

        &:hover,
        &:active,
        &:focus {
          color: $highlight-text-color;
        }
      }
    }

    strong {
      font-weight: 500;
    }
  }

  &__thumbnail {
    flex: 0 0 auto;
    position: relative;
    width: 120px;
    aspect-ratio: 1;

    .skeleton {
      width: 100%;
      height: 100%;
    }

    img {
      border-radius: 8px;
      display: block;
      margin: 0;
      width: 100%;
      height: 100%;
      object-fit: cover;
    }

    &__preview {
      border-radius: 8px;
      display: block;
      margin: 0;
      width: 100%;
      height: 100%;
      object-fit: fill;
      position: absolute;
      top: 0;
      inset-inline-start: 0;
      z-index: 0;

      &--hidden {
        display: none;
      }
    }
  }

  &.expanded {
    flex-direction: column;

    .story__thumbnail {
      order: 1;
      width: 100%;
      height: auto;
      aspect-ratio: 1.91 / 1;
    }

    .story__details {
      order: 2;
      width: 100%;
      flex: 0 0 auto;
    }
  }
}

.server-banner {
  &__introduction {
    font-size: 15px;
    line-height: 22px;
    color: $darker-text-color;
    margin-bottom: 20px;

    strong {
      font-weight: 700;
    }

    a {
      color: inherit;
      text-decoration: underline;

      &:hover,
      &:active,
      &:focus {
        text-decoration: none;
      }
    }
  }

  &__hero {
    display: block;
    border-radius: 4px;
    width: 100%;
    height: auto;
    margin-bottom: 20px;
    aspect-ratio: 1.9;
    border: 0;
    background: $ui-base-color;
    object-fit: cover;
  }

  &__description {
    font-size: 15px;
    line-height: 22px;
    color: $darker-text-color;
    margin-bottom: 20px;
  }

  &__meta {
    display: flex;
    gap: 10px;
    max-width: 100%;

    &__column {
      flex: 0 0 auto;
      width: calc(50% - 5px);
      overflow: hidden;
    }
  }

  &__number {
    font-weight: 600;
    color: $primary-text-color;
    font-size: 14px;
  }

  &__number-label {
    color: $darker-text-color;
    font-weight: 500;
    font-size: 14px;
  }

  h4 {
    text-transform: uppercase;
    color: $darker-text-color;
    margin-bottom: 10px;
    font-weight: 600;
  }

  .account {
    padding: 0;
    border: 0;
  }

  .account__avatar-wrapper {
    margin-inline-start: 0;
  }

  .spacer {
    margin: 10px 0;
  }
}

.safety-action-modal,
.interaction-modal {
  max-width: 100vw;
  width: 600px;
  overflow-y: auto;
}

.interaction-modal {
  overflow: visible;
  position: relative;
  display: block;
  border-radius: 16px;
  background: var(--modal-background-color);
  backdrop-filter: var(--background-filter);
  border: 1px solid var(--modal-border-color);
  padding: 24px;
  box-sizing: border-box;

  @media screen and (max-width: $mobile-breakpoint) {
    border-radius: 16px 16px 0 0;
    border-bottom: 0;
    padding-bottom: 32px;
  }

  h3 {
    font-size: 22px;
    line-height: 33px;
    font-weight: 700;
    display: flex;
    align-items: center;
    justify-content: center;
    gap: 8px;
  }

  p {
    font-size: 17px;
    line-height: 22px;
    color: $darker-text-color;

    strong {
      color: $primary-text-color;
      font-weight: 700;
    }
  }

  p.hint {
    margin-bottom: 14px;
    font-size: 14px;
  }

  &__icon {
    color: $highlight-text-color;
    display: flex;
    align-items: center;
    justify-content: center;
  }

  &__lead {
    margin-bottom: 20px;

    h3 {
      margin-bottom: 15px;
    }
  }

  &__login {
    position: relative;
    margin-bottom: 20px;

    &__input {
      @include search-input;

      border: 1px solid var(--background-border-color);
      padding: 4px 6px;
      color: $primary-text-color;
      font-size: 16px;
      line-height: 18px;
      display: flex;
      align-items: center;

      input {
        background: transparent;
        color: inherit;
        font: inherit;
        border: 0;
        padding: 15px - 4px 15px - 6px;
        flex: 1 1 auto;
        min-width: 0;

        &::placeholder {
          color: lighten($darker-text-color, 4%);
        }

        &:focus {
          outline: 0;
        }
      }

      .button {
        flex: 0 0 auto;
      }
    }

    .search__popout {
      margin-top: -1px;
      padding-top: 5px;
      padding-bottom: 5px;
      border: 1px solid var(--background-border-color);
    }

    &.focused &__input {
      border-color: $highlight-text-color;
      background: lighten($ui-base-color, 4%);
    }

    &.invalid &__input {
      border-color: $error-red;
    }

    &.expanded .search__popout {
      display: block;
    }

    &.expanded &__input {
      border-radius: 4px 4px 0 0;
    }
  }

  &__choices {
    display: flex;
    gap: 40px;

    &__choice {
      flex: 1;
      box-sizing: border-box;

      h3 {
        margin-bottom: 20px;
      }

      p {
        color: $darker-text-color;
        margin-bottom: 20px;
        font-size: 15px;
      }

      .button {
        margin-bottom: 10px;

        &:last-child {
          margin-bottom: 0;
        }
      }
    }
  }

  @media screen and (max-width: $no-gap-breakpoint - 1px) {
    &__choices {
      flex-direction: column;

      &__choice {
        margin-top: 40px;
      }
    }
  }

  .link-button {
    font-size: inherit;
    display: inline;
  }
}

.copypaste {
  display: flex;
  align-items: center;
  gap: 10px;

  input {
    display: block;
    font-family: inherit;
    background: darken($ui-base-color, 8%);
    border: 1px solid $highlight-text-color;
    color: $darker-text-color;
    border-radius: 4px;
    padding: 6px 9px;
    line-height: 22px;
    font-size: 14px;
    transition: border-color 300ms linear;
    flex: 1 1 auto;
    overflow: hidden;

    &:focus {
      outline: 0;
      background: darken($ui-base-color, 4%);
    }
  }

  .button {
    flex: 0 0 auto;
    transition: background 300ms linear;
  }

  &.copied {
    input {
      border: 1px solid $valid-value-color;
      transition: none;
    }

    .button {
      background: $valid-value-color;
      transition: none;
    }
  }
}

.privacy-policy {
  padding: 20px;

  @media screen and (min-width: $no-gap-breakpoint) {
    border-radius: 4px;
  }

  &__body {
    margin-top: 20px;
  }
}

.prose {
  color: $secondary-text-color;
  font-size: 15px;
  line-height: 22px;

  p,
  ul,
  ol {
    margin-top: 1.25em;
    margin-bottom: 1.25em;
  }

  img {
    margin-top: 2em;
    margin-bottom: 2em;
    max-width: 100%;
  }

  video {
    margin-top: 2em;
    margin-bottom: 2em;
    max-width: 100%;
  }

  figure {
    margin-top: 2em;
    margin-bottom: 2em;

    figcaption {
      font-size: 0.875em;
      line-height: 1.4285714;
      margin-top: 0.8571429em;
    }
  }

  figure > * {
    margin-top: 0;
    margin-bottom: 0;
  }

  h1 {
    font-size: 1.5em;
    margin-top: 0;
    margin-bottom: 1em;
    line-height: 1.33;
  }

  h2 {
    font-size: 1.25em;
    margin-top: 1.6em;
    margin-bottom: 0.6em;
    line-height: 1.6;
  }

  h3,
  h4,
  h5,
  h6 {
    margin-top: 1.5em;
    margin-bottom: 0.5em;
    line-height: 1.5;
  }

  ol {
    counter-reset: list-counter;
  }

  li {
    margin-top: 0.5em;
    margin-bottom: 0.5em;
  }

  ol > li {
    counter-increment: list-counter;

    &::before {
      content: counter(list-counter) '.';
      position: absolute;
      inset-inline-start: 0;
    }
  }

  ul > li::before {
    content: '';
    position: absolute;
    background-color: $darker-text-color;
    border-radius: 50%;
    width: 0.375em;
    height: 0.375em;
    top: 0.5em;
    inset-inline-start: 0.25em;
  }

  ul > li,
  ol > li {
    position: relative;
    padding-inline-start: 1.75em;
  }

  & > ul > li p {
    margin-top: 0.75em;
    margin-bottom: 0.75em;
  }

  & > ul > li > *:first-child {
    margin-top: 1.25em;
  }

  & > ul > li > *:last-child {
    margin-bottom: 1.25em;
  }

  & > ol > li > *:first-child {
    margin-top: 1.25em;
  }

  & > ol > li > *:last-child {
    margin-bottom: 1.25em;
  }

  ul ul,
  ul ol,
  ol ul,
  ol ol {
    margin-top: 0.75em;
    margin-bottom: 0.75em;
  }

  h1,
  h2,
  h3,
  h4,
  h5,
  h6,
  strong,
  b {
    color: $primary-text-color;
    font-weight: 700;
  }

  em,
  i {
    font-style: italic;
  }

  a {
    color: $highlight-text-color;
    text-decoration: underline;

    &:focus,
    &:hover,
    &:active {
      text-decoration: none;
    }
  }

  code {
    font-size: 0.875em;
    background: darken($ui-base-color, 8%);
    border-radius: 4px;
    padding: 0.2em 0.3em;
  }

  hr {
    border: 0;
    border-top: 1px solid lighten($ui-base-color, 4%);
    margin-top: 3em;
    margin-bottom: 3em;
  }

  hr + * {
    margin-top: 0;
  }

  h2 + * {
    margin-top: 0;
  }

  h3 + * {
    margin-top: 0;
  }

  h4 + *,
  h5 + *,
  h6 + * {
    margin-top: 0;
  }

  & > :first-child {
    margin-top: 0;
  }

  & > :last-child {
    margin-bottom: 0;
  }
}

.dismissable-banner,
.warning-banner {
  position: relative;
  margin: 10px;
  margin-bottom: 5px;
  border-radius: 8px;
  border: 1px solid $highlight-text-color;
  background: rgba($highlight-text-color, 0.15);
  overflow: hidden;

  &__background-image {
    width: 125%;
    position: absolute;
    bottom: -25%;
    inset-inline-end: -25%;
    z-index: -1;
    opacity: 0.15;
    mix-blend-mode: luminosity;
  }

  &__message {
    flex: 1 1 auto;
    padding: 15px;
    font-size: 15px;
    line-height: 22px;
    font-weight: 500;
    color: $primary-text-color;

    p {
      margin-bottom: 15px;

      &:last-child {
        margin-bottom: 0;
      }
    }

    h1 {
      color: $highlight-text-color;
      font-size: 22px;
      line-height: 33px;
      font-weight: 700;
      margin-bottom: 15px;
    }

    &__actions {
      display: flex;
      flex-wrap: wrap;
      gap: 4px;

      &__wrapper {
        display: flex;
        margin-top: 30px;
      }

      .button {
        display: block;
        flex-grow: 1;
      }
    }

    .button-tertiary {
      background: rgba($ui-base-color, 0.15);
      backdrop-filter: blur(8px);
    }
  }

  &__action {
    float: right;
    padding: 15px 10px;

    .icon-button {
      color: $highlight-text-color;
    }
  }
}

.warning-banner {
  border: 1px solid $warning-red;
  background: rgba($warning-red, 0.15);

  &__message {
    h1 {
      color: $warning-red;
    }

    a {
      color: $primary-text-color;
    }
  }
}

.image {
  position: relative;
  overflow: hidden;

  &__preview {
    position: absolute;
    top: 0;
    inset-inline-start: 0;
    width: 100%;
    height: 100%;
    object-fit: cover;
  }

  &.loaded &__preview {
    display: none;
  }

  img {
    display: block;
    width: 100%;
    height: 100%;
    object-fit: cover;
    border: 0;
    background: transparent;
    opacity: 0;
  }

  &.loaded img {
    opacity: 1;
  }
}

.link-footer {
  flex: 0 0 auto;
  padding-top: 20px;
  z-index: 1;
  font-size: 13px;

  .column & {
    padding: 15px;
  }

  p {
    color: $dark-text-color;
    margin-bottom: 20px;

    .version {
      white-space: nowrap;
    }

    strong {
      font-weight: 500;
    }

    a {
      color: $dark-text-color;
      text-decoration: underline;

      &:hover,
      &:focus,
      &:active {
        text-decoration: none;
      }
    }
  }
}

.about {
  padding: 20px;
  border-top: 1px solid var(--background-border-color);

  @media screen and (min-width: $no-gap-breakpoint) {
    border-radius: 4px;
  }

  &__footer {
    color: $dark-text-color;
    text-align: center;
    font-size: 15px;
    line-height: 22px;
    margin-top: 20px;
  }

  &__header {
    margin-bottom: 30px;

    &__hero {
      width: 100%;
      height: auto;
      aspect-ratio: 1.9;
      background: lighten($ui-base-color, 4%);
      border-radius: 8px;
      margin-bottom: 30px;
    }

    h1,
    p {
      text-align: center;
    }

    h1 {
      font-size: 24px;
      line-height: 1.5;
      font-weight: 700;
      margin-bottom: 10px;
    }

    p {
      font-size: 16px;
      line-height: 24px;
      font-weight: 400;
      color: $darker-text-color;
    }
  }

  &__meta {
    border: 1px solid var(--background-border-color);
    border-radius: 4px;
    display: flex;
    margin-bottom: 30px;
    font-size: 15px;

    &__column {
      box-sizing: border-box;
      width: 50%;
      padding: 20px;
    }

    &__divider {
      width: 0;
      border: 0;
      border-style: solid;
      border-color: var(--background-border-color);
      border-left-width: 1px;
      min-height: calc(100% - 60px);
      flex: 0 0 auto;
    }

    h4 {
      font-size: 15px;
      text-transform: uppercase;
      color: $darker-text-color;
      font-weight: 500;
      margin-bottom: 20px;
    }

    @media screen and (width <= 600px) {
      display: block;

      h4 {
        text-align: center;
      }

      &__column {
        width: 100%;
        display: flex;
        flex-direction: column;
        align-items: center;
      }

      &__divider {
        min-height: 0;
        width: 100%;
        border-left-width: 0;
        border-top-width: 1px;
      }
    }

    .layout-multiple-columns & {
      display: block;

      h4 {
        text-align: center;
      }

      &__column {
        width: 100%;
        display: flex;
        flex-direction: column;
        align-items: center;
      }

      &__divider {
        min-height: 0;
        width: 100%;
        border-left-width: 0;
        border-top-width: 1px;
      }
    }
  }

  &__mail {
    color: $primary-text-color;
    text-decoration: none;
    font-weight: 500;

    &:hover,
    &:focus,
    &:active {
      text-decoration: underline;
    }
  }

  .link-footer {
    padding: 0;
    margin-top: 60px;
    text-align: center;
    font-size: 15px;
    line-height: 22px;

    @media screen and (min-width: $no-gap-breakpoint) {
      display: none;
    }
  }

  .account {
    padding: 0;
    border: 0;
  }

  .account__avatar-wrapper {
    margin-inline-start: 0;
  }

  .account__relationship {
    display: none;
  }

  &__section {
    margin-bottom: 10px;

    &__title {
      display: flex;
      align-items: center;
      gap: 6px;
      font-size: 17px;
      font-weight: 600;
      line-height: 22px;
      padding: 20px;
      border-radius: 4px;
      border: 1px solid var(--background-border-color);
      color: $highlight-text-color;
      cursor: pointer;
    }

    &.active &__title {
      border-radius: 4px 4px 0 0;
    }

    &__body {
      border: 1px solid var(--background-border-color);
      border-top: 0;
      padding: 20px;
      font-size: 15px;
      line-height: 22px;
    }
  }

  &__domain-blocks {
    margin-top: 30px;
    border: 1px solid var(--background-border-color);
    border-radius: 4px;

    &__domain {
      border-bottom: 1px solid var(--background-border-color);
      padding: 10px;
      font-size: 15px;
      color: $darker-text-color;

      &:nth-child(2n) {
        background: darken($ui-base-color, 4%);
      }

      &:last-child {
        border-bottom: 0;
      }

      &__header {
        display: flex;
        gap: 10px;
        justify-content: space-between;
        font-weight: 500;
        margin-bottom: 4px;
      }

      h6 {
        color: $secondary-text-color;
        font-size: inherit;
        white-space: nowrap;
        overflow: hidden;
        text-overflow: ellipsis;
      }
    }
  }
}

.notification-list {
  position: fixed;
  bottom: 2rem;
  inset-inline-start: 0;
  z-index: 999;
  display: flex;
  flex-direction: column;
  gap: 4px;
}

.notification-bar {
  flex: 0 0 auto;
  position: relative;
  inset-inline-start: -100%;
  width: auto;
  padding: 15px;
  margin: 0;
  color: $white;
  background: rgba($black, 0.85);
  backdrop-filter: blur(8px);
  border: 1px solid rgba(lighten($classic-base-color, 4%), 0.85);
  border-radius: 8px;
  box-shadow:
    0 10px 15px -3px rgba($base-shadow-color, 0.25),
    0 4px 6px -4px rgba($base-shadow-color, 0.25);
  cursor: default;
  font-size: 15px;
  line-height: 21px;

  &.notification-bar-active {
    inset-inline-start: 1rem;
  }

  .no-reduce-motion & {
    transition: 0.5s cubic-bezier(0.89, 0.01, 0.5, 1.1);
    transform: translateZ(0);
  }
}

.notification-bar-title {
  margin-inline-end: 5px;
}

.notification-bar-title,
.notification-bar-action {
  font-weight: 700;
}

.notification-bar-action {
  text-transform: uppercase;
  margin-inline-start: 10px;
  cursor: pointer;
  color: $blurple-300;
  border-radius: 4px;
  padding: 0 4px;

  &:hover,
  &:focus,
  &:active {
    background: rgba($ui-base-color, 0.85);
  }
}

.hashtag-header {
  border-bottom: 1px solid var(--background-border-color);
  padding: 15px;
  font-size: 17px;
  line-height: 22px;
  color: $darker-text-color;

  strong {
    font-weight: 700;
  }

  &__header {
    display: flex;
    justify-content: space-between;
    align-items: center;
    margin-bottom: 15px;
    gap: 15px;

    h1 {
      color: $primary-text-color;
      white-space: nowrap;
      text-overflow: ellipsis;
      overflow: hidden;
      font-size: 22px;
      line-height: 33px;
      font-weight: 700;
    }
  }
}

.hashtag-bar {
  margin-top: 16px;
  display: flex;
  flex-wrap: wrap;
  font-size: 12px;
  line-height: 16px;
  gap: 6px;
  color: $darker-text-color;

  a {
    display: inline-flex;
    color: inherit;
    text-decoration: none;
    padding: 4px 12px;
    background: var(--surface-variant-background-color);
    border-radius: 4px;
    font-weight: 500;

    &:hover,
    &:focus,
    &:active {
      background: var(--surface-variant-active-background-color);
    }
  }

  .link-button {
    color: inherit;
    font-size: inherit;
    line-height: inherit;
    padding: 0;
  }
}

.inline-follow-suggestions {
  display: flex;
  flex-direction: column;
  gap: 12px;
  padding: 16px 0;
  padding-bottom: 0;
  border-bottom: 1px solid var(--background-border-color);
  background: rgba($ui-highlight-color, 0.05);

  &__header {
    display: flex;
    align-items: center;
    justify-content: space-between;
    padding: 0 16px;

    h3 {
      font-size: 15px;
      line-height: 22px;
      font-weight: 500;
    }

    &__actions {
      display: flex;
      align-items: center;
      gap: 24px;
    }

    .link-button {
      font-size: 13px;
      font-weight: 500;
    }
  }

  &__body {
    position: relative;

    &__scroll-button {
      position: absolute;
      height: 100%;
      background: transparent;
      border: none;
      cursor: pointer;
      top: 0;
      color: $primary-text-color;
      opacity: 0.5;

      &.left {
        left: 0;
      }

      &.right {
        right: 0;
      }

      &__icon {
        border-radius: 50%;
        background: $ui-highlight-color;
        display: flex;
        align-items: center;
        justify-content: center;
        aspect-ratio: 1;
        padding: 8px;

        .icon {
          width: 24px;
          height: 24px;
        }
      }

      &:hover,
      &:focus,
      &:active {
        opacity: 1;

        .inline-follow-suggestions__body__scroll-button__icon {
          background: lighten($ui-highlight-color, 4%);
        }
      }
    }

    &__scrollable {
      display: flex;
      flex-wrap: nowrap;
      gap: 16px;
      padding: 16px;
      scroll-snap-type: x mandatory;
      scroll-padding: 16px;
      scroll-behavior: smooth;
      overflow-x: scroll;

      &__card {
        background: var(--background-color);
        border: 1px solid var(--background-border-color);
        border-radius: 4px;
        display: flex;
        flex-direction: column;
        gap: 12px;
        align-items: center;
        padding: 12px;
        scroll-snap-align: start;
        flex: 0 0 auto;
        width: 200px;
        box-sizing: border-box;
        position: relative;

        a {
          text-decoration: none;
        }

        & > .icon-button {
          position: absolute;
          inset-inline-end: 8px;
          top: 8px;
          opacity: 0.75;
        }

        &__avatar {
          height: 48px;
          display: flex;

          a {
            display: flex;
            text-decoration: none;
          }
        }

        .account__avatar {
          flex-shrink: 0;
          align-self: flex-end;
          border: 1px solid var(--background-border-color);
          background-color: $ui-base-color;
        }

        &__text-stack {
          display: flex;
          flex-direction: column;
          gap: 4px;
          align-items: center;
          max-width: 100%;

          a {
            max-width: 100%;
          }

          &__source {
            display: inline-flex;
            align-items: center;
            color: $dark-text-color;
            gap: 4px;
            overflow: hidden;
            white-space: nowrap;
            cursor: help;

            > span {
              overflow: hidden;
              text-overflow: ellipsis;
            }

            .icon {
              width: 16px;
              height: 16px;
            }
          }
        }

        .display-name {
          display: flex;
          flex-direction: column;
          gap: 4px;
          align-items: center;

          & > * {
            max-width: 100%;
          }

          &__html {
            font-size: 15px;
            font-weight: 500;
            color: $secondary-text-color;
          }

          &__account {
            font-size: 14px;
            color: $darker-text-color;
          }
        }

        .verified-badge {
          font-size: 14px;
          max-width: 100%;
        }

        .button {
          display: block;
          width: 100%;
        }
      }
    }
  }
}

.filtered-notifications-banner {
  display: flex;
  align-items: center;
  border-bottom: 1px solid var(--background-border-color);
  padding: 16px 24px;
  gap: 8px;
  color: $darker-text-color;
  text-decoration: none;

  &:hover,
  &:active,
  &:focus {
    color: $secondary-text-color;
  }

  .notification-group__icon {
    color: inherit;
  }

  &__text {
    flex: 1 1 auto;
    font-style: 14px;
    line-height: 20px;

    strong {
      font-size: 16px;
      line-height: 24px;
      display: block;
    }
  }

  &__badge {
    background: $ui-button-background-color;
    color: $white;
    border-radius: 100px;
    padding: 2px 8px;
  }
}

.notification-request {
  $padding: 15px;

  display: flex;
  padding: $padding;
  gap: 8px;
  position: relative;
  border-bottom: 1px solid var(--background-border-color);

  &__checkbox {
    position: absolute;
    inset-inline-start: $padding;
    top: 50%;
    transform: translateY(-50%);
    width: 0;
    overflow: hidden;
    opacity: 0;

    .check-box {
      display: flex;
    }
  }

  &__link {
    display: flex;
    align-items: center;
    gap: 12px;
    flex: 1 1 auto;
    text-decoration: none;
    color: inherit;
    overflow: hidden;

    .account__avatar {
      flex-shrink: 0;
    }
  }

  &__name {
    flex: 1 1 auto;
    color: $darker-text-color;
    font-style: 14px;
    line-height: 20px;
    overflow: hidden;
    text-overflow: ellipsis;

    &__display-name {
      display: flex;
      align-items: center;
      gap: 6px;
      font-size: 16px;
      letter-spacing: 0.5px;
      line-height: 24px;
      color: $secondary-text-color;

      bdi {
        overflow: hidden;
        white-space: nowrap;
        text-overflow: ellipsis;
      }
    }

    .filtered-notifications-banner__badge {
      background: $ui-button-background-color;
      border-radius: 4px;
      padding: 1px 6px;
      color: $white;
    }
  }

  &__actions {
    display: flex;
    align-items: center;
    gap: 8px;

    .icon-button {
      border-radius: 4px;
      border: 1px solid var(--background-border-color);
      padding: 5px;
    }
  }

  .notification-request__link {
    transition: padding-inline-start 0.1s ease-in-out;
  }

  &--forced-checkbox {
    cursor: pointer;

    &:hover {
      background: var(--on-surface-color);
    }

    .notification-request__checkbox {
      opacity: 1;
      width: 30px;
    }

    .notification-request__link {
      padding-inline-start: 30px;
    }

    .notification-request__actions {
      display: none;
    }
  }
}

.more-from-author {
  box-sizing: border-box;
  font-size: 14px;
  color: $darker-text-color;
  background: var(--surface-background-color);
  border: 1px solid var(--background-border-color);
  border-top: 0;
  border-radius: 0 0 8px 8px;
  padding: 15px;
  display: flex;
  align-items: center;
  gap: 8px;

  .logo {
    height: 16px;
    color: $darker-text-color;
  }

  & > span {
    display: flex;
    align-items: center;
    gap: 8px;
  }

  a {
    display: inline-flex;
    align-items: center;
    gap: 4px;
    font-weight: 500;
    color: $primary-text-color;
    text-decoration: none;

    &:hover,
    &:focus,
    &:active {
      color: $highlight-text-color;
    }
  }
}

.notification-group {
  display: flex;
  align-items: flex-start;
  gap: 8px;
  padding: 16px 24px;
  border-bottom: 1px solid var(--background-border-color);

  &__icon {
    width: 40px;
    display: flex;
    align-items: center;
    justify-content: center;
    flex: 0 0 auto;
    color: $dark-text-color;

    .icon {
      width: 28px;
      height: 28px;
    }
  }

  &--follow &__icon,
  &--follow-request &__icon {
    color: $highlight-text-color;
  }

  &--favourite &__icon {
    color: $gold-star;
  }

  &--reblog &__icon {
    color: $valid-value-color;
  }

  &--relationships-severance-event &__icon,
  &--admin-report &__icon,
  &--admin-sign-up &__icon {
    color: $dark-text-color;
  }

  &--moderation-warning &__icon {
    color: $red-bookmark;
  }

  &--follow-request &__actions {
    align-items: center;
    display: flex;
    gap: 8px;

    .icon-button {
      border: 1px solid var(--background-border-color);
      border-radius: 50%;
      padding: 1px;
    }
  }

  &__main {
    display: flex;
    flex-direction: column;
    gap: 8px;
    flex: 1 1 auto;
    overflow: hidden;
    container-type: inline-size;

    @container (width < 350px) {
      &__header time {
        display: none;
      }
    }

    &__header {
      display: flex;
      flex-direction: column;
      gap: 8px;

      &__wrapper {
        display: flex;
        justify-content: space-between;

        &__for_emoji_reaction {
          display: flex;
          justify-content: start;

          .emoji {
            display: inline-block;
            width: 40px;
            align-self: center;

            img {
              height: 20px;
            }
          }

          .notification-group__avatar-group {
            margin-left: 8px;
          }
        }
      }

      &__label {
        display: flex;
        gap: 8px;
        font-size: 15px;
        line-height: 22px;
        color: $darker-text-color;

        a {
          color: inherit;
          text-decoration: none;
        }

        bdi {
          font-weight: 700;
          color: $primary-text-color;
        }

        time {
          color: $dark-text-color;
        }
      }
    }

    &__status {
      border: 1px solid var(--background-border-color);
      border-radius: 8px;
      padding: 8px;
    }

    &__additional-content {
      color: $dark-text-color;
      margin-top: -8px; // to offset the parent's `gap` property
      font-size: 15px;
      line-height: 22px;
    }
  }

  &__avatar-group {
    display: flex;
    gap: 8px;
    height: 28px;
    overflow-y: hidden;
    flex-wrap: wrap;
  }

  .status {
    padding: 0;
    border: 0;
  }

  &__embedded-status {
    display: flex;
    flex-direction: column;
    gap: 8px;
    cursor: pointer;

    &__account {
      display: flex;
      align-items: center;
      gap: 4px;
      color: $dark-text-color;
      font-size: 15px;
      line-height: 22px;

      bdi {
        color: $darker-text-color;
      }
    }

    &__content {
      display: -webkit-box;
      font-size: 15px;
      line-height: 22px;
      color: $darker-text-color;
      -webkit-line-clamp: 4;
      -webkit-box-orient: vertical;
      max-height: 4 * 22px;
      overflow: hidden;

      p {
        display: none;

        &:first-child {
          display: initial;
        }
      }

      p,
      a {
        color: inherit;
      }
    }

    .reply-indicator__attachments {
      margin-top: 0;
      font-size: 15px;
      line-height: 22px;
      color: $dark-text-color;
    }
  }
}

.notification-group__actions,
.compose-form__actions {
  .button {
    display: block; // Otherwise text-ellipsis doesn't work
    font-size: 14px;
    line-height: normal;
    font-weight: 700;
    flex: 1 1 auto;
    padding: 5px 12px;
    border-radius: 4px;
  }
}

.notification-ungrouped {
  padding: 16px 24px;
  border-bottom: 1px solid var(--background-border-color);

  &__header {
    display: flex;
    align-items: center;
    gap: 8px;
    color: $dark-text-color;
    font-size: 15px;
    line-height: 22px;
    font-weight: 500;
    padding-inline-start: 24px;
    margin-bottom: 16px;

    &__icon {
      display: flex;
      align-items: center;
      justify-content: center;
      flex: 0 0 auto;

      .icon {
        width: 16px;
        height: 16px;
      }
    }

    a {
      color: inherit;
      text-decoration: none;
    }
  }

  .status {
    border: 0;
    padding: 0;

    &__avatar {
      width: 40px;
      height: 40px;
    }
  }

  .status__wrapper-direct {
    background: transparent;
  }

  $icon-margin: 48px; // 40px avatar + 8px gap

  .status__content,
  .status__action-bar,
  .media-gallery,
  .video-player,
  .audio-player,
  .attachment-list,
  .picture-in-picture-placeholder,
  .more-from-author,
  .status-card,
  .hashtag-bar,
  .content-warning,
  .filter-warning {
    margin-inline-start: $icon-margin;
    width: calc(100% - $icon-margin);
  }

  .more-from-author {
    width: calc(100% - $icon-margin + 2px);
  }

  .status__content__read-more-button {
    margin-inline-start: $icon-margin;
  }

  .notification__report {
    border: 0;
    padding: 0;
  }
}

.notification-group--unread,
.notification-ungrouped--unread {
  position: relative;

  &::before {
    content: '';
    position: absolute;
    top: 0;
    inset-inline-start: 0;
    width: 100%;
    height: 100%;
    border-inline-start: 4px solid $highlight-text-color;
    pointer-events: none;
  }
}

.hover-card-controller[data-popper-reference-hidden='true'] {
  opacity: 0;
  pointer-events: none;
}

.hover-card {
  box-shadow: var(--dropdown-shadow);
  background: var(--modal-background-color);
  backdrop-filter: var(--background-filter);
  border: 1px solid var(--modal-border-color);
  border-radius: 8px;
  padding: 16px;
  width: 270px;
  display: flex;
  flex-direction: column;
  gap: 12px;

  &--loading {
    position: relative;
    min-height: 100px;
  }

  &__name {
    display: flex;
    gap: 12px;
    text-decoration: none;
    color: inherit;
  }

  &__number {
    font-size: 15px;
    line-height: 22px;
    color: $secondary-text-color;

    strong {
      font-weight: 700;
    }
  }

  &__text-row {
    display: flex;
    flex-direction: column;
    gap: 8px;
  }

  &__bio {
    color: $secondary-text-color;
    font-size: 14px;
    line-height: 20px;
    display: -webkit-box;
    -webkit-line-clamp: 2;
    -webkit-box-orient: vertical;
    max-height: 2 * 20px;
    overflow: hidden;

    p {
      margin-bottom: 0;
    }

    a {
      color: inherit;
      text-decoration: underline;

      &:hover,
      &:focus,
      &:active {
        text-decoration: none;
      }
    }
  }

  &__note {
    &-label {
      color: $dark-text-color;
      font-size: 12px;
      font-weight: 500;
      text-transform: uppercase;
    }

    dd {
      white-space: pre-line;
      color: $secondary-text-color;
      overflow: hidden;
      line-clamp: 3; // Not yet supported in browers
      display: -webkit-box; // The next 3 properties are needed
      -webkit-line-clamp: 3;
      -webkit-box-orient: vertical;
    }
  }

  .display-name {
    font-size: 15px;
    line-height: 22px;

    bdi {
      font-weight: 500;
      color: $primary-text-color;
    }

    &__account {
      display: block;
      color: $dark-text-color;
    }
  }

  .account-fields {
    color: $secondary-text-color;
    font-size: 14px;
    line-height: 20px;

    a {
      color: inherit;
      text-decoration: none;

      &:focus,
      &:hover,
      &:active {
        text-decoration: underline;
      }
    }

    dl {
      display: flex;
      align-items: center;
      gap: 4px;

      dt {
        flex: 0 1 auto;
        color: $dark-text-color;
        min-width: 0;
        overflow: hidden;
        white-space: nowrap;
        text-overflow: ellipsis;
      }

      dd {
        flex: 1 1 auto;
        font-weight: 500;
        min-width: 0;
        overflow: hidden;
        white-space: nowrap;
        text-overflow: ellipsis;
        text-align: end;
      }

      &.verified {
        dd {
          display: flex;
          align-items: center;
          justify-content: flex-end;
          gap: 4px;
          overflow: hidden;
          white-space: nowrap;
          color: $valid-value-color;

          & > span {
            overflow: hidden;
            text-overflow: ellipsis;
          }

          a {
            font-weight: 500;
          }

          .icon {
            width: 16px;
            height: 16px;
          }
        }
      }
    }
  }
}

.content-warning {
  box-sizing: border-box;
  background: rgba($ui-highlight-color, 0.05);
  color: $secondary-text-color;
  border-top: 1px solid;
  border-bottom: 1px solid;
  border-color: rgba($ui-highlight-color, 0.15);
  padding: 8px (5px + 8px);
  position: relative;
  font-size: 15px;
  line-height: 22px;

  p {
    margin-bottom: 8px;
  }

  .link-button {
    font-size: inherit;
    line-height: inherit;
    font-weight: 500;
  }

  &::before,
  &::after {
    content: '';
    display: block;
    position: absolute;
    height: 100%;
    background: url('../images/warning-stripes.svg') repeat-y;
    width: 5px;
    top: 0;
  }

  &::before {
    border-start-start-radius: 4px;
    border-end-start-radius: 4px;
    inset-inline-start: 0;
  }

  &::after {
    border-start-end-radius: 4px;
    border-end-end-radius: 4px;
    inset-inline-end: 0;
  }

  &--filter::before,
  &--filter::after {
    background-image: url('../images/filter-stripes.svg');
  }

  &--compacted-status::before {
    background-image: url('../images/quote-stripes.svg');
  }

  &--compacted-status::after {
    display: none;
  }
}<|MERGE_RESOLUTION|>--- conflicted
+++ resolved
@@ -1776,11 +1776,11 @@
     }
   }
 
-<<<<<<< HEAD
   &__button__blank {
     width: 24px;
     flex: 1 1 auto;
-=======
+  }
+
   .logo {
     width: 40px;
     height: 40px;
@@ -1802,7 +1802,6 @@
 
   .detailed-status {
     border-top: 0;
->>>>>>> 20207751
   }
 }
 
@@ -7299,7 +7298,6 @@
   grid-template-rows: 50% 50%;
   gap: 2px;
 
-<<<<<<< HEAD
   &--row3 {
     grid-template-rows: 34% 33% 33%;
   }
@@ -7318,7 +7316,8 @@
 
   &__compact {
     max-height: 24vh;
-=======
+  }
+
   &--layout-2 {
     .media-gallery__item:nth-child(1) {
       border-end-end-radius: 0;
@@ -7375,7 +7374,6 @@
       border-end-start-radius: 0;
       border-start-end-radius: 0;
     }
->>>>>>> 20207751
   }
 }
 
