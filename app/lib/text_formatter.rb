--- conflicted
+++ resolved
@@ -95,23 +95,7 @@
   end
 
   def link_to_url(entity)
-<<<<<<< HEAD
-    url = Addressable::URI.parse(entity[:url]).to_s
-    rel = with_rel_me? ? (DEFAULT_REL + %w(me)) : DEFAULT_REL
-
-    prefix      = url.match(URL_PREFIX_REGEX).to_s
-    display_url = url[prefix.length, 30]
-    suffix      = url[prefix.length + 30..-1]
-    cutoff      = url[prefix.length..-1].length > 30
-
-    <<~HTML.squish
-      <a href="#{h(url)}" target="_blank" rel="#{rel.join(' ')}" translate="no"><span class="invisible">#{h(prefix)}</span><span class="#{cutoff ? 'ellipsis' : ''}">#{h(display_url)}</span><span class="invisible">#{h(suffix)}</span></a>
-    HTML
-  rescue Addressable::URI::InvalidURIError, IDN::Idna::IdnaError
-    h(entity[:url])
-=======
     TextFormatter.shortened_link(entity[:url], rel_me: with_rel_me?)
->>>>>>> eaa1f9e4
   end
 
   def link_to_hashtag(entity)
