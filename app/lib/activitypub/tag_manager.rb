# frozen_string_literal: true

require 'singleton'

class ActivityPub::TagManager
  include Singleton
  include RoutingHelper

  CONTEXT = 'https://www.w3.org/ns/activitystreams'

  COLLECTIONS = {
    public: 'https://www.w3.org/ns/activitystreams#Public',
  }.freeze

  def public_collection?(uri)
    uri == COLLECTIONS[:public] || uri == 'as:Public' || uri == 'Public'
  end

  def url_for(target)
    return target.url if target.respond_to?(:local?) && !target.local?

    return unless target.respond_to?(:object_type)

    case target.object_type
    when :person
      target.instance_actor? ? about_more_url(instance_actor: true) : short_account_url(target)
    when :note, :comment, :activity
      return activity_account_status_url(target.account, target) if target.reblog?

      short_account_status_url(target.account, target)
    when :flag
      target.uri
    end
  end

  def uri_for(target)
    return target.uri if target.respond_to?(:local?) && !target.local?

    return unless target.respond_to?(:object_type)

    case target.object_type
    when :person
      target.instance_actor? ? instance_actor_url : account_url(target)
    when :note, :comment, :activity
      return activity_account_status_url(target.account, target) if target.reblog?

      account_status_url(target.account, target)
    when :emoji
      emoji_url(target)
    when :emoji_reaction
      emoji_reaction_url(target)
    when :conversation
      context_url(target)
    when :flag
      target.uri
    end
  end

  def key_uri_for(target)
    [uri_for(target), '#main-key'].join
  end

  def uri_for_username(username)
    account_url(username: username)
  end

  def generate_uri_for(_target)
    URI.join(root_url, 'payloads', SecureRandom.uuid)
  end

  def activity_uri_for(target)
    raise ArgumentError, 'target must be a local activity' unless %i(note comment activity).include?(target.object_type) && target.local?

    activity_account_status_url(target.account, target)
  end

  def replies_uri_for(target, page_params = nil)
    raise ArgumentError, 'target must be a local activity' unless %i(note comment activity).include?(target.object_type) && target.local?

    account_status_replies_url(target.account, target, page_params)
  end

<<<<<<< HEAD
  def references_uri_for(target, page_params = nil)
    raise ArgumentError, 'target must be a local activity' unless %i(note comment activity).include?(target.object_type) && target.local?

    account_status_references_url(target.account, target, page_params)
=======
  def likes_uri_for(target)
    raise ArgumentError, 'target must be a local activity' unless %i(note comment activity).include?(target.object_type) && target.local?

    account_status_likes_url(target.account, target)
  end

  def shares_uri_for(target)
    raise ArgumentError, 'target must be a local activity' unless %i(note comment activity).include?(target.object_type) && target.local?

    account_status_shares_url(target.account, target)
>>>>>>> db332553
  end

  def followers_uri_for(target)
    target.local? ? account_followers_url(target) : target.followers_url.presence
  end

  # Primary audience of a status
  # Public statuses go out to primarily the public collection
  # Unlisted and private statuses go out primarily to the followers collection
  # Others go out only to the people they mention
  def to(status)
    case status.visibility
    when 'public'
      [COLLECTIONS[:public]]
    when 'unlisted', 'public_unlisted', 'private'
      [account_followers_url(status.account)]
    when 'login'
      [account_followers_url(status.account), 'as:LoginOnly', 'kmyblue:LoginOnly', 'LoginUser']
    when 'direct'
      if status.account.silenced?
        # Only notify followers if the account is locally silenced
        account_ids = status.active_mentions.pluck(:account_id)
        to = status.account.followers.where(id: account_ids).each_with_object([]) do |account, result|
          result << uri_for(account)
          result << followers_uri_for(account) if account.group?
        end
        to.concat(FollowRequest.where(target_account_id: status.account_id, account_id: account_ids).each_with_object([]) do |request, result|
          result << uri_for(request.account)
          result << followers_uri_for(request.account) if request.account.group?
        end).compact
      else
        status.active_mentions.each_with_object([]) do |mention, result|
          result << uri_for(mention.account)
          result << followers_uri_for(mention.account) if mention.account.group?
        end.compact
      end
    when 'limited'
      # do not empty array to avoid Fedibird personal visibility
      status.conversation.nil? ? ['kmyblue:Limited'] : [context_url(status.conversation)]
    end
  end

  def to_for_friend(status)
    to = to(status)
    to << 'kmyblue:LocalPublic' if status.public_unlisted_visibility?
    to
  end

  # Secondary audience of a status
  # Public statuses go out to followers as well
  # Unlisted statuses go to the public as well
  # Both of those and private statuses also go to the people mentioned in them
  # Direct ones don't have a secondary audience
  def cc(status)
    cc = []

    cc << uri_for(status.reblog.account) if status.reblog?

    case status.visibility
    when 'public'
      cc << account_followers_url(status.account)
    when 'unlisted', 'public_unlisted'
      cc << COLLECTIONS[:public]
    end

    cc + cc_private_visibility(status)
  end

  def cc_for_misskey(status)
    if status.sending_maybe_compromised_privacy?
      cc = cc_private_visibility(status)
      cc << uri_for(status.reblog.account) if status.reblog?
      return cc
    end

    cc(status)
  end

  def cc_private_visibility(status)
    cc = []

    unless status.direct_visibility? || status.limited_visibility?
      if status.account.silenced?
        # Only notify followers if the account is locally silenced
        account_ids = status.active_mentions.pluck(:account_id)
        cc.concat(status.account.followers.where(id: account_ids).each_with_object([]) do |account, result|
          result << uri_for(account)
          result << followers_uri_for(account) if account.group?
        end.compact)
        cc.concat(FollowRequest.where(target_account_id: status.account_id, account_id: account_ids).each_with_object([]) do |request, result|
          result << uri_for(request.account)
          result << followers_uri_for(request.account) if request.account.group?
        end.compact)
      else
        cc.concat(status.active_mentions.each_with_object([]) do |mention, result|
          result << uri_for(mention.account)
          result << followers_uri_for(mention.account) if mention.account.group?
        end.compact)
      end
    end

    cc
  end

  def local_uri?(uri)
    return false if uri.nil?

    uri  = Addressable::URI.parse(uri)
    host = uri.normalized_host
    host = "#{host}:#{uri.port}" if uri.port

    !host.nil? && (::TagManager.instance.local_domain?(host) || ::TagManager.instance.web_domain?(host))
  end

  def uri_to_local_id(uri, param = :id)
    path_params = Rails.application.routes.recognize_path(uri)
    path_params[:username] = Rails.configuration.x.local_domain if path_params[:controller] == 'instance_actors'
    path_params[param]
  end

  def uri_to_actor(uri)
    uri_to_resource(uri, Account)
  end

  def uri_to_resource(uri, klass, url: false)
    return if uri.nil?

    if local_uri?(uri)
      case klass.name
      when 'Account'
        klass.find_local(uri_to_local_id(uri, :username))
      else
        StatusFinder.new(uri).status
      end
    elsif OStatus::TagManager.instance.local_id?(uri)
      klass.find_by(id: OStatus::TagManager.instance.unique_tag_to_local_id(uri, klass.to_s))
    else
      resource   = klass.find_by(uri: uri.split('#').first)
      resource ||= klass.where('uri != url').find_by(url: uri.split('#').first) if url
      resource
    end
  rescue ActiveRecord::RecordNotFound
    nil
  end

  def limited_scope(status)
    case status.limited_scope
    when 'mutual'
      'Mutual'
    when 'circle'
      'Circle'
    when 'reply'
      'Reply'
    else
      ''
    end
  end

  def searchable_by(status)
    searchable_by =
      case status.compute_searchability_activitypub
      when 'public'
        [COLLECTIONS[:public]]
      when 'private'
        [account_followers_url(status.account)]
      when 'limited'
        ['as:Limited', 'kmyblue:Limited']
      else
        [account_url(status.account)]
      end

    searchable_by.concat(mentions_uris(status)).compact
  end

  def searchable_by_for_friend(status)
    searchable = searchable_by(status)
    searchable << 'kmyblue:LocalPublic' if status.compute_searchability_local == 'public_unlisted'
    searchable
  end

  def account_searchable_by(account)
    case account.compute_searchability_activitypub
    when 'public'
      [COLLECTIONS[:public]]
    when 'private'
      [account_followers_url(account)]
    when 'limited'
      ['as:Limited', 'kmyblue:Limited']
    else
      [account_url(account)]
    end
  end

  def mentions_uris(status)
    if status.account.silenced?
      # Only notify followers if the account is locally silenced
      account_ids = status.active_mentions.pluck(:account_id)
      uris = status.account.followers.where(id: account_ids).each_with_object([]) do |account, result|
        result << uri_for(account)
        result << account_followers_url(account) if account.group?
      end
      uris.concat(FollowRequest.where(target_account_id: status.account_id, account_id: account_ids).each_with_object([]) do |request, result|
        result << uri_for(request.account)
        result << account_followers_url(request.account) if request.account.group?
      end)
    else
      status.active_mentions.each_with_object([]) do |mention, result|
        result << uri_for(mention.account)
        result << account_followers_url(mention.account) if mention.account.group?
      end
    end
  end
end<|MERGE_RESOLUTION|>--- conflicted
+++ resolved
@@ -80,12 +80,12 @@
     account_status_replies_url(target.account, target, page_params)
   end
 
-<<<<<<< HEAD
   def references_uri_for(target, page_params = nil)
     raise ArgumentError, 'target must be a local activity' unless %i(note comment activity).include?(target.object_type) && target.local?
 
     account_status_references_url(target.account, target, page_params)
-=======
+  end
+
   def likes_uri_for(target)
     raise ArgumentError, 'target must be a local activity' unless %i(note comment activity).include?(target.object_type) && target.local?
 
@@ -96,7 +96,6 @@
     raise ArgumentError, 'target must be a local activity' unless %i(note comment activity).include?(target.object_type) && target.local?
 
     account_status_shares_url(target.account, target)
->>>>>>> db332553
   end
 
   def followers_uri_for(target)
