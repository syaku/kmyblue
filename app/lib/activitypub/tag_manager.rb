# frozen_string_literal: true

require 'singleton'

class ActivityPub::TagManager
  include Singleton
  include RoutingHelper

  CONTEXT = 'https://www.w3.org/ns/activitystreams'

  COLLECTIONS = {
    public: 'https://www.w3.org/ns/activitystreams#Public',
  }.freeze

  def public_collection?(uri)
    uri == COLLECTIONS[:public] || uri == 'as:Public' || uri == 'Public'
  end

  def url_for(target)
    return target.url if target.respond_to?(:local?) && !target.local?

    return unless target.respond_to?(:object_type)

    case target.object_type
    when :person
      target.instance_actor? ? about_more_url(instance_actor: true) : short_account_url(target)
    when :note, :comment, :activity
      return activity_account_status_url(target.account, target) if target.reblog?

      short_account_status_url(target.account, target)
    when :flag
      target.uri
    end
  end

  def uri_for(target)
    return target.uri if target.respond_to?(:local?) && !target.local?

    return unless target.respond_to?(:object_type)

    case target.object_type
    when :person
      target.instance_actor? ? instance_actor_url : account_url(target)
    when :note, :comment, :activity
      return activity_account_status_url(target.account, target) if target.reblog?

      account_status_url(target.account, target)
    when :emoji
      emoji_url(target)
<<<<<<< HEAD
    when :emoji_reaction
      emoji_reaction_url(target)
=======
    when :flag
      target.uri
>>>>>>> 711a0376
    end
  end

  def key_uri_for(target)
    [uri_for(target), '#main-key'].join
  end

  def uri_for_username(username)
    account_url(username: username)
  end

  def generate_uri_for(_target)
    URI.join(root_url, 'payloads', SecureRandom.uuid)
  end

  def activity_uri_for(target)
    raise ArgumentError, 'target must be a local activity' unless %i(note comment activity).include?(target.object_type) && target.local?

    activity_account_status_url(target.account, target)
  end

  def replies_uri_for(target, page_params = nil)
    raise ArgumentError, 'target must be a local activity' unless %i(note comment activity).include?(target.object_type) && target.local?

    account_status_replies_url(target.account, target, page_params)
  end

  def followers_uri_for(target)
    target.local? ? account_followers_url(target) : target.followers_url.presence
  end

  # Primary audience of a status
  # Public statuses go out to primarily the public collection
  # Unlisted and private statuses go out primarily to the followers collection
  # Others go out only to the people they mention
  def to(status)
    case status.visibility
    when 'public'
      [COLLECTIONS[:public]]
    when 'unlisted', 'public_unlisted', 'private'
      [account_followers_url(status.account)]
    when 'direct', 'limited'
      if status.account.silenced?
        # Only notify followers if the account is locally silenced
        account_ids = status.active_mentions.pluck(:account_id)
        to = status.account.followers.where(id: account_ids).each_with_object([]) do |account, result|
          result << uri_for(account)
          result << followers_uri_for(account) if account.group?
        end
        to.concat(FollowRequest.where(target_account_id: status.account_id, account_id: account_ids).each_with_object([]) do |request, result|
          result << uri_for(request.account)
          result << followers_uri_for(request.account) if request.account.group?
        end).compact
      else
        status.active_mentions.each_with_object([]) do |mention, result|
          result << uri_for(mention.account)
          result << followers_uri_for(mention.account) if mention.account.group?
        end.compact
      end
    end
  end

  # Secondary audience of a status
  # Public statuses go out to followers as well
  # Unlisted statuses go to the public as well
  # Both of those and private statuses also go to the people mentioned in them
  # Direct ones don't have a secondary audience
  def cc(status)
    cc = []

    cc << uri_for(status.reblog.account) if status.reblog?

    case status.visibility
    when 'public'
      cc << account_followers_url(status.account)
    when 'unlisted', 'public_unlisted'
      cc << COLLECTIONS[:public]
    end

    cc + cc_private_visibility(status)
  end

  def cc_for_misskey(status)
    if (status.account.user&.setting_reject_unlisted_subscription && status.visibility == 'unlisted') || (status.account.user&.setting_reject_public_unlisted_subscription && status.visibility == 'public_unlisted')
      cc = cc_private_visibility(status)
      cc << uri_for(status.reblog.account) if status.reblog?
      return cc
    end

    cc(status)
  end

  def cc_private_visibility(status)
    cc = []

    unless status.direct_visibility? || status.limited_visibility?
      if status.account.silenced?
        # Only notify followers if the account is locally silenced
        account_ids = status.active_mentions.pluck(:account_id)
        cc.concat(status.account.followers.where(id: account_ids).each_with_object([]) do |account, result|
          result << uri_for(account)
          result << followers_uri_for(account) if account.group?
        end.compact)
        cc.concat(FollowRequest.where(target_account_id: status.account_id, account_id: account_ids).each_with_object([]) do |request, result|
          result << uri_for(request.account)
          result << followers_uri_for(request.account) if request.account.group?
        end.compact)
      else
        cc.concat(status.active_mentions.each_with_object([]) do |mention, result|
          result << uri_for(mention.account)
          result << followers_uri_for(mention.account) if mention.account.group?
        end.compact)
      end
    end

    cc
  end

  def local_uri?(uri)
    return false if uri.nil?

    uri  = Addressable::URI.parse(uri)
    host = uri.normalized_host
    host = "#{host}:#{uri.port}" if uri.port

    !host.nil? && (::TagManager.instance.local_domain?(host) || ::TagManager.instance.web_domain?(host))
  end

  def uri_to_local_id(uri, param = :id)
    path_params = Rails.application.routes.recognize_path(uri)
    path_params[:username] = Rails.configuration.x.local_domain if path_params[:controller] == 'instance_actors'
    path_params[param]
  end

  def uri_to_actor(uri)
    uri_to_resource(uri, Account)
  end

  def uri_to_resource(uri, klass)
    return if uri.nil?

    if local_uri?(uri)
      case klass.name
      when 'Account'
        klass.find_local(uri_to_local_id(uri, :username))
      else
        StatusFinder.new(uri).status
      end
    elsif OStatus::TagManager.instance.local_id?(uri)
      klass.find_by(id: OStatus::TagManager.instance.unique_tag_to_local_id(uri, klass.to_s))
    else
      klass.find_by(uri: uri.split('#').first)
    end
  rescue ActiveRecord::RecordNotFound
    nil
  end

  def subscribable_by(account)
    account.dissubscribable ? [] : [COLLECTIONS[:public]]
  end

  def searchable_by(status)
    searchable_by =
      case status.compute_searchability_activitypub
      when 'public'
        [COLLECTIONS[:public]]
      when 'private'
        [account_followers_url(status.account)]
      when 'direct'
        status.conversation_id.present? ? [uri_for(status.conversation)] : []
      else
        []
      end

    searchable_by.concat(mentions_uris(status))
  end

  def account_searchable_by(account)
    case account.searchability
    when 'public'
      [COLLECTIONS[:public]]
    when 'private', 'direct'
      [account_followers_url(account)]
    else
      []
    end
  end

  def mentions_uris(status)
    if status.account.silenced?
      # Only notify followers if the account is locally silenced
      account_ids = status.active_mentions.pluck(:account_id)
      uris = status.account.followers.where(id: account_ids).each_with_object([]) do |account, result|
        result << uri_for(account)
        result << account_followers_url(account) if account.group?
      end
      uris.concat(FollowRequest.where(target_account_id: status.account_id, account_id: account_ids).each_with_object([]) do |request, result|
        result << uri_for(request.account)
        result << account_followers_url(request.account) if request.account.group?
      end)
    else
      status.active_mentions.each_with_object([]) do |mention, result|
        result << uri_for(mention.account)
        result << account_followers_url(mention.account) if mention.account.group?
      end
    end
  end
end<|MERGE_RESOLUTION|>--- conflicted
+++ resolved
@@ -47,13 +47,10 @@
       account_status_url(target.account, target)
     when :emoji
       emoji_url(target)
-<<<<<<< HEAD
     when :emoji_reaction
       emoji_reaction_url(target)
-=======
     when :flag
       target.uri
->>>>>>> 711a0376
     end
   end
 
