--- conflicted
+++ resolved
@@ -120,20 +120,13 @@
   end
 
   def language
-<<<<<<< HEAD
-    @language ||= original_language || (misskey_software? ? 'ja' : nil)
-  end
-
-  def original_language
-=======
-    lang = raw_language_code
+    lang = raw_language_code || (misskey_software? ? 'ja' : nil)
     lang.presence && NORMALIZED_LOCALE_NAMES.fetch(lang.downcase.to_sym, lang)
   end
 
   private
 
   def raw_language_code
->>>>>>> b6fd14f0
     if content_language_map?
       @object['contentMap'].keys.first
     elsif name_language_map?
