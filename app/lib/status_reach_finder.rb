# frozen_string_literal: true

class StatusReachFinder
  # @param [Status] status
  # @param [Hash] options
  # @option options [Boolean] :unsafe
  def initialize(status, options = {})
    @status  = status
    @options = options
  end

  def inboxes
    (reached_account_inboxes + followers_inboxes + relay_inboxes + nolocal_friend_inboxes).uniq
  end

  def inboxes_for_misskey
    if banned_domains_for_misskey.empty?
      []
    else
      (reached_account_inboxes_for_misskey + followers_inboxes_for_misskey).uniq
    end
  end

  def inboxes_for_friend
    (reached_account_inboxes_for_friend + followers_inboxes_for_friend + friend_inboxes).uniq
  end

  def inboxes_for_limited
    DeliveryFailureTracker.without_unavailable(
      @status.mentioned_accounts.where.not(domain: nil).pluck(:inbox_url).compact.uniq
    )
  end

  def all_inboxes
    (inboxes + inboxes_for_misskey + inboxes_for_friend).uniq
  end

  private

  def reached_account_inboxes
    Account.where(id: reached_account_ids).inboxes
  end

  def reached_account_ids
    # When the status is a reblog, there are no interactions with it
    # directly, we assume all interactions are with the original one

    if @status.reblog?
<<<<<<< HEAD
      []
    elsif @status.limited_visibility?
      Account.where(id: mentioned_account_ids).where.not(domain: banned_domains).inboxes
    else
      Account.where(id: reached_account_ids).where.not(domain: banned_domains + friend_domains).inboxes
    end
  end

  def reached_account_inboxes_for_misskey
    if @status.reblog? || @status.limited_visibility?
      []
    else
      Account.where(id: reached_account_ids, domain: banned_domains_for_misskey - friend_domains).inboxes
    end
  end

  def reached_account_inboxes_for_friend
    if @status.reblog? || @status.limited_visibility?
      []
    else
      Account.where(id: reached_account_ids, domain: friend_domains).inboxes
    end
  end

  def reached_account_ids
    [
      replied_to_account_id,
      reblog_of_account_id,
      mentioned_account_ids,
      reblogs_account_ids,
      favourites_account_ids,
      replies_account_ids,
      quoted_account_id,
    ].tap do |arr|
      arr.flatten!
      arr.compact!
      arr.uniq!
=======
      [reblog_of_account_id]
    else
      [
        replied_to_account_id,
        reblog_of_account_id,
        mentioned_account_ids,
        reblogs_account_ids,
        favourites_account_ids,
        replies_account_ids,
      ].tap do |arr|
        arr.flatten!
        arr.compact!
        arr.uniq!
      end
>>>>>>> cc3ff662
    end
  end

  def replied_to_account_id
    @status.in_reply_to_account_id if distributable?
  end

  def reblog_of_account_id
    @status.reblog.account_id if @status.reblog?
  end

  def mentioned_account_ids
    @status.mentions.pluck(:account_id)
  end

  # Beware: Reblogs can be created without the author having had access to the status
  def reblogs_account_ids
    @status.reblogs.rewhere(deleted_at: [nil, @status.deleted_at]).pluck(:account_id) if distributable? || unsafe?
  end

  # Beware: Favourites can be created without the author having had access to the status
  def favourites_account_ids
    @status.favourites.pluck(:account_id) if distributable? || unsafe?
  end

  # Beware: Replies can be created without the author having had access to the status
  def replies_account_ids
    @status.replies.pluck(:account_id) if distributable? || unsafe?
  end

  def quoted_account_id
    @status.quote.account_id if @status.quote?
  end

  def followers_inboxes
    if @status.in_reply_to_local_account? && distributable?
      @status.account.followers.or(@status.thread.account.followers.not_domain_blocked_by_account(@status.account)).where.not(domain: banned_domains + friend_domains).inboxes
    elsif @status.direct_visibility? || @status.limited_visibility?
      []
    else
      @status.account.followers.where.not(domain: banned_domains + friend_domains).inboxes
    end
  end

  def followers_inboxes_for_misskey
    if @status.in_reply_to_local_account? && distributable?
      @status.account.followers.or(@status.thread.account.followers.not_domain_blocked_by_account(@status.account)).where(domain: banned_domains_for_misskey - friend_domains).inboxes
    elsif @status.direct_visibility? || @status.limited_visibility?
      []
    else
      @status.account.followers.where(domain: banned_domains_for_misskey - friend_domains).inboxes
    end
  end

  def followers_inboxes_for_friend
    if @status.in_reply_to_local_account? && distributable?
      @status.account.followers.or(@status.thread.account.followers.not_domain_blocked_by_account(@status.account)).where(domain: friend_domains).inboxes
    elsif @status.direct_visibility? || @status.limited_visibility?
      []
    else
      @status.account.followers.where(domain: friend_domains).inboxes
    end
  end

  def relay_inboxes
    if @status.public_visibility?
      Relay.enabled.pluck(:inbox_url)
    else
      []
    end
  end

  def friend_inboxes
    if @status.distributable_friend?
      DeliveryFailureTracker.without_unavailable(FriendDomain.distributables.where(delivery_local: true).where.not(domain: AccountDomainBlock.where(account: @status.account).select(:domain)).pluck(:inbox_url))
    else
      []
    end
  end

  def nolocal_friend_inboxes
    if @status.public_visibility?
      DeliveryFailureTracker.without_unavailable(FriendDomain.distributables.where(delivery_local: false).where.not(domain: AccountDomainBlock.where(account: @status.account).select(:domain)).pluck(:inbox_url))
    else
      []
    end
  end

  def distributable?
    @status.public_visibility? || @status.unlisted_visibility? || @status.public_unlisted_visibility?
  end

  def unsafe?
    @options[:unsafe]
  end

  def friend_domains
    return @friend_domains if defined?(@friend_domains)

    @friend_domains = FriendDomain.deliver_locals.pluck(:domain)
    @friend_domains -= UnavailableDomain.where(domain: @friend_domains).pluck(:domain)
  end

  def banned_domains
    return @banned_domains if @banned_domains

    domains = banned_domains_of_status(@status)
    domains += banned_domains_of_status(@status.reblog) if @status.reblog? && @status.reblog.local?
    @banned_domains = domains.uniq + banned_domains_for_misskey
  end

  def banned_domains_of_status(status)
    if status.account.user&.setting_send_without_domain_blocks
      []
    else
      blocks = DomainBlock.where(domain: nil)
      blocks = blocks.or(DomainBlock.where(reject_send_sensitive: true)) if (status.with_media? && status.sensitive) || status.spoiler_text?
      blocks.pluck(:domain).uniq
    end
  end

  def banned_domains_for_misskey
    return @banned_domains_for_misskey if @banned_domains_for_misskey

    return @banned_domains_for_misskey = [] if (!@status.account.user&.setting_reject_public_unlisted_subscription && !@status.account.user&.setting_reject_unlisted_subscription) || (!@status.public_unlisted_visibility? && !@status.unlisted_visibility?)

    domains = banned_domains_for_misskey_of_status(@status)
    domains += banned_domains_for_misskey_of_status(@status.reblog) if @status.reblog? && @status.reblog.local?
    @banned_domains_for_misskey = domains.uniq
  end

  def banned_domains_for_misskey_of_status(status)
    return [] if status.public_searchability?
    return [] unless (status.public_unlisted_visibility? && status.account.user&.setting_reject_public_unlisted_subscription) || (status.unlisted_visibility? && status.account.user&.setting_reject_unlisted_subscription)

    from_info = InstanceInfo.where(software: %w(misskey calckey cherrypick sharkey)).pluck(:domain)
    from_domain_block = DomainBlock.where(detect_invalid_subscription: true).pluck(:domain)
    (from_info + from_domain_block).uniq
  end
end<|MERGE_RESOLUTION|>--- conflicted
+++ resolved
@@ -38,7 +38,27 @@
   private
 
   def reached_account_inboxes
-    Account.where(id: reached_account_ids).inboxes
+    if @status.limited_visibility?
+      Account.where(id: mentioned_account_ids).where.not(domain: banned_domains).inboxes
+    else
+      Account.where(id: reached_account_ids).inboxes
+    end
+  end
+
+  def reached_account_inboxes_for_misskey
+    if @status.reblog? || @status.limited_visibility?
+      []
+    else
+      Account.where(id: reached_account_ids, domain: banned_domains_for_misskey - friend_domains).inboxes
+    end
+  end
+
+  def reached_account_inboxes_for_friend
+    if @status.reblog? || @status.limited_visibility?
+      []
+    else
+      Account.where(id: reached_account_ids, domain: friend_domains).inboxes
+    end
   end
 
   def reached_account_ids
@@ -46,45 +66,6 @@
     # directly, we assume all interactions are with the original one
 
     if @status.reblog?
-<<<<<<< HEAD
-      []
-    elsif @status.limited_visibility?
-      Account.where(id: mentioned_account_ids).where.not(domain: banned_domains).inboxes
-    else
-      Account.where(id: reached_account_ids).where.not(domain: banned_domains + friend_domains).inboxes
-    end
-  end
-
-  def reached_account_inboxes_for_misskey
-    if @status.reblog? || @status.limited_visibility?
-      []
-    else
-      Account.where(id: reached_account_ids, domain: banned_domains_for_misskey - friend_domains).inboxes
-    end
-  end
-
-  def reached_account_inboxes_for_friend
-    if @status.reblog? || @status.limited_visibility?
-      []
-    else
-      Account.where(id: reached_account_ids, domain: friend_domains).inboxes
-    end
-  end
-
-  def reached_account_ids
-    [
-      replied_to_account_id,
-      reblog_of_account_id,
-      mentioned_account_ids,
-      reblogs_account_ids,
-      favourites_account_ids,
-      replies_account_ids,
-      quoted_account_id,
-    ].tap do |arr|
-      arr.flatten!
-      arr.compact!
-      arr.uniq!
-=======
       [reblog_of_account_id]
     else
       [
@@ -94,12 +75,12 @@
         reblogs_account_ids,
         favourites_account_ids,
         replies_account_ids,
+        quoted_account_id,
       ].tap do |arr|
         arr.flatten!
         arr.compact!
         arr.uniq!
       end
->>>>>>> cc3ff662
     end
   end
 
