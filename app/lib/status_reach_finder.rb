--- conflicted
+++ resolved
@@ -124,46 +124,28 @@
     return @banned_domains if @banned_domains
 
     domains = banned_domains_of_status(@status)
-<<<<<<< HEAD
     domains += banned_domains_of_status(@status.reblog) if @status.reblog? && @status.reblog.local?
-    @banned_domains = domains.uniq
+    @banned_domains = domains.uniq + banned_domains_for_misskey
   end
 
   def banned_domains_of_status(status)
-    blocks = DomainBlock.where(domain: nil)
-    unless status.account.user&.setting_send_without_domain_blocks
-=======
-    domains = domains + banned_domains_of_status(@status.reblog) if @status.reblog? && @status.reblog.local?
-    return @banned_domains = domains.uniq + banned_domains_for_misskey
-  end
-
-  def banned_domains_of_status(status)
-    unless status.account.user&.send_without_domain_blocks?
+    if status.account.user&.setting_send_without_domain_blocks
+      []
+    else
       blocks = DomainBlock.where(domain: nil)
->>>>>>> 7b82dbe1
       blocks = blocks.or(DomainBlock.where(reject_send_not_public_searchability: true)) if status.compute_searchability != 'public'
       blocks = blocks.or(DomainBlock.where(reject_send_public_unlisted: true)) if status.public_unlisted_visibility?
       blocks = blocks.or(DomainBlock.where(reject_send_dissubscribable: true)) if status.account.dissubscribable
       blocks = blocks.or(DomainBlock.where(reject_send_media: true)) if status.with_media?
       blocks = blocks.or(DomainBlock.where(reject_send_sensitive: true)) if (status.with_media? && status.sensitive) || status.spoiler_text?
       blocks.pluck(:domain).uniq
-    else
-      []
     end
-<<<<<<< HEAD
-    blocks = blocks.or(DomainBlock.where(detect_invalid_subscription: true)) if status.public_unlisted_visibility? && status.account.user&.setting_reject_public_unlisted_subscription
-    blocks = blocks.or(DomainBlock.where(detect_invalid_subscription: true)) if status.unlisted_visibility? && status.account.user&.setting_reject_unlisted_subscription
-    blocks.pluck(:domain).uniq
-=======
->>>>>>> 7b82dbe1
   end
 
   def banned_domains_for_misskey
     return @banned_domains_for_misskey if @banned_domains_for_misskey
 
-    if (!@status.account.user&.reject_public_unlisted_subscription? && !@status.account.user&.reject_unlisted_subscription?) || (!@status.public_unlisted_visibility? && !@status.unlisted_visibility?)
-      return @banned_domains_for_misskey = []
-    end
+    return @banned_domains_for_misskey = [] if (!@status.account.user&.reject_public_unlisted_subscription? && !@status.account.user&.reject_unlisted_subscription?) || (!@status.public_unlisted_visibility? && !@status.unlisted_visibility?)
 
     domains = banned_domains_for_misskey_of_status(@status)
     domains += banned_domains_for_misskey_of_status(@status.reblog) if @status.reblog? && @status.reblog.local?
