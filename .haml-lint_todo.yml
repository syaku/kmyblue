--- conflicted
+++ resolved
@@ -27,18 +27,11 @@
       - 'app/views/admin/reports/show.html.haml'
       - 'app/views/disputes/strikes/show.html.haml'
 
-<<<<<<< HEAD
   # Offense count: 15
   InstanceVariables:
     exclude:
-      - 'app/views/admin/reports/_actions.html.haml'
-      - 'app/views/auth/registrations/_status.html.haml'
-      - 'app/views/auth/sessions/two_factor/_otp_authentication_form.html.haml'
-      - 'app/views/relationships/_account.html.haml'
       - 'app/views/application/_sidebar.html.haml'
 
-=======
->>>>>>> c348b904
   # Offense count: 2
   IdNames:
     exclude:
